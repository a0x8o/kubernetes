/*
Copyright 2017 The Kubernetes Authors.

Licensed under the Apache License, Version 2.0 (the "License");
you may not use this file except in compliance with the License.
You may obtain a copy of the License at

    http://www.apache.org/licenses/LICENSE-2.0

Unless required by applicable law or agreed to in writing, software
distributed under the License is distributed on an "AS IS" BASIS,
WITHOUT WARRANTIES OR CONDITIONS OF ANY KIND, either express or implied.
See the License for the specific language governing permissions and
limitations under the License.
*/

/*
 * This test checks that various VolumeSources are working.
 *
 * There are two ways, how to test the volumes:
 * 1) With containerized server (NFS, Ceph, Gluster, iSCSI, ...)
 * The test creates a server pod, exporting simple 'index.html' file.
 * Then it uses appropriate VolumeSource to import this file into a client pod
 * and checks that the pod can see the file. It does so by importing the file
 * into web server root and loadind the index.html from it.
 *
 * These tests work only when privileged containers are allowed, exporting
 * various filesystems (NFS, GlusterFS, ...) usually needs some mounting or
 * other privileged magic in the server pod.
 *
 * Note that the server containers are for testing purposes only and should not
 * be used in production.
 *
 * 2) With server outside of Kubernetes (Cinder, ...)
 * Appropriate server (e.g. OpenStack Cinder) must exist somewhere outside
 * the tested Kubernetes cluster. The test itself creates a new volume,
 * and checks, that Kubernetes can use it as a volume.
 */

package framework

import (
	"fmt"
	"strconv"
	"time"

	"k8s.io/api/core/v1"
	apierrs "k8s.io/apimachinery/pkg/api/errors"
	metav1 "k8s.io/apimachinery/pkg/apis/meta/v1"
	clientset "k8s.io/client-go/kubernetes"
	imageutils "k8s.io/kubernetes/test/utils/image"

	"github.com/golang/glog"
	. "github.com/onsi/ginkgo"
	. "github.com/onsi/gomega"
)

const (
	Kb  int64 = 1000
	Mb  int64 = 1000 * Kb
	Gb  int64 = 1000 * Mb
	Tb  int64 = 1000 * Gb
	KiB int64 = 1024
	MiB int64 = 1024 * KiB
	GiB int64 = 1024 * MiB
	TiB int64 = 1024 * GiB

	// Waiting period for volume server (Ceph, ...) to initialize itself.
	VolumeServerPodStartupSleep = 20 * time.Second
)

// Configuration of one tests. The test consist of:
// - server pod - runs serverImage, exports ports[]
// - client pod - does not need any special configuration
type VolumeTestConfig struct {
	Namespace string
	// Prefix of all pods. Typically the test name.
	Prefix string
	// Name of container image for the server pod.
	ServerImage string
	// Ports to export from the server pod. TCP only.
	ServerPorts []int
	// Commands to run in the container image.
	ServerCmds []string
	// Arguments to pass to the container image.
	ServerArgs []string
	// Volumes needed to be mounted to the server container from the host
	// map <host (source) path> -> <container (dst.) path>
	// if <host (source) path> is empty, mount a tmpfs emptydir
	ServerVolumes map[string]string
	// Wait for the pod to terminate successfully
	// False indicates that the pod is long running
	WaitForCompletion bool
	// ServerNodeName is the spec.nodeName to run server pod on.  Default is any node.
	ServerNodeName string
	// ClientNodeName is the spec.nodeName to run client pod on.  Default is any node.
	ClientNodeName string
	// NodeSelector to use in pod spec (server, client and injector pods).
	NodeSelector map[string]string
}

// VolumeTest contains a volume to mount into a client pod and its
// expected content.
type VolumeTest struct {
	Volume          v1.VolumeSource
	File            string
	ExpectedContent string
}

// NFS-specific wrapper for CreateStorageServer.
func NewNFSServer(cs clientset.Interface, namespace string, args []string) (config VolumeTestConfig, pod *v1.Pod, ip string) {
	config = VolumeTestConfig{
<<<<<<< HEAD
		Namespace:   namespace,
		Prefix:      "nfs",
		ServerImage: imageutils.GetE2EImage(imageutils.VolumeNFSServer),
		ServerPorts: []int{2049},
=======
		Namespace:     namespace,
		Prefix:        "nfs",
		ServerImage:   imageutils.GetE2EImage(imageutils.VolumeNFSServer),
		ServerPorts:   []int{2049},
		ServerVolumes: map[string]string{"": "/exports"},
>>>>>>> ed33434d
	}
	if len(args) > 0 {
		config.ServerArgs = args
	}
	pod, ip = CreateStorageServer(cs, config)
	return config, pod, ip
}

// GlusterFS-specific wrapper for CreateStorageServer. Also creates the gluster endpoints object.
func NewGlusterfsServer(cs clientset.Interface, namespace string) (config VolumeTestConfig, pod *v1.Pod, ip string) {
	config = VolumeTestConfig{
		Namespace:   namespace,
		Prefix:      "gluster",
		ServerImage: imageutils.GetE2EImage(imageutils.VolumeGlusterServer),
		ServerPorts: []int{24007, 24008, 49152},
	}
	pod, ip = CreateStorageServer(cs, config)

	By("creating Gluster endpoints")
	endpoints := &v1.Endpoints{
		TypeMeta: metav1.TypeMeta{
			Kind:       "Endpoints",
			APIVersion: "v1",
		},
		ObjectMeta: metav1.ObjectMeta{
			Name: config.Prefix + "-server",
		},
		Subsets: []v1.EndpointSubset{
			{
				Addresses: []v1.EndpointAddress{
					{
						IP: ip,
					},
				},
				Ports: []v1.EndpointPort{
					{
						Name:     "gluster",
						Port:     24007,
						Protocol: v1.ProtocolTCP,
					},
				},
			},
		},
	}
	endpoints, err := cs.CoreV1().Endpoints(namespace).Create(endpoints)
	Expect(err).NotTo(HaveOccurred(), "failed to create endpoints for Gluster server")

	return config, pod, ip
}

// iSCSI-specific wrapper for CreateStorageServer.
func NewISCSIServer(cs clientset.Interface, namespace string) (config VolumeTestConfig, pod *v1.Pod, ip string) {
	config = VolumeTestConfig{
		Namespace:   namespace,
		Prefix:      "iscsi",
		ServerImage: imageutils.GetE2EImage(imageutils.VolumeISCSIServer),
		ServerPorts: []int{3260},
		ServerVolumes: map[string]string{
			// iSCSI container needs to insert modules from the host
			"/lib/modules": "/lib/modules",
		},
	}
	pod, ip = CreateStorageServer(cs, config)
	return config, pod, ip
}

// CephRBD-specific wrapper for CreateStorageServer.
func NewRBDServer(cs clientset.Interface, namespace string) (config VolumeTestConfig, pod *v1.Pod, ip string) {
	config = VolumeTestConfig{
		Namespace:   namespace,
		Prefix:      "rbd",
		ServerImage: imageutils.GetE2EImage(imageutils.VolumeRBDServer),
		ServerPorts: []int{6789},
		ServerVolumes: map[string]string{
			"/lib/modules": "/lib/modules",
		},
	}
	pod, ip = CreateStorageServer(cs, config)

	// Ceph server container needs some time to start. Tests continue working if
	// this sleep is removed, however kubelet logs (and kubectl describe
	// <client pod>) would be cluttered with error messages about non-existing
	// image.
	Logf("sleeping a bit to give ceph server time to initialize")
	time.Sleep(VolumeServerPodStartupSleep)

	return config, pod, ip
}

// Wrapper for StartVolumeServer(). A storage server config is passed in, and a pod pointer
// and ip address string are returned.
// Note: Expect() is called so no error is returned.
func CreateStorageServer(cs clientset.Interface, config VolumeTestConfig) (pod *v1.Pod, ip string) {
	pod = StartVolumeServer(cs, config)
	Expect(pod).NotTo(BeNil(), "storage server pod should not be nil")
	ip = pod.Status.PodIP
	Expect(len(ip)).NotTo(BeZero(), fmt.Sprintf("pod %s's IP should not be empty", pod.Name))
	Logf("%s server pod IP address: %s", config.Prefix, ip)
	return pod, ip
}

// Starts a container specified by config.serverImage and exports all
// config.serverPorts from it. The returned pod should be used to get the server
// IP address and create appropriate VolumeSource.
func StartVolumeServer(client clientset.Interface, config VolumeTestConfig) *v1.Pod {
	podClient := client.CoreV1().Pods(config.Namespace)

	portCount := len(config.ServerPorts)
	serverPodPorts := make([]v1.ContainerPort, portCount)

	for i := 0; i < portCount; i++ {
		portName := fmt.Sprintf("%s-%d", config.Prefix, i)

		serverPodPorts[i] = v1.ContainerPort{
			Name:          portName,
			ContainerPort: int32(config.ServerPorts[i]),
			Protocol:      v1.ProtocolTCP,
		}
	}

	volumeCount := len(config.ServerVolumes)
	volumes := make([]v1.Volume, volumeCount)
	mounts := make([]v1.VolumeMount, volumeCount)

	i := 0
	for src, dst := range config.ServerVolumes {
		mountName := fmt.Sprintf("path%d", i)
		volumes[i].Name = mountName
		if src == "" {
			volumes[i].VolumeSource.EmptyDir = &v1.EmptyDirVolumeSource{}
		} else {
			volumes[i].VolumeSource.HostPath = &v1.HostPathVolumeSource{
				Path: src,
			}
		}

		mounts[i].Name = mountName
		mounts[i].ReadOnly = false
		mounts[i].MountPath = dst

		i++
	}

	serverPodName := fmt.Sprintf("%s-server", config.Prefix)
	By(fmt.Sprint("creating ", serverPodName, " pod"))
	privileged := new(bool)
	*privileged = true

	restartPolicy := v1.RestartPolicyAlways
	if config.WaitForCompletion {
		restartPolicy = v1.RestartPolicyNever
	}
	serverPod := &v1.Pod{
		TypeMeta: metav1.TypeMeta{
			Kind:       "Pod",
			APIVersion: "v1",
		},
		ObjectMeta: metav1.ObjectMeta{
			Name: serverPodName,
			Labels: map[string]string{
				"role": serverPodName,
			},
		},

		Spec: v1.PodSpec{
			Containers: []v1.Container{
				{
					Name:  serverPodName,
					Image: config.ServerImage,
					SecurityContext: &v1.SecurityContext{
						Privileged: privileged,
					},
					Command:      config.ServerCmds,
					Args:         config.ServerArgs,
					Ports:        serverPodPorts,
					VolumeMounts: mounts,
				},
			},
			Volumes:       volumes,
			RestartPolicy: restartPolicy,
			NodeName:      config.ServerNodeName,
			NodeSelector:  config.NodeSelector,
		},
	}

	var pod *v1.Pod
	serverPod, err := podClient.Create(serverPod)
	// ok if the server pod already exists. TODO: make this controllable by callers
	if err != nil {
		if apierrs.IsAlreadyExists(err) {
			Logf("Ignore \"already-exists\" error, re-get pod...")
			By(fmt.Sprintf("re-getting the %q server pod", serverPodName))
			serverPod, err = podClient.Get(serverPodName, metav1.GetOptions{})
			ExpectNoError(err, "Cannot re-get the server pod %q: %v", serverPodName, err)
			pod = serverPod
		} else {
			ExpectNoError(err, "Failed to create %q pod: %v", serverPodName, err)
		}
	}
	if config.WaitForCompletion {
		ExpectNoError(WaitForPodSuccessInNamespace(client, serverPod.Name, serverPod.Namespace))
		ExpectNoError(podClient.Delete(serverPod.Name, nil))
	} else {
		ExpectNoError(WaitForPodRunningInNamespace(client, serverPod))
		if pod == nil {
			By(fmt.Sprintf("locating the %q server pod", serverPodName))
			pod, err = podClient.Get(serverPodName, metav1.GetOptions{})
			ExpectNoError(err, "Cannot locate the server pod %q: %v", serverPodName, err)
		}
	}
	return pod
}

// Clean both server and client pods.
func VolumeTestCleanup(f *Framework, config VolumeTestConfig) {
	By(fmt.Sprint("cleaning the environment after ", config.Prefix))

	defer GinkgoRecover()

	client := f.ClientSet
	podClient := client.CoreV1().Pods(config.Namespace)

	err := podClient.Delete(config.Prefix+"-client", nil)
	if err != nil {
		// Log the error before failing test: if the test has already failed,
		// framework.ExpectNoError() won't print anything to logs!
		glog.Warningf("Failed to delete client pod: %v", err)
		ExpectNoError(err, "Failed to delete client pod: %v", err)
	}

	if config.ServerImage != "" {
		if err := f.WaitForPodTerminated(config.Prefix+"-client", ""); !apierrs.IsNotFound(err) {
			ExpectNoError(err, "Failed to wait client pod terminated: %v", err)
		}
		// See issue #24100.
		// Prevent umount errors by making sure making sure the client pod exits cleanly *before* the volume server pod exits.
		By("sleeping a bit so client can stop and unmount")
		time.Sleep(20 * time.Second)

		err = podClient.Delete(config.Prefix+"-server", nil)
		if err != nil {
			glog.Warningf("Failed to delete server pod: %v", err)
			ExpectNoError(err, "Failed to delete server pod: %v", err)
		}
	}
}

// Start a client pod using given VolumeSource (exported by startVolumeServer())
// and check that the pod sees expected data, e.g. from the server pod.
// Multiple VolumeTests can be specified to mount multiple volumes to a single
// pod.
func TestVolumeClient(client clientset.Interface, config VolumeTestConfig, fsGroup *int64, tests []VolumeTest) {
	By(fmt.Sprint("starting ", config.Prefix, " client"))
	var gracePeriod int64 = 1
	clientPod := &v1.Pod{
		TypeMeta: metav1.TypeMeta{
			Kind:       "Pod",
			APIVersion: "v1",
		},
		ObjectMeta: metav1.ObjectMeta{
			Name: config.Prefix + "-client",
			Labels: map[string]string{
				"role": config.Prefix + "-client",
			},
		},
		Spec: v1.PodSpec{
			Containers: []v1.Container{
				{
					Name:       config.Prefix + "-client",
					Image:      BusyBoxImage,
					WorkingDir: "/opt",
					// An imperative and easily debuggable container which reads vol contents for
					// us to scan in the tests or by eye.
					// We expect that /opt is empty in the minimal containers which we use in this test.
					Command: []string{
						"/bin/sh",
						"-c",
						"while true ; do cat /opt/0/index.html ; sleep 2 ; ls -altrh /opt/  ; sleep 2 ; done ",
					},
					VolumeMounts: []v1.VolumeMount{},
				},
			},
			TerminationGracePeriodSeconds: &gracePeriod,
			SecurityContext: &v1.PodSecurityContext{
				SELinuxOptions: &v1.SELinuxOptions{
					Level: "s0:c0,c1",
				},
			},
			Volumes:      []v1.Volume{},
			NodeName:     config.ClientNodeName,
			NodeSelector: config.NodeSelector,
		},
	}
	podsNamespacer := client.CoreV1().Pods(config.Namespace)

	if fsGroup != nil {
		clientPod.Spec.SecurityContext.FSGroup = fsGroup
	}

	for i, test := range tests {
		volumeName := fmt.Sprintf("%s-%s-%d", config.Prefix, "volume", i)
		clientPod.Spec.Containers[0].VolumeMounts = append(clientPod.Spec.Containers[0].VolumeMounts, v1.VolumeMount{
			Name:      volumeName,
			MountPath: fmt.Sprintf("/opt/%d", i),
		})
		clientPod.Spec.Volumes = append(clientPod.Spec.Volumes, v1.Volume{
			Name:         volumeName,
			VolumeSource: test.Volume,
		})
	}
	clientPod, err := podsNamespacer.Create(clientPod)
	if err != nil {
		Failf("Failed to create %s pod: %v", clientPod.Name, err)
	}
	ExpectNoError(WaitForPodRunningInNamespace(client, clientPod))

	By("Checking that text file contents are perfect.")
	for i, test := range tests {
		fileName := fmt.Sprintf("/opt/%d/%s", i, test.File)
		_, err = LookForStringInPodExec(config.Namespace, clientPod.Name, []string{"cat", fileName}, test.ExpectedContent, time.Minute)
		Expect(err).NotTo(HaveOccurred(), "failed: finding the contents of the mounted file %s.", fileName)
	}

	if fsGroup != nil {
		By("Checking fsGroup is correct.")
		_, err = LookForStringInPodExec(config.Namespace, clientPod.Name, []string{"ls", "-ld", "/opt/0"}, strconv.Itoa(int(*fsGroup)), time.Minute)
		Expect(err).NotTo(HaveOccurred(), "failed: getting the right privileges in the file %v", int(*fsGroup))
	}
}

// Insert index.html with given content into given volume. It does so by
// starting and auxiliary pod which writes the file there.
// The volume must be writable.
func InjectHtml(client clientset.Interface, config VolumeTestConfig, volume v1.VolumeSource, content string) {
	By(fmt.Sprint("starting ", config.Prefix, " injector"))
	podClient := client.CoreV1().Pods(config.Namespace)

	injectPod := &v1.Pod{
		TypeMeta: metav1.TypeMeta{
			Kind:       "Pod",
			APIVersion: "v1",
		},
		ObjectMeta: metav1.ObjectMeta{
			Name: config.Prefix + "-injector",
			Labels: map[string]string{
				"role": config.Prefix + "-injector",
			},
		},
		Spec: v1.PodSpec{
			Containers: []v1.Container{
				{
					Name:    config.Prefix + "-injector",
					Image:   BusyBoxImage,
					Command: []string{"/bin/sh"},
					Args:    []string{"-c", "echo '" + content + "' > /mnt/index.html && chmod o+rX /mnt /mnt/index.html"},
					VolumeMounts: []v1.VolumeMount{
						{
							Name:      config.Prefix + "-volume",
							MountPath: "/mnt",
						},
					},
				},
			},
			SecurityContext: &v1.PodSecurityContext{
				SELinuxOptions: &v1.SELinuxOptions{
					Level: "s0:c0,c1",
				},
			},
			RestartPolicy: v1.RestartPolicyNever,
			Volumes: []v1.Volume{
				{
					Name:         config.Prefix + "-volume",
					VolumeSource: volume,
				},
			},
			NodeSelector: config.NodeSelector,
		},
	}

	defer func() {
		podClient.Delete(config.Prefix+"-injector", nil)
	}()

	injectPod, err := podClient.Create(injectPod)
	ExpectNoError(err, "Failed to create injector pod: %v", err)
	err = WaitForPodSuccessInNamespace(client, injectPod.Name, injectPod.Namespace)
	Expect(err).NotTo(HaveOccurred())
}

func CreateGCEVolume() (*v1.PersistentVolumeSource, string) {
	diskName, err := CreatePDWithRetry()
	ExpectNoError(err)
	return &v1.PersistentVolumeSource{
		GCEPersistentDisk: &v1.GCEPersistentDiskVolumeSource{
			PDName:   diskName,
			FSType:   "ext3",
			ReadOnly: false,
		},
	}, diskName
}<|MERGE_RESOLUTION|>--- conflicted
+++ resolved
@@ -110,18 +110,11 @@
 // NFS-specific wrapper for CreateStorageServer.
 func NewNFSServer(cs clientset.Interface, namespace string, args []string) (config VolumeTestConfig, pod *v1.Pod, ip string) {
 	config = VolumeTestConfig{
-<<<<<<< HEAD
-		Namespace:   namespace,
-		Prefix:      "nfs",
-		ServerImage: imageutils.GetE2EImage(imageutils.VolumeNFSServer),
-		ServerPorts: []int{2049},
-=======
 		Namespace:     namespace,
 		Prefix:        "nfs",
 		ServerImage:   imageutils.GetE2EImage(imageutils.VolumeNFSServer),
 		ServerPorts:   []int{2049},
 		ServerVolumes: map[string]string{"": "/exports"},
->>>>>>> ed33434d
 	}
 	if len(args) > 0 {
 		config.ServerArgs = args
