--- conflicted
+++ resolved
@@ -156,8 +156,6 @@
 	// How long claims have to become dynamically provisioned
 	ClaimProvisionTimeout = 5 * time.Minute
 
-<<<<<<< HEAD
-=======
 	// How long claims have to become bound
 	ClaimBindingTimeout = 3 * time.Minute
 
@@ -173,7 +171,6 @@
 	// How long PVs have to become deleted
 	PVDeletingTimeout = 3 * time.Minute
 
->>>>>>> ed33434d
 	// How long a node is allowed to become "Ready" after it is restarted before
 	// the test is considered failed.
 	RestartNodeReadyAgainTimeout = 5 * time.Minute
@@ -247,15 +244,6 @@
 // GetPauseImageName fetches the pause image name for the same architecture as the apiserver.
 func GetPauseImageName(c clientset.Interface) string {
 	return imageutils.GetE2EImageWithArch(imageutils.Pause, GetServerArchitecture(c))
-<<<<<<< HEAD
-}
-
-// GetPauseImageNameForHostArch fetches the pause image name for the same architecture the test is running on.
-// TODO: move this function to the test/utils
-func GetPauseImageNameForHostArch() string {
-	return imageutils.GetE2EImage(imageutils.Pause)
-=======
->>>>>>> ed33434d
 }
 
 func GetServicesProxyRequest(c clientset.Interface, request *restclient.Request) (*restclient.Request, error) {
@@ -1380,23 +1368,23 @@
 	if pod.Status.Phase == v1.PodRunning {
 		return nil
 	}
-	return waitTimeoutForPodRunningInNamespace(c, pod.Name, pod.Namespace, PodStartTimeout)
+	return WaitTimeoutForPodRunningInNamespace(c, pod.Name, pod.Namespace, PodStartTimeout)
 }
 
 // Waits default amount of time (PodStartTimeout) for the specified pod to become running.
 // Returns an error if timeout occurs first, or pod goes in to failed state.
 func WaitForPodNameRunningInNamespace(c clientset.Interface, podName, namespace string) error {
-	return waitTimeoutForPodRunningInNamespace(c, podName, namespace, PodStartTimeout)
+	return WaitTimeoutForPodRunningInNamespace(c, podName, namespace, PodStartTimeout)
 }
 
 // Waits an extended amount of time (slowPodStartTimeout) for the specified pod to become running.
 // The resourceVersion is used when Watching object changes, it tells since when we care
 // about changes to the pod. Returns an error if timeout occurs first, or pod goes in to failed state.
 func waitForPodRunningInNamespaceSlow(c clientset.Interface, podName, namespace string) error {
-	return waitTimeoutForPodRunningInNamespace(c, podName, namespace, slowPodStartTimeout)
-}
-
-func waitTimeoutForPodRunningInNamespace(c clientset.Interface, podName, namespace string, timeout time.Duration) error {
+	return WaitTimeoutForPodRunningInNamespace(c, podName, namespace, slowPodStartTimeout)
+}
+
+func WaitTimeoutForPodRunningInNamespace(c clientset.Interface, podName, namespace string, timeout time.Duration) error {
 	return wait.PollImmediate(Poll, timeout, podRunning(c, podName, namespace))
 }
 
@@ -3928,17 +3916,24 @@
 	return fmt.Errorf("waiting for kubelet timed out")
 }
 
-func RestartApiserver(c discovery.ServerVersionInterface) error {
+func RestartApiserver(cs clientset.Interface) error {
 	// TODO: Make it work for all providers.
 	if !ProviderIs("gce", "gke", "aws") {
 		return fmt.Errorf("unsupported provider: %s", TestContext.Provider)
 	}
 	if ProviderIs("gce", "aws") {
-		return sshRestartMaster()
+		initialRestartCount, err := getApiserverRestartCount(cs)
+		if err != nil {
+			return fmt.Errorf("failed to get apiserver's restart count: %v", err)
+		}
+		if err := sshRestartMaster(); err != nil {
+			return fmt.Errorf("failed to restart apiserver: %v", err)
+		}
+		return waitForApiserverRestarted(cs, initialRestartCount)
 	}
 	// GKE doesn't allow ssh access, so use a same-version master
 	// upgrade to teardown/recreate master.
-	v, err := c.ServerVersion()
+	v, err := cs.Discovery().ServerVersion()
 	if err != nil {
 		return err
 	}
@@ -3972,6 +3967,42 @@
 		}
 	}
 	return fmt.Errorf("waiting for apiserver timed out")
+}
+
+// waitForApiserverRestarted waits until apiserver's restart count increased.
+func waitForApiserverRestarted(c clientset.Interface, initialRestartCount int32) error {
+	for start := time.Now(); time.Since(start) < time.Minute; time.Sleep(5 * time.Second) {
+		restartCount, err := getApiserverRestartCount(c)
+		if err != nil {
+			Logf("Failed to get apiserver's restart count: %v", err)
+			continue
+		}
+		if restartCount > initialRestartCount {
+			Logf("Apiserver has restarted.")
+			return nil
+		}
+		Logf("Waiting for apiserver restart count to increase")
+	}
+	return fmt.Errorf("timed out waiting for apiserver to be restarted")
+}
+
+func getApiserverRestartCount(c clientset.Interface) (int32, error) {
+	label := labels.SelectorFromSet(labels.Set(map[string]string{"component": "kube-apiserver"}))
+	listOpts := metav1.ListOptions{LabelSelector: label.String()}
+	pods, err := c.CoreV1().Pods(metav1.NamespaceSystem).List(listOpts)
+	if err != nil {
+		return -1, err
+	}
+	if len(pods.Items) != 1 {
+		return -1, fmt.Errorf("unexpected number of apiserver pod: %d", len(pods.Items))
+	}
+	for _, s := range pods.Items[0].Status.ContainerStatuses {
+		if s.Name != "kube-apiserver" {
+			continue
+		}
+		return s.RestartCount, nil
+	}
+	return -1, fmt.Errorf("failed to find kube-apiserver container in pod")
 }
 
 func RestartControllerManager() error {
@@ -4837,14 +4868,17 @@
 // CleanupGCEResources cleans up GCE Service Type=LoadBalancer resources with
 // the given name. The name is usually the UUID of the Service prefixed with an
 // alpha-numeric character ('a') to work around cloudprovider rules.
-func CleanupGCEResources(c clientset.Interface, loadBalancerName, zone string) (retErr error) {
+func CleanupGCEResources(c clientset.Interface, loadBalancerName, region, zone string) (retErr error) {
 	gceCloud, err := GetGCECloud()
 	if err != nil {
 		return err
 	}
-	region, err := gcecloud.GetGCERegion(zone)
-	if err != nil {
-		return fmt.Errorf("error parsing GCE/GKE region from zone %q: %v", zone, err)
+	if region == "" {
+		// Attempt to parse region from zone if no region is given.
+		region, err = gcecloud.GetGCERegion(zone)
+		if err != nil {
+			return fmt.Errorf("error parsing GCE/GKE region from zone %q: %v", zone, err)
+		}
 	}
 	if err := gceCloud.DeleteFirewall(gcecloud.MakeFirewallName(loadBalancerName)); err != nil &&
 		!IsGoogleAPIHTTPErrorCode(err, http.StatusNotFound) {
