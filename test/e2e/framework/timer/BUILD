--- conflicted
+++ resolved
@@ -15,10 +15,6 @@
     name = "go_default_test",
     srcs = ["timer_test.go"],
     embed = [":go_default_library"],
-<<<<<<< HEAD
-    importpath = "k8s.io/kubernetes/test/e2e/framework/timer",
-=======
->>>>>>> ed33434d
     deps = ["//vendor/github.com/onsi/gomega:go_default_library"],
 )
 
