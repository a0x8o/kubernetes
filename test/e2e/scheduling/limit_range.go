/*
Copyright 2015 The Kubernetes Authors.

Licensed under the Apache License, Version 2.0 (the "License");
you may not use this file except in compliance with the License.
You may obtain a copy of the License at

    http://www.apache.org/licenses/LICENSE-2.0

Unless required by applicable law or agreed to in writing, software
distributed under the License is distributed on an "AS IS" BASIS,
WITHOUT WARRANTIES OR CONDITIONS OF ANY KIND, either express or implied.
See the License for the specific language governing permissions and
limitations under the License.
*/

package scheduling

import (
	"fmt"
	"time"

	"k8s.io/api/core/v1"
	"k8s.io/apimachinery/pkg/api/resource"
	metav1 "k8s.io/apimachinery/pkg/apis/meta/v1"
	"k8s.io/apimachinery/pkg/labels"
	"k8s.io/apimachinery/pkg/util/wait"
	"k8s.io/apimachinery/pkg/watch"
	"k8s.io/kubernetes/test/e2e/framework"

	. "github.com/onsi/ginkgo"
	. "github.com/onsi/gomega"
)

const (
	podName = "pfpod"
)

var _ = SIGDescribe("LimitRange", func() {
	f := framework.NewDefaultFramework("limitrange")

	It("should create a LimitRange with defaults and ensure pod has those defaults applied.", func() {
		By("Creating a LimitRange")

		min := getResourceList("50m", "100Mi", "100Gi")
		max := getResourceList("500m", "500Mi", "500Gi")
		defaultLimit := getResourceList("500m", "500Mi", "500Gi")
		defaultRequest := getResourceList("100m", "200Mi", "200Gi")
		maxLimitRequestRatio := v1.ResourceList{}
		limitRange := newLimitRange("limit-range", v1.LimitTypeContainer,
			min, max,
			defaultLimit, defaultRequest,
			maxLimitRequestRatio)

		By("Setting up watch")
		selector := labels.SelectorFromSet(labels.Set(map[string]string{"name": limitRange.Name}))
		options := metav1.ListOptions{LabelSelector: selector.String()}
		limitRanges, err := f.ClientSet.CoreV1().LimitRanges(f.Namespace.Name).List(options)
		Expect(err).NotTo(HaveOccurred(), "failed to query for limitRanges")
		Expect(len(limitRanges.Items)).To(Equal(0))
		options = metav1.ListOptions{
			LabelSelector:   selector.String(),
			ResourceVersion: limitRanges.ListMeta.ResourceVersion,
		}
		w, err := f.ClientSet.CoreV1().LimitRanges(f.Namespace.Name).Watch(metav1.ListOptions{})
		Expect(err).NotTo(HaveOccurred(), "failed to set up watch")

		By("Submitting a LimitRange")
		limitRange, err = f.ClientSet.CoreV1().LimitRanges(f.Namespace.Name).Create(limitRange)
		Expect(err).NotTo(HaveOccurred())

		By("Verifying LimitRange creation was observed")
		select {
		case event, _ := <-w.ResultChan():
			if event.Type != watch.Added {
				framework.Failf("Failed to observe pod creation: %v", event)
			}
		case <-time.After(framework.ServiceRespondingTimeout):
			framework.Failf("Timeout while waiting for LimitRange creation")
		}

		By("Fetching the LimitRange to ensure it has proper values")
		limitRange, err = f.ClientSet.CoreV1().LimitRanges(f.Namespace.Name).Get(limitRange.Name, metav1.GetOptions{})
		expected := v1.ResourceRequirements{Requests: defaultRequest, Limits: defaultLimit}
		actual := v1.ResourceRequirements{Requests: limitRange.Spec.Limits[0].DefaultRequest, Limits: limitRange.Spec.Limits[0].Default}
		err = equalResourceRequirement(expected, actual)
		Expect(err).NotTo(HaveOccurred())

		By("Creating a Pod with no resource requirements")
		pod := f.NewTestPod("pod-no-resources", v1.ResourceList{}, v1.ResourceList{})
		pod, err = f.ClientSet.CoreV1().Pods(f.Namespace.Name).Create(pod)
		Expect(err).NotTo(HaveOccurred())

		By("Ensuring Pod has resource requirements applied from LimitRange")
		pod, err = f.ClientSet.CoreV1().Pods(f.Namespace.Name).Get(pod.Name, metav1.GetOptions{})
		Expect(err).NotTo(HaveOccurred())
		for i := range pod.Spec.Containers {
			err = equalResourceRequirement(expected, pod.Spec.Containers[i].Resources)
			if err != nil {
				// Print the pod to help in debugging.
				framework.Logf("Pod %+v does not have the expected requirements", pod)
				Expect(err).NotTo(HaveOccurred())
			}
		}

		By("Creating a Pod with partial resource requirements")
		pod = f.NewTestPod("pod-partial-resources", getResourceList("", "150Mi", "150Gi"), getResourceList("300m", "", ""))
		pod, err = f.ClientSet.CoreV1().Pods(f.Namespace.Name).Create(pod)
		Expect(err).NotTo(HaveOccurred())

		By("Ensuring Pod has merged resource requirements applied from LimitRange")
		pod, err = f.ClientSet.CoreV1().Pods(f.Namespace.Name).Get(pod.Name, metav1.GetOptions{})
		Expect(err).NotTo(HaveOccurred())
		// This is an interesting case, so it's worth a comment
		// If you specify a Limit, and no Request, the Limit will default to the Request
		// This means that the LimitRange.DefaultRequest will ONLY take affect if a container.resources.limit is not supplied
		expected = v1.ResourceRequirements{Requests: getResourceList("300m", "150Mi", "150Gi"), Limits: getResourceList("300m", "500Mi", "500Gi")}
		for i := range pod.Spec.Containers {
			err = equalResourceRequirement(expected, pod.Spec.Containers[i].Resources)
			if err != nil {
				// Print the pod to help in debugging.
				framework.Logf("Pod %+v does not have the expected requirements", pod)
				Expect(err).NotTo(HaveOccurred())
			}
		}

		By("Failing to create a Pod with less than min resources")
		pod = f.NewTestPod(podName, getResourceList("10m", "50Mi", "50Gi"), v1.ResourceList{})
		pod, err = f.ClientSet.CoreV1().Pods(f.Namespace.Name).Create(pod)
		Expect(err).To(HaveOccurred())

		By("Failing to create a Pod with more than max resources")
		pod = f.NewTestPod(podName, getResourceList("600m", "600Mi", "600Gi"), v1.ResourceList{})
		pod, err = f.ClientSet.CoreV1().Pods(f.Namespace.Name).Create(pod)
		Expect(err).To(HaveOccurred())
<<<<<<< HEAD

		By("Updating a LimitRange")
		newMin := getResourceList("9m", "49Mi")
		limitRange.Spec.Limits[0].Min = newMin
		limitRange, err = f.ClientSet.CoreV1().LimitRanges(f.Namespace.Name).Update(limitRange)
		Expect(err).NotTo(HaveOccurred())

		By("Creating a Pod with less than former min resources")
		pod = f.NewTestPod(podName, getResourceList("10m", "50Mi"), v1.ResourceList{})
		pod, err = f.ClientSet.CoreV1().Pods(f.Namespace.Name).Create(pod)
		Expect(err).NotTo(HaveOccurred())

		By("Failing to create a Pod with more than max resources")
		pod = f.NewTestPod(podName, getResourceList("600m", "600Mi"), v1.ResourceList{})
		pod, err = f.ClientSet.CoreV1().Pods(f.Namespace.Name).Create(pod)
		Expect(err).To(HaveOccurred())

		By("Deleting a LimitRange")
		err = f.ClientSet.CoreV1().LimitRanges(f.Namespace.Name).Delete(limitRange.Name, metav1.NewDeleteOptions(30))
		Expect(err).NotTo(HaveOccurred())

		By("Verifying the LimitRange was deleted")
		Expect(wait.Poll(time.Second*5, time.Second*30, func() (bool, error) {
			selector := labels.SelectorFromSet(labels.Set(map[string]string{"name": limitRange.Name}))
			options := metav1.ListOptions{LabelSelector: selector.String()}
			limitRanges, err := f.ClientSet.CoreV1().LimitRanges(f.Namespace.Name).List(options)

			if err != nil {
				framework.Logf("Unable to retrieve LimitRanges: %v", err)
				return false, nil
			}

			if len(limitRanges.Items) == 0 {
				framework.Logf("limitRange is already deleted")
				return true, nil
			}

			if len(limitRanges.Items) > 0 {
				if limitRanges.Items[0].ObjectMeta.DeletionTimestamp == nil {
					framework.Logf("deletion has not yet been observed")
					return false, nil
				}
				return true, nil
			}

			return false, nil

		})).NotTo(HaveOccurred(), "kubelet never observed the termination notice")

		By("Creating a Pod with more than former max resources")
		pod = f.NewTestPod(podName+"2", getResourceList("600m", "600Mi"), v1.ResourceList{})
		pod, err = f.ClientSet.CoreV1().Pods(f.Namespace.Name).Create(pod)
		Expect(err).NotTo(HaveOccurred())
	})

})

var _ = framework.KubeDescribe("LimitRange", func() {
	f := framework.NewDefaultFramework("limitrange")

	BeforeEach(func() {
		// only run the tests when LocalStorageCapacityIsolation feature is enabled
		framework.SkipUnlessLocalEphemeralStorageEnabled()
	})

	It("should create a LimitRange with default ephemeral storage and ensure pod has the default applied.", func() {
		By("Creating a LimitRange")

		min := getEphemeralStorageResourceList("100Mi")
		max := getEphemeralStorageResourceList("500Mi")
		defaultLimit := getEphemeralStorageResourceList("500Mi")
		defaultRequest := getEphemeralStorageResourceList("200Mi")
		maxLimitRequestRatio := v1.ResourceList{}
		limitRange := newLimitRange("limit-range", v1.LimitTypeContainer,
			min, max,
			defaultLimit, defaultRequest,
			maxLimitRequestRatio)
		limitRange, err := f.ClientSet.CoreV1().LimitRanges(f.Namespace.Name).Create(limitRange)
		Expect(err).NotTo(HaveOccurred())
=======
>>>>>>> ed33434d

		By("Updating a LimitRange")
		newMin := getResourceList("9m", "49Mi", "49Gi")
		limitRange.Spec.Limits[0].Min = newMin
		limitRange, err = f.ClientSet.CoreV1().LimitRanges(f.Namespace.Name).Update(limitRange)
		Expect(err).NotTo(HaveOccurred())

		By("Creating a Pod with less than former min resources")
		pod = f.NewTestPod(podName, getResourceList("10m", "50Mi", "50Gi"), v1.ResourceList{})
		pod, err = f.ClientSet.CoreV1().Pods(f.Namespace.Name).Create(pod)
		Expect(err).NotTo(HaveOccurred())

		By("Failing to create a Pod with more than max resources")
		pod = f.NewTestPod(podName, getResourceList("600m", "600Mi", "600Gi"), v1.ResourceList{})
		pod, err = f.ClientSet.CoreV1().Pods(f.Namespace.Name).Create(pod)
		Expect(err).To(HaveOccurred())

		By("Deleting a LimitRange")
		err = f.ClientSet.CoreV1().LimitRanges(f.Namespace.Name).Delete(limitRange.Name, metav1.NewDeleteOptions(30))
		Expect(err).NotTo(HaveOccurred())

		By("Verifying the LimitRange was deleted")
		Expect(wait.Poll(time.Second*5, time.Second*30, func() (bool, error) {
			selector := labels.SelectorFromSet(labels.Set(map[string]string{"name": limitRange.Name}))
			options := metav1.ListOptions{LabelSelector: selector.String()}
			limitRanges, err := f.ClientSet.CoreV1().LimitRanges(f.Namespace.Name).List(options)

			if err != nil {
				framework.Logf("Unable to retrieve LimitRanges: %v", err)
				return false, nil
			}

			if len(limitRanges.Items) == 0 {
				framework.Logf("limitRange is already deleted")
				return true, nil
			}

			if len(limitRanges.Items) > 0 {
				if limitRanges.Items[0].ObjectMeta.DeletionTimestamp == nil {
					framework.Logf("deletion has not yet been observed")
					return false, nil
				}
				return true, nil
			}

			return false, nil

		})).NotTo(HaveOccurred(), "kubelet never observed the termination notice")

		By("Creating a Pod with more than former max resources")
		pod = f.NewTestPod(podName+"2", getResourceList("600m", "600Mi", "600Gi"), v1.ResourceList{})
		pod, err = f.ClientSet.CoreV1().Pods(f.Namespace.Name).Create(pod)
		Expect(err).NotTo(HaveOccurred())
	})

})

func equalResourceRequirement(expected v1.ResourceRequirements, actual v1.ResourceRequirements) error {
	framework.Logf("Verifying requests: expected %v with actual %v", expected.Requests, actual.Requests)
	err := equalResourceList(expected.Requests, actual.Requests)
	if err != nil {
		return err
	}
	framework.Logf("Verifying limits: expected %v with actual %v", expected.Limits, actual.Limits)
	err = equalResourceList(expected.Limits, actual.Limits)
	return err
}

func equalResourceList(expected v1.ResourceList, actual v1.ResourceList) error {
	for k, v := range expected {
		if actualValue, found := actual[k]; !found || (v.Cmp(actualValue) != 0) {
			return fmt.Errorf("resource %v expected %v actual %v", k, v.String(), actualValue.String())
		}
	}
	for k, v := range actual {
		if expectedValue, found := expected[k]; !found || (v.Cmp(expectedValue) != 0) {
			return fmt.Errorf("resource %v expected %v actual %v", k, expectedValue.String(), v.String())
		}
	}
	return nil
}

func getResourceList(cpu, memory string, ephemeralStorage string) v1.ResourceList {
	res := v1.ResourceList{}
	if cpu != "" {
		res[v1.ResourceCPU] = resource.MustParse(cpu)
	}
	if memory != "" {
		res[v1.ResourceMemory] = resource.MustParse(memory)
	}
	if ephemeralStorage != "" {
		res[v1.ResourceEphemeralStorage] = resource.MustParse(ephemeralStorage)
	}
	return res
}

// newLimitRange returns a limit range with specified data
func newLimitRange(name string, limitType v1.LimitType,
	min, max,
	defaultLimit, defaultRequest,
	maxLimitRequestRatio v1.ResourceList) *v1.LimitRange {
	return &v1.LimitRange{
		ObjectMeta: metav1.ObjectMeta{
			Name: name,
		},
		Spec: v1.LimitRangeSpec{
			Limits: []v1.LimitRangeItem{
				{
					Type:                 limitType,
					Min:                  min,
					Max:                  max,
					Default:              defaultLimit,
					DefaultRequest:       defaultRequest,
					MaxLimitRequestRatio: maxLimitRequestRatio,
				},
			},
		},
	}
}<|MERGE_RESOLUTION|>--- conflicted
+++ resolved
@@ -133,88 +133,6 @@
 		pod = f.NewTestPod(podName, getResourceList("600m", "600Mi", "600Gi"), v1.ResourceList{})
 		pod, err = f.ClientSet.CoreV1().Pods(f.Namespace.Name).Create(pod)
 		Expect(err).To(HaveOccurred())
-<<<<<<< HEAD
-
-		By("Updating a LimitRange")
-		newMin := getResourceList("9m", "49Mi")
-		limitRange.Spec.Limits[0].Min = newMin
-		limitRange, err = f.ClientSet.CoreV1().LimitRanges(f.Namespace.Name).Update(limitRange)
-		Expect(err).NotTo(HaveOccurred())
-
-		By("Creating a Pod with less than former min resources")
-		pod = f.NewTestPod(podName, getResourceList("10m", "50Mi"), v1.ResourceList{})
-		pod, err = f.ClientSet.CoreV1().Pods(f.Namespace.Name).Create(pod)
-		Expect(err).NotTo(HaveOccurred())
-
-		By("Failing to create a Pod with more than max resources")
-		pod = f.NewTestPod(podName, getResourceList("600m", "600Mi"), v1.ResourceList{})
-		pod, err = f.ClientSet.CoreV1().Pods(f.Namespace.Name).Create(pod)
-		Expect(err).To(HaveOccurred())
-
-		By("Deleting a LimitRange")
-		err = f.ClientSet.CoreV1().LimitRanges(f.Namespace.Name).Delete(limitRange.Name, metav1.NewDeleteOptions(30))
-		Expect(err).NotTo(HaveOccurred())
-
-		By("Verifying the LimitRange was deleted")
-		Expect(wait.Poll(time.Second*5, time.Second*30, func() (bool, error) {
-			selector := labels.SelectorFromSet(labels.Set(map[string]string{"name": limitRange.Name}))
-			options := metav1.ListOptions{LabelSelector: selector.String()}
-			limitRanges, err := f.ClientSet.CoreV1().LimitRanges(f.Namespace.Name).List(options)
-
-			if err != nil {
-				framework.Logf("Unable to retrieve LimitRanges: %v", err)
-				return false, nil
-			}
-
-			if len(limitRanges.Items) == 0 {
-				framework.Logf("limitRange is already deleted")
-				return true, nil
-			}
-
-			if len(limitRanges.Items) > 0 {
-				if limitRanges.Items[0].ObjectMeta.DeletionTimestamp == nil {
-					framework.Logf("deletion has not yet been observed")
-					return false, nil
-				}
-				return true, nil
-			}
-
-			return false, nil
-
-		})).NotTo(HaveOccurred(), "kubelet never observed the termination notice")
-
-		By("Creating a Pod with more than former max resources")
-		pod = f.NewTestPod(podName+"2", getResourceList("600m", "600Mi"), v1.ResourceList{})
-		pod, err = f.ClientSet.CoreV1().Pods(f.Namespace.Name).Create(pod)
-		Expect(err).NotTo(HaveOccurred())
-	})
-
-})
-
-var _ = framework.KubeDescribe("LimitRange", func() {
-	f := framework.NewDefaultFramework("limitrange")
-
-	BeforeEach(func() {
-		// only run the tests when LocalStorageCapacityIsolation feature is enabled
-		framework.SkipUnlessLocalEphemeralStorageEnabled()
-	})
-
-	It("should create a LimitRange with default ephemeral storage and ensure pod has the default applied.", func() {
-		By("Creating a LimitRange")
-
-		min := getEphemeralStorageResourceList("100Mi")
-		max := getEphemeralStorageResourceList("500Mi")
-		defaultLimit := getEphemeralStorageResourceList("500Mi")
-		defaultRequest := getEphemeralStorageResourceList("200Mi")
-		maxLimitRequestRatio := v1.ResourceList{}
-		limitRange := newLimitRange("limit-range", v1.LimitTypeContainer,
-			min, max,
-			defaultLimit, defaultRequest,
-			maxLimitRequestRatio)
-		limitRange, err := f.ClientSet.CoreV1().LimitRanges(f.Namespace.Name).Create(limitRange)
-		Expect(err).NotTo(HaveOccurred())
-=======
->>>>>>> ed33434d
 
 		By("Updating a LimitRange")
 		newMin := getResourceList("9m", "49Mi", "49Gi")
