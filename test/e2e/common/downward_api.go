--- conflicted
+++ resolved
@@ -23,10 +23,7 @@
 	"k8s.io/apimachinery/pkg/api/resource"
 	metav1 "k8s.io/apimachinery/pkg/apis/meta/v1"
 	"k8s.io/apimachinery/pkg/util/uuid"
-<<<<<<< HEAD
 	utilversion "k8s.io/kubernetes/pkg/util/version"
-=======
->>>>>>> 66f5f2bc
 	"k8s.io/kubernetes/test/e2e/framework"
 
 	. "github.com/onsi/ginkgo"
@@ -34,7 +31,7 @@
 
 var hostIPVersion = utilversion.MustParseSemantic("v1.8.0")
 
-var _ = framework.KubeDescribe("Downward API", func() {
+var _ = Describe("[sig-api-machinery] Downward API", func() {
 	f := framework.NewDefaultFramework("downward-api")
 
 	It("should provide pod name and namespace as env vars [Conformance]", func() {
@@ -68,20 +65,32 @@
 		testDownwardAPI(f, podName, env, expectations)
 	})
 
-	It("should provide pod and host IP as an env var [Conformance]", func() {
+	It("should provide pod IP as an env var [Conformance]", func() {
+		podName := "downward-api-" + string(uuid.NewUUID())
+		env := []v1.EnvVar{
+			{
+				Name: "POD_IP",
+				ValueFrom: &v1.EnvVarSource{
+					FieldRef: &v1.ObjectFieldSelector{
+						APIVersion: "v1",
+						FieldPath:  "status.podIP",
+					},
+				},
+			},
+		}
+
+		expectations := []string{
+			"POD_IP=(?:\\d+)\\.(?:\\d+)\\.(?:\\d+)\\.(?:\\d+)",
+		}
+
+		testDownwardAPI(f, podName, env, expectations)
+	})
+
+	It("should provide host IP as an env var [Conformance]", func() {
 		framework.SkipUnlessServerVersionGTE(hostIPVersion, f.ClientSet.Discovery())
 		podName := "downward-api-" + string(uuid.NewUUID())
 		env := []v1.EnvVar{
 			{
-				Name: "POD_IP",
-				ValueFrom: &v1.EnvVarSource{
-					FieldRef: &v1.ObjectFieldSelector{
-						APIVersion: "v1",
-						FieldPath:  "status.podIP",
-					},
-				},
-			},
-			{
 				Name: "HOST_IP",
 				ValueFrom: &v1.EnvVarSource{
 					FieldRef: &v1.ObjectFieldSelector{
@@ -93,7 +102,6 @@
 		}
 
 		expectations := []string{
-			"POD_IP=(?:\\d+)\\.(?:\\d+)\\.(?:\\d+)\\.(?:\\d+)",
 			"HOST_IP=(?:\\d+)\\.(?:\\d+)\\.(?:\\d+)\\.(?:\\d+)",
 		}
 
