--- conflicted
+++ resolved
@@ -127,11 +127,7 @@
 func stackdriverExporterContainerSpec(name string, metricName string, metricValue int64) corev1.Container {
 	return corev1.Container{
 		Name:            name,
-<<<<<<< HEAD
-		Image:           "gcr.io/google-containers/sd-dummy-exporter:v0.1.0",
-=======
 		Image:           "k8s.gcr.io/sd-dummy-exporter:v0.1.0",
->>>>>>> ed33434d
 		ImagePullPolicy: corev1.PullPolicy("Always"),
 		Command:         []string{"/sd_dummy_exporter", "--pod-id=$(POD_ID)", "--metric-name=" + metricName, fmt.Sprintf("--metric-value=%v", metricValue)},
 		Env: []corev1.EnvVar{
@@ -179,11 +175,7 @@
 		Containers: []corev1.Container{
 			{
 				Name:            "prometheus-exporter",
-<<<<<<< HEAD
-				Image:           "gcr.io/google-containers/prometheus-dummy-exporter:v0.1.0",
-=======
 				Image:           "k8s.gcr.io/prometheus-dummy-exporter:v0.1.0",
->>>>>>> ed33434d
 				ImagePullPolicy: corev1.PullPolicy("Always"),
 				Command: []string{"/prometheus_dummy_exporter", "--metric-name=" + metricName,
 					fmt.Sprintf("--metric-value=%v", metricValue), fmt.Sprintf("=--port=%d", port)},
@@ -191,11 +183,7 @@
 			},
 			{
 				Name:            "prometheus-to-sd",
-<<<<<<< HEAD
-				Image:           "gcr.io/google-containers/prometheus-to-sd:v0.2.3",
-=======
 				Image:           "k8s.gcr.io/prometheus-to-sd:v0.2.3",
->>>>>>> ed33434d
 				ImagePullPolicy: corev1.PullPolicy("Always"),
 				Command: []string{"/monitor", fmt.Sprintf("--source=:http://localhost:%d", port),
 					"--stackdriver-prefix=custom.googleapis.com", "--pod-id=$(POD_ID)", "--namespace-id=$(POD_NAMESPACE)"},
