--- conflicted
+++ resolved
@@ -108,11 +108,7 @@
 			})
 
 			ginkgo.By("Checking that too long lines are trimmed", func() {
-<<<<<<< HEAD
-				maxLength := 100000
-=======
 				maxLength := 100 * 1024
->>>>>>> ed33434d
 				cmd := []string{
 					"/bin/sh",
 					"-c",
@@ -166,7 +162,11 @@
 			}()
 
 			ginkgo.By("Waiting for events to ingest")
-			c := utils.NewLogChecker(p, utils.UntilFirstEntry, utils.JustTimeout, "")
+			location := framework.TestContext.CloudConfig.Zone
+			if framework.TestContext.CloudConfig.MultiZone {
+				location = framework.TestContext.CloudConfig.Region
+			}
+			c := utils.NewLogChecker(p, utils.UntilFirstEntryFromLocation(location), utils.JustTimeout, "")
 			err := utils.WaitForLogs(c, ingestionInterval, ingestionTimeout)
 			framework.ExpectNoError(err)
 		})
