--- conflicted
+++ resolved
@@ -64,14 +64,9 @@
 	makeSchedulableDelay   = 20 * time.Second
 	freshStatusLimit       = 20 * time.Second
 
-<<<<<<< HEAD
 	gkeEndpoint        = "https://test-container.sandbox.googleapis.com"
 	gkeUpdateTimeout   = 15 * time.Minute
 	gkeNodepoolNameKey = "cloud.google.com/gke-nodepool"
-=======
-	gkeEndpoint      = "https://test-container.sandbox.googleapis.com"
-	gkeUpdateTimeout = 15 * time.Minute
->>>>>>> 66f5f2bc
 
 	disabledTaint             = "DisabledForAutoscalingTest"
 	criticalAddonsOnlyTaint   = "CriticalAddonsOnly"
@@ -572,24 +567,12 @@
 
 	It("should be able to scale down by draining multiple pods one by one as dictated by pdb[Feature:ClusterSizeAutoscalingScaleDown]", func() {
 		runDrainTest(f, originalSizes, f.Namespace.Name, 2, 1, func(increasedSize int) {
-<<<<<<< HEAD
-=======
 			By("Some node should be removed")
 			framework.ExpectNoError(WaitForClusterSizeFunc(f.ClientSet,
 				func(size int) bool { return size < increasedSize }, scaleDownTimeout))
 		})
 	})
 
-	It("should be able to scale down by draining system pods with pdb[Feature:ClusterSizeAutoscalingScaleDown]", func() {
-		runDrainTest(f, originalSizes, "kube-system", 2, 1, func(increasedSize int) {
->>>>>>> 66f5f2bc
-			By("Some node should be removed")
-			framework.ExpectNoError(WaitForClusterSizeFunc(f.ClientSet,
-				func(size int) bool { return size < increasedSize }, scaleDownTimeout))
-		})
-	})
-
-<<<<<<< HEAD
 	It("should be able to scale down by draining system pods with pdb[Feature:ClusterSizeAutoscalingScaleDown]", func() {
 		runDrainTest(f, originalSizes, "kube-system", 2, 1, func(increasedSize int) {
 			By("Some node should be removed")
@@ -598,8 +581,6 @@
 		})
 	})
 
-=======
->>>>>>> 66f5f2bc
 	It("Should be able to scale a node group up from 0[Feature:ClusterSizeAutoscalingScaleUp]", func() {
 		framework.SkipUnlessAtLeast(len(originalSizes), 2, "At least 2 node groups are needed for scale-to-0 tests")
 		By("Manually scale smallest node group to 0")
@@ -611,12 +592,7 @@
 				minSize = size
 			}
 		}
-<<<<<<< HEAD
 		framework.ExpectNoError(framework.ResizeGroup(minMig, int32(0)))
-=======
-		err := framework.ResizeGroup(minMig, int32(0))
-		framework.ExpectNoError(err)
->>>>>>> 66f5f2bc
 		framework.ExpectNoError(framework.WaitForReadyNodes(c, nodeCount-minSize, resizeTimeout))
 
 		By("Make remaining nodes unschedulable")
@@ -644,7 +620,6 @@
 		framework.ExpectNoError(waitForAllCaPodsReadyInNamespace(f, c))
 	})
 
-<<<<<<< HEAD
 	// Scale to 0 test is split into two functions (for GKE & GCE.)
 	// The reason for it is that scenario is exactly the same,
 	// but setup & verification use different APIs.
@@ -682,23 +657,6 @@
 
 	gceScaleToZero := func() {
 		// non-GKE only
-=======
-	It("Should be able to scale a node group down to 0[Feature:ClusterSizeAutoscalingScaleDown]", func() {
-		// Determine whether we want to run & adjust the setup if necessary
-		if len(originalSizes) < 2 {
-			if framework.ProviderIs("gke") {
-				By("Adding a new node pool")
-				const extraPoolName = "extra-pool"
-				addNodePool(extraPoolName, "n1-standard-4", 1)
-				defer deleteNodePool(extraPoolName)
-				framework.ExpectNoError(framework.WaitForReadyNodes(c, nodeCount+1, resizeTimeout))
-				framework.ExpectNoError(enableAutoscaler(extraPoolName, 0, 1))
-			} else {
-				framework.Skipf("At least 2 node groups are needed for scale-to-0 tests")
-			}
-		}
-
->>>>>>> 66f5f2bc
 		By("Find smallest node group and manually scale it to a single node")
 		minMig := ""
 		minSize := nodeCount
@@ -708,7 +666,6 @@
 				minSize = size
 			}
 		}
-<<<<<<< HEAD
 		framework.ExpectNoError(framework.ResizeGroup(minMig, int32(1)))
 		framework.ExpectNoError(framework.WaitForReadyNodes(c, nodeCount-minSize+1, resizeTimeout))
 		ngNodes, err := framework.GetGroupNodes(minMig)
@@ -737,40 +694,6 @@
 		} else {
 			framework.Skipf("At least 2 node groups are needed for scale-to-0 tests")
 		}
-=======
-		err := framework.ResizeGroup(minMig, int32(1))
-		framework.ExpectNoError(err)
-		framework.ExpectNoError(framework.WaitForReadyNodes(c, nodeCount-minSize+1, resizeTimeout))
-
-		By("Make the single node unschedulable")
-		allNodes, err := f.ClientSet.Core().Nodes().List(metav1.ListOptions{FieldSelector: fields.Set{
-			"spec.unschedulable": "false",
-		}.AsSelector().String()})
-		framework.ExpectNoError(err)
-		ngNodes, err := framework.GetGroupNodes(minMig)
-		framework.ExpectNoError(err)
-		By(fmt.Sprintf("Target nodes for scale-down: %s", ngNodes))
-		Expect(len(ngNodes) == 1).To(BeTrue())
-		node, err := f.ClientSet.Core().Nodes().Get(ngNodes[0], metav1.GetOptions{})
-		framework.ExpectNoError(err)
-		makeNodeUnschedulable(f.ClientSet, node)
-
-		By("Manually drain the single node")
-		podOpts := metav1.ListOptions{FieldSelector: fields.OneTermEqualSelector(api.PodHostField, node.Name).String()}
-		pods, err := c.Core().Pods(metav1.NamespaceAll).List(podOpts)
-		framework.ExpectNoError(err)
-		for _, pod := range pods.Items {
-			err = f.ClientSet.Core().Pods(pod.Namespace).Delete(pod.Name, metav1.NewDeleteOptions(0))
-			framework.ExpectNoError(err)
-		}
-
-		By("The node should be removed")
-		framework.ExpectNoError(WaitForClusterSizeFunc(f.ClientSet,
-			func(size int) bool { return size < len(allNodes.Items) }, scaleDownTimeout))
-		minSize, err = framework.GroupSize(minMig)
-		framework.ExpectNoError(err)
-		Expect(minSize).Should(Equal(0))
->>>>>>> 66f5f2bc
 	})
 
 	It("Shouldn't perform scale up operation and should list unhealthy status if most of the cluster is broken[Feature:ClusterSizeAutoscalingScaleUp]", func() {
@@ -830,13 +753,8 @@
 	}.AsSelector().String()})
 	framework.ExpectNoError(err)
 	numPods := len(nodes.Items) * podsPerNode
-<<<<<<< HEAD
 	testID := string(uuid.NewUUID()) // So that we can label and find pods
 	labelMap := map[string]string{"test_id": testID}
-=======
-	testId := string(uuid.NewUUID()) // So that we can label and find pods
-	labelMap := map[string]string{"test_id": testId}
->>>>>>> 66f5f2bc
 	framework.ExpectNoError(runReplicatedPodOnEachNode(f, nodes.Items, namespace, podsPerNode, "reschedulable-pods", labelMap, 0))
 
 	defer framework.DeleteRCAndPods(f.ClientSet, f.InternalClientset, namespace, "reschedulable-pods")
@@ -894,51 +812,25 @@
 }
 
 func enableAutoscaler(nodePool string, minCount, maxCount int) error {
-	if nodePool == "default-pool" {
-		glog.Infof("Using gcloud to enable autoscaling for pool %s", nodePool)
-
-		output, err := execCmd("gcloud", "alpha", "container", "clusters", "update", framework.TestContext.CloudConfig.Cluster,
-			"--enable-autoscaling",
-			"--min-nodes="+strconv.Itoa(minCount),
-			"--max-nodes="+strconv.Itoa(maxCount),
-			"--node-pool="+nodePool,
-			"--project="+framework.TestContext.CloudConfig.ProjectID,
-			"--zone="+framework.TestContext.CloudConfig.Zone).CombinedOutput()
-
-		if err != nil {
-			glog.Errorf("Failed config update result: %s", output)
-			return fmt.Errorf("Failed to enable autoscaling: %v", err)
-		}
-		glog.Infof("Config update result: %s", output)
-	} else {
-		glog.Infof("Using direct api access to enable autoscaling for pool %s", nodePool)
-		updateRequest := "{" +
-			" \"update\": {" +
-			"  \"desiredNodePoolId\": \"" + nodePool + "\"," +
-			"  \"desiredNodePoolAutoscaling\": {" +
-			"   \"enabled\": \"true\"," +
-			"   \"minNodeCount\": \"" + strconv.Itoa(minCount) + "\"," +
-			"   \"maxNodeCount\": \"" + strconv.Itoa(maxCount) + "\"" +
-			"  }" +
-			" }" +
-			"}"
-
-		url := getGKEClusterURL()
-		glog.Infof("Using gke api url %s", url)
-		putResult, err := doPut(url, updateRequest)
-		if err != nil {
-			return fmt.Errorf("Failed to put %s: %v", url, err)
-		}
-		glog.Infof("Config update result: %s", putResult)
-	}
+	glog.Infof("Using gcloud to enable autoscaling for pool %s", nodePool)
+
+	output, err := execCmd("gcloud", "container", "clusters", "update", framework.TestContext.CloudConfig.Cluster,
+		"--enable-autoscaling",
+		"--min-nodes="+strconv.Itoa(minCount),
+		"--max-nodes="+strconv.Itoa(maxCount),
+		"--node-pool="+nodePool,
+		"--project="+framework.TestContext.CloudConfig.ProjectID,
+		"--zone="+framework.TestContext.CloudConfig.Zone).CombinedOutput()
+
+	if err != nil {
+		glog.Errorf("Failed config update result: %s", output)
+		return fmt.Errorf("Failed to enable autoscaling: %v", err)
+	}
+	glog.Infof("Config update result: %s", output)
 
 	var finalErr error
 	for startTime := time.Now(); startTime.Add(gkeUpdateTimeout).After(time.Now()); time.Sleep(30 * time.Second) {
-<<<<<<< HEAD
 		val, err := isAutoscalerEnabled(maxCount)
-=======
-		val, err := isAutoscalerEnabled(minCount)
->>>>>>> 66f5f2bc
 		if err == nil && val {
 			return nil
 		}
@@ -948,41 +840,19 @@
 }
 
 func disableAutoscaler(nodePool string, minCount, maxCount int) error {
-
-	if nodePool == "default-pool" {
-		glog.Infof("Using gcloud to disable autoscaling for pool %s", nodePool)
-
-		output, err := execCmd("gcloud", "alpha", "container", "clusters", "update", framework.TestContext.CloudConfig.Cluster,
-			"--no-enable-autoscaling",
-			"--node-pool="+nodePool,
-			"--project="+framework.TestContext.CloudConfig.ProjectID,
-			"--zone="+framework.TestContext.CloudConfig.Zone).CombinedOutput()
-
-		if err != nil {
-			glog.Errorf("Failed config update result: %s", output)
-			return fmt.Errorf("Failed to disable autoscaling: %v", err)
-		}
-		glog.Infof("Config update result: %s", output)
-
-	} else {
-		glog.Infof("Using direct api access to disable autoscaling for pool %s", nodePool)
-		updateRequest := "{" +
-			" \"update\": {" +
-			"  \"desiredNodePoolId\": \"" + nodePool + "\"," +
-			"  \"desiredNodePoolAutoscaling\": {" +
-			"   \"enabled\": \"false\"," +
-			"  }" +
-			" }" +
-			"}"
-
-		url := getGKEClusterURL()
-		glog.Infof("Using gke api url %s", url)
-		putResult, err := doPut(url, updateRequest)
-		if err != nil {
-			return fmt.Errorf("Failed to put %s: %v", url, err)
-		}
-		glog.Infof("Config update result: %s", putResult)
-	}
+	glog.Infof("Using gcloud to disable autoscaling for pool %s", nodePool)
+
+	output, err := execCmd("gcloud", "container", "clusters", "update", framework.TestContext.CloudConfig.Cluster,
+		"--no-enable-autoscaling",
+		"--node-pool="+nodePool,
+		"--project="+framework.TestContext.CloudConfig.ProjectID,
+		"--zone="+framework.TestContext.CloudConfig.Zone).CombinedOutput()
+
+	if err != nil {
+		glog.Errorf("Failed config update result: %s", output)
+		return fmt.Errorf("Failed to disable autoscaling: %v", err)
+	}
+	glog.Infof("Config update result: %s", output)
 
 	var finalErr error
 	for startTime := time.Now(); startTime.Add(gkeUpdateTimeout).After(time.Now()); time.Sleep(30 * time.Second) {
@@ -1022,18 +892,13 @@
 	nodes := make([]*v1.Node, 0, 1)
 	nodeList := framework.GetReadySchedulableNodesOrDie(f.ClientSet)
 	for _, node := range nodeList.Items {
-<<<<<<< HEAD
 		if node.Labels[gkeNodepoolNameKey] == poolName {
-=======
-		if poolLabel := node.Labels["cloud.google.com/gke-nodepool"]; poolLabel == poolName {
->>>>>>> 66f5f2bc
 			nodes = append(nodes, &node)
 		}
 	}
 	return nodes
 }
 
-<<<<<<< HEAD
 func getPoolSize(f *framework.Framework, poolName string) int {
 	size := 0
 	nodeList := framework.GetReadySchedulableNodesOrDie(f.ClientSet)
@@ -1045,8 +910,6 @@
 	return size
 }
 
-=======
->>>>>>> 66f5f2bc
 func doPut(url, content string) (string, error) {
 	req, err := http.NewRequest("PUT", url, bytes.NewBuffer([]byte(content)))
 	if err != nil {
@@ -1067,11 +930,8 @@
 	return strBody, nil
 }
 
-<<<<<<< HEAD
 // ReserveMemory creates a replication controller with pods that, in summation,
 // request the specified amount of memory.
-=======
->>>>>>> 66f5f2bc
 func ReserveMemory(f *framework.Framework, id string, replicas, megabytes int, expectRunning bool, timeout time.Duration) func() error {
 	By(fmt.Sprintf("Running RC which reserves %v MB of memory", megabytes))
 	request := int64(1024 * 1024 * megabytes / replicas)
@@ -1249,17 +1109,11 @@
 	return fmt.Errorf("Failed to taint node in allowed number of retries")
 }
 
-<<<<<<< HEAD
 // CriticalAddonsOnlyError implements the `error` interface, and signifies the
 // presence of the `CriticalAddonsOnly` taint on the node.
 type CriticalAddonsOnlyError struct{}
 
 func (CriticalAddonsOnlyError) Error() string {
-=======
-type CriticalAddonsOnlyError struct{}
-
-func (_ CriticalAddonsOnlyError) Error() string {
->>>>>>> 66f5f2bc
 	return fmt.Sprintf("CriticalAddonsOnly taint found on node")
 }
 
@@ -1607,21 +1461,12 @@
 		status, finalErr = getScaleUpStatus(c)
 		if finalErr != nil {
 			return false, nil
-<<<<<<< HEAD
 		}
 		if status.timestamp.Add(freshStatusLimit).Before(time.Now()) {
 			// stale status
 			finalErr = fmt.Errorf("Status too old")
 			return false, nil
 		}
-=======
-		}
-		if status.timestamp.Add(freshStatusLimit).Before(time.Now()) {
-			// stale status
-			finalErr = fmt.Errorf("Status too old")
-			return false, nil
-		}
->>>>>>> 66f5f2bc
 		return cond(status), nil
 	})
 	if err != nil {
@@ -1635,11 +1480,7 @@
 func addKubeSystemPdbs(f *framework.Framework) (func(), error) {
 	By("Create PodDisruptionBudgets for kube-system components, so they can be migrated if required")
 
-<<<<<<< HEAD
 	var newPdbs []string
-=======
-	newPdbs := make([]string, 0)
->>>>>>> 66f5f2bc
 	cleanup := func() {
 		var finalErr error
 		for _, newPdbName := range newPdbs {
@@ -1657,7 +1498,6 @@
 	}
 
 	type pdbInfo struct {
-<<<<<<< HEAD
 		label        string
 		minAvailable int
 	}
@@ -1667,27 +1507,12 @@
 		{label: "metrics-server", minAvailable: 0},
 		{label: "kubernetes-dashboard", minAvailable: 0},
 		{label: "glbc", minAvailable: 0},
-=======
-		label         string
-		min_available int
-	}
-	pdbsToAdd := []pdbInfo{
-		{label: "kube-dns", min_available: 1},
-		{label: "kube-dns-autoscaler", min_available: 0},
-		{label: "metrics-server", min_available: 0},
-		{label: "kubernetes-dashboard", min_available: 0},
-		{label: "glbc", min_available: 0},
->>>>>>> 66f5f2bc
 	}
 	for _, pdbData := range pdbsToAdd {
 		By(fmt.Sprintf("Create PodDisruptionBudget for %v", pdbData.label))
 		labelMap := map[string]string{"k8s-app": pdbData.label}
 		pdbName := fmt.Sprintf("test-pdb-for-%v", pdbData.label)
-<<<<<<< HEAD
 		minAvailable := intstr.FromInt(pdbData.minAvailable)
-=======
-		minAvailable := intstr.FromInt(pdbData.min_available)
->>>>>>> 66f5f2bc
 		pdb := &policy.PodDisruptionBudget{
 			ObjectMeta: metav1.ObjectMeta{
 				Name:      pdbName,
