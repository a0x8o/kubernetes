--- conflicted
+++ resolved
@@ -16,6 +16,7 @@
         "framework.go",
         "horizontal_pod_autoscaling.go",
     ],
+    importpath = "k8s.io/kubernetes/test/e2e/autoscaling",
     deps = [
         "//pkg/api:go_default_library",
         "//test/e2e/common:go_default_library",
@@ -26,12 +27,9 @@
         "//vendor/github.com/golang/glog:go_default_library",
         "//vendor/github.com/onsi/ginkgo:go_default_library",
         "//vendor/github.com/onsi/gomega:go_default_library",
-<<<<<<< HEAD
         "//vendor/golang.org/x/oauth2/google:go_default_library",
         "//vendor/google.golang.org/api/monitoring/v3:go_default_library",
         "//vendor/k8s.io/api/autoscaling/v2beta1:go_default_library",
-=======
->>>>>>> 66f5f2bc
         "//vendor/k8s.io/api/core/v1:go_default_library",
         "//vendor/k8s.io/api/policy/v1beta1:go_default_library",
         "//vendor/k8s.io/apimachinery/pkg/api/errors:go_default_library",
