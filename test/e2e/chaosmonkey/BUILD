--- conflicted
+++ resolved
@@ -17,10 +17,6 @@
     name = "go_default_test",
     srcs = ["chaosmonkey_test.go"],
     embed = [":go_default_library"],
-<<<<<<< HEAD
-    importpath = "k8s.io/kubernetes/test/e2e/chaosmonkey",
-=======
->>>>>>> ed33434d
     tags = ["e2e"],
 )
 
