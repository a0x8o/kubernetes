/*
Copyright 2015 The Kubernetes Authors.

Licensed under the Apache License, Version 2.0 (the "License");
you may not use this file except in compliance with the License.
You may obtain a copy of the License at

    http://www.apache.org/licenses/LICENSE-2.0

Unless required by applicable law or agreed to in writing, software
distributed under the License is distributed on an "AS IS" BASIS,
WITHOUT WARRANTIES OR CONDITIONS OF ANY KIND, either express or implied.
See the License for the specific language governing permissions and
limitations under the License.
*/

/*
 * This test checks that various VolumeSources are working.
 *
 * There are two ways, how to test the volumes:
 * 1) With containerized server (NFS, Ceph, Gluster, iSCSI, ...)
 * The test creates a server pod, exporting simple 'index.html' file.
 * Then it uses appropriate VolumeSource to import this file into a client pod
 * and checks that the pod can see the file. It does so by importing the file
 * into web server root and loadind the index.html from it.
 *
 * These tests work only when privileged containers are allowed, exporting
 * various filesystems (NFS, GlusterFS, ...) usually needs some mounting or
 * other privileged magic in the server pod.
 *
 * Note that the server containers are for testing purposes only and should not
 * be used in production.
 *
 * 2) With server outside of Kubernetes (Cinder, ...)
 * Appropriate server (e.g. OpenStack Cinder) must exist somewhere outside
 * the tested Kubernetes cluster. The test itself creates a new volume,
 * and checks, that Kubernetes can use it as a volume.
 */

// test/e2e/common/volumes.go duplicates the GlusterFS test from this file.  Any changes made to this
// test should be made there as well.

package storage

import (
	"os/exec"
	"strings"
	"time"

	. "github.com/onsi/ginkgo"
	. "github.com/onsi/gomega"
	"k8s.io/api/core/v1"
	metav1 "k8s.io/apimachinery/pkg/apis/meta/v1"
	"k8s.io/apimachinery/pkg/types"
	clientset "k8s.io/client-go/kubernetes"
	kubeletapis "k8s.io/kubernetes/pkg/kubelet/apis"
	"k8s.io/kubernetes/test/e2e/framework"
	"k8s.io/kubernetes/test/e2e/storage/utils"
	vspheretest "k8s.io/kubernetes/test/e2e/storage/vsphere"
	imageutils "k8s.io/kubernetes/test/utils/image"
)

func DeleteCinderVolume(name string) error {
	// Try to delete the volume for several seconds - it takes
	// a while for the plugin to detach it.
	var output []byte
	var err error
	timeout := time.Second * 120

	framework.Logf("Waiting up to %v for removal of cinder volume %s", timeout, name)
	for start := time.Now(); time.Since(start) < timeout; time.Sleep(5 * time.Second) {
		output, err = exec.Command("cinder", "delete", name).CombinedOutput()
		if err == nil {
			framework.Logf("Cinder volume %s deleted", name)
			return nil
		} else {
			framework.Logf("Failed to delete volume %s: %v", name, err)
		}
	}
	framework.Logf("Giving up deleting volume %s: %v\n%s", name, err, string(output[:]))
	return err
}

// These tests need privileged containers, which are disabled by default.
var _ = utils.SIGDescribe("Volumes", func() {
	f := framework.NewDefaultFramework("volume")

	// note that namespace deletion is handled by delete-namespace flag
	// filled inside BeforeEach
	var cs clientset.Interface
	var namespace *v1.Namespace

	BeforeEach(func() {
		cs = f.ClientSet
		namespace = f.Namespace
	})

	////////////////////////////////////////////////////////////////////////
	// NFS
	////////////////////////////////////////////////////////////////////////

	Describe("NFS", func() {
		It("should be mountable", func() {
			config, _, serverIP := framework.NewNFSServer(cs, namespace.Name, []string{})
			defer framework.VolumeTestCleanup(f, config)

			tests := []framework.VolumeTest{
				{
					Volume: v1.VolumeSource{
						NFS: &v1.NFSVolumeSource{
							Server:   serverIP,
							Path:     "/",
							ReadOnly: true,
						},
					},
					File: "index.html",
					// Must match content of test/images/volumes-tester/nfs/index.html
					ExpectedContent: "Hello from NFS!",
				},
			}
			framework.TestVolumeClient(cs, config, nil, tests)
		})
	})

	////////////////////////////////////////////////////////////////////////
	// Gluster
	////////////////////////////////////////////////////////////////////////

	Describe("GlusterFS", func() {
		It("should be mountable", func() {
			//TODO (copejon) GFS is not supported on debian image.
			framework.SkipUnlessNodeOSDistroIs("gci", "ubuntu")

			// create gluster server and endpoints
			config, _, _ := framework.NewGlusterfsServer(cs, namespace.Name)
			name := config.Prefix + "-server"
			defer func() {
				framework.VolumeTestCleanup(f, config)
				err := cs.CoreV1().Endpoints(namespace.Name).Delete(name, nil)
				Expect(err).NotTo(HaveOccurred(), "defer: Gluster delete endpoints failed")
			}()

			tests := []framework.VolumeTest{
				{
					Volume: v1.VolumeSource{
						Glusterfs: &v1.GlusterfsVolumeSource{
							EndpointsName: name,
							// 'test_vol' comes from test/images/volumes-tester/gluster/run_gluster.sh
							Path:     "test_vol",
							ReadOnly: true,
						},
					},
					File: "index.html",
					// Must match content of test/images/volumes-tester/gluster/index.html
					ExpectedContent: "Hello from GlusterFS!",
				},
			}
			framework.TestVolumeClient(cs, config, nil, tests)
		})
	})

	////////////////////////////////////////////////////////////////////////
	// iSCSI
	////////////////////////////////////////////////////////////////////////

	// The test needs privileged containers, which are disabled by default.
	// Also, make sure that iscsiadm utility and iscsi target kernel modules
	// are installed on all nodes!
	// Run the test with "go run hack/e2e.go ... --ginkgo.focus=iSCSI"

	Describe("iSCSI [Feature:Volumes]", func() {
		It("should be mountable", func() {
			config, _, serverIP := framework.NewISCSIServer(cs, namespace.Name)
			defer framework.VolumeTestCleanup(f, config)

			tests := []framework.VolumeTest{
				{
					Volume: v1.VolumeSource{
						ISCSI: &v1.ISCSIVolumeSource{
							TargetPortal: serverIP + ":3260",
							// from test/images/volumes-tester/iscsi/initiatorname.iscsi
							IQN:    "iqn.2003-01.org.linux-iscsi.f21.x8664:sn.4b0aae584f7c",
							Lun:    0,
							FSType: "ext2",
						},
					},
					File: "index.html",
					// Must match content of test/images/volumes-tester/iscsi/block.tar.gz
					ExpectedContent: "Hello from iSCSI",
				},
			}
			fsGroup := int64(1234)
			framework.TestVolumeClient(cs, config, &fsGroup, tests)
		})
	})

	////////////////////////////////////////////////////////////////////////
	// Ceph RBD
	////////////////////////////////////////////////////////////////////////

	Describe("Ceph RBD [Feature:Volumes]", func() {
		It("should be mountable", func() {
			config, _, serverIP := framework.NewRBDServer(cs, namespace.Name)
			defer framework.VolumeTestCleanup(f, config)

			// create secrets for the server
			secret := v1.Secret{
				TypeMeta: metav1.TypeMeta{
					Kind:       "Secret",
					APIVersion: "v1",
				},
				ObjectMeta: metav1.ObjectMeta{
					Name: config.Prefix + "-secret",
				},
				Data: map[string][]byte{
					// from test/images/volumes-tester/rbd/keyring
					"key": []byte("AQDRrKNVbEevChAAEmRC+pW/KBVHxa0w/POILA=="),
				},
				Type: "kubernetes.io/rbd",
			}

			secClient := cs.CoreV1().Secrets(config.Namespace)

			defer func() {
				secClient.Delete(config.Prefix+"-secret", nil)
			}()

			if _, err := secClient.Create(&secret); err != nil {
				framework.Failf("Failed to create secrets for Ceph RBD: %v", err)
			}

			tests := []framework.VolumeTest{
				{
					Volume: v1.VolumeSource{
						RBD: &v1.RBDVolumeSource{
							CephMonitors: []string{serverIP},
							RBDPool:      "rbd",
							RBDImage:     "foo",
							RadosUser:    "admin",
							SecretRef: &v1.LocalObjectReference{
								Name: config.Prefix + "-secret",
							},
							FSType: "ext2",
						},
					},
					File: "index.html",
					// Must match content of test/images/volumes-tester/rbd/create_block.sh
					ExpectedContent: "Hello from RBD",
				},
			}
			fsGroup := int64(1234)
			framework.TestVolumeClient(cs, config, &fsGroup, tests)
		})
	})

	////////////////////////////////////////////////////////////////////////
	// Ceph
	////////////////////////////////////////////////////////////////////////
	Describe("CephFS [Feature:Volumes]", func() {
		It("should be mountable", func() {
			config := framework.VolumeTestConfig{
				Namespace:   namespace.Name,
				Prefix:      "cephfs",
				ServerImage: imageutils.GetE2EImage(imageutils.VolumeCephServer),
				ServerPorts: []int{6789},
			}

			defer framework.VolumeTestCleanup(f, config)
			_, serverIP := framework.CreateStorageServer(cs, config)
			By("sleeping a bit to give ceph server time to initialize")
			time.Sleep(framework.VolumeServerPodStartupSleep)

			// create ceph secret
			secret := &v1.Secret{
				TypeMeta: metav1.TypeMeta{
					Kind:       "Secret",
					APIVersion: "v1",
				},
				ObjectMeta: metav1.ObjectMeta{
					Name: config.Prefix + "-secret",
				},
				// Must use the ceph keyring at contrib/for-tests/volumes-ceph/ceph/init.sh
				// and encode in base64
				Data: map[string][]byte{
					"key": []byte("AQAMgXhVwBCeDhAA9nlPaFyfUSatGD4drFWDvQ=="),
				},
				Type: "kubernetes.io/cephfs",
			}

			defer func() {
				if err := cs.CoreV1().Secrets(namespace.Name).Delete(secret.Name, nil); err != nil {
					framework.Failf("unable to delete secret %v: %v", secret.Name, err)
				}
			}()

			var err error
			if secret, err = cs.CoreV1().Secrets(namespace.Name).Create(secret); err != nil {
				framework.Failf("unable to create test secret %s: %v", secret.Name, err)
			}

			tests := []framework.VolumeTest{
				{
					Volume: v1.VolumeSource{
						CephFS: &v1.CephFSVolumeSource{
							Monitors:  []string{serverIP + ":6789"},
							User:      "kube",
							SecretRef: &v1.LocalObjectReference{Name: config.Prefix + "-secret"},
							ReadOnly:  true,
						},
					},
					File: "index.html",
					// Must match content of test/images/volumes-tester/ceph/index.html
					ExpectedContent: "Hello Ceph!",
				},
			}
			framework.TestVolumeClient(cs, config, nil, tests)
		})
	})

	////////////////////////////////////////////////////////////////////////
	// OpenStack Cinder
	////////////////////////////////////////////////////////////////////////

	// This test assumes that OpenStack client tools are installed
	// (/usr/bin/nova, /usr/bin/cinder and /usr/bin/keystone)
	// and that the usual OpenStack authentication env. variables are set
	// (OS_USERNAME, OS_PASSWORD, OS_TENANT_NAME at least).
	Describe("Cinder [Feature:Volumes]", func() {
		It("should be mountable", func() {
			framework.SkipUnlessProviderIs("openstack")
			config := framework.VolumeTestConfig{
				Namespace: namespace.Name,
				Prefix:    "cinder",
			}

			// We assume that namespace.Name is a random string
			volumeName := namespace.Name
			By("creating a test Cinder volume")
			output, err := exec.Command("cinder", "create", "--display-name="+volumeName, "1").CombinedOutput()
			outputString := string(output[:])
			framework.Logf("cinder output:\n%s", outputString)
			Expect(err).NotTo(HaveOccurred())

			defer DeleteCinderVolume(volumeName)

			// Parse 'id'' from stdout. Expected format:
			// |     attachments     |                  []                  |
			// |  availability_zone  |                 nova                 |
			// ...
			// |          id         | 1d6ff08f-5d1c-41a4-ad72-4ef872cae685 |
			volumeID := ""
			for _, line := range strings.Split(outputString, "\n") {
				fields := strings.Fields(line)
				if len(fields) != 5 {
					continue
				}
				if fields[1] != "id" {
					continue
				}
				volumeID = fields[3]
				break
			}
			framework.Logf("Volume ID: %s", volumeID)
			Expect(volumeID).NotTo(Equal(""))

			defer func() {
				framework.Logf("Running volumeTestCleanup")
				framework.VolumeTestCleanup(f, config)
			}()

			tests := []framework.VolumeTest{
				{
					Volume: v1.VolumeSource{
						Cinder: &v1.CinderVolumeSource{
							VolumeID: volumeID,
							FSType:   "ext3",
							ReadOnly: false,
						},
					},
					File: "index.html",
					// Randomize index.html to make sure we don't see the
					// content from previous test runs.
					ExpectedContent: "Hello from Cinder from namespace " + volumeName,
				},
			}

			framework.InjectHtml(cs, config, tests[0].Volume, tests[0].ExpectedContent)

			fsGroup := int64(1234)
			framework.TestVolumeClient(cs, config, &fsGroup, tests)
		})
	})

	////////////////////////////////////////////////////////////////////////
	// GCE PD
	////////////////////////////////////////////////////////////////////////
	Describe("PD", func() {
		var config framework.VolumeTestConfig

		BeforeEach(func() {
			framework.SkipUnlessProviderIs("gce", "gke")
			config = framework.VolumeTestConfig{
				Namespace: namespace.Name,
				Prefix:    "pd",
				// PD will be created in framework.TestContext.CloudConfig.Zone zone,
				// so pods should be also scheduled there.
				NodeSelector: map[string]string{
					kubeletapis.LabelZoneFailureDomain: framework.TestContext.CloudConfig.Zone,
				},
			}
		})

		It("should be mountable with ext3", func() {
			testGCEPD(f, config, cs, "ext3")
		})
		It("should be mountable with ext4", func() {
			testGCEPD(f, config, cs, "ext4")
		})
		It("should be mountable with xfs", func() {
			// xfs is not supported on gci
			// and not installed by default on debian
			framework.SkipUnlessNodeOSDistroIs("ubuntu")
			testGCEPD(f, config, cs, "xfs")
		})
	})

	////////////////////////////////////////////////////////////////////////
	// ConfigMap
	////////////////////////////////////////////////////////////////////////
	Describe("ConfigMap", func() {
		It("should be mountable", func() {
			config := framework.VolumeTestConfig{
				Namespace: namespace.Name,
				Prefix:    "configmap",
			}

			defer framework.VolumeTestCleanup(f, config)
			configMap := &v1.ConfigMap{
				TypeMeta: metav1.TypeMeta{
					Kind:       "ConfigMap",
					APIVersion: "v1",
				},
				ObjectMeta: metav1.ObjectMeta{
					Name: config.Prefix + "-map",
				},
				Data: map[string]string{
					"first":  "this is the first file",
					"second": "this is the second file",
					"third":  "this is the third file",
				},
			}
			if _, err := cs.CoreV1().ConfigMaps(namespace.Name).Create(configMap); err != nil {
				framework.Failf("unable to create test configmap: %v", err)
			}
			defer func() {
				_ = cs.CoreV1().ConfigMaps(namespace.Name).Delete(configMap.Name, nil)
			}()

			// Test one ConfigMap mounted several times to test #28502
			tests := []framework.VolumeTest{
				{
					Volume: v1.VolumeSource{
						ConfigMap: &v1.ConfigMapVolumeSource{
							LocalObjectReference: v1.LocalObjectReference{
								Name: config.Prefix + "-map",
							},
							Items: []v1.KeyToPath{
								{
									Key:  "first",
									Path: "firstfile",
								},
							},
						},
					},
					File:            "firstfile",
					ExpectedContent: "this is the first file",
				},
				{
					Volume: v1.VolumeSource{
						ConfigMap: &v1.ConfigMapVolumeSource{
							LocalObjectReference: v1.LocalObjectReference{
								Name: config.Prefix + "-map",
							},
							Items: []v1.KeyToPath{
								{
									Key:  "second",
									Path: "secondfile",
								},
							},
						},
					},
					File:            "secondfile",
					ExpectedContent: "this is the second file",
				},
			}
			framework.TestVolumeClient(cs, config, nil, tests)
		})
	})

	////////////////////////////////////////////////////////////////////////
	// vSphere
	////////////////////////////////////////////////////////////////////////
	Describe("vsphere [Feature:Volumes]", func() {
		It("should be mountable", func() {
			framework.SkipUnlessProviderIs("vsphere")
			vspheretest.Bootstrap(f)
			nodeInfo := vspheretest.GetReadySchedulableRandomNodeInfo()
			var volumePath string
			config := framework.VolumeTestConfig{
				Namespace: namespace.Name,
				Prefix:    "vsphere",
			}
<<<<<<< HEAD
			By("creating a test vsphere volume")
			c, err := framework.LoadClientset()
			if err != nil {
				return
			}
			vsp, err := vspheretest.GetVSphere(c)
			Expect(err).NotTo(HaveOccurred())

			volumePath, err = vspheretest.CreateVSphereVolume(vsp, nil)
=======
			volumePath, err := nodeInfo.VSphere.CreateVolume(&vspheretest.VolumeOptions{}, nodeInfo.DataCenterRef)
>>>>>>> ed33434d
			Expect(err).NotTo(HaveOccurred())

			defer func() {
				nodeInfo.VSphere.DeleteVolume(volumePath, nodeInfo.DataCenterRef)
			}()

			defer func() {
				framework.Logf("Running volumeTestCleanup")
				framework.VolumeTestCleanup(f, config)
			}()

			tests := []framework.VolumeTest{
				{
					Volume: v1.VolumeSource{
						VsphereVolume: &v1.VsphereVirtualDiskVolumeSource{
							VolumePath: volumePath,
							FSType:     "ext4",
						},
					},
					File: "index.html",
					// Randomize index.html to make sure we don't see the
					// content from previous test runs.
					ExpectedContent: "Hello from vSphere from namespace " + namespace.Name,
				},
			}

			framework.InjectHtml(cs, config, tests[0].Volume, tests[0].ExpectedContent)

			fsGroup := int64(1234)
			framework.TestVolumeClient(cs, config, &fsGroup, tests)
		})
	})

	////////////////////////////////////////////////////////////////////////
	// Azure Disk
	////////////////////////////////////////////////////////////////////////
	Describe("Azure Disk [Feature:Volumes]", func() {
		It("should be mountable [Slow]", func() {
			framework.SkipUnlessProviderIs("azure")
			config := framework.VolumeTestConfig{
				Namespace: namespace.Name,
				Prefix:    "azure",
			}

			By("creating a test azure disk volume")
			volumeName, err := framework.CreatePDWithRetry()
			Expect(err).NotTo(HaveOccurred())
			defer func() {
				framework.DeletePDWithRetry(volumeName)
			}()

			defer func() {
				framework.Logf("Running volumeTestCleanup")
				framework.VolumeTestCleanup(f, config)
			}()
			fsType := "ext4"
			readOnly := false
			diskName := volumeName[(strings.LastIndex(volumeName, "/") + 1):]
			tests := []framework.VolumeTest{
				{
					Volume: v1.VolumeSource{
						AzureDisk: &v1.AzureDiskVolumeSource{
							DiskName:    diskName,
							DataDiskURI: volumeName,
							FSType:      &fsType,
							ReadOnly:    &readOnly,
						},
					},
					File: "index.html",
					// Randomize index.html to make sure we don't see the
					// content from previous test runs.
					ExpectedContent: "Hello from Azure from namespace " + volumeName,
				},
			}

			framework.InjectHtml(cs, config, tests[0].Volume, tests[0].ExpectedContent)

			fsGroup := int64(1234)
			framework.TestVolumeClient(cs, config, &fsGroup, tests)
		})
	})
})

func testGCEPD(f *framework.Framework, config framework.VolumeTestConfig, cs clientset.Interface, fs string) {
	By("creating a test gce pd volume")
	volumeName, err := framework.CreatePDWithRetry()
	Expect(err).NotTo(HaveOccurred())
	defer func() {
		// - Get NodeName from the pod spec to which the volume is mounted.
		// - Force detach and delete.
		pod, err := f.PodClient().Get(config.Prefix+"-client", metav1.GetOptions{})
		Expect(err).NotTo(HaveOccurred(), "Failed getting pod %q.", config.Prefix+"-client")
		detachAndDeletePDs(volumeName, []types.NodeName{types.NodeName(pod.Spec.NodeName)})
	}()

	defer func() {
		framework.Logf("Running volumeTestCleanup")
		framework.VolumeTestCleanup(f, config)
	}()

	tests := []framework.VolumeTest{
		{
			Volume: v1.VolumeSource{
				GCEPersistentDisk: &v1.GCEPersistentDiskVolumeSource{
					PDName:   volumeName,
					FSType:   fs,
					ReadOnly: false,
				},
			},
			File: "index.html",
			// Randomize index.html to make sure we don't see the
			// content from previous test runs.
			ExpectedContent: "Hello from GCE from namespace " + volumeName,
		},
	}

	framework.InjectHtml(cs, config, tests[0].Volume, tests[0].ExpectedContent)

	fsGroup := int64(1234)
	framework.TestVolumeClient(cs, config, &fsGroup, tests)
}<|MERGE_RESOLUTION|>--- conflicted
+++ resolved
@@ -510,19 +510,7 @@
 				Namespace: namespace.Name,
 				Prefix:    "vsphere",
 			}
-<<<<<<< HEAD
-			By("creating a test vsphere volume")
-			c, err := framework.LoadClientset()
-			if err != nil {
-				return
-			}
-			vsp, err := vspheretest.GetVSphere(c)
-			Expect(err).NotTo(HaveOccurred())
-
-			volumePath, err = vspheretest.CreateVSphereVolume(vsp, nil)
-=======
 			volumePath, err := nodeInfo.VSphere.CreateVolume(&vspheretest.VolumeOptions{}, nodeInfo.DataCenterRef)
->>>>>>> ed33434d
 			Expect(err).NotTo(HaveOccurred())
 
 			defer func() {
