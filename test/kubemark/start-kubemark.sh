#!/bin/bash

# Copyright 2015 The Kubernetes Authors.
#
# Licensed under the Apache License, Version 2.0 (the "License");
# you may not use this file except in compliance with the License.
# You may obtain a copy of the License at
#
#     http://www.apache.org/licenses/LICENSE-2.0
#
# Unless required by applicable law or agreed to in writing, software
# distributed under the License is distributed on an "AS IS" BASIS,
# WITHOUT WARRANTIES OR CONDITIONS OF ANY KIND, either express or implied.
# See the License for the specific language governing permissions and
# limitations under the License.

# Script that creates a Kubemark cluster for any given cloud provider.

set -o errexit
set -o nounset
set -o pipefail

TMP_ROOT="$(dirname "${BASH_SOURCE}")/../.."
KUBE_ROOT=$(readlink -e ${TMP_ROOT} 2> /dev/null || perl -MCwd -e 'print Cwd::abs_path shift' ${TMP_ROOT})

source "${KUBE_ROOT}/test/kubemark/skeleton/util.sh"
source "${KUBE_ROOT}/test/kubemark/cloud-provider-config.sh"
source "${KUBE_ROOT}/test/kubemark/${CLOUD_PROVIDER}/util.sh"
source "${KUBE_ROOT}/cluster/kubemark/${CLOUD_PROVIDER}/config-default.sh"
source "${KUBE_ROOT}/cluster/kubemark/util.sh"

# hack/lib/init.sh will ovewrite ETCD_VERSION if this is unset
# what what is default in hack/lib/etcd.sh
# To avoid it, if it is empty, we set it to 'avoid-overwrite' and
# clean it after that.
if [ -z "${ETCD_VERSION:-}" ]; then
  ETCD_VERSION="avoid-overwrite"
fi
source "${KUBE_ROOT}/hack/lib/init.sh"
if [ "${ETCD_VERSION:-}" == "avoid-overwrite" ]; then
  ETCD_VERSION=""
fi

KUBECTL="${KUBE_ROOT}/cluster/kubectl.sh"
KUBEMARK_DIRECTORY="${KUBE_ROOT}/test/kubemark"
RESOURCE_DIRECTORY="${KUBEMARK_DIRECTORY}/resources"

# Write all environment variables that we need to pass to the kubemark master,
# locally to the file ${RESOURCE_DIRECTORY}/kubemark-master-env.sh.
function create-master-environment-file {
  cat > "${RESOURCE_DIRECTORY}/kubemark-master-env.sh" <<EOF
# Generic variables.
INSTANCE_PREFIX="${INSTANCE_PREFIX:-}"
SERVICE_CLUSTER_IP_RANGE="${SERVICE_CLUSTER_IP_RANGE:-}"

# Etcd related variables.
ETCD_IMAGE="${ETCD_IMAGE:-3.1.10}"
ETCD_VERSION="${ETCD_VERSION:-}"

# Controller-manager related variables.
CONTROLLER_MANAGER_TEST_ARGS="${CONTROLLER_MANAGER_TEST_ARGS:-}"
ALLOCATE_NODE_CIDRS="${ALLOCATE_NODE_CIDRS:-}"
CLUSTER_IP_RANGE="${CLUSTER_IP_RANGE:-}"
TERMINATED_POD_GC_THRESHOLD="${TERMINATED_POD_GC_THRESHOLD:-}"

# Scheduler related variables.
SCHEDULER_TEST_ARGS="${SCHEDULER_TEST_ARGS:-}"

# Apiserver related variables.
APISERVER_TEST_ARGS="${APISERVER_TEST_ARGS:-}"
STORAGE_MEDIA_TYPE="${STORAGE_MEDIA_TYPE:-}"
STORAGE_BACKEND="${STORAGE_BACKEND:-etcd3}"
ETCD_QUORUM_READ="${ETCD_QUORUM_READ:-}"
RUNTIME_CONFIG="${RUNTIME_CONFIG:-}"
NUM_NODES="${NUM_NODES:-}"
CUSTOM_ADMISSION_PLUGINS="${CUSTOM_ADMISSION_PLUGINS:-}"
FEATURE_GATES="${FEATURE_GATES:-}"
KUBE_APISERVER_REQUEST_TIMEOUT="${KUBE_APISERVER_REQUEST_TIMEOUT:-}"
ENABLE_APISERVER_ADVANCED_AUDIT="${ENABLE_APISERVER_ADVANCED_AUDIT:-}"
EOF
  echo "Created the environment file for master."
}

# Generate certs/keys for CA, master, kubelet and kubecfg, and tokens for kubelet
# and kubeproxy.
function generate-pki-config {
  kube::util::ensure-temp-dir
  gen-kube-bearertoken
  gen-kube-basicauth
  create-certs ${MASTER_IP}
  KUBELET_TOKEN=$(dd if=/dev/urandom bs=128 count=1 2>/dev/null | base64 | tr -d "=+/" | dd bs=32 count=1 2>/dev/null)
  KUBE_PROXY_TOKEN=$(dd if=/dev/urandom bs=128 count=1 2>/dev/null | base64 | tr -d "=+/" | dd bs=32 count=1 2>/dev/null)
  NODE_PROBLEM_DETECTOR_TOKEN=$(dd if=/dev/urandom bs=128 count=1 2>/dev/null | base64 | tr -d "=+/" | dd bs=32 count=1 2>/dev/null)
  HEAPSTER_TOKEN=$(dd if=/dev/urandom bs=128 count=1 2>/dev/null | base64 | tr -d "=+/" | dd bs=32 count=1 2>/dev/null)
  CLUSTER_AUTOSCALER_TOKEN=$(dd if=/dev/urandom bs=128 count=1 2>/dev/null | base64 | tr -d "=+/" | dd bs=32 count=1 2>/dev/null)
  echo "Generated PKI authentication data for kubemark."
}

# Wait for the master to be reachable for executing commands on it. We do this by
# trying to run the bash noop(:) on the master, with 10 retries.
function wait-for-master-reachability {
  execute-cmd-on-master-with-retries ":" 10
  echo "Checked master reachability for remote command execution."
}

# Write all the relevant certs/keys/tokens to the master.
function write-pki-config-to-master {
  PKI_SETUP_CMD="sudo mkdir /home/kubernetes/k8s_auth_data -p && \
    sudo bash -c \"echo ${CA_CERT_BASE64} | base64 --decode > /home/kubernetes/k8s_auth_data/ca.crt\" && \
    sudo bash -c \"echo ${MASTER_CERT_BASE64} | base64 --decode > /home/kubernetes/k8s_auth_data/server.cert\" && \
    sudo bash -c \"echo ${MASTER_KEY_BASE64} | base64 --decode > /home/kubernetes/k8s_auth_data/server.key\" && \
    sudo bash -c \"echo ${REQUESTHEADER_CA_CERT_BASE64} | base64 --decode > /home/kubernetes/k8s_auth_data/aggr_ca.crt\" && \
    sudo bash -c \"echo ${PROXY_CLIENT_CERT_BASE64} | base64 --decode > /home/kubernetes/k8s_auth_data/proxy_client.crt\" && \
    sudo bash -c \"echo ${PROXY_CLIENT_KEY_BASE64} | base64 --decode > /home/kubernetes/k8s_auth_data/proxy_client.key\" && \
    sudo bash -c \"echo ${KUBECFG_CERT_BASE64} | base64 --decode > /home/kubernetes/k8s_auth_data/kubecfg.crt\" && \
    sudo bash -c \"echo ${KUBECFG_KEY_BASE64} | base64 --decode > /home/kubernetes/k8s_auth_data/kubecfg.key\" && \
    sudo bash -c \"echo \"${KUBE_BEARER_TOKEN},admin,admin\" > /home/kubernetes/k8s_auth_data/known_tokens.csv\" && \
    sudo bash -c \"echo \"${KUBELET_TOKEN},system:node:node-name,uid:kubelet,system:nodes\" >> /home/kubernetes/k8s_auth_data/known_tokens.csv\" && \
    sudo bash -c \"echo \"${KUBE_PROXY_TOKEN},system:kube-proxy,uid:kube_proxy\" >> /home/kubernetes/k8s_auth_data/known_tokens.csv\" && \
    sudo bash -c \"echo \"${HEAPSTER_TOKEN},system:heapster,uid:heapster\" >> /home/kubernetes/k8s_auth_data/known_tokens.csv\" && \
    sudo bash -c \"echo \"${CLUSTER_AUTOSCALER_TOKEN},system:cluster-autoscaler,uid:cluster-autoscaler\" >> /home/kubernetes/k8s_auth_data/known_tokens.csv\" && \
    sudo bash -c \"echo \"${NODE_PROBLEM_DETECTOR_TOKEN},system:node-problem-detector,uid:system:node-problem-detector\" >> /home/kubernetes/k8s_auth_data/known_tokens.csv\" && \
    sudo bash -c \"echo ${KUBE_PASSWORD},admin,admin > /home/kubernetes/k8s_auth_data/basic_auth.csv\""
  execute-cmd-on-master-with-retries "${PKI_SETUP_CMD}" 3
  echo "Wrote PKI certs, keys, tokens and admin password to master."
}

# Write kubeconfig to ${RESOURCE_DIRECTORY}/kubeconfig.kubemark in order to
# use kubectl locally.
function write-local-kubeconfig {
  LOCAL_KUBECONFIG="${RESOURCE_DIRECTORY}/kubeconfig.kubemark"
  cat > "${LOCAL_KUBECONFIG}" << EOF
apiVersion: v1
kind: Config
users:
- name: kubecfg
  user:
    client-certificate-data: "${KUBECFG_CERT_BASE64}"
    client-key-data: "${KUBECFG_KEY_BASE64}"
    username: admin
    password: admin
clusters:
- name: kubemark
  cluster:
    certificate-authority-data: "${CA_CERT_BASE64}"
    server: https://${MASTER_IP}
contexts:
- context:
    cluster: kubemark
    user: kubecfg
  name: kubemark-context
current-context: kubemark-context
EOF
  echo "Kubeconfig file for kubemark master written to ${LOCAL_KUBECONFIG}."
}

# Copy all the necessary resource files (scripts/configs/manifests) to the master.
function copy-resource-files-to-master {
  copy-files \
    "${SERVER_BINARY_TAR}" \
    "${RESOURCE_DIRECTORY}/kubemark-master-env.sh" \
    "${RESOURCE_DIRECTORY}/start-kubemark-master.sh" \
    "${RESOURCE_DIRECTORY}/kubeconfig.kubemark" \
    "${KUBEMARK_DIRECTORY}/configure-kubectl.sh" \
    "${RESOURCE_DIRECTORY}/manifests/etcd.yaml" \
    "${RESOURCE_DIRECTORY}/manifests/etcd-events.yaml" \
    "${RESOURCE_DIRECTORY}/manifests/kube-apiserver.yaml" \
    "${RESOURCE_DIRECTORY}/manifests/kube-scheduler.yaml" \
    "${RESOURCE_DIRECTORY}/manifests/kube-controller-manager.yaml" \
    "${RESOURCE_DIRECTORY}/manifests/kube-addon-manager.yaml" \
    "${RESOURCE_DIRECTORY}/manifests/addons/kubemark-rbac-bindings" \
    "kubernetes@${MASTER_NAME}":/home/kubernetes/
  echo "Copied server binary, master startup scripts, configs and resource manifests to master."
}

# Make startup scripts executable and run start-kubemark-master.sh.
function start-master-components {
  echo ""
  MASTER_STARTUP_CMD="sudo bash /home/kubernetes/start-kubemark-master.sh"
  execute-cmd-on-master-with-retries "${MASTER_STARTUP_CMD}"
  echo "The master has started and is now live."
}

# Finds the right kubemark binary for 'linux/amd64' platform and uses it to
# create a docker image for hollow-node and upload it to the appropriate
# docker container registry for the cloud provider.
function create-and-upload-hollow-node-image {
  MAKE_DIR="${KUBE_ROOT}/cluster/images/kubemark"
  KUBEMARK_BIN="$(kube::util::find-binary-for-platform kubemark linux/amd64)"
  if [[ -z "${KUBEMARK_BIN}" ]]; then
    echo 'Cannot find cmd/kubemark binary'
    exit 1
  fi
  
  echo "Copying kubemark binary to ${MAKE_DIR}"
  cp "${KUBEMARK_BIN}" "${MAKE_DIR}"
  CURR_DIR=`pwd`
  cd "${MAKE_DIR}"
  RETRIES=3
  for attempt in $(seq 1 ${RETRIES}); do
    if ! REGISTRY="${CONTAINER_REGISTRY}" PROJECT="${PROJECT}" make "${KUBEMARK_IMAGE_MAKE_TARGET}"; then
      if [[ $((attempt)) -eq "${RETRIES}" ]]; then
        echo "${color_red}Make failed. Exiting.${color_norm}"
        exit 1
      fi
      echo -e "${color_yellow}Make attempt $(($attempt)) failed. Retrying.${color_norm}" >& 2
      sleep $(($attempt * 5))
    else
      break
    fi
  done
  rm kubemark
  cd $CURR_DIR
  echo "Created and uploaded the kubemark hollow-node image to docker registry."
}

# Generate secret and configMap for the hollow-node pods to work, prepare
# manifests of the hollow-node and heapster replication controllers from
# templates, and finally create these resources through kubectl.
function create-kube-hollow-node-resources {
  # Create kubeconfig for Kubelet.
  KUBELET_KUBECONFIG_CONTENTS=$(echo "apiVersion: v1
kind: Config
users:
- name: kubelet
  user:
    client-certificate-data: "${KUBELET_CERT_BASE64}"
    client-key-data: "${KUBELET_KEY_BASE64}"
clusters:
- name: kubemark
  cluster:
    certificate-authority-data: "${CA_CERT_BASE64}"
    server: https://${MASTER_IP}
contexts:
- context:
    cluster: kubemark
    user: kubelet
  name: kubemark-context
current-context: kubemark-context")

  # Create kubeconfig for Kubeproxy.
  KUBEPROXY_KUBECONFIG_CONTENTS=$(echo "apiVersion: v1
kind: Config
users:
- name: kube-proxy
  user:
    token: ${KUBE_PROXY_TOKEN}
clusters:
- name: kubemark
  cluster:
    insecure-skip-tls-verify: true
    server: https://${MASTER_IP}
contexts:
- context:
    cluster: kubemark
    user: kube-proxy
  name: kubemark-context
current-context: kubemark-context")

  # Create kubeconfig for Heapster.
  HEAPSTER_KUBECONFIG_CONTENTS=$(echo "apiVersion: v1
kind: Config
users:
- name: heapster
  user:
    token: ${HEAPSTER_TOKEN}
clusters:
- name: kubemark
  cluster:
    insecure-skip-tls-verify: true
    server: https://${MASTER_IP}
contexts:
- context:
    cluster: kubemark
    user: heapster
  name: kubemark-context
current-context: kubemark-context")

  # Create kubeconfig for Cluster Autoscaler.
  CLUSTER_AUTOSCALER_KUBECONFIG_CONTENTS=$(echo "apiVersion: v1
kind: Config
users:
- name: cluster-autoscaler
  user:
    token: ${CLUSTER_AUTOSCALER_TOKEN}
clusters:
- name: kubemark
  cluster:
    insecure-skip-tls-verify: true
    server: https://${MASTER_IP}
contexts:
- context:
    cluster: kubemark
    user: cluster-autoscaler
  name: kubemark-context
current-context: kubemark-context")

  # Create kubeconfig for NodeProblemDetector.
  NPD_KUBECONFIG_CONTENTS=$(echo "apiVersion: v1
kind: Config
users:
- name: node-problem-detector
  user:
    token: ${NODE_PROBLEM_DETECTOR_TOKEN}
clusters:
- name: kubemark
  cluster:
    insecure-skip-tls-verify: true
    server: https://${MASTER_IP}
contexts:
- context:
    cluster: kubemark
    user: node-problem-detector
  name: kubemark-context
current-context: kubemark-context")

  # Create kubemark namespace.
  "${KUBECTL}" create -f "${RESOURCE_DIRECTORY}/kubemark-ns.json"

  # Create configmap for configuring hollow- kubelet, proxy and npd.
  "${KUBECTL}" create configmap "node-configmap" --namespace="kubemark" \
    --from-literal=content.type="${TEST_CLUSTER_API_CONTENT_TYPE}" \
    --from-file=kernel.monitor="${RESOURCE_DIRECTORY}/kernel-monitor.json"

  # Create secret for passing kubeconfigs to kubelet, kubeproxy and npd.
  "${KUBECTL}" create secret generic "kubeconfig" --type=Opaque --namespace="kubemark" \
    --from-literal=kubelet.kubeconfig="${KUBELET_KUBECONFIG_CONTENTS}" \
    --from-literal=kubeproxy.kubeconfig="${KUBEPROXY_KUBECONFIG_CONTENTS}" \
    --from-literal=heapster.kubeconfig="${HEAPSTER_KUBECONFIG_CONTENTS}" \
    --from-literal=cluster_autoscaler.kubeconfig="${CLUSTER_AUTOSCALER_KUBECONFIG_CONTENTS}" \
    --from-literal=npd.kubeconfig="${NPD_KUBECONFIG_CONTENTS}"

  # Create addon pods.
  # Heapster.
  mkdir -p "${RESOURCE_DIRECTORY}/addons"
  sed "s/{{MASTER_IP}}/${MASTER_IP}/g" "${RESOURCE_DIRECTORY}/heapster_template.json" > "${RESOURCE_DIRECTORY}/addons/heapster.json"
  metrics_mem_per_node=4
  metrics_mem=$((200 + ${metrics_mem_per_node}*${NUM_NODES}))
  sed -i'' -e "s/{{METRICS_MEM}}/${metrics_mem}/g" "${RESOURCE_DIRECTORY}/addons/heapster.json"
  metrics_cpu_per_node_numerator=${NUM_NODES}
  metrics_cpu_per_node_denominator=2
  metrics_cpu=$((80 + metrics_cpu_per_node_numerator / metrics_cpu_per_node_denominator))
  sed -i'' -e "s/{{METRICS_CPU}}/${metrics_cpu}/g" "${RESOURCE_DIRECTORY}/addons/heapster.json"
  eventer_mem_per_node=500
  eventer_mem=$((200 * 1024 + ${eventer_mem_per_node}*${NUM_NODES}))
  sed -i'' -e "s/{{EVENTER_MEM}}/${eventer_mem}/g" "${RESOURCE_DIRECTORY}/addons/heapster.json"

  # Cluster Autoscaler.
  if [[ "${ENABLE_KUBEMARK_CLUSTER_AUTOSCALER}" == "true" ]]; then
    echo "Setting up Cluster Autoscaler"
    KUBEMARK_AUTOSCALER_MIG_NAME="${KUBEMARK_AUTOSCALER_MIG_NAME:-${NODE_INSTANCE_PREFIX}-group}"
    KUBEMARK_AUTOSCALER_MIN_NODES="${KUBEMARK_AUTOSCALER_MIN_NODES:-0}"
    KUBEMARK_AUTOSCALER_MAX_NODES="${KUBEMARK_AUTOSCALER_MAX_NODES:-10}"
    NUM_NODES=${KUBEMARK_AUTOSCALER_MAX_NODES}
    echo "Setting maximum cluster size to ${NUM_NODES}."
    KUBEMARK_MIG_CONFIG="autoscaling.k8s.io/nodegroup: ${KUBEMARK_AUTOSCALER_MIG_NAME}"
    sed "s/{{master_ip}}/${MASTER_IP}/g" "${RESOURCE_DIRECTORY}/cluster-autoscaler_template.json" > "${RESOURCE_DIRECTORY}/addons/cluster-autoscaler.json"
    sed -i'' -e "s/{{kubemark_autoscaler_mig_name}}/${KUBEMARK_AUTOSCALER_MIG_NAME}/g" "${RESOURCE_DIRECTORY}/addons/cluster-autoscaler.json"
    sed -i'' -e "s/{{kubemark_autoscaler_min_nodes}}/${KUBEMARK_AUTOSCALER_MIN_NODES}/g" "${RESOURCE_DIRECTORY}/addons/cluster-autoscaler.json"
    sed -i'' -e "s/{{kubemark_autoscaler_max_nodes}}/${KUBEMARK_AUTOSCALER_MAX_NODES}/g" "${RESOURCE_DIRECTORY}/addons/cluster-autoscaler.json"
  fi

  "${KUBECTL}" create -f "${RESOURCE_DIRECTORY}/addons" --namespace="kubemark"

  # Create the replication controller for hollow-nodes.
  # We allow to override the NUM_REPLICAS when running Cluster Autoscaler.
  NUM_REPLICAS=${NUM_REPLICAS:-${NUM_NODES}}
  sed "s/{{numreplicas}}/${NUM_REPLICAS}/g" "${RESOURCE_DIRECTORY}/hollow-node_template.yaml" > "${RESOURCE_DIRECTORY}/hollow-node.yaml"
  proxy_cpu=20
  if [ "${NUM_NODES}" -gt 1000 ]; then
    proxy_cpu=50
  fi
  proxy_mem_per_node=50
<<<<<<< HEAD
  proxy_mem=$((100 * 1024 + ${proxy_mem_per_node}*${NUM_NODES}))
=======
  proxy_mem=$((100 * 1024 + ${proxy_mem_per_node}*${NUM_NODES:-10}))
>>>>>>> 66f5f2bc
  sed -i'' -e "s/{{HOLLOW_PROXY_CPU}}/${proxy_cpu}/g" "${RESOURCE_DIRECTORY}/hollow-node.yaml"
  sed -i'' -e "s/{{HOLLOW_PROXY_MEM}}/${proxy_mem}/g" "${RESOURCE_DIRECTORY}/hollow-node.yaml"
  sed -i'' -e "s/{{registry}}/${CONTAINER_REGISTRY}/g" "${RESOURCE_DIRECTORY}/hollow-node.yaml"
  sed -i'' -e "s/{{project}}/${PROJECT}/g" "${RESOURCE_DIRECTORY}/hollow-node.yaml"
  sed -i'' -e "s/{{master_ip}}/${MASTER_IP}/g" "${RESOURCE_DIRECTORY}/hollow-node.yaml"
  sed -i'' -e "s/{{kubelet_verbosity_level}}/${KUBELET_TEST_LOG_LEVEL}/g" "${RESOURCE_DIRECTORY}/hollow-node.yaml"
  sed -i'' -e "s/{{kubeproxy_verbosity_level}}/${KUBEPROXY_TEST_LOG_LEVEL}/g" "${RESOURCE_DIRECTORY}/hollow-node.yaml"
  sed -i'' -e "s/{{use_real_proxier}}/${USE_REAL_PROXIER}/g" "${RESOURCE_DIRECTORY}/hollow-node.yaml"
  sed -i'' -e "s'{{kubemark_mig_config}}'${KUBEMARK_MIG_CONFIG:-}'g" "${RESOURCE_DIRECTORY}/hollow-node.yaml"
  "${KUBECTL}" create -f "${RESOURCE_DIRECTORY}/hollow-node.yaml" --namespace="kubemark"

  echo "Created secrets, configMaps, replication-controllers required for hollow-nodes."
}

# Wait until all hollow-nodes are running or there is a timeout.
function wait-for-hollow-nodes-to-run-or-timeout {
  echo -n "Waiting for all hollow-nodes to become Running"
  start=$(date +%s)
  nodes=$("${KUBECTL}" --kubeconfig="${LOCAL_KUBECONFIG}" get node 2> /dev/null) || true
  ready=$(($(echo "${nodes}" | grep -v "NotReady" | wc -l) - 1))
  
  until [[ "${ready}" -ge "${NUM_REPLICAS}" ]]; do
    echo -n "."
    sleep 1
    now=$(date +%s)
    # Fail it if it already took more than 30 minutes.
    if [ $((now - start)) -gt 1800 ]; then
      echo ""
      echo -e "${color_red} Timeout waiting for all hollow-nodes to become Running. ${color_norm}"
      # Try listing nodes again - if it fails it means that API server is not responding
      if "${KUBECTL}" --kubeconfig="${LOCAL_KUBECONFIG}" get node &> /dev/null; then
        echo "Found only ${ready} ready hollow-nodes while waiting for ${NUM_NODES}."
      else
        echo "Got error while trying to list hollow-nodes. Probably API server is down."
      fi
      pods=$("${KUBECTL}" get pods -l name=hollow-node --namespace=kubemark) || true
      running=$(($(echo "${pods}" | grep "Running" | wc -l)))
      echo "${running} hollow-nodes are reported as 'Running'"
      not_running=$(($(echo "${pods}" | grep -v "Running" | wc -l) - 1))
      echo "${not_running} hollow-nodes are reported as NOT 'Running'"
      echo $(echo "${pods}" | grep -v "Running")
      exit 1
    fi
    nodes=$("${KUBECTL}" --kubeconfig="${LOCAL_KUBECONFIG}" get node 2> /dev/null) || true
    ready=$(($(echo "${nodes}" | grep -v "NotReady" | wc -l) - 1))
  done
  echo -e "${color_green} Done!${color_norm}"
}

############################### Main Function ########################################
detect-project &> /dev/null

# Setup for master.
echo -e "${color_yellow}STARTING SETUP FOR MASTER${color_norm}"
find-release-tars
create-master-environment-file
create-master-instance-with-resources
generate-pki-config
wait-for-master-reachability
write-pki-config-to-master
write-local-kubeconfig
copy-resource-files-to-master
start-master-components

# Setup for hollow-nodes.
echo ""
echo -e "${color_yellow}STARTING SETUP FOR HOLLOW-NODES${color_norm}"
create-and-upload-hollow-node-image
create-kube-hollow-node-resources
wait-for-hollow-nodes-to-run-or-timeout

echo ""
echo "Master IP: ${MASTER_IP}"
echo "Password to kubemark master: ${KUBE_PASSWORD}"
echo "Kubeconfig for kubemark master is written in ${LOCAL_KUBECONFIG}"<|MERGE_RESOLUTION|>--- conflicted
+++ resolved
@@ -52,6 +52,7 @@
 # Generic variables.
 INSTANCE_PREFIX="${INSTANCE_PREFIX:-}"
 SERVICE_CLUSTER_IP_RANGE="${SERVICE_CLUSTER_IP_RANGE:-}"
+EVENT_PD="${EVENT_PD:-}"
 
 # Etcd related variables.
 ETCD_IMAGE="${ETCD_IMAGE:-3.1.10}"
@@ -214,6 +215,25 @@
   echo "Created and uploaded the kubemark hollow-node image to docker registry."
 }
 
+# Use bazel rule to create a docker image for hollow-node and upload
+# it to the appropriate docker container registry for the cloud provider.
+function create-and-upload-hollow-node-image-bazel {
+  RETRIES=3
+  for attempt in $(seq 1 ${RETRIES}); do
+    if ! bazel run //cluster/images/kubemark:push --define PROJECT="${PROJECT}"; then
+      if [[ $((attempt)) -eq "${RETRIES}" ]]; then
+        echo "${color_red}Image push failed. Exiting.${color_norm}"
+        exit 1
+      fi
+      echo -e "${color_yellow}Make attempt $(($attempt)) failed. Retrying.${color_norm}" >& 2
+      sleep $(($attempt * 5))
+    else
+      break
+    fi
+  done
+  echo "Created and uploaded the kubemark hollow-node image to docker registry."
+}
+
 # Generate secret and configMap for the hollow-node pods to work, prepare
 # manifests of the hollow-node and heapster replication controllers from
 # templates, and finally create these resources through kubectl.
@@ -371,11 +391,7 @@
     proxy_cpu=50
   fi
   proxy_mem_per_node=50
-<<<<<<< HEAD
   proxy_mem=$((100 * 1024 + ${proxy_mem_per_node}*${NUM_NODES}))
-=======
-  proxy_mem=$((100 * 1024 + ${proxy_mem_per_node}*${NUM_NODES:-10}))
->>>>>>> 66f5f2bc
   sed -i'' -e "s/{{HOLLOW_PROXY_CPU}}/${proxy_cpu}/g" "${RESOURCE_DIRECTORY}/hollow-node.yaml"
   sed -i'' -e "s/{{HOLLOW_PROXY_MEM}}/${proxy_mem}/g" "${RESOURCE_DIRECTORY}/hollow-node.yaml"
   sed -i'' -e "s/{{registry}}/${CONTAINER_REGISTRY}/g" "${RESOURCE_DIRECTORY}/hollow-node.yaml"
@@ -443,7 +459,11 @@
 # Setup for hollow-nodes.
 echo ""
 echo -e "${color_yellow}STARTING SETUP FOR HOLLOW-NODES${color_norm}"
-create-and-upload-hollow-node-image
+if [[ "${KUBEMARK_BAZEL_BUILD:-}" =~ ^[yY]$ ]]; then
+  create-and-upload-hollow-node-image-bazel
+else
+  create-and-upload-hollow-node-image
+fi
 create-kube-hollow-node-resources
 wait-for-hollow-nodes-to-run-or-timeout
 
