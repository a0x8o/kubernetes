--- conflicted
+++ resolved
@@ -210,18 +210,15 @@
 
 func markPodReady(c clientset.Interface, ns string, pod *v1.Pod) error {
 	addPodConditionReady(pod, metav1.Now())
-	_, err := c.Core().Pods(ns).UpdateStatus(pod)
+	_, err := c.CoreV1().Pods(ns).UpdateStatus(pod)
 	return err
 }
 
-<<<<<<< HEAD
 func intOrStrP(num int) *intstr.IntOrString {
 	intstr := intstr.FromInt(num)
 	return &intstr
 }
 
-=======
->>>>>>> 71bdf476
 // markUpdatedPodsReady manually marks updated Deployment pods status to ready,
 // until the deployment is complete
 func (d *deploymentTester) markUpdatedPodsReady(wg *sync.WaitGroup) {
@@ -270,7 +267,6 @@
 // Rolling update strategy should not be broken during a rolling update.
 func (d *deploymentTester) waitForDeploymentCompleteAndCheckRolling() error {
 	return testutil.WaitForDeploymentCompleteAndCheckRolling(d.c, d.deployment, d.t.Logf, pollInterval, pollTimeout)
-<<<<<<< HEAD
 }
 
 // Waits for the deployment to complete, and don't check if rolling update strategy is broken.
@@ -284,49 +280,12 @@
 // while marking updated Deployment pods as ready at the same time.
 // Uses hard check to make sure rolling update strategy is not violated at any times.
 func (d *deploymentTester) waitForDeploymentCompleteAndCheckRollingAndMarkPodsReady() error {
-=======
-}
-
-// Waits for the deployment to complete, and don't check if rolling update strategy is broken.
-// Rolling update strategy is used only during a rolling update, and can be violated in other situations,
-// such as shortly after a scaling event or the deployment is just created.
-func (d *deploymentTester) waitForDeploymentComplete() error {
-	return testutil.WaitForDeploymentComplete(d.c, d.deployment, d.t.Logf, pollInterval, pollTimeout)
-}
-
-// waitForDeploymentCompleteAndCheckRollingAndMarkPodsReady waits for the Deployment to complete
-// while marking updated Deployment pods as ready at the same time.
-// Uses hard check to make sure rolling update strategy is not violated at any times.
-func (d *deploymentTester) waitForDeploymentCompleteAndCheckRollingAndMarkPodsReady() error {
 	var wg sync.WaitGroup
 
 	// Manually mark updated Deployment pods as ready in a separate goroutine
 	wg.Add(1)
 	go d.markUpdatedPodsReady(&wg)
 
-	// Wait for the Deployment status to complete while Deployment pods are becoming ready
-	err := d.waitForDeploymentCompleteAndCheckRolling()
-	if err != nil {
-		return fmt.Errorf("failed to wait for Deployment %s to complete: %v", d.deployment.Name, err)
-	}
-
-	// Wait for goroutine to finish
-	wg.Wait()
-
-	return nil
-}
-
-// waitForDeploymentCompleteAndMarkPodsReady waits for the Deployment to complete
-// while marking updated Deployment pods as ready at the same time.
-func (d *deploymentTester) waitForDeploymentCompleteAndMarkPodsReady() error {
->>>>>>> 71bdf476
-	var wg sync.WaitGroup
-
-	// Manually mark updated Deployment pods as ready in a separate goroutine
-	wg.Add(1)
-	go d.markUpdatedPodsReady(&wg)
-
-<<<<<<< HEAD
 	// Wait for the Deployment status to complete while Deployment pods are becoming ready
 	err := d.waitForDeploymentCompleteAndCheckRolling()
 	if err != nil {
@@ -348,8 +307,6 @@
 	wg.Add(1)
 	go d.markUpdatedPodsReady(&wg)
 
-=======
->>>>>>> 71bdf476
 	// Wait for the Deployment status to complete using soft check, while Deployment pods are becoming ready
 	err := d.waitForDeploymentComplete()
 	if err != nil {
@@ -454,11 +411,8 @@
 		}
 	}
 	return ownedPods, nil
-<<<<<<< HEAD
 }
 
 func (d *deploymentTester) waitRSStable(replicaset *v1beta1.ReplicaSet) error {
 	return testutil.WaitRSStable(d.t, d.c, replicaset, pollInterval, pollTimeout)
-=======
->>>>>>> 71bdf476
 }