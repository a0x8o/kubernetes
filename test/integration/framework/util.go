/*
Copyright 2017 The Kubernetes Authors.

Licensed under the Apache License, Version 2.0 (the "License");
you may not use this file except in compliance with the License.
You may obtain a copy of the License at

    http://www.apache.org/licenses/LICENSE-2.0

Unless required by applicable law or agreed to in writing, software
distributed under the License is distributed on an "AS IS" BASIS,
WITHOUT WARRANTIES OR CONDITIONS OF ANY KIND, either express or implied.
See the License for the specific language governing permissions and
limitations under the License.
*/

// TODO: This file can potentially be moved to a common place used by both e2e and integration tests.

package framework

import (
<<<<<<< HEAD
	"io/ioutil"
	"net/http/httptest"
	"strings"
	"testing"
	"time"

	"github.com/golang/glog"

	"k8s.io/api/core/v1"
	metav1 "k8s.io/apimachinery/pkg/apis/meta/v1"
	"k8s.io/apimachinery/pkg/runtime"
=======
	"net/http/httptest"
	"strings"
	"testing"

	"k8s.io/api/core/v1"
	metav1 "k8s.io/apimachinery/pkg/apis/meta/v1"
>>>>>>> ed33434d
	clientset "k8s.io/client-go/kubernetes"
	"k8s.io/kubernetes/pkg/api/testapi"
	api "k8s.io/kubernetes/pkg/apis/core"
	"k8s.io/kubernetes/pkg/client/clientset_generated/internalclientset"
	"k8s.io/kubernetes/pkg/kubectl"
)

const (
	// When these values are updated, also update cmd/kubelet/app/options/container_runtime.go
	// A copy of these values exist in test/utils/image/manifest.go
	currentPodInfraContainerImageName    = "k8s.gcr.io/pause"
	currentPodInfraContainerImageVersion = "3.1"
)

// GetServerArchitecture fetches the architecture of the cluster's apiserver.
func GetServerArchitecture(c clientset.Interface) string {
	arch := ""
	sVer, err := c.Discovery().ServerVersion()
	if err != nil || sVer.Platform == "" {
		// If we failed to get the server version for some reason, default to amd64.
		arch = "amd64"
	} else {
		// Split the platform string into OS and Arch separately.
		// The platform string may for example be "linux/amd64", "linux/arm" or "windows/amd64".
		osArchArray := strings.Split(sVer.Platform, "/")
		arch = osArchArray[1]
	}
	return arch
}

// GetPauseImageName fetches the pause image name for the same architecture as the apiserver.
func GetPauseImageName(c clientset.Interface) string {
	return currentPodInfraContainerImageName + "-" + GetServerArchitecture(c) + ":" + currentPodInfraContainerImageVersion
}

func CreateTestingNamespace(baseName string, apiserver *httptest.Server, t *testing.T) *v1.Namespace {
	// TODO: Create a namespace with a given basename.
	// Currently we neither create the namespace nor delete all of its contents at the end.
	// But as long as tests are not using the same namespaces, this should work fine.
	return &v1.Namespace{
		ObjectMeta: metav1.ObjectMeta{
			// TODO: Once we start creating namespaces, switch to GenerateName.
			Name: baseName,
		},
	}
}

func DeleteTestingNamespace(ns *v1.Namespace, apiserver *httptest.Server, t *testing.T) {
	// TODO: Remove all resources from a given namespace once we implement CreateTestingNamespace.
<<<<<<< HEAD
}

// RCFromManifest reads a .json file and returns the rc in it.
func RCFromManifest(fileName string) *v1.ReplicationController {
	data, err := ioutil.ReadFile(fileName)
	if err != nil {
		glog.Fatalf("Unexpected error reading rc manifest %v", err)
	}
	var controller v1.ReplicationController
	if err := runtime.DecodeInto(testapi.Default.Codec(), data, &controller); err != nil {
		glog.Fatalf("Unexpected error reading rc manifest %v", err)
	}
	return &controller
}

// StopRC stops the rc via kubectl's stop library
func StopRC(rc *v1.ReplicationController, clientset internalclientset.Interface) error {
	reaper, err := kubectl.ReaperFor(api.Kind("ReplicationController"), clientset)
	if err != nil || reaper == nil {
		return err
	}
	err = reaper.Stop(rc.Namespace, rc.Name, 0, nil)
	if err != nil {
		return err
	}
	return nil
}

// ScaleRC scales the given rc to the given replicas.
func ScaleRC(name, ns string, replicas int32, clientset internalclientset.Interface) (*api.ReplicationController, error) {
	scaler, err := kubectl.ScalerFor(api.Kind("ReplicationController"), clientset)
	if err != nil {
		return nil, err
	}
	retry := &kubectl.RetryParams{Interval: 50 * time.Millisecond, Timeout: DefaultTimeout}
	waitForReplicas := &kubectl.RetryParams{Interval: 50 * time.Millisecond, Timeout: DefaultTimeout}
	err = scaler.Scale(ns, name, uint(replicas), nil, retry, waitForReplicas)
	if err != nil {
		return nil, err
	}
	scaled, err := clientset.Core().ReplicationControllers(ns).Get(name, metav1.GetOptions{})
	if err != nil {
		return nil, err
	}
	return scaled, nil
=======
>>>>>>> ed33434d
}<|MERGE_RESOLUTION|>--- conflicted
+++ resolved
@@ -19,31 +19,13 @@
 package framework
 
 import (
-<<<<<<< HEAD
-	"io/ioutil"
-	"net/http/httptest"
-	"strings"
-	"testing"
-	"time"
-
-	"github.com/golang/glog"
-
-	"k8s.io/api/core/v1"
-	metav1 "k8s.io/apimachinery/pkg/apis/meta/v1"
-	"k8s.io/apimachinery/pkg/runtime"
-=======
 	"net/http/httptest"
 	"strings"
 	"testing"
 
 	"k8s.io/api/core/v1"
 	metav1 "k8s.io/apimachinery/pkg/apis/meta/v1"
->>>>>>> ed33434d
 	clientset "k8s.io/client-go/kubernetes"
-	"k8s.io/kubernetes/pkg/api/testapi"
-	api "k8s.io/kubernetes/pkg/apis/core"
-	"k8s.io/kubernetes/pkg/client/clientset_generated/internalclientset"
-	"k8s.io/kubernetes/pkg/kubectl"
 )
 
 const (
@@ -88,52 +70,4 @@
 
 func DeleteTestingNamespace(ns *v1.Namespace, apiserver *httptest.Server, t *testing.T) {
 	// TODO: Remove all resources from a given namespace once we implement CreateTestingNamespace.
-<<<<<<< HEAD
-}
-
-// RCFromManifest reads a .json file and returns the rc in it.
-func RCFromManifest(fileName string) *v1.ReplicationController {
-	data, err := ioutil.ReadFile(fileName)
-	if err != nil {
-		glog.Fatalf("Unexpected error reading rc manifest %v", err)
-	}
-	var controller v1.ReplicationController
-	if err := runtime.DecodeInto(testapi.Default.Codec(), data, &controller); err != nil {
-		glog.Fatalf("Unexpected error reading rc manifest %v", err)
-	}
-	return &controller
-}
-
-// StopRC stops the rc via kubectl's stop library
-func StopRC(rc *v1.ReplicationController, clientset internalclientset.Interface) error {
-	reaper, err := kubectl.ReaperFor(api.Kind("ReplicationController"), clientset)
-	if err != nil || reaper == nil {
-		return err
-	}
-	err = reaper.Stop(rc.Namespace, rc.Name, 0, nil)
-	if err != nil {
-		return err
-	}
-	return nil
-}
-
-// ScaleRC scales the given rc to the given replicas.
-func ScaleRC(name, ns string, replicas int32, clientset internalclientset.Interface) (*api.ReplicationController, error) {
-	scaler, err := kubectl.ScalerFor(api.Kind("ReplicationController"), clientset)
-	if err != nil {
-		return nil, err
-	}
-	retry := &kubectl.RetryParams{Interval: 50 * time.Millisecond, Timeout: DefaultTimeout}
-	waitForReplicas := &kubectl.RetryParams{Interval: 50 * time.Millisecond, Timeout: DefaultTimeout}
-	err = scaler.Scale(ns, name, uint(replicas), nil, retry, waitForReplicas)
-	if err != nil {
-		return nil, err
-	}
-	scaled, err := clientset.Core().ReplicationControllers(ns).Get(name, metav1.GetOptions{})
-	if err != nil {
-		return nil, err
-	}
-	return scaled, nil
-=======
->>>>>>> ed33434d
 }