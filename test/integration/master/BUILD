package(default_visibility = ["//visibility:public"])

load(
    "@io_bazel_rules_go//go:def.bzl",
    "go_library",
    "go_test",
)

go_test(
    name = "go_default_test",
    size = "large",
    srcs = [
        "crd_test.go",
        "kube_apiserver_test.go",
        "main_test.go",
<<<<<<< HEAD
        "synthetic_master_test.go",
    ],
    importpath = "k8s.io/kubernetes/test/integration/master",
=======
        "secrets_transformation_test.go",
        "synthetic_master_test.go",
    ] + select({
        "@io_bazel_rules_go//go/platform:android": [
            "kms_transformation_test.go",
        ],
        "@io_bazel_rules_go//go/platform:darwin": [
            "kms_transformation_test.go",
        ],
        "@io_bazel_rules_go//go/platform:dragonfly": [
            "kms_transformation_test.go",
        ],
        "@io_bazel_rules_go//go/platform:freebsd": [
            "kms_transformation_test.go",
        ],
        "@io_bazel_rules_go//go/platform:linux": [
            "kms_transformation_test.go",
        ],
        "@io_bazel_rules_go//go/platform:nacl": [
            "kms_transformation_test.go",
        ],
        "@io_bazel_rules_go//go/platform:netbsd": [
            "kms_transformation_test.go",
        ],
        "@io_bazel_rules_go//go/platform:openbsd": [
            "kms_transformation_test.go",
        ],
        "@io_bazel_rules_go//go/platform:plan9": [
            "kms_transformation_test.go",
        ],
        "@io_bazel_rules_go//go/platform:solaris": [
            "kms_transformation_test.go",
        ],
        "//conditions:default": [],
    }),
    embed = [":go_default_library"],
>>>>>>> ed33434d
    tags = ["integration"],
    deps = [
        "//cmd/kube-apiserver/app/testing:go_default_library",
        "//pkg/api/testapi:go_default_library",
        "//pkg/apis/core:go_default_library",
        "//pkg/client/clientset_generated/internalclientset:go_default_library",
        "//pkg/master:go_default_library",
        "//test/integration:go_default_library",
        "//test/integration/framework:go_default_library",
        "//vendor/github.com/ghodss/yaml:go_default_library",
        "//vendor/k8s.io/api/admissionregistration/v1alpha1:go_default_library",
        "//vendor/k8s.io/api/apps/v1beta1:go_default_library",
        "//vendor/k8s.io/api/core/v1:go_default_library",
        "//vendor/k8s.io/api/networking/v1:go_default_library",
        "//vendor/k8s.io/apiextensions-apiserver/pkg/apis/apiextensions:go_default_library",
        "//vendor/k8s.io/apiextensions-apiserver/pkg/apis/apiextensions/v1beta1:go_default_library",
        "//vendor/k8s.io/apiextensions-apiserver/pkg/client/clientset/clientset:go_default_library",
        "//vendor/k8s.io/apimachinery/pkg/api/errors:go_default_library",
        "//vendor/k8s.io/apimachinery/pkg/apis/meta/v1:go_default_library",
        "//vendor/k8s.io/apimachinery/pkg/apis/meta/v1/unstructured:go_default_library",
        "//vendor/k8s.io/apimachinery/pkg/runtime/schema:go_default_library",
        "//vendor/k8s.io/apimachinery/pkg/util/wait:go_default_library",
        "//vendor/k8s.io/apiserver/pkg/authentication/group:go_default_library",
        "//vendor/k8s.io/apiserver/pkg/authentication/request/bearertoken:go_default_library",
        "//vendor/k8s.io/apiserver/pkg/authentication/user:go_default_library",
        "//vendor/k8s.io/apiserver/pkg/authorization/authorizer:go_default_library",
        "//vendor/k8s.io/apiserver/pkg/authorization/authorizerfactory:go_default_library",
        "//vendor/k8s.io/apiserver/pkg/features:go_default_library",
<<<<<<< HEAD
=======
        "//vendor/k8s.io/apiserver/pkg/server/options/encryptionconfig:go_default_library",
        "//vendor/k8s.io/apiserver/pkg/storage/value:go_default_library",
        "//vendor/k8s.io/apiserver/pkg/storage/value/encrypt/aes:go_default_library",
>>>>>>> ed33434d
        "//vendor/k8s.io/apiserver/pkg/util/feature:go_default_library",
        "//vendor/k8s.io/apiserver/pkg/util/feature/testing:go_default_library",
        "//vendor/k8s.io/apiserver/plugin/pkg/authenticator/token/tokentest:go_default_library",
        "//vendor/k8s.io/client-go/dynamic:go_default_library",
        "//vendor/k8s.io/client-go/kubernetes:go_default_library",
        "//vendor/k8s.io/client-go/kubernetes/typed/core/v1:go_default_library",
        "//vendor/k8s.io/client-go/rest:go_default_library",
        "//vendor/k8s.io/kube-aggregator/pkg/apis/apiregistration:go_default_library",
<<<<<<< HEAD
    ],
=======
    ] + select({
        "@io_bazel_rules_go//go/platform:android": [
            "//vendor/k8s.io/apiserver/pkg/storage/value/encrypt/envelope/v1beta1:go_default_library",
        ],
        "@io_bazel_rules_go//go/platform:darwin": [
            "//vendor/k8s.io/apiserver/pkg/storage/value/encrypt/envelope/v1beta1:go_default_library",
        ],
        "@io_bazel_rules_go//go/platform:dragonfly": [
            "//vendor/k8s.io/apiserver/pkg/storage/value/encrypt/envelope/v1beta1:go_default_library",
        ],
        "@io_bazel_rules_go//go/platform:freebsd": [
            "//vendor/k8s.io/apiserver/pkg/storage/value/encrypt/envelope/v1beta1:go_default_library",
        ],
        "@io_bazel_rules_go//go/platform:linux": [
            "//vendor/k8s.io/apiserver/pkg/storage/value/encrypt/envelope/v1beta1:go_default_library",
        ],
        "@io_bazel_rules_go//go/platform:nacl": [
            "//vendor/k8s.io/apiserver/pkg/storage/value/encrypt/envelope/v1beta1:go_default_library",
        ],
        "@io_bazel_rules_go//go/platform:netbsd": [
            "//vendor/k8s.io/apiserver/pkg/storage/value/encrypt/envelope/v1beta1:go_default_library",
        ],
        "@io_bazel_rules_go//go/platform:openbsd": [
            "//vendor/k8s.io/apiserver/pkg/storage/value/encrypt/envelope/v1beta1:go_default_library",
        ],
        "@io_bazel_rules_go//go/platform:plan9": [
            "//vendor/k8s.io/apiserver/pkg/storage/value/encrypt/envelope/v1beta1:go_default_library",
        ],
        "@io_bazel_rules_go//go/platform:solaris": [
            "//vendor/k8s.io/apiserver/pkg/storage/value/encrypt/envelope/v1beta1:go_default_library",
        ],
        "//conditions:default": [],
    }),
>>>>>>> ed33434d
)

filegroup(
    name = "package-srcs",
    srcs = glob(["**"]),
    tags = ["automanaged"],
    visibility = ["//visibility:private"],
)

filegroup(
    name = "all-srcs",
    srcs = [":package-srcs"],
    tags = ["automanaged"],
)

go_library(
    name = "go_default_library",
    srcs = [
        "transformation_testcase.go",
    ] + select({
        "@io_bazel_rules_go//go/platform:android": [
            "kms_plugin_mock.go",
        ],
        "@io_bazel_rules_go//go/platform:darwin": [
            "kms_plugin_mock.go",
        ],
        "@io_bazel_rules_go//go/platform:dragonfly": [
            "kms_plugin_mock.go",
        ],
        "@io_bazel_rules_go//go/platform:freebsd": [
            "kms_plugin_mock.go",
        ],
        "@io_bazel_rules_go//go/platform:linux": [
            "kms_plugin_mock.go",
        ],
        "@io_bazel_rules_go//go/platform:nacl": [
            "kms_plugin_mock.go",
        ],
        "@io_bazel_rules_go//go/platform:netbsd": [
            "kms_plugin_mock.go",
        ],
        "@io_bazel_rules_go//go/platform:openbsd": [
            "kms_plugin_mock.go",
        ],
        "@io_bazel_rules_go//go/platform:plan9": [
            "kms_plugin_mock.go",
        ],
        "@io_bazel_rules_go//go/platform:solaris": [
            "kms_plugin_mock.go",
        ],
        "//conditions:default": [],
    }),
    importpath = "k8s.io/kubernetes/test/integration/master",
    deps = [
        "//cmd/kube-apiserver/app/testing:go_default_library",
        "//test/integration:go_default_library",
        "//test/integration/framework:go_default_library",
        "//vendor/github.com/coreos/etcd/clientv3:go_default_library",
        "//vendor/github.com/ghodss/yaml:go_default_library",
        "//vendor/k8s.io/api/core/v1:go_default_library",
        "//vendor/k8s.io/apimachinery/pkg/apis/meta/v1:go_default_library",
        "//vendor/k8s.io/apiserver/pkg/server/options/encryptionconfig:go_default_library",
        "//vendor/k8s.io/apiserver/pkg/storage/storagebackend:go_default_library",
        "//vendor/k8s.io/apiserver/pkg/storage/value:go_default_library",
        "//vendor/k8s.io/client-go/kubernetes:go_default_library",
    ] + select({
        "@io_bazel_rules_go//go/platform:android": [
            "//vendor/golang.org/x/sys/unix:go_default_library",
            "//vendor/google.golang.org/grpc:go_default_library",
            "//vendor/k8s.io/apiserver/pkg/storage/value/encrypt/envelope/v1beta1:go_default_library",
        ],
        "@io_bazel_rules_go//go/platform:darwin": [
            "//vendor/golang.org/x/sys/unix:go_default_library",
            "//vendor/google.golang.org/grpc:go_default_library",
            "//vendor/k8s.io/apiserver/pkg/storage/value/encrypt/envelope/v1beta1:go_default_library",
        ],
        "@io_bazel_rules_go//go/platform:dragonfly": [
            "//vendor/golang.org/x/sys/unix:go_default_library",
            "//vendor/google.golang.org/grpc:go_default_library",
            "//vendor/k8s.io/apiserver/pkg/storage/value/encrypt/envelope/v1beta1:go_default_library",
        ],
        "@io_bazel_rules_go//go/platform:freebsd": [
            "//vendor/golang.org/x/sys/unix:go_default_library",
            "//vendor/google.golang.org/grpc:go_default_library",
            "//vendor/k8s.io/apiserver/pkg/storage/value/encrypt/envelope/v1beta1:go_default_library",
        ],
        "@io_bazel_rules_go//go/platform:linux": [
            "//vendor/golang.org/x/sys/unix:go_default_library",
            "//vendor/google.golang.org/grpc:go_default_library",
            "//vendor/k8s.io/apiserver/pkg/storage/value/encrypt/envelope/v1beta1:go_default_library",
        ],
        "@io_bazel_rules_go//go/platform:nacl": [
            "//vendor/golang.org/x/sys/unix:go_default_library",
            "//vendor/google.golang.org/grpc:go_default_library",
            "//vendor/k8s.io/apiserver/pkg/storage/value/encrypt/envelope/v1beta1:go_default_library",
        ],
        "@io_bazel_rules_go//go/platform:netbsd": [
            "//vendor/golang.org/x/sys/unix:go_default_library",
            "//vendor/google.golang.org/grpc:go_default_library",
            "//vendor/k8s.io/apiserver/pkg/storage/value/encrypt/envelope/v1beta1:go_default_library",
        ],
        "@io_bazel_rules_go//go/platform:openbsd": [
            "//vendor/golang.org/x/sys/unix:go_default_library",
            "//vendor/google.golang.org/grpc:go_default_library",
            "//vendor/k8s.io/apiserver/pkg/storage/value/encrypt/envelope/v1beta1:go_default_library",
        ],
        "@io_bazel_rules_go//go/platform:plan9": [
            "//vendor/golang.org/x/sys/unix:go_default_library",
            "//vendor/google.golang.org/grpc:go_default_library",
            "//vendor/k8s.io/apiserver/pkg/storage/value/encrypt/envelope/v1beta1:go_default_library",
        ],
        "@io_bazel_rules_go//go/platform:solaris": [
            "//vendor/golang.org/x/sys/unix:go_default_library",
            "//vendor/google.golang.org/grpc:go_default_library",
            "//vendor/k8s.io/apiserver/pkg/storage/value/encrypt/envelope/v1beta1:go_default_library",
        ],
        "//conditions:default": [],
    }),
)<|MERGE_RESOLUTION|>--- conflicted
+++ resolved
@@ -13,11 +13,6 @@
         "crd_test.go",
         "kube_apiserver_test.go",
         "main_test.go",
-<<<<<<< HEAD
-        "synthetic_master_test.go",
-    ],
-    importpath = "k8s.io/kubernetes/test/integration/master",
-=======
         "secrets_transformation_test.go",
         "synthetic_master_test.go",
     ] + select({
@@ -54,7 +49,6 @@
         "//conditions:default": [],
     }),
     embed = [":go_default_library"],
->>>>>>> ed33434d
     tags = ["integration"],
     deps = [
         "//cmd/kube-apiserver/app/testing:go_default_library",
@@ -83,12 +77,9 @@
         "//vendor/k8s.io/apiserver/pkg/authorization/authorizer:go_default_library",
         "//vendor/k8s.io/apiserver/pkg/authorization/authorizerfactory:go_default_library",
         "//vendor/k8s.io/apiserver/pkg/features:go_default_library",
-<<<<<<< HEAD
-=======
         "//vendor/k8s.io/apiserver/pkg/server/options/encryptionconfig:go_default_library",
         "//vendor/k8s.io/apiserver/pkg/storage/value:go_default_library",
         "//vendor/k8s.io/apiserver/pkg/storage/value/encrypt/aes:go_default_library",
->>>>>>> ed33434d
         "//vendor/k8s.io/apiserver/pkg/util/feature:go_default_library",
         "//vendor/k8s.io/apiserver/pkg/util/feature/testing:go_default_library",
         "//vendor/k8s.io/apiserver/plugin/pkg/authenticator/token/tokentest:go_default_library",
@@ -97,43 +88,39 @@
         "//vendor/k8s.io/client-go/kubernetes/typed/core/v1:go_default_library",
         "//vendor/k8s.io/client-go/rest:go_default_library",
         "//vendor/k8s.io/kube-aggregator/pkg/apis/apiregistration:go_default_library",
-<<<<<<< HEAD
-    ],
-=======
-    ] + select({
-        "@io_bazel_rules_go//go/platform:android": [
-            "//vendor/k8s.io/apiserver/pkg/storage/value/encrypt/envelope/v1beta1:go_default_library",
-        ],
-        "@io_bazel_rules_go//go/platform:darwin": [
-            "//vendor/k8s.io/apiserver/pkg/storage/value/encrypt/envelope/v1beta1:go_default_library",
-        ],
-        "@io_bazel_rules_go//go/platform:dragonfly": [
-            "//vendor/k8s.io/apiserver/pkg/storage/value/encrypt/envelope/v1beta1:go_default_library",
-        ],
-        "@io_bazel_rules_go//go/platform:freebsd": [
-            "//vendor/k8s.io/apiserver/pkg/storage/value/encrypt/envelope/v1beta1:go_default_library",
-        ],
-        "@io_bazel_rules_go//go/platform:linux": [
-            "//vendor/k8s.io/apiserver/pkg/storage/value/encrypt/envelope/v1beta1:go_default_library",
-        ],
-        "@io_bazel_rules_go//go/platform:nacl": [
-            "//vendor/k8s.io/apiserver/pkg/storage/value/encrypt/envelope/v1beta1:go_default_library",
-        ],
-        "@io_bazel_rules_go//go/platform:netbsd": [
-            "//vendor/k8s.io/apiserver/pkg/storage/value/encrypt/envelope/v1beta1:go_default_library",
-        ],
-        "@io_bazel_rules_go//go/platform:openbsd": [
-            "//vendor/k8s.io/apiserver/pkg/storage/value/encrypt/envelope/v1beta1:go_default_library",
-        ],
-        "@io_bazel_rules_go//go/platform:plan9": [
-            "//vendor/k8s.io/apiserver/pkg/storage/value/encrypt/envelope/v1beta1:go_default_library",
-        ],
-        "@io_bazel_rules_go//go/platform:solaris": [
-            "//vendor/k8s.io/apiserver/pkg/storage/value/encrypt/envelope/v1beta1:go_default_library",
-        ],
-        "//conditions:default": [],
-    }),
->>>>>>> ed33434d
+    ] + select({
+        "@io_bazel_rules_go//go/platform:android": [
+            "//vendor/k8s.io/apiserver/pkg/storage/value/encrypt/envelope/v1beta1:go_default_library",
+        ],
+        "@io_bazel_rules_go//go/platform:darwin": [
+            "//vendor/k8s.io/apiserver/pkg/storage/value/encrypt/envelope/v1beta1:go_default_library",
+        ],
+        "@io_bazel_rules_go//go/platform:dragonfly": [
+            "//vendor/k8s.io/apiserver/pkg/storage/value/encrypt/envelope/v1beta1:go_default_library",
+        ],
+        "@io_bazel_rules_go//go/platform:freebsd": [
+            "//vendor/k8s.io/apiserver/pkg/storage/value/encrypt/envelope/v1beta1:go_default_library",
+        ],
+        "@io_bazel_rules_go//go/platform:linux": [
+            "//vendor/k8s.io/apiserver/pkg/storage/value/encrypt/envelope/v1beta1:go_default_library",
+        ],
+        "@io_bazel_rules_go//go/platform:nacl": [
+            "//vendor/k8s.io/apiserver/pkg/storage/value/encrypt/envelope/v1beta1:go_default_library",
+        ],
+        "@io_bazel_rules_go//go/platform:netbsd": [
+            "//vendor/k8s.io/apiserver/pkg/storage/value/encrypt/envelope/v1beta1:go_default_library",
+        ],
+        "@io_bazel_rules_go//go/platform:openbsd": [
+            "//vendor/k8s.io/apiserver/pkg/storage/value/encrypt/envelope/v1beta1:go_default_library",
+        ],
+        "@io_bazel_rules_go//go/platform:plan9": [
+            "//vendor/k8s.io/apiserver/pkg/storage/value/encrypt/envelope/v1beta1:go_default_library",
+        ],
+        "@io_bazel_rules_go//go/platform:solaris": [
+            "//vendor/k8s.io/apiserver/pkg/storage/value/encrypt/envelope/v1beta1:go_default_library",
+        ],
+        "//conditions:default": [],
+    }),
 )
 
 filegroup(
