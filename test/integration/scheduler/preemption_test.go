/*
Copyright 2017 The Kubernetes Authors.

Licensed under the Apache License, Version 2.0 (the "License");
you may not use this file except in compliance with the License.
You may obtain a copy of the License at

    http://www.apache.org/licenses/LICENSE-2.0

Unless required by applicable law or agreed to in writing, software
distributed under the License is distributed on an "AS IS" BASIS,
WITHOUT WARRANTIES OR CONDITIONS OF ANY KIND, either express or implied.
See the License for the specific language governing permissions and
limitations under the License.
*/

// This file tests preemption functionality of the scheduler.

package scheduler

import (
	"fmt"
	"testing"
	"time"

	"k8s.io/api/core/v1"
	policy "k8s.io/api/policy/v1beta1"
	"k8s.io/apimachinery/pkg/api/resource"
	metav1 "k8s.io/apimachinery/pkg/apis/meta/v1"
	"k8s.io/apimachinery/pkg/labels"
	"k8s.io/apimachinery/pkg/util/intstr"
	"k8s.io/apimachinery/pkg/util/wait"
	utilfeature "k8s.io/apiserver/pkg/util/feature"
	clientset "k8s.io/client-go/kubernetes"
	"k8s.io/kubernetes/pkg/features"
	_ "k8s.io/kubernetes/pkg/scheduler/algorithmprovider"
	testutils "k8s.io/kubernetes/test/utils"

	"github.com/golang/glog"
)

var lowPriority, mediumPriority, highPriority = int32(100), int32(200), int32(300)

func waitForNominatedNodeName(cs clientset.Interface, pod *v1.Pod) error {
	if err := wait.Poll(100*time.Millisecond, wait.ForeverTestTimeout, func() (bool, error) {
		pod, err := cs.CoreV1().Pods(pod.Namespace).Get(pod.Name, metav1.GetOptions{})
		if err != nil {
			return false, err
		}
		if len(pod.Status.NominatedNodeName) > 0 {
			return true, nil
		}
		return false, err
	}); err != nil {
		return fmt.Errorf("Pod %v annotation did not get set: %v", pod.Name, err)
	}
	return nil
}

// TestPreemption tests a few preemption scenarios.
func TestPreemption(t *testing.T) {
	// Enable PodPriority feature gate.
	utilfeature.DefaultFeatureGate.Set(fmt.Sprintf("%s=true", features.PodPriority))
	// Initialize scheduler.
	context := initTest(t, "preemption")
	defer cleanupTest(t, context)
	cs := context.clientSet

	defaultPodRes := &v1.ResourceRequirements{Requests: v1.ResourceList{
		v1.ResourceCPU:    *resource.NewMilliQuantity(100, resource.DecimalSI),
		v1.ResourceMemory: *resource.NewQuantity(100, resource.BinarySI)},
	}

	tests := []struct {
		description         string
		existingPods        []*v1.Pod
		pod                 *v1.Pod
		preemptedPodIndexes map[int]struct{}
	}{
		{
			description: "basic pod preemption",
			existingPods: []*v1.Pod{
				initPausePod(context.clientSet, &pausePodConfig{
					Name:      "victim-pod",
					Namespace: context.ns.Name,
					Priority:  &lowPriority,
					Resources: &v1.ResourceRequirements{Requests: v1.ResourceList{
						v1.ResourceCPU:    *resource.NewMilliQuantity(400, resource.DecimalSI),
						v1.ResourceMemory: *resource.NewQuantity(200, resource.BinarySI)},
					},
				}),
			},
			pod: initPausePod(cs, &pausePodConfig{
				Name:      "preemptor-pod",
				Namespace: context.ns.Name,
				Priority:  &highPriority,
				Resources: &v1.ResourceRequirements{Requests: v1.ResourceList{
					v1.ResourceCPU:    *resource.NewMilliQuantity(300, resource.DecimalSI),
					v1.ResourceMemory: *resource.NewQuantity(200, resource.BinarySI)},
				},
			}),
			preemptedPodIndexes: map[int]struct{}{0: {}},
		},
		{
			description: "preemption is performed to satisfy anti-affinity",
			existingPods: []*v1.Pod{
				initPausePod(cs, &pausePodConfig{
					Name: "pod-0", Namespace: context.ns.Name,
					Priority:  &mediumPriority,
					Labels:    map[string]string{"pod": "p0"},
					Resources: defaultPodRes,
				}),
				initPausePod(cs, &pausePodConfig{
					Name: "pod-1", Namespace: context.ns.Name,
					Priority:  &lowPriority,
					Labels:    map[string]string{"pod": "p1"},
					Resources: defaultPodRes,
					Affinity: &v1.Affinity{
						PodAntiAffinity: &v1.PodAntiAffinity{
							RequiredDuringSchedulingIgnoredDuringExecution: []v1.PodAffinityTerm{
								{
									LabelSelector: &metav1.LabelSelector{
										MatchExpressions: []metav1.LabelSelectorRequirement{
											{
												Key:      "pod",
												Operator: metav1.LabelSelectorOpIn,
												Values:   []string{"preemptor"},
											},
										},
									},
									TopologyKey: "node",
								},
							},
						},
					},
				}),
			},
			// A higher priority pod with anti-affinity.
			pod: initPausePod(cs, &pausePodConfig{
				Name:      "preemptor-pod",
				Namespace: context.ns.Name,
				Priority:  &highPriority,
				Labels:    map[string]string{"pod": "preemptor"},
				Resources: defaultPodRes,
				Affinity: &v1.Affinity{
					PodAntiAffinity: &v1.PodAntiAffinity{
						RequiredDuringSchedulingIgnoredDuringExecution: []v1.PodAffinityTerm{
							{
								LabelSelector: &metav1.LabelSelector{
									MatchExpressions: []metav1.LabelSelectorRequirement{
										{
											Key:      "pod",
											Operator: metav1.LabelSelectorOpIn,
											Values:   []string{"p0"},
										},
									},
								},
								TopologyKey: "node",
							},
						},
					},
				},
			}),
			preemptedPodIndexes: map[int]struct{}{0: {}, 1: {}},
		},
		{
			// This is similar to the previous case only pod-1 is high priority.
			description: "preemption is not performed when anti-affinity is not satisfied",
			existingPods: []*v1.Pod{
				initPausePod(cs, &pausePodConfig{
					Name: "pod-0", Namespace: context.ns.Name,
					Priority:  &mediumPriority,
					Labels:    map[string]string{"pod": "p0"},
					Resources: defaultPodRes,
				}),
				initPausePod(cs, &pausePodConfig{
					Name: "pod-1", Namespace: context.ns.Name,
					Priority:  &highPriority,
					Labels:    map[string]string{"pod": "p1"},
					Resources: defaultPodRes,
					Affinity: &v1.Affinity{
						PodAntiAffinity: &v1.PodAntiAffinity{
							RequiredDuringSchedulingIgnoredDuringExecution: []v1.PodAffinityTerm{
								{
									LabelSelector: &metav1.LabelSelector{
										MatchExpressions: []metav1.LabelSelectorRequirement{
											{
												Key:      "pod",
												Operator: metav1.LabelSelectorOpIn,
												Values:   []string{"preemptor"},
											},
										},
									},
									TopologyKey: "node",
								},
							},
						},
					},
				}),
			},
			// A higher priority pod with anti-affinity.
			pod: initPausePod(cs, &pausePodConfig{
				Name:      "preemptor-pod",
				Namespace: context.ns.Name,
				Priority:  &highPriority,
				Labels:    map[string]string{"pod": "preemptor"},
				Resources: defaultPodRes,
				Affinity: &v1.Affinity{
					PodAntiAffinity: &v1.PodAntiAffinity{
						RequiredDuringSchedulingIgnoredDuringExecution: []v1.PodAffinityTerm{
							{
								LabelSelector: &metav1.LabelSelector{
									MatchExpressions: []metav1.LabelSelectorRequirement{
										{
											Key:      "pod",
											Operator: metav1.LabelSelectorOpIn,
											Values:   []string{"p0"},
										},
									},
								},
								TopologyKey: "node",
							},
						},
					},
				},
			}),
			preemptedPodIndexes: map[int]struct{}{},
		},
	}

	// Create a node with some resources and a label.
	nodeRes := &v1.ResourceList{
		v1.ResourcePods:   *resource.NewQuantity(32, resource.DecimalSI),
		v1.ResourceCPU:    *resource.NewMilliQuantity(500, resource.DecimalSI),
		v1.ResourceMemory: *resource.NewQuantity(500, resource.BinarySI),
	}
	node, err := createNode(context.clientSet, "node1", nodeRes)
	if err != nil {
		t.Fatalf("Error creating nodes: %v", err)
	}
	nodeLabels := map[string]string{"node": node.Name}
	if err = testutils.AddLabelsToNode(context.clientSet, node.Name, nodeLabels); err != nil {
		t.Fatalf("Cannot add labels to node: %v", err)
	}
	if err = waitForNodeLabels(context.clientSet, node.Name, nodeLabels); err != nil {
		t.Fatalf("Adding labels to node didn't succeed: %v", err)
	}

	for _, test := range tests {
		pods := make([]*v1.Pod, len(test.existingPods))
		// Create and run existingPods.
		for i, p := range test.existingPods {
			pods[i], err = runPausePod(cs, p)
			if err != nil {
				t.Fatalf("Test [%v]: Error running pause pod: %v", test.description, err)
			}
		}
		// Create the "pod".
		preemptor, err := createPausePod(cs, test.pod)
		if err != nil {
			t.Errorf("Error while creating high priority pod: %v", err)
		}
		// Wait for preemption of pods and make sure the other ones are not preempted.
		for i, p := range pods {
			if _, found := test.preemptedPodIndexes[i]; found {
				if err = wait.Poll(time.Second, wait.ForeverTestTimeout, podIsGettingEvicted(cs, p.Namespace, p.Name)); err != nil {
					t.Errorf("Test [%v]: Pod %v is not getting evicted.", test.description, p.Name)
				}
			} else {
				if p.DeletionTimestamp != nil {
					t.Errorf("Test [%v]: Didn't expect pod %v to get preempted.", test.description, p.Name)
				}
			}
		}
		// Also check that the preemptor pod gets the annotation for nominated node name.
		if len(test.preemptedPodIndexes) > 0 {
			if err := waitForNominatedNodeName(cs, preemptor); err != nil {
				t.Errorf("Test [%v]: NominatedNodeName annotation was not set for pod %v: %v", test.description, preemptor.Name, err)
			}
		}

		// Cleanup
		pods = append(pods, preemptor)
		cleanupPods(cs, t, pods)
	}
}

func mkPriorityPodWithGrace(tc *TestContext, name string, priority int32, grace int64) *v1.Pod {
	defaultPodRes := &v1.ResourceRequirements{Requests: v1.ResourceList{
		v1.ResourceCPU:    *resource.NewMilliQuantity(100, resource.DecimalSI),
		v1.ResourceMemory: *resource.NewQuantity(100, resource.BinarySI)},
	}
	pod := initPausePod(tc.clientSet, &pausePodConfig{
		Name:      name,
		Namespace: tc.ns.Name,
		Priority:  &priority,
		Labels:    map[string]string{"pod": name},
		Resources: defaultPodRes,
	})
	// Setting grace period to zero. Otherwise, we may never see the actual deletion
	// of the pods in integration tests.
	pod.Spec.TerminationGracePeriodSeconds = &grace
	return pod
}

// This test ensures that while the preempting pod is waiting for the victims to
// terminate, other pending lower priority pods are not scheduled in the room created
// after preemption and while the higher priority pods is not scheduled yet.
func TestPreemptionStarvation(t *testing.T) {
	// Enable PodPriority feature gate.
	utilfeature.DefaultFeatureGate.Set(fmt.Sprintf("%s=true", features.PodPriority))
	// Initialize scheduler.
	context := initTest(t, "preemption")
	defer cleanupTest(t, context)
	cs := context.clientSet

	tests := []struct {
		description        string
		numExistingPod     int
		numExpectedPending int
		preemptor          *v1.Pod
	}{
		{
			// This test ensures that while the preempting pod is waiting for the victims
			// terminate, other lower priority pods are not scheduled in the room created
			// after preemption and while the higher priority pods is not scheduled yet.
			description:        "starvation test: higher priority pod is scheduled before the lower priority ones",
			numExistingPod:     10,
			numExpectedPending: 5,
			preemptor: initPausePod(cs, &pausePodConfig{
				Name:      "preemptor-pod",
				Namespace: context.ns.Name,
				Priority:  &highPriority,
				Resources: &v1.ResourceRequirements{Requests: v1.ResourceList{
					v1.ResourceCPU:    *resource.NewMilliQuantity(300, resource.DecimalSI),
					v1.ResourceMemory: *resource.NewQuantity(200, resource.BinarySI)},
				},
			}),
		},
	}

	// Create a node with some resources and a label.
	nodeRes := &v1.ResourceList{
		v1.ResourcePods:   *resource.NewQuantity(32, resource.DecimalSI),
		v1.ResourceCPU:    *resource.NewMilliQuantity(500, resource.DecimalSI),
		v1.ResourceMemory: *resource.NewQuantity(500, resource.BinarySI),
	}
	_, err := createNode(context.clientSet, "node1", nodeRes)
	if err != nil {
		t.Fatalf("Error creating nodes: %v", err)
	}

	for _, test := range tests {
		pendingPods := make([]*v1.Pod, test.numExpectedPending)
		numRunningPods := test.numExistingPod - test.numExpectedPending
		runningPods := make([]*v1.Pod, numRunningPods)
		// Create and run existingPods.
		for i := 0; i < numRunningPods; i++ {
			runningPods[i], err = createPausePod(cs, mkPriorityPodWithGrace(context, fmt.Sprintf("rpod-%v", i), mediumPriority, 0))
			if err != nil {
				t.Fatalf("Test [%v]: Error creating pause pod: %v", test.description, err)
			}
		}
		// make sure that runningPods are all scheduled.
		for _, p := range runningPods {
			if err := waitForPodToSchedule(cs, p); err != nil {
				t.Fatalf("Pod %v didn't get scheduled: %v", p.Name, err)
			}
		}
		// Create pending pods.
		for i := 0; i < test.numExpectedPending; i++ {
			pendingPods[i], err = createPausePod(cs, mkPriorityPodWithGrace(context, fmt.Sprintf("ppod-%v", i), mediumPriority, 0))
			if err != nil {
				t.Fatalf("Test [%v]: Error creating pending pod: %v", test.description, err)
			}
		}
		// Make sure that all pending pods are being marked unschedulable.
		for _, p := range pendingPods {
			if err := wait.Poll(100*time.Millisecond, wait.ForeverTestTimeout,
				podUnschedulable(cs, p.Namespace, p.Name)); err != nil {
				t.Errorf("Pod %v didn't get marked unschedulable: %v", p.Name, err)
			}
		}
		// Create the preemptor.
		preemptor, err := createPausePod(cs, test.preemptor)
		if err != nil {
			t.Errorf("Error while creating the preempting pod: %v", err)
		}
		// Check that the preemptor pod gets the annotation for nominated node name.
		if err := waitForNominatedNodeName(cs, preemptor); err != nil {
			t.Errorf("Test [%v]: NominatedNodeName annotation was not set for pod %v: %v", test.description, preemptor.Name, err)
		}
		// Make sure that preemptor is scheduled after preemptions.
		if err := waitForPodToScheduleWithTimeout(cs, preemptor, 60*time.Second); err != nil {
			t.Errorf("Preemptor pod %v didn't get scheduled: %v", preemptor.Name, err)
		}
		// Cleanup
		glog.Info("Cleaning up all pods...")
		allPods := pendingPods
		allPods = append(allPods, runningPods...)
		allPods = append(allPods, preemptor)
		cleanupPods(cs, t, allPods)
	}
}

// TestNominatedNodeCleanUp checks that when there are nominated pods on a
// node and a higher priority pod is nominated to run on the node, the nominated
// node name of the lower priority pods is cleared.
// Test scenario:
// 1. Create a few low priority pods with long grade period that fill up a node.
// 2. Create a medium priority pod that preempt some of those pods.
// 3. Check that nominated node name of the medium priority pod is set.
// 4. Create a high priority pod that preempts some pods on that node.
// 5. Check that nominated node name of the high priority pod is set and nominated
//    node name of the medium priority pod is cleared.
func TestNominatedNodeCleanUp(t *testing.T) {
	// Enable PodPriority feature gate.
	utilfeature.DefaultFeatureGate.Set(fmt.Sprintf("%s=true", features.PodPriority))
	// Initialize scheduler.
	context := initTest(t, "preemption")
	defer cleanupTest(t, context)
	cs := context.clientSet
	// Create a node with some resources and a label.
	nodeRes := &v1.ResourceList{
		v1.ResourcePods:   *resource.NewQuantity(32, resource.DecimalSI),
		v1.ResourceCPU:    *resource.NewMilliQuantity(500, resource.DecimalSI),
		v1.ResourceMemory: *resource.NewQuantity(500, resource.BinarySI),
	}
	_, err := createNode(context.clientSet, "node1", nodeRes)
	if err != nil {
		t.Fatalf("Error creating nodes: %v", err)
	}

	// Step 1. Create a few low priority pods.
	lowPriPods := make([]*v1.Pod, 4)
	for i := 0; i < len(lowPriPods); i++ {
		lowPriPods[i], err = createPausePod(cs, mkPriorityPodWithGrace(context, fmt.Sprintf("lpod-%v", i), lowPriority, 60))
		if err != nil {
			t.Fatalf("Error creating pause pod: %v", err)
		}
	}
	// make sure that the pods are all scheduled.
	for _, p := range lowPriPods {
		if err := waitForPodToSchedule(cs, p); err != nil {
			t.Fatalf("Pod %v didn't get scheduled: %v", p.Name, err)
		}
	}
	// Step 2. Create a medium priority pod.
	podConf := initPausePod(cs, &pausePodConfig{
		Name:      "medium-priority",
		Namespace: context.ns.Name,
		Priority:  &mediumPriority,
		Resources: &v1.ResourceRequirements{Requests: v1.ResourceList{
			v1.ResourceCPU:    *resource.NewMilliQuantity(400, resource.DecimalSI),
			v1.ResourceMemory: *resource.NewQuantity(400, resource.BinarySI)},
		},
	})
	medPriPod, err := createPausePod(cs, podConf)
	if err != nil {
		t.Errorf("Error while creating the medium priority pod: %v", err)
	}
	// Step 3. Check that nominated node name of the medium priority pod is set.
	if err := waitForNominatedNodeName(cs, medPriPod); err != nil {
		t.Errorf("NominatedNodeName annotation was not set for pod %v: %v", medPriPod.Name, err)
	}
	// Step 4. Create a high priority pod.
	podConf = initPausePod(cs, &pausePodConfig{
		Name:      "high-priority",
		Namespace: context.ns.Name,
		Priority:  &highPriority,
		Resources: &v1.ResourceRequirements{Requests: v1.ResourceList{
			v1.ResourceCPU:    *resource.NewMilliQuantity(300, resource.DecimalSI),
			v1.ResourceMemory: *resource.NewQuantity(200, resource.BinarySI)},
		},
	})
	highPriPod, err := createPausePod(cs, podConf)
	if err != nil {
		t.Errorf("Error while creating the high priority pod: %v", err)
	}
	// Step 5. Check that nominated node name of the high priority pod is set.
	if err := waitForNominatedNodeName(cs, highPriPod); err != nil {
		t.Errorf("NominatedNodeName annotation was not set for pod %v: %v", medPriPod.Name, err)
	}
	// And the nominated node name of the medium priority pod is cleared.
	if err := wait.Poll(100*time.Millisecond, wait.ForeverTestTimeout, func() (bool, error) {
		pod, err := cs.CoreV1().Pods(medPriPod.Namespace).Get(medPriPod.Name, metav1.GetOptions{})
		if err != nil {
			t.Errorf("Error getting the medium priority pod info: %v", err)
		}
		if len(pod.Status.NominatedNodeName) == 0 {
			return true, nil
		}
		return false, err
	}); err != nil {
		t.Errorf("The nominated node name of the medium priority pod was not cleared: %v", err)
	}
}

func mkMinAvailablePDB(name, namespace string, minAvailable int, matchLabels map[string]string) *policy.PodDisruptionBudget {
	intMinAvailable := intstr.FromInt(minAvailable)
	return &policy.PodDisruptionBudget{
		ObjectMeta: metav1.ObjectMeta{
			Name:      name,
			Namespace: namespace,
		},
		Spec: policy.PodDisruptionBudgetSpec{
			MinAvailable: &intMinAvailable,
			Selector:     &metav1.LabelSelector{MatchLabels: matchLabels},
		},
	}
}

// TestPDBInPreemption tests PodDisruptionBudget support in preemption.
func TestPDBInPreemption(t *testing.T) {
	// Enable PodPriority feature gate.
	utilfeature.DefaultFeatureGate.Set(fmt.Sprintf("%s=true", features.PodPriority))
	// Initialize scheduler.
	context := initTest(t, "preemption-pdb")
	defer cleanupTest(t, context)
	cs := context.clientSet

	defaultPodRes := &v1.ResourceRequirements{Requests: v1.ResourceList{
		v1.ResourceCPU:    *resource.NewMilliQuantity(100, resource.DecimalSI),
		v1.ResourceMemory: *resource.NewQuantity(100, resource.BinarySI)},
	}
	defaultNodeRes := &v1.ResourceList{
		v1.ResourcePods:   *resource.NewQuantity(32, resource.DecimalSI),
		v1.ResourceCPU:    *resource.NewMilliQuantity(500, resource.DecimalSI),
		v1.ResourceMemory: *resource.NewQuantity(500, resource.BinarySI),
	}

	type nodeConfig struct {
		name string
		res  *v1.ResourceList
	}

	tests := []struct {
		description         string
		nodes               []*nodeConfig
		pdbs                []*policy.PodDisruptionBudget
		existingPods        []*v1.Pod
		pod                 *v1.Pod
		preemptedPodIndexes map[int]struct{}
	}{
		{
			description: "A non-PDB violating pod is preempted despite its higher priority",
			nodes:       []*nodeConfig{{name: "node-1", res: defaultNodeRes}},
			pdbs: []*policy.PodDisruptionBudget{
				mkMinAvailablePDB("pdb-1", context.ns.Name, 2, map[string]string{"foo": "bar"}),
			},
			existingPods: []*v1.Pod{
				initPausePod(context.clientSet, &pausePodConfig{
					Name:      "low-pod1",
					Namespace: context.ns.Name,
					Priority:  &lowPriority,
					Resources: defaultPodRes,
					Labels:    map[string]string{"foo": "bar"},
				}),
				initPausePod(context.clientSet, &pausePodConfig{
					Name:      "low-pod2",
					Namespace: context.ns.Name,
					Priority:  &lowPriority,
					Resources: defaultPodRes,
					Labels:    map[string]string{"foo": "bar"},
				}),
				initPausePod(context.clientSet, &pausePodConfig{
					Name:      "mid-pod3",
					Namespace: context.ns.Name,
					Priority:  &mediumPriority,
					Resources: defaultPodRes,
				}),
			},
			pod: initPausePod(cs, &pausePodConfig{
				Name:      "preemptor-pod",
				Namespace: context.ns.Name,
				Priority:  &highPriority,
				Resources: &v1.ResourceRequirements{Requests: v1.ResourceList{
					v1.ResourceCPU:    *resource.NewMilliQuantity(300, resource.DecimalSI),
					v1.ResourceMemory: *resource.NewQuantity(200, resource.BinarySI)},
				},
			}),
			preemptedPodIndexes: map[int]struct{}{2: {}},
		},
		{
			description: "A node without any PDB violating pods is preferred for preemption",
			nodes: []*nodeConfig{
				{name: "node-1", res: defaultNodeRes},
				{name: "node-2", res: defaultNodeRes},
			},
			pdbs: []*policy.PodDisruptionBudget{
				mkMinAvailablePDB("pdb-1", context.ns.Name, 2, map[string]string{"foo": "bar"}),
			},
			existingPods: []*v1.Pod{
				initPausePod(context.clientSet, &pausePodConfig{
					Name:      "low-pod1",
					Namespace: context.ns.Name,
					Priority:  &lowPriority,
					Resources: defaultPodRes,
					NodeName:  "node-1",
					Labels:    map[string]string{"foo": "bar"},
				}),
				initPausePod(context.clientSet, &pausePodConfig{
					Name:      "mid-pod2",
					Namespace: context.ns.Name,
					Priority:  &mediumPriority,
					NodeName:  "node-2",
					Resources: defaultPodRes,
				}),
			},
			pod: initPausePod(cs, &pausePodConfig{
				Name:      "preemptor-pod",
				Namespace: context.ns.Name,
				Priority:  &highPriority,
				Resources: &v1.ResourceRequirements{Requests: v1.ResourceList{
					v1.ResourceCPU:    *resource.NewMilliQuantity(500, resource.DecimalSI),
					v1.ResourceMemory: *resource.NewQuantity(200, resource.BinarySI)},
				},
			}),
			preemptedPodIndexes: map[int]struct{}{1: {}},
		},
		{
			description: "A node with fewer PDB violating pods is preferred for preemption",
			nodes: []*nodeConfig{
				{name: "node-1", res: defaultNodeRes},
				{name: "node-2", res: defaultNodeRes},
				{name: "node-3", res: defaultNodeRes},
			},
			pdbs: []*policy.PodDisruptionBudget{
				mkMinAvailablePDB("pdb-1", context.ns.Name, 2, map[string]string{"foo1": "bar"}),
				mkMinAvailablePDB("pdb-2", context.ns.Name, 2, map[string]string{"foo2": "bar"}),
			},
			existingPods: []*v1.Pod{
				initPausePod(context.clientSet, &pausePodConfig{
					Name:      "low-pod1",
					Namespace: context.ns.Name,
					Priority:  &lowPriority,
					Resources: defaultPodRes,
					NodeName:  "node-1",
					Labels:    map[string]string{"foo1": "bar"},
				}),
				initPausePod(context.clientSet, &pausePodConfig{
					Name:      "mid-pod1",
					Namespace: context.ns.Name,
					Priority:  &mediumPriority,
					Resources: defaultPodRes,
					NodeName:  "node-1",
				}),
				initPausePod(context.clientSet, &pausePodConfig{
					Name:      "low-pod2",
					Namespace: context.ns.Name,
					Priority:  &lowPriority,
					Resources: defaultPodRes,
					NodeName:  "node-2",
					Labels:    map[string]string{"foo2": "bar"},
				}),
				initPausePod(context.clientSet, &pausePodConfig{
					Name:      "mid-pod2",
					Namespace: context.ns.Name,
					Priority:  &mediumPriority,
					Resources: defaultPodRes,
					NodeName:  "node-2",
					Labels:    map[string]string{"foo2": "bar"},
				}),
				initPausePod(context.clientSet, &pausePodConfig{
					Name:      "low-pod4",
					Namespace: context.ns.Name,
					Priority:  &lowPriority,
					Resources: defaultPodRes,
					NodeName:  "node-3",
					Labels:    map[string]string{"foo2": "bar"},
				}),
				initPausePod(context.clientSet, &pausePodConfig{
					Name:      "low-pod5",
					Namespace: context.ns.Name,
					Priority:  &lowPriority,
					Resources: defaultPodRes,
					NodeName:  "node-3",
					Labels:    map[string]string{"foo2": "bar"},
				}),
				initPausePod(context.clientSet, &pausePodConfig{
					Name:      "low-pod6",
					Namespace: context.ns.Name,
					Priority:  &lowPriority,
					Resources: defaultPodRes,
					NodeName:  "node-3",
					Labels:    map[string]string{"foo2": "bar"},
				}),
			},
			pod: initPausePod(cs, &pausePodConfig{
				Name:      "preemptor-pod",
				Namespace: context.ns.Name,
				Priority:  &highPriority,
				Resources: &v1.ResourceRequirements{Requests: v1.ResourceList{
					v1.ResourceCPU:    *resource.NewMilliQuantity(500, resource.DecimalSI),
					v1.ResourceMemory: *resource.NewQuantity(200, resource.BinarySI)},
				},
			}),
			preemptedPodIndexes: map[int]struct{}{0: {}, 1: {}},
		},
	}

	for _, test := range tests {
		for _, nodeConf := range test.nodes {
			_, err := createNode(cs, nodeConf.name, nodeConf.res)
			if err != nil {
				t.Fatalf("Error creating node %v: %v", nodeConf.name, err)
			}
		}
		// Create PDBs.
		for _, pdb := range test.pdbs {
			_, err := context.clientSet.PolicyV1beta1().PodDisruptionBudgets(context.ns.Name).Create(pdb)
			if err != nil {
				t.Fatalf("Failed to create PDB: %v", err)
			}
		}
		// Wait for PDBs to show up in the scheduler's cache.
		if err := wait.Poll(time.Second, 15*time.Second, func() (bool, error) {
			cachedPDBs, err := context.scheduler.Config().SchedulerCache.ListPDBs(labels.Everything())
			if err != nil {
				t.Errorf("Error while polling for PDB: %v", err)
				return false, err
			}
			return len(cachedPDBs) == len(test.pdbs), err
		}); err != nil {
			t.Fatalf("Not all PDBs were added to the cache: %v", err)
		}

		pods := make([]*v1.Pod, len(test.existingPods))
		var err error
		// Create and run existingPods.
		for i, p := range test.existingPods {
			if pods[i], err = runPausePod(cs, p); err != nil {
				t.Fatalf("Test [%v]: Error running pause pod: %v", test.description, err)
			}
		}
		// Create the "pod".
		preemptor, err := createPausePod(cs, test.pod)
		if err != nil {
			t.Errorf("Error while creating high priority pod: %v", err)
		}
		// Wait for preemption of pods and make sure the other ones are not preempted.
		for i, p := range pods {
			if _, found := test.preemptedPodIndexes[i]; found {
				if err = wait.Poll(time.Second, wait.ForeverTestTimeout, podIsGettingEvicted(cs, p.Namespace, p.Name)); err != nil {
					t.Errorf("Test [%v]: Pod %v is not getting evicted.", test.description, p.Name)
				}
			} else {
				if p.DeletionTimestamp != nil {
					t.Errorf("Test [%v]: Didn't expect pod %v to get preempted.", test.description, p.Name)
				}
			}
		}
		// Also check that the preemptor pod gets the annotation for nominated node name.
		if len(test.preemptedPodIndexes) > 0 {
<<<<<<< HEAD
			if err := waitForNominatedNodeAnnotation(cs, preemptor); err != nil {
=======
			if err := waitForNominatedNodeName(cs, preemptor); err != nil {
>>>>>>> ed33434d
				t.Errorf("Test [%v]: NominatedNodeName annotation was not set for pod %v: %v", test.description, preemptor.Name, err)
			}
		}

		// Cleanup
		pods = append(pods, preemptor)
		cleanupPods(cs, t, pods)
		cs.PolicyV1beta1().PodDisruptionBudgets(context.ns.Name).DeleteCollection(nil, metav1.ListOptions{})
		cs.CoreV1().Nodes().DeleteCollection(nil, metav1.ListOptions{})
	}
}<|MERGE_RESOLUTION|>--- conflicted
+++ resolved
@@ -752,11 +752,7 @@
 		}
 		// Also check that the preemptor pod gets the annotation for nominated node name.
 		if len(test.preemptedPodIndexes) > 0 {
-<<<<<<< HEAD
-			if err := waitForNominatedNodeAnnotation(cs, preemptor); err != nil {
-=======
 			if err := waitForNominatedNodeName(cs, preemptor); err != nil {
->>>>>>> ed33434d
 				t.Errorf("Test [%v]: NominatedNodeName annotation was not set for pod %v: %v", test.description, preemptor.Name, err)
 			}
 		}
