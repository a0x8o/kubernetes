--- conflicted
+++ resolved
@@ -8,10 +8,6 @@
         "garbage_collector_test.go",
         "main_test.go",
     ],
-<<<<<<< HEAD
-    importpath = "k8s.io/kubernetes/test/integration/garbagecollector",
-=======
->>>>>>> ed33434d
     tags = ["integration"],
     deps = [
         "//cmd/kube-apiserver/app/testing:go_default_library",
