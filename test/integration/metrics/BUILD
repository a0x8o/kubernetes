--- conflicted
+++ resolved
@@ -33,10 +33,6 @@
         "metrics_test.go",
     ],
     embed = [":go_default_library"],
-<<<<<<< HEAD
-    importpath = "k8s.io/kubernetes/test/integration/metrics",
-=======
->>>>>>> ed33434d
     tags = ["integration"],
     deps = [
         "//pkg/api/testapi:go_default_library",
