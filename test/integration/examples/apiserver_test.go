--- conflicted
+++ resolved
@@ -91,54 +91,6 @@
 
 	kubeClientConfigValue := atomic.Value{}
 	go func() {
-<<<<<<< HEAD
-		for {
-			// always get a fresh port in case something claimed the old one
-			kubePort, err := framework.FindFreeLocalPort()
-			if err != nil {
-				t.Fatal(err)
-			}
-
-			kubeAPIServerOptions := options.NewServerRunOptions()
-			kubeAPIServerOptions.SecureServing.BindAddress = net.ParseIP("127.0.0.1")
-			kubeAPIServerOptions.SecureServing.BindPort = kubePort
-			kubeAPIServerOptions.SecureServing.ServerCert.CertDirectory = certDir
-			kubeAPIServerOptions.InsecureServing.BindPort = 0
-			kubeAPIServerOptions.Etcd.StorageConfig.ServerList = []string{framework.GetEtcdURL()}
-			kubeAPIServerOptions.ServiceClusterIPRange = *defaultServiceClusterIPRange
-			kubeAPIServerOptions.Authentication.RequestHeader.UsernameHeaders = []string{"X-Remote-User"}
-			kubeAPIServerOptions.Authentication.RequestHeader.GroupHeaders = []string{"X-Remote-Group"}
-			kubeAPIServerOptions.Authentication.RequestHeader.ExtraHeaderPrefixes = []string{"X-Remote-Extra-"}
-			kubeAPIServerOptions.Authentication.RequestHeader.AllowedNames = []string{"kube-aggregator"}
-			kubeAPIServerOptions.Authentication.RequestHeader.ClientCAFile = proxyCACertFile.Name()
-			kubeAPIServerOptions.Authentication.ClientCert.ClientCA = clientCACertFile.Name()
-			kubeAPIServerOptions.Authorization.Mode = "RBAC"
-
-			tunneler, proxyTransport, err := app.CreateNodeDialer(kubeAPIServerOptions)
-			if err != nil {
-				t.Fatal(err)
-			}
-			kubeAPIServerConfig, sharedInformers, versionedInformers, _, _, err := app.CreateKubeAPIServerConfig(kubeAPIServerOptions, tunneler, proxyTransport)
-			if err != nil {
-				t.Fatal(err)
-			}
-			// Adjust the loopback config for external use (external server name and CA)
-			kubeAPIServerClientConfig := rest.CopyConfig(kubeAPIServerConfig.GenericConfig.LoopbackClientConfig)
-			kubeAPIServerClientConfig.CAFile = path.Join(certDir, "apiserver.crt")
-			kubeAPIServerClientConfig.CAData = nil
-			kubeAPIServerClientConfig.ServerName = ""
-			kubeClientConfigValue.Store(kubeAPIServerClientConfig)
-
-			kubeAPIServer, err := app.CreateKubeAPIServer(kubeAPIServerConfig, genericapiserver.EmptyDelegate, sharedInformers, versionedInformers)
-			if err != nil {
-				t.Fatal(err)
-			}
-
-			if err := kubeAPIServer.GenericAPIServer.PrepareRun().Run(wait.NeverStop); err != nil {
-				t.Log(err)
-			}
-			time.Sleep(100 * time.Millisecond)
-=======
 		listener, _, err := genericapiserveroptions.CreateListener("tcp", "127.0.0.1:0")
 		if err != nil {
 			t.Fatal(err)
@@ -181,7 +133,6 @@
 
 		if err := kubeAPIServer.GenericAPIServer.PrepareRun().Run(wait.NeverStop); err != nil {
 			t.Fatal(err)
->>>>>>> ed33434d
 		}
 	}()
 
