load("@io_bazel_rules_go//go:def.bzl", "go_binary", "go_library", "go_test")

go_library(
    name = "go_default_library",
    srcs = ["walk.go"],
    importpath = "k8s.io/kubernetes/test/conformance",
    visibility = ["//visibility:private"],
)

go_binary(
    name = "conformance",
    embed = [":go_default_library"],
<<<<<<< HEAD
    importpath = "k8s.io/kubernetes/test/conformance",
=======
>>>>>>> ed33434d
    visibility = ["//visibility:public"],
)

filegroup(
    name = "package-srcs",
    srcs = glob(["**"]),
    tags = ["automanaged"],
    visibility = ["//visibility:private"],
)

filegroup(
    name = "all-srcs",
    srcs = [":package-srcs"],
    tags = ["automanaged"],
    visibility = ["//visibility:public"],
)

genrule(
    name = "list_conformance_tests",
    srcs = [
        "//test/e2e:all-srcs",
        "//test/e2e_node:all-srcs",
    ],
    outs = ["conformance.txt"],
    cmd = "./$(location :conformance) $(locations //test/e2e:all-srcs) $(locations //test/e2e_node:all-srcs) > $@",
    message = "Listing all conformance tests.",
    tools = [":conformance"],
)

sh_test(
    name = "conformance_test",
    srcs = ["conformance_test.sh"],
    data = [
        "testdata/conformance.txt",
        ":list_conformance_tests",
    ],
)

go_test(
    name = "go_default_test",
    srcs = ["walk_test.go"],
    data = glob(["testdata/**"]),
    embed = [":go_default_library"],
)<|MERGE_RESOLUTION|>--- conflicted
+++ resolved
@@ -10,10 +10,6 @@
 go_binary(
     name = "conformance",
     embed = [":go_default_library"],
-<<<<<<< HEAD
-    importpath = "k8s.io/kubernetes/test/conformance",
-=======
->>>>>>> ed33434d
     visibility = ["//visibility:public"],
 )
 
