package(default_visibility = ["//visibility:public"])

load(
    "@io_bazel_rules_go//go:def.bzl",
    "go_binary",
    "go_library",
)

go_binary(
    name = "port-forward-tester",
    embed = [":go_default_library"],
<<<<<<< HEAD
    importpath = "k8s.io/kubernetes/test/images/port-forward-tester",
=======
>>>>>>> ed33434d
)

go_library(
    name = "go_default_library",
    srcs = ["portforwardtester.go"],
    importpath = "k8s.io/kubernetes/test/images/port-forward-tester",
)

filegroup(
    name = "package-srcs",
    srcs = glob(["**"]),
    tags = ["automanaged"],
    visibility = ["//visibility:private"],
)

filegroup(
    name = "all-srcs",
    srcs = [":package-srcs"],
    tags = ["automanaged"],
)<|MERGE_RESOLUTION|>--- conflicted
+++ resolved
@@ -9,10 +9,6 @@
 go_binary(
     name = "port-forward-tester",
     embed = [":go_default_library"],
-<<<<<<< HEAD
-    importpath = "k8s.io/kubernetes/test/images/port-forward-tester",
-=======
->>>>>>> ed33434d
 )
 
 go_library(
