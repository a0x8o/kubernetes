--- conflicted
+++ resolved
@@ -28,8 +28,4 @@
 go_binary(
     name = "serve-hostname",
     embed = [":go_default_library"],
-<<<<<<< HEAD
-    importpath = "k8s.io/kubernetes/test/images/serve-hostname",
-=======
->>>>>>> ed33434d
 )