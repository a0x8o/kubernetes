/*
Copyright 2017 The Kubernetes Authors.

Licensed under the Apache License, Version 2.0 (the "License");
you may not use this file except in compliance with the License.
You may obtain a copy of the License at

    http://www.apache.org/licenses/LICENSE-2.0

Unless required by applicable law or agreed to in writing, software
distributed under the License is distributed on an "AS IS" BASIS,
WITHOUT WARRANTIES OR CONDITIONS OF ANY KIND, either express or implied.
See the License for the specific language governing permissions and
limitations under the License.
*/

package node

import (
	"fmt"

	"github.com/golang/glog"

	"k8s.io/apimachinery/pkg/runtime/schema"
	"k8s.io/apiserver/pkg/authorization/authorizer"
	utilfeature "k8s.io/apiserver/pkg/util/feature"
	api "k8s.io/kubernetes/pkg/apis/core"
	rbacapi "k8s.io/kubernetes/pkg/apis/rbac"
	storageapi "k8s.io/kubernetes/pkg/apis/storage"
	"k8s.io/kubernetes/pkg/auth/nodeidentifier"
	"k8s.io/kubernetes/pkg/features"
	"k8s.io/kubernetes/plugin/pkg/auth/authorizer/rbac"
	"k8s.io/kubernetes/third_party/forked/gonum/graph"
	"k8s.io/kubernetes/third_party/forked/gonum/graph/traverse"
)

// NodeAuthorizer authorizes requests from kubelets, with the following logic:
// 1. If a request is not from a node (NodeIdentity() returns isNode=false), reject
// 2. If a specific node cannot be identified (NodeIdentity() returns nodeName=""), reject
// 3. If a request is for a secret, configmap, persistent volume or persistent volume claim, reject unless the verb is get, and the requested object is related to the requesting node:
//    node <- pod
//    node <- pod <- secret
//    node <- pod <- configmap
//    node <- pod <- pvc
//    node <- pod <- pvc <- pv
//    node <- pod <- pvc <- pv <- secret
// 4. For other resources, authorize all nodes uniformly using statically defined rules
type NodeAuthorizer struct {
	graph      *Graph
	identifier nodeidentifier.NodeIdentifier
	nodeRules  []rbacapi.PolicyRule

	// allows overriding for testing
	features utilfeature.FeatureGate
}

// NewAuthorizer returns a new node authorizer
func NewAuthorizer(graph *Graph, identifier nodeidentifier.NodeIdentifier, rules []rbacapi.PolicyRule) authorizer.Authorizer {
	return &NodeAuthorizer{
		graph:      graph,
		identifier: identifier,
		nodeRules:  rules,
		features:   utilfeature.DefaultFeatureGate,
	}
}

var (
	configMapResource = api.Resource("configmaps")
	secretResource    = api.Resource("secrets")
	pvcResource       = api.Resource("persistentvolumeclaims")
	pvResource        = api.Resource("persistentvolumes")
	vaResource        = storageapi.Resource("volumeattachments")
	svcAcctResource   = api.Resource("serviceaccounts")
)

func (r *NodeAuthorizer) Authorize(attrs authorizer.Attributes) (authorizer.Decision, string, error) {
	nodeName, isNode := r.identifier.NodeIdentity(attrs.GetUser())
	if !isNode {
		// reject requests from non-nodes
		return authorizer.DecisionNoOpinion, "", nil
	}
	if len(nodeName) == 0 {
		// reject requests from unidentifiable nodes
		glog.V(2).Infof("NODE DENY: unknown node for user %q", attrs.GetUser().GetName())
		return authorizer.DecisionNoOpinion, fmt.Sprintf("unknown node for user %q", attrs.GetUser().GetName()), nil
	}

	// subdivide access to specific resources
	if attrs.IsResourceRequest() {
		requestResource := schema.GroupResource{Group: attrs.GetAPIGroup(), Resource: attrs.GetResource()}
		switch requestResource {
		case secretResource:
			return r.authorizeGet(nodeName, secretVertexType, attrs)
		case configMapResource:
			return r.authorizeGet(nodeName, configMapVertexType, attrs)
		case pvcResource:
<<<<<<< HEAD
			if utilfeature.DefaultFeatureGate.Enabled(features.ExpandPersistentVolumes) {
=======
			if r.features.Enabled(features.ExpandPersistentVolumes) {
>>>>>>> ed33434d
				if attrs.GetSubresource() == "status" {
					return r.authorizeStatusUpdate(nodeName, pvcVertexType, attrs)
				}
			}
			return r.authorizeGet(nodeName, pvcVertexType, attrs)
		case pvResource:
			return r.authorizeGet(nodeName, pvVertexType, attrs)
		case vaResource:
			if r.features.Enabled(features.CSIPersistentVolume) {
				return r.authorizeGet(nodeName, vaVertexType, attrs)
			}
			return authorizer.DecisionNoOpinion, fmt.Sprintf("disabled by feature gate %s", features.CSIPersistentVolume), nil
		case svcAcctResource:
			if r.features.Enabled(features.TokenRequest) {
				return r.authorizeCreateToken(nodeName, serviceAccountVertexType, attrs)
			}
			return authorizer.DecisionNoOpinion, fmt.Sprintf("disabled by feature gate %s", features.TokenRequest), nil
		}
	}

	// Access to other resources is not subdivided, so just evaluate against the statically defined node rules
	if rbac.RulesAllow(attrs, r.nodeRules...) {
		return authorizer.DecisionAllow, "", nil
	}
	return authorizer.DecisionNoOpinion, "", nil
}

// authorizeStatusUpdate authorizes get/update/patch requests to status subresources of the specified type if they are related to the specified node
func (r *NodeAuthorizer) authorizeStatusUpdate(nodeName string, startingType vertexType, attrs authorizer.Attributes) (authorizer.Decision, string, error) {
	switch attrs.GetVerb() {
	case "update", "patch":
		// ok
	default:
		glog.V(2).Infof("NODE DENY: %s %#v", nodeName, attrs)
		return authorizer.DecisionNoOpinion, "can only get/update/patch this type", nil
	}

	if attrs.GetSubresource() != "status" {
		glog.V(2).Infof("NODE DENY: %s %#v", nodeName, attrs)
		return authorizer.DecisionNoOpinion, "can only update status subresource", nil
	}

	return r.authorize(nodeName, startingType, attrs)
}

// authorizeGet authorizes "get" requests to objects of the specified type if they are related to the specified node
func (r *NodeAuthorizer) authorizeGet(nodeName string, startingType vertexType, attrs authorizer.Attributes) (authorizer.Decision, string, error) {
	if attrs.GetVerb() != "get" {
		glog.V(2).Infof("NODE DENY: %s %#v", nodeName, attrs)
		return authorizer.DecisionNoOpinion, "can only get individual resources of this type", nil
	}
	if len(attrs.GetSubresource()) > 0 {
		glog.V(2).Infof("NODE DENY: %s %#v", nodeName, attrs)
		return authorizer.DecisionNoOpinion, "cannot get subresource", nil
	}
	return r.authorize(nodeName, startingType, attrs)
}

func (r *NodeAuthorizer) authorize(nodeName string, startingType vertexType, attrs authorizer.Attributes) (authorizer.Decision, string, error) {
	if len(attrs.GetName()) == 0 {
		glog.V(2).Infof("NODE DENY: %s %#v", nodeName, attrs)
		return authorizer.DecisionNoOpinion, "No Object name found", nil
	}
<<<<<<< HEAD
=======

	ok, err := r.hasPathFrom(nodeName, startingType, attrs.GetNamespace(), attrs.GetName())
	if err != nil {
		glog.V(2).Infof("NODE DENY: %v", err)
		return authorizer.DecisionNoOpinion, "no path found to object", nil
	}
	if !ok {
		glog.V(2).Infof("NODE DENY: %q %#v", nodeName, attrs)
		return authorizer.DecisionNoOpinion, "no path found to object", nil
	}
	return authorizer.DecisionAllow, "", nil
}

// authorizeCreateToken authorizes "create" requests to serviceaccounts 'token'
// subresource of pods running on a node
func (r *NodeAuthorizer) authorizeCreateToken(nodeName string, startingType vertexType, attrs authorizer.Attributes) (authorizer.Decision, string, error) {
	if attrs.GetVerb() != "create" || len(attrs.GetName()) == 0 {
		glog.V(2).Infof("NODE DENY: %s %#v", nodeName, attrs)
		return authorizer.DecisionNoOpinion, "can only create tokens for individual service accounts", nil
	}

	if attrs.GetSubresource() != "token" {
		glog.V(2).Infof("NODE DENY: %s %#v", nodeName, attrs)
		return authorizer.DecisionNoOpinion, "can only create token subresource of serviceaccount", nil
	}
>>>>>>> ed33434d

	ok, err := r.hasPathFrom(nodeName, startingType, attrs.GetNamespace(), attrs.GetName())
	if err != nil {
		glog.V(2).Infof("NODE DENY: %v", err)
		return authorizer.DecisionNoOpinion, "no path found to object", nil
	}
	if !ok {
		glog.V(2).Infof("NODE DENY: %q %#v", nodeName, attrs)
		return authorizer.DecisionNoOpinion, "no path found to object", nil
	}
	return authorizer.DecisionAllow, "", nil
}

// hasPathFrom returns true if there is a directed path from the specified type/namespace/name to the specified Node
func (r *NodeAuthorizer) hasPathFrom(nodeName string, startingType vertexType, startingNamespace, startingName string) (bool, error) {
	r.graph.lock.RLock()
	defer r.graph.lock.RUnlock()

	nodeVertex, exists := r.graph.getVertex_rlocked(nodeVertexType, "", nodeName)
	if !exists {
		return false, fmt.Errorf("unknown node %q cannot get %s %s/%s", nodeName, vertexTypes[startingType], startingNamespace, startingName)
	}

	startingVertex, exists := r.graph.getVertex_rlocked(startingType, startingNamespace, startingName)
	if !exists {
		return false, fmt.Errorf("node %q cannot get unknown %s %s/%s", nodeName, vertexTypes[startingType], startingNamespace, startingName)
	}

	found := false
	traversal := &traverse.VisitingDepthFirst{
		EdgeFilter: func(edge graph.Edge) bool {
			if destinationEdge, ok := edge.(*destinationEdge); ok {
				if destinationEdge.DestinationID() != nodeVertex.ID() {
					// Don't follow edges leading to other nodes
					return false
				}
				// We found an edge leading to the node we want
				found = true
			}
			// Visit this edge
			return true
		},
	}
	traversal.Walk(r.graph.graph, startingVertex, func(n graph.Node) bool {
		if n.ID() == nodeVertex.ID() {
			// We found the node we want
			found = true
		}
		// Stop visiting if we've found the node we want
		return found
	})
	if !found {
		return false, fmt.Errorf("node %q cannot get %s %s/%s, no path was found", nodeName, vertexTypes[startingType], startingNamespace, startingName)
	}
	return true, nil
}<|MERGE_RESOLUTION|>--- conflicted
+++ resolved
@@ -94,11 +94,7 @@
 		case configMapResource:
 			return r.authorizeGet(nodeName, configMapVertexType, attrs)
 		case pvcResource:
-<<<<<<< HEAD
-			if utilfeature.DefaultFeatureGate.Enabled(features.ExpandPersistentVolumes) {
-=======
 			if r.features.Enabled(features.ExpandPersistentVolumes) {
->>>>>>> ed33434d
 				if attrs.GetSubresource() == "status" {
 					return r.authorizeStatusUpdate(nodeName, pvcVertexType, attrs)
 				}
@@ -162,8 +158,6 @@
 		glog.V(2).Infof("NODE DENY: %s %#v", nodeName, attrs)
 		return authorizer.DecisionNoOpinion, "No Object name found", nil
 	}
-<<<<<<< HEAD
-=======
 
 	ok, err := r.hasPathFrom(nodeName, startingType, attrs.GetNamespace(), attrs.GetName())
 	if err != nil {
@@ -189,7 +183,6 @@
 		glog.V(2).Infof("NODE DENY: %s %#v", nodeName, attrs)
 		return authorizer.DecisionNoOpinion, "can only create token subresource of serviceaccount", nil
 	}
->>>>>>> ed33434d
 
 	ok, err := r.hasPathFrom(nodeName, startingType, attrs.GetNamespace(), attrs.GetName())
 	if err != nil {
