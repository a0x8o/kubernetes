--- conflicted
+++ resolved
@@ -55,10 +55,6 @@
     srcs = ["controller_policy_test.go"],
     data = glob(["testdata/**"]),
     embed = [":go_default_library"],
-<<<<<<< HEAD
-    importpath = "k8s.io/kubernetes/plugin/pkg/auth/authorizer/rbac/bootstrappolicy",
-=======
->>>>>>> ed33434d
     deps = [
         "//vendor/k8s.io/apimachinery/pkg/api/meta:go_default_library",
         "//vendor/k8s.io/apimachinery/pkg/util/sets:go_default_library",
