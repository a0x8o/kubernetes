package(default_visibility = ["//visibility:public"])

load(
    "@io_bazel_rules_go//go:def.bzl",
    "go_library",
    "go_test",
)

go_library(
    name = "go_default_library",
    srcs = [
        "admission.go",
        "doc.go",
    ],
    importpath = "k8s.io/kubernetes/plugin/pkg/admission/persistentvolume/label",
    deps = [
        "//pkg/apis/core:go_default_library",
        "//pkg/cloudprovider:go_default_library",
        "//pkg/cloudprovider/providers/aws:go_default_library",
        "//pkg/cloudprovider/providers/gce:go_default_library",
        "//pkg/kubeapiserver/admission:go_default_library",
        "//pkg/kubelet/apis:go_default_library",
        "//pkg/volume:go_default_library",
        "//vendor/github.com/golang/glog:go_default_library",
        "//vendor/k8s.io/apiserver/pkg/admission:go_default_library",
    ],
)

go_test(
    name = "go_default_test",
    srcs = ["admission_test.go"],
    embed = [":go_default_library"],
<<<<<<< HEAD
    importpath = "k8s.io/kubernetes/plugin/pkg/admission/persistentvolume/label",
=======
>>>>>>> ed33434d
    deps = [
        "//pkg/apis/core:go_default_library",
        "//pkg/cloudprovider/providers/aws:go_default_library",
        "//vendor/k8s.io/apimachinery/pkg/api/resource:go_default_library",
        "//vendor/k8s.io/apimachinery/pkg/apis/meta/v1:go_default_library",
        "//vendor/k8s.io/apimachinery/pkg/types:go_default_library",
        "//vendor/k8s.io/apiserver/pkg/admission:go_default_library",
    ],
)

filegroup(
    name = "package-srcs",
    srcs = glob(["**"]),
    tags = ["automanaged"],
    visibility = ["//visibility:private"],
)

filegroup(
    name = "all-srcs",
    srcs = [":package-srcs"],
    tags = ["automanaged"],
)<|MERGE_RESOLUTION|>--- conflicted
+++ resolved
@@ -30,10 +30,6 @@
     name = "go_default_test",
     srcs = ["admission_test.go"],
     embed = [":go_default_library"],
-<<<<<<< HEAD
-    importpath = "k8s.io/kubernetes/plugin/pkg/admission/persistentvolume/label",
-=======
->>>>>>> ed33434d
     deps = [
         "//pkg/apis/core:go_default_library",
         "//pkg/cloudprovider/providers/aws:go_default_library",
