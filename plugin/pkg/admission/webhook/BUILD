<<<<<<< HEAD
load("@io_bazel_rules_go//go:def.bzl", "go_library", "go_test")
=======
package(default_visibility = ["//visibility:public"])

load(
    "@io_bazel_rules_go//go:def.bzl",
    "go_library",
    "go_test",
)

go_test(
    name = "go_default_test",
    srcs = [
        "admission_test.go",
        "certs_test.go",
        "rules_test.go",
        "serviceresolver_test.go",
    ],
    library = ":go_default_library",
    deps = [
        "//pkg/api:go_default_library",
        "//pkg/apis/admission/install:go_default_library",
        "//vendor/k8s.io/api/admission/v1alpha1:go_default_library",
        "//vendor/k8s.io/api/admissionregistration/v1alpha1:go_default_library",
        "//vendor/k8s.io/apimachinery/pkg/apis/meta/v1:go_default_library",
        "//vendor/k8s.io/apimachinery/pkg/runtime/schema:go_default_library",
        "//vendor/k8s.io/apiserver/pkg/admission:go_default_library",
        "//vendor/k8s.io/apiserver/pkg/authentication/user:go_default_library",
    ],
)
>>>>>>> 66f5f2bc

go_library(
    name = "go_default_library",
    srcs = [
        "admission.go",
        "admissionreview.go",
        "doc.go",
        "rules.go",
        "serviceresolver.go",
    ],
<<<<<<< HEAD
    visibility = ["//visibility:public"],
=======
>>>>>>> 66f5f2bc
    deps = [
        "//pkg/apis/admission/install:go_default_library",
<<<<<<< HEAD
=======
        "//pkg/apis/admission/v1alpha1:go_default_library",
>>>>>>> 66f5f2bc
        "//pkg/kubeapiserver/admission:go_default_library",
        "//vendor/github.com/golang/glog:go_default_library",
        "//vendor/k8s.io/api/admission/v1alpha1:go_default_library",
        "//vendor/k8s.io/api/admissionregistration/v1alpha1:go_default_library",
<<<<<<< HEAD
        "//vendor/k8s.io/api/authentication/v1:go_default_library",
=======
>>>>>>> 66f5f2bc
        "//vendor/k8s.io/apimachinery/pkg/api/errors:go_default_library",
        "//vendor/k8s.io/apimachinery/pkg/apis/meta/v1:go_default_library",
        "//vendor/k8s.io/apimachinery/pkg/runtime:go_default_library",
        "//vendor/k8s.io/apimachinery/pkg/runtime/schema:go_default_library",
        "//vendor/k8s.io/apimachinery/pkg/runtime/serializer:go_default_library",
        "//vendor/k8s.io/apimachinery/pkg/util/runtime:go_default_library",
        "//vendor/k8s.io/apimachinery/pkg/util/wait:go_default_library",
        "//vendor/k8s.io/apiserver/pkg/admission:go_default_library",
<<<<<<< HEAD
        "//vendor/k8s.io/apiserver/pkg/admission/configuration:go_default_library",
        "//vendor/k8s.io/apiserver/pkg/admission/initializer:go_default_library",
=======
>>>>>>> 66f5f2bc
        "//vendor/k8s.io/client-go/kubernetes:go_default_library",
        "//vendor/k8s.io/client-go/rest:go_default_library",
    ],
)

go_test(
    name = "go_default_test",
    srcs = [
        "admission_test.go",
        "certs_test.go",
        "rules_test.go",
        "serviceresolver_test.go",
    ],
    library = ":go_default_library",
    deps = [
        "//pkg/api:go_default_library",
        "//pkg/apis/admission/install:go_default_library",
        "//vendor/k8s.io/api/admission/v1alpha1:go_default_library",
        "//vendor/k8s.io/api/admissionregistration/v1alpha1:go_default_library",
        "//vendor/k8s.io/apimachinery/pkg/apis/meta/v1:go_default_library",
        "//vendor/k8s.io/apimachinery/pkg/runtime/schema:go_default_library",
        "//vendor/k8s.io/apiserver/pkg/admission:go_default_library",
        "//vendor/k8s.io/apiserver/pkg/authentication/user:go_default_library",
    ],
)

filegroup(
    name = "package-srcs",
    srcs = glob(["**"]),
    tags = ["automanaged"],
    visibility = ["//visibility:private"],
)

filegroup(
    name = "all-srcs",
    srcs = [":package-srcs"],
    tags = ["automanaged"],
    visibility = ["//visibility:public"],
)<|MERGE_RESOLUTION|>--- conflicted
+++ resolved
@@ -1,35 +1,4 @@
-<<<<<<< HEAD
 load("@io_bazel_rules_go//go:def.bzl", "go_library", "go_test")
-=======
-package(default_visibility = ["//visibility:public"])
-
-load(
-    "@io_bazel_rules_go//go:def.bzl",
-    "go_library",
-    "go_test",
-)
-
-go_test(
-    name = "go_default_test",
-    srcs = [
-        "admission_test.go",
-        "certs_test.go",
-        "rules_test.go",
-        "serviceresolver_test.go",
-    ],
-    library = ":go_default_library",
-    deps = [
-        "//pkg/api:go_default_library",
-        "//pkg/apis/admission/install:go_default_library",
-        "//vendor/k8s.io/api/admission/v1alpha1:go_default_library",
-        "//vendor/k8s.io/api/admissionregistration/v1alpha1:go_default_library",
-        "//vendor/k8s.io/apimachinery/pkg/apis/meta/v1:go_default_library",
-        "//vendor/k8s.io/apimachinery/pkg/runtime/schema:go_default_library",
-        "//vendor/k8s.io/apiserver/pkg/admission:go_default_library",
-        "//vendor/k8s.io/apiserver/pkg/authentication/user:go_default_library",
-    ],
-)
->>>>>>> 66f5f2bc
 
 go_library(
     name = "go_default_library",
@@ -40,24 +9,15 @@
         "rules.go",
         "serviceresolver.go",
     ],
-<<<<<<< HEAD
+    importpath = "k8s.io/kubernetes/plugin/pkg/admission/webhook",
     visibility = ["//visibility:public"],
-=======
->>>>>>> 66f5f2bc
     deps = [
         "//pkg/apis/admission/install:go_default_library",
-<<<<<<< HEAD
-=======
-        "//pkg/apis/admission/v1alpha1:go_default_library",
->>>>>>> 66f5f2bc
         "//pkg/kubeapiserver/admission:go_default_library",
         "//vendor/github.com/golang/glog:go_default_library",
         "//vendor/k8s.io/api/admission/v1alpha1:go_default_library",
         "//vendor/k8s.io/api/admissionregistration/v1alpha1:go_default_library",
-<<<<<<< HEAD
         "//vendor/k8s.io/api/authentication/v1:go_default_library",
-=======
->>>>>>> 66f5f2bc
         "//vendor/k8s.io/apimachinery/pkg/api/errors:go_default_library",
         "//vendor/k8s.io/apimachinery/pkg/apis/meta/v1:go_default_library",
         "//vendor/k8s.io/apimachinery/pkg/runtime:go_default_library",
@@ -66,11 +26,8 @@
         "//vendor/k8s.io/apimachinery/pkg/util/runtime:go_default_library",
         "//vendor/k8s.io/apimachinery/pkg/util/wait:go_default_library",
         "//vendor/k8s.io/apiserver/pkg/admission:go_default_library",
-<<<<<<< HEAD
         "//vendor/k8s.io/apiserver/pkg/admission/configuration:go_default_library",
         "//vendor/k8s.io/apiserver/pkg/admission/initializer:go_default_library",
-=======
->>>>>>> 66f5f2bc
         "//vendor/k8s.io/client-go/kubernetes:go_default_library",
         "//vendor/k8s.io/client-go/rest:go_default_library",
     ],
@@ -84,6 +41,7 @@
         "rules_test.go",
         "serviceresolver_test.go",
     ],
+    importpath = "k8s.io/kubernetes/plugin/pkg/admission/webhook",
     library = ":go_default_library",
     deps = [
         "//pkg/api:go_default_library",
