package(default_visibility = ["//visibility:public"])

load(
    "@io_bazel_rules_go//go:def.bzl",
    "go_library",
    "go_test",
)

go_library(
    name = "go_default_library",
    srcs = [
        "admission.go",
        "doc.go",
    ],
    importpath = "k8s.io/kubernetes/plugin/pkg/admission/serviceaccount",
    deps = [
        "//pkg/api/pod:go_default_library",
        "//pkg/apis/core:go_default_library",
        "//pkg/client/clientset_generated/internalclientset:go_default_library",
        "//pkg/client/informers/informers_generated/internalversion:go_default_library",
        "//pkg/client/listers/core/internalversion:go_default_library",
        "//pkg/kubeapiserver/admission:go_default_library",
        "//pkg/kubeapiserver/admission/util:go_default_library",
        "//pkg/serviceaccount:go_default_library",
        "//vendor/k8s.io/apimachinery/pkg/api/errors:go_default_library",
        "//vendor/k8s.io/apimachinery/pkg/apis/meta/v1:go_default_library",
        "//vendor/k8s.io/apimachinery/pkg/labels:go_default_library",
        "//vendor/k8s.io/apimachinery/pkg/runtime/schema:go_default_library",
        "//vendor/k8s.io/apimachinery/pkg/util/sets:go_default_library",
        "//vendor/k8s.io/apiserver/pkg/admission:go_default_library",
        "//vendor/k8s.io/apiserver/pkg/storage/names:go_default_library",
    ],
)

go_test(
    name = "go_default_test",
    srcs = ["admission_test.go"],
    embed = [":go_default_library"],
<<<<<<< HEAD
    importpath = "k8s.io/kubernetes/plugin/pkg/admission/serviceaccount",
=======
>>>>>>> ed33434d
    deps = [
        "//pkg/apis/core:go_default_library",
        "//pkg/client/clientset_generated/internalclientset/fake:go_default_library",
        "//pkg/client/informers/informers_generated/internalversion:go_default_library",
        "//pkg/client/listers/core/internalversion:go_default_library",
        "//pkg/controller:go_default_library",
        "//pkg/kubelet/types:go_default_library",
        "//vendor/k8s.io/apimachinery/pkg/api/errors:go_default_library",
        "//vendor/k8s.io/apimachinery/pkg/apis/meta/v1:go_default_library",
        "//vendor/k8s.io/apimachinery/pkg/types:go_default_library",
        "//vendor/k8s.io/apiserver/pkg/admission:go_default_library",
        "//vendor/k8s.io/client-go/tools/cache:go_default_library",
    ],
)

filegroup(
    name = "package-srcs",
    srcs = glob(["**"]),
    tags = ["automanaged"],
    visibility = ["//visibility:private"],
)

filegroup(
    name = "all-srcs",
    srcs = [":package-srcs"],
    tags = ["automanaged"],
)<|MERGE_RESOLUTION|>--- conflicted
+++ resolved
@@ -36,10 +36,6 @@
     name = "go_default_test",
     srcs = ["admission_test.go"],
     embed = [":go_default_library"],
-<<<<<<< HEAD
-    importpath = "k8s.io/kubernetes/plugin/pkg/admission/serviceaccount",
-=======
->>>>>>> ed33434d
     deps = [
         "//pkg/apis/core:go_default_library",
         "//pkg/client/clientset_generated/internalclientset/fake:go_default_library",
