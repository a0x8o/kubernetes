--- conflicted
+++ resolved
@@ -2003,10 +2003,7 @@
 		expectedPolicy string
 		inPolicies     []*extensions.PodSecurityPolicy
 		allowed        map[string]map[string]map[string]bool
-<<<<<<< HEAD
-=======
 		allowedGroup   string
->>>>>>> ed33434d
 	}{
 		"policy allowed by user (extensions API Group)": {
 			user: &user.DefaultInfo{Name: "user"},
@@ -2043,10 +2040,7 @@
 			},
 			inPolicies:     []*extensions.PodSecurityPolicy{policyWithName("policy")},
 			expectedPolicy: "policy",
-<<<<<<< HEAD
-=======
 			allowedGroup:   policy.GroupName,
->>>>>>> ed33434d
 		},
 		"policy allowed by sa (policy API Group)": {
 			user: &user.DefaultInfo{Name: "user"},
@@ -2059,10 +2053,7 @@
 			},
 			inPolicies:     []*extensions.PodSecurityPolicy{policyWithName("policy")},
 			expectedPolicy: "policy",
-<<<<<<< HEAD
-=======
 			allowedGroup:   policy.GroupName,
->>>>>>> ed33434d
 		},
 		"no policies allowed": {
 			user:           &user.DefaultInfo{Name: "user"},
@@ -2165,11 +2156,7 @@
 		var (
 			oldPod     *kapi.Pod
 			shouldPass = v.expectedPolicy != ""
-<<<<<<< HEAD
-			authz      = &TestAuthorizer{usernameToNamespaceToAllowedPSPs: v.allowed}
-=======
 			authz      = &TestAuthorizer{usernameToNamespaceToAllowedPSPs: v.allowed, allowedAPIGroupName: v.allowedGroup}
->>>>>>> ed33434d
 			canMutate  = true
 		)
 		pod := goodPod()
@@ -2299,11 +2286,7 @@
 			validatedPSPHint:     "",
 			expectedPSP:          "001permissive",
 		},
-<<<<<<< HEAD
-		"policy saved in annotations is prefered": {
-=======
 		"policy saved in annotations is preferred": {
->>>>>>> ed33434d
 			inPolicies: []*extensions.PodSecurityPolicy{
 				restrictivePSPWithName("001restrictive"),
 				restrictivePSPWithName("002restrictive"),
