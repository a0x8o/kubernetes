--- conflicted
+++ resolved
@@ -14,6 +14,7 @@
         "predicates.go",
         "utils.go",
     ],
+    importpath = "k8s.io/kubernetes/plugin/pkg/scheduler/algorithm/predicates",
     deps = [
         "//pkg/api/v1/helper:go_default_library",
         "//pkg/api/v1/helper/qos:go_default_library",
@@ -29,10 +30,7 @@
         "//vendor/k8s.io/apimachinery/pkg/api/errors:go_default_library",
         "//vendor/k8s.io/apimachinery/pkg/apis/meta/v1:go_default_library",
         "//vendor/k8s.io/apimachinery/pkg/labels:go_default_library",
-<<<<<<< HEAD
         "//vendor/k8s.io/apimachinery/pkg/util/rand:go_default_library",
-=======
->>>>>>> 66f5f2bc
         "//vendor/k8s.io/apiserver/pkg/util/feature:go_default_library",
         "//vendor/k8s.io/client-go/listers/core/v1:go_default_library",
         "//vendor/k8s.io/client-go/util/workqueue:go_default_library",
@@ -47,6 +45,7 @@
         "predicates_test.go",
         "utils_test.go",
     ],
+    importpath = "k8s.io/kubernetes/plugin/pkg/scheduler/algorithm/predicates",
     library = ":go_default_library",
     deps = [
         "//pkg/api/v1/helper:go_default_library",
