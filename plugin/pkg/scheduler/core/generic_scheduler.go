--- conflicted
+++ resolved
@@ -49,11 +49,7 @@
 var ErrNoNodesAvailable = fmt.Errorf("no nodes available to schedule pods")
 
 const (
-<<<<<<< HEAD
 	NoNodeAvailableMsg = "0/%v nodes are available"
-=======
-	NoNodeAvailableMsg = "No nodes are available that match all of the predicates"
->>>>>>> 66f5f2bc
 	// NominatedNodeAnnotationKey is used to annotate a pod that has preempted other pods.
 	// The scheduler uses the annotation to find that the pod shouldn't preempt more pods
 	// when it gets to the head of scheduling queue again.
@@ -133,6 +129,12 @@
 	}
 
 	trace.Step("Prioritizing")
+
+	// When only one node after predicate, just use it.
+	if len(filteredNodes) == 1 {
+		return filteredNodes[0].Name, nil
+	}
+
 	metaPrioritiesInterface := g.priorityMetaProducer(pod, g.cachedNodeInfoMap)
 	priorityList, err := PrioritizeNodes(pod, g.cachedNodeInfoMap, metaPrioritiesInterface, g.prioritizers, filteredNodes, g.extenders)
 	if err != nil {
