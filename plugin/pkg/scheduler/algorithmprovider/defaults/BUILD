--- conflicted
+++ resolved
@@ -9,6 +9,7 @@
 go_library(
     name = "go_default_library",
     srcs = ["defaults.go"],
+    importpath = "k8s.io/kubernetes/plugin/pkg/scheduler/algorithmprovider/defaults",
     deps = [
         "//pkg/cloudprovider/providers/aws:go_default_library",
         "//pkg/features:go_default_library",
@@ -29,6 +30,7 @@
         "compatibility_test.go",
         "defaults_test.go",
     ],
+    importpath = "k8s.io/kubernetes/plugin/pkg/scheduler/algorithmprovider/defaults",
     library = ":go_default_library",
     deps = [
         "//pkg/api:go_default_library",
@@ -39,10 +41,6 @@
         "//vendor/k8s.io/api/core/v1:go_default_library",
         "//vendor/k8s.io/apimachinery/pkg/runtime:go_default_library",
         "//vendor/k8s.io/apimachinery/pkg/util/sets:go_default_library",
-<<<<<<< HEAD
-=======
-        "//vendor/k8s.io/apiserver/pkg/util/feature:go_default_library",
->>>>>>> 66f5f2bc
         "//vendor/k8s.io/client-go/informers:go_default_library",
         "//vendor/k8s.io/client-go/kubernetes:go_default_library",
         "//vendor/k8s.io/client-go/rest:go_default_library",
