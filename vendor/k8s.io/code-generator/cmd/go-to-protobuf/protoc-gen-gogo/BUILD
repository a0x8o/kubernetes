--- conflicted
+++ resolved
@@ -9,10 +9,6 @@
 go_binary(
     name = "protoc-gen-gogo",
     embed = [":go_default_library"],
-<<<<<<< HEAD
-    importpath = "k8s.io/code-generator/cmd/go-to-protobuf/protoc-gen-gogo",
-=======
->>>>>>> ed33434d
 )
 
 go_library(
