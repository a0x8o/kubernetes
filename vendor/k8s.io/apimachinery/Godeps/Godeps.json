{
	"ImportPath": "k8s.io/apimachinery",
	"GoVersion": "go1.9",
	"GodepVersion": "v79",
	"Packages": [
		"./..."
	],
	"Deps": [
		{
			"ImportPath": "github.com/davecgh/go-spew/spew",
			"Rev": "782f4967f2dc4564575ca782fe2d04090b5faca8"
		},
		{
			"ImportPath": "github.com/docker/spdystream",
			"Rev": "449fdfce4d962303d702fec724ef0ad181c92528"
		},
		{
			"ImportPath": "github.com/docker/spdystream/spdy",
			"Rev": "449fdfce4d962303d702fec724ef0ad181c92528"
		},
		{
			"ImportPath": "github.com/elazarl/goproxy",
			"Rev": "c4fc26588b6ef8af07a191fcb6476387bdd46711"
		},
		{
			"ImportPath": "github.com/evanphx/json-patch",
			"Rev": "944e07253867aacae43c04b2e6a239005443f33a"
		},
		{
			"ImportPath": "github.com/ghodss/yaml",
			"Rev": "73d445a93680fa1a78ae23a5839bad48f32ba1ee"
		},
		{
			"ImportPath": "github.com/gogo/protobuf/proto",
			"Rev": "c0656edd0d9eab7c66d1eb0c568f9039345796f7"
		},
		{
			"ImportPath": "github.com/gogo/protobuf/sortkeys",
			"Rev": "c0656edd0d9eab7c66d1eb0c568f9039345796f7"
		},
		{
			"ImportPath": "github.com/golang/glog",
			"Rev": "44145f04b68cf362d9c4df2182967c2275eaefed"
		},
		{
			"ImportPath": "github.com/golang/groupcache/lru",
			"Rev": "02826c3e79038b59d737d3b1c0a1d937f71a4433"
		},
		{
			"ImportPath": "github.com/golang/protobuf/proto",
			"Rev": "1643683e1b54a9e88ad26d98f81400c8c9d9f4f9"
		},
		{
			"ImportPath": "github.com/golang/protobuf/ptypes",
			"Rev": "1643683e1b54a9e88ad26d98f81400c8c9d9f4f9"
		},
		{
			"ImportPath": "github.com/golang/protobuf/ptypes/any",
			"Rev": "1643683e1b54a9e88ad26d98f81400c8c9d9f4f9"
		},
		{
			"ImportPath": "github.com/golang/protobuf/ptypes/duration",
			"Rev": "1643683e1b54a9e88ad26d98f81400c8c9d9f4f9"
		},
		{
			"ImportPath": "github.com/golang/protobuf/ptypes/timestamp",
			"Rev": "1643683e1b54a9e88ad26d98f81400c8c9d9f4f9"
		},
		{
			"ImportPath": "github.com/google/gofuzz",
			"Rev": "44d81051d367757e1c7c6a5a86423ece9afcf63c"
		},
		{
			"ImportPath": "github.com/googleapis/gnostic/OpenAPIv2",
			"Rev": "0c5108395e2debce0d731cf0287ddf7242066aba"
<<<<<<< HEAD
		},
		{
			"ImportPath": "github.com/googleapis/gnostic/compiler",
			"Rev": "0c5108395e2debce0d731cf0287ddf7242066aba"
		},
		{
			"ImportPath": "github.com/googleapis/gnostic/extensions",
			"Rev": "0c5108395e2debce0d731cf0287ddf7242066aba"
		},
		{
			"ImportPath": "github.com/hashicorp/golang-lru",
			"Rev": "a0d98a5f288019575c6d1f4bb1573fef2d1fcdc4"
=======
>>>>>>> ed33434d
		},
		{
			"ImportPath": "github.com/googleapis/gnostic/compiler",
			"Rev": "0c5108395e2debce0d731cf0287ddf7242066aba"
		},
		{
<<<<<<< HEAD
			"ImportPath": "github.com/json-iterator/go",
			"Rev": "13f86432b882000a51c6e610c620974462691a97"
=======
			"ImportPath": "github.com/googleapis/gnostic/extensions",
			"Rev": "0c5108395e2debce0d731cf0287ddf7242066aba"
>>>>>>> ed33434d
		},
		{
			"ImportPath": "github.com/hashicorp/golang-lru",
			"Rev": "a0d98a5f288019575c6d1f4bb1573fef2d1fcdc4"
		},
		{
			"ImportPath": "github.com/hashicorp/golang-lru/simplelru",
			"Rev": "a0d98a5f288019575c6d1f4bb1573fef2d1fcdc4"
		},
		{
			"ImportPath": "github.com/json-iterator/go",
			"Rev": "13f86432b882000a51c6e610c620974462691a97"
		},
		{
			"ImportPath": "github.com/mxk/go-flowrate/flowrate",
			"Rev": "cca7078d478f8520f85629ad7c68962d31ed7682"
		},
		{
			"ImportPath": "github.com/pborman/uuid",
			"Rev": "ca53cad383cad2479bbba7f7a1a05797ec1386e4"
		},
		{
			"ImportPath": "github.com/pmezard/go-difflib/difflib",
			"Rev": "d8ed2627bdf02c080bf22230dbb337003b7aba2d"
		},
		{
			"ImportPath": "github.com/spf13/pflag",
			"Rev": "4c012f6dcd9546820e378d0bdda4d8fc772cdfea"
		},
		{
			"ImportPath": "github.com/stretchr/testify/assert",
			"Rev": "f6abca593680b2315d2075e0f5e2a9751e3f431a"
		},
		{
			"ImportPath": "github.com/stretchr/testify/require",
			"Rev": "f6abca593680b2315d2075e0f5e2a9751e3f431a"
		},
		{
			"ImportPath": "golang.org/x/net/html",
			"Rev": "1c05540f6879653db88113bc4a2b70aec4bd491f"
		},
		{
			"ImportPath": "golang.org/x/net/html/atom",
			"Rev": "1c05540f6879653db88113bc4a2b70aec4bd491f"
		},
		{
			"ImportPath": "golang.org/x/net/http2",
			"Rev": "1c05540f6879653db88113bc4a2b70aec4bd491f"
		},
		{
			"ImportPath": "golang.org/x/net/http2/hpack",
			"Rev": "1c05540f6879653db88113bc4a2b70aec4bd491f"
		},
		{
			"ImportPath": "golang.org/x/net/idna",
			"Rev": "1c05540f6879653db88113bc4a2b70aec4bd491f"
		},
		{
			"ImportPath": "golang.org/x/net/lex/httplex",
			"Rev": "1c05540f6879653db88113bc4a2b70aec4bd491f"
		},
		{
			"ImportPath": "golang.org/x/net/websocket",
			"Rev": "1c05540f6879653db88113bc4a2b70aec4bd491f"
		},
		{
			"ImportPath": "golang.org/x/text/secure/bidirule",
			"Rev": "b19bf474d317b857955b12035d2c5acb57ce8b01"
		},
		{
			"ImportPath": "golang.org/x/text/transform",
			"Rev": "b19bf474d317b857955b12035d2c5acb57ce8b01"
		},
		{
			"ImportPath": "golang.org/x/text/unicode/bidi",
			"Rev": "b19bf474d317b857955b12035d2c5acb57ce8b01"
		},
		{
			"ImportPath": "golang.org/x/text/unicode/norm",
			"Rev": "b19bf474d317b857955b12035d2c5acb57ce8b01"
		},
		{
			"ImportPath": "gopkg.in/inf.v0",
			"Rev": "3887ee99ecf07df5b447e9b00d9c0b2adaa9f3e4"
		},
		{
			"ImportPath": "gopkg.in/yaml.v2",
			"Rev": "670d4cfef0544295bc27a114dbac37980d83185a"
		},
		{
<<<<<<< HEAD
			"ImportPath": "k8s.io/kube-openapi/pkg/common",
			"Rev": "39a7bf85c140f972372c2a0d1ee40adbf0c8bfe1"
		},
		{
			"ImportPath": "k8s.io/kube-openapi/pkg/util/proto",
			"Rev": "39a7bf85c140f972372c2a0d1ee40adbf0c8bfe1"
=======
			"ImportPath": "k8s.io/kube-openapi/pkg/util/proto",
			"Rev": "50ae88d24ede7b8bad68e23c805b5d3da5c8abaf"
>>>>>>> ed33434d
		}
	]
}<|MERGE_RESOLUTION|>--- conflicted
+++ resolved
@@ -73,7 +73,6 @@
 		{
 			"ImportPath": "github.com/googleapis/gnostic/OpenAPIv2",
 			"Rev": "0c5108395e2debce0d731cf0287ddf7242066aba"
-<<<<<<< HEAD
 		},
 		{
 			"ImportPath": "github.com/googleapis/gnostic/compiler",
@@ -82,25 +81,6 @@
 		{
 			"ImportPath": "github.com/googleapis/gnostic/extensions",
 			"Rev": "0c5108395e2debce0d731cf0287ddf7242066aba"
-		},
-		{
-			"ImportPath": "github.com/hashicorp/golang-lru",
-			"Rev": "a0d98a5f288019575c6d1f4bb1573fef2d1fcdc4"
-=======
->>>>>>> ed33434d
-		},
-		{
-			"ImportPath": "github.com/googleapis/gnostic/compiler",
-			"Rev": "0c5108395e2debce0d731cf0287ddf7242066aba"
-		},
-		{
-<<<<<<< HEAD
-			"ImportPath": "github.com/json-iterator/go",
-			"Rev": "13f86432b882000a51c6e610c620974462691a97"
-=======
-			"ImportPath": "github.com/googleapis/gnostic/extensions",
-			"Rev": "0c5108395e2debce0d731cf0287ddf7242066aba"
->>>>>>> ed33434d
 		},
 		{
 			"ImportPath": "github.com/hashicorp/golang-lru",
@@ -191,17 +171,8 @@
 			"Rev": "670d4cfef0544295bc27a114dbac37980d83185a"
 		},
 		{
-<<<<<<< HEAD
-			"ImportPath": "k8s.io/kube-openapi/pkg/common",
-			"Rev": "39a7bf85c140f972372c2a0d1ee40adbf0c8bfe1"
-		},
-		{
-			"ImportPath": "k8s.io/kube-openapi/pkg/util/proto",
-			"Rev": "39a7bf85c140f972372c2a0d1ee40adbf0c8bfe1"
-=======
 			"ImportPath": "k8s.io/kube-openapi/pkg/util/proto",
 			"Rev": "50ae88d24ede7b8bad68e23c805b5d3da5c8abaf"
->>>>>>> ed33434d
 		}
 	]
 }