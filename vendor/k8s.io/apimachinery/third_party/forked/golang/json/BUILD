package(default_visibility = ["//visibility:public"])

load(
    "@io_bazel_rules_go//go:def.bzl",
    "go_library",
    "go_test",
)

go_library(
    name = "go_default_library",
    srcs = ["fields.go"],
    importpath = "k8s.io/apimachinery/third_party/forked/golang/json",
)

go_test(
    name = "go_default_test",
    srcs = ["fields_test.go"],
    embed = [":go_default_library"],
<<<<<<< HEAD
    importpath = "k8s.io/apimachinery/third_party/forked/golang/json",
=======
>>>>>>> ed33434d
)

filegroup(
    name = "package-srcs",
    srcs = glob(["**"]),
    tags = ["automanaged"],
    visibility = ["//visibility:private"],
)

filegroup(
    name = "all-srcs",
    srcs = [":package-srcs"],
    tags = ["automanaged"],
)<|MERGE_RESOLUTION|>--- conflicted
+++ resolved
@@ -16,10 +16,6 @@
     name = "go_default_test",
     srcs = ["fields_test.go"],
     embed = [":go_default_library"],
-<<<<<<< HEAD
-    importpath = "k8s.io/apimachinery/third_party/forked/golang/json",
-=======
->>>>>>> ed33434d
 )
 
 filegroup(
