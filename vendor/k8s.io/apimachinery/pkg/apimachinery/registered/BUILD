--- conflicted
+++ resolved
@@ -10,10 +10,6 @@
     name = "go_default_test",
     srcs = ["registered_test.go"],
     embed = [":go_default_library"],
-<<<<<<< HEAD
-    importpath = "k8s.io/apimachinery/pkg/apimachinery/registered",
-=======
->>>>>>> ed33434d
     deps = [
         "//vendor/k8s.io/apimachinery/pkg/apimachinery:go_default_library",
         "//vendor/k8s.io/apimachinery/pkg/runtime/schema:go_default_library",
