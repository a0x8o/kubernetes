package(default_visibility = ["//visibility:public"])

load(
    "@io_bazel_rules_go//go:def.bzl",
    "go_library",
    "go_test",
)

go_test(
    name = "go_default_test",
    srcs = [
        "meta_test.go",
        "multirestmapper_test.go",
        "priority_test.go",
        "restmapper_test.go",
    ],
    embed = [":go_default_library"],
<<<<<<< HEAD
    importpath = "k8s.io/apimachinery/pkg/api/meta",
=======
>>>>>>> ed33434d
    deps = [
        "//vendor/github.com/google/gofuzz:go_default_library",
        "//vendor/k8s.io/apimachinery/pkg/apis/meta/v1:go_default_library",
        "//vendor/k8s.io/apimachinery/pkg/apis/meta/v1beta1:go_default_library",
        "//vendor/k8s.io/apimachinery/pkg/runtime:go_default_library",
        "//vendor/k8s.io/apimachinery/pkg/runtime/schema:go_default_library",
        "//vendor/k8s.io/apimachinery/pkg/util/diff:go_default_library",
    ],
)

go_library(
    name = "go_default_library",
    srcs = [
        "doc.go",
        "errors.go",
        "firsthit_restmapper.go",
        "help.go",
        "interfaces.go",
        "lazy.go",
        "meta.go",
        "multirestmapper.go",
        "priority.go",
        "restmapper.go",
        "unstructured.go",
    ],
    importpath = "k8s.io/apimachinery/pkg/api/meta",
    deps = [
        "//vendor/github.com/golang/glog:go_default_library",
        "//vendor/k8s.io/apimachinery/pkg/apis/meta/v1:go_default_library",
        "//vendor/k8s.io/apimachinery/pkg/apis/meta/v1/unstructured:go_default_library",
        "//vendor/k8s.io/apimachinery/pkg/apis/meta/v1beta1:go_default_library",
        "//vendor/k8s.io/apimachinery/pkg/conversion:go_default_library",
        "//vendor/k8s.io/apimachinery/pkg/runtime:go_default_library",
        "//vendor/k8s.io/apimachinery/pkg/runtime/schema:go_default_library",
        "//vendor/k8s.io/apimachinery/pkg/types:go_default_library",
        "//vendor/k8s.io/apimachinery/pkg/util/errors:go_default_library",
        "//vendor/k8s.io/apimachinery/pkg/util/sets:go_default_library",
    ],
)

filegroup(
    name = "package-srcs",
    srcs = glob(["**"]),
    tags = ["automanaged"],
    visibility = ["//visibility:private"],
)

filegroup(
    name = "all-srcs",
    srcs = [
        ":package-srcs",
        "//staging/src/k8s.io/apimachinery/pkg/api/meta/table:all-srcs",
    ],
    tags = ["automanaged"],
)<|MERGE_RESOLUTION|>--- conflicted
+++ resolved
@@ -15,10 +15,6 @@
         "restmapper_test.go",
     ],
     embed = [":go_default_library"],
-<<<<<<< HEAD
-    importpath = "k8s.io/apimachinery/pkg/api/meta",
-=======
->>>>>>> ed33434d
     deps = [
         "//vendor/github.com/google/gofuzz:go_default_library",
         "//vendor/k8s.io/apimachinery/pkg/apis/meta/v1:go_default_library",
