package(default_visibility = ["//visibility:public"])

load(
    "@io_bazel_rules_go//go:def.bzl",
    "go_library",
    "go_test",
)

go_test(
    name = "go_default_test",
    srcs = [
        "controller_ref_test.go",
        "duration_test.go",
        "group_version_test.go",
        "helpers_test.go",
        "labels_test.go",
        "micro_time_test.go",
        "time_test.go",
        "types_test.go",
    ],
    embed = [":go_default_library"],
<<<<<<< HEAD
    importpath = "k8s.io/apimachinery/pkg/apis/meta/v1",
=======
>>>>>>> ed33434d
    deps = [
        "//vendor/github.com/ghodss/yaml:go_default_library",
        "//vendor/github.com/json-iterator/go:go_default_library",
        "//vendor/k8s.io/apimachinery/pkg/labels:go_default_library",
        "//vendor/k8s.io/apimachinery/pkg/runtime/schema:go_default_library",
    ],
)

go_library(
    name = "go_default_library",
    srcs = [
        "controller_ref.go",
        "conversion.go",
        "doc.go",
        "duration.go",
        "generated.pb.go",
        "group_version.go",
        "helpers.go",
        "labels.go",
        "meta.go",
        "micro_time.go",
        "micro_time_proto.go",
        "register.go",
        "time.go",
        "time_proto.go",
        "types.go",
        "types_swagger_doc_generated.go",
        "watch.go",
        "zz_generated.deepcopy.go",
        "zz_generated.defaults.go",
    ],
    importpath = "k8s.io/apimachinery/pkg/apis/meta/v1",
    deps = [
        "//vendor/github.com/gogo/protobuf/proto:go_default_library",
        "//vendor/github.com/gogo/protobuf/sortkeys:go_default_library",
        "//vendor/github.com/google/gofuzz:go_default_library",
        "//vendor/k8s.io/apimachinery/pkg/api/resource:go_default_library",
        "//vendor/k8s.io/apimachinery/pkg/conversion:go_default_library",
        "//vendor/k8s.io/apimachinery/pkg/fields:go_default_library",
        "//vendor/k8s.io/apimachinery/pkg/labels:go_default_library",
        "//vendor/k8s.io/apimachinery/pkg/runtime:go_default_library",
        "//vendor/k8s.io/apimachinery/pkg/runtime/schema:go_default_library",
        "//vendor/k8s.io/apimachinery/pkg/selection:go_default_library",
        "//vendor/k8s.io/apimachinery/pkg/types:go_default_library",
        "//vendor/k8s.io/apimachinery/pkg/util/intstr:go_default_library",
        "//vendor/k8s.io/apimachinery/pkg/watch:go_default_library",
    ],
)

filegroup(
    name = "package-srcs",
    srcs = glob(["**"]),
    tags = ["automanaged"],
    visibility = ["//visibility:private"],
)

filegroup(
    name = "all-srcs",
    srcs = [
        ":package-srcs",
        "//staging/src/k8s.io/apimachinery/pkg/apis/meta/v1/unstructured:all-srcs",
        "//staging/src/k8s.io/apimachinery/pkg/apis/meta/v1/validation:all-srcs",
    ],
    tags = ["automanaged"],
)

filegroup(
    name = "go_default_library_protos",
    srcs = ["generated.proto"],
    visibility = ["//visibility:public"],
)

go_test(
    name = "go_default_xtest",
    srcs = ["conversion_test.go"],
    deps = [
        "//vendor/k8s.io/apimachinery/pkg/api/equality:go_default_library",
        "//vendor/k8s.io/apimachinery/pkg/apis/meta/v1:go_default_library",
    ],
)<|MERGE_RESOLUTION|>--- conflicted
+++ resolved
@@ -19,10 +19,6 @@
         "types_test.go",
     ],
     embed = [":go_default_library"],
-<<<<<<< HEAD
-    importpath = "k8s.io/apimachinery/pkg/apis/meta/v1",
-=======
->>>>>>> ed33434d
     deps = [
         "//vendor/github.com/ghodss/yaml:go_default_library",
         "//vendor/github.com/json-iterator/go:go_default_library",
