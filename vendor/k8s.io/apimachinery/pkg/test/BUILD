package(default_visibility = ["//visibility:public"])

load(
    "@io_bazel_rules_go//go:def.bzl",
    "go_library",
    "go_test",
)

go_test(
    name = "go_default_test",
    srcs = [
        "api_meta_help_test.go",
        "api_meta_meta_test.go",
        "apis_meta_v1_unstructed_unstructure_test.go",
        "runtime_helper_test.go",
        "runtime_serializer_protobuf_protobuf_test.go",
        "runtime_unversioned_test.go",
    ],
    embed = [":go_default_library"],
<<<<<<< HEAD
    importpath = "k8s.io/apimachinery/pkg/test",
=======
>>>>>>> ed33434d
    deps = [
        "//vendor/github.com/google/gofuzz:go_default_library",
        "//vendor/k8s.io/apimachinery/pkg/api/equality:go_default_library",
        "//vendor/k8s.io/apimachinery/pkg/api/meta:go_default_library",
        "//vendor/k8s.io/apimachinery/pkg/api/testing:go_default_library",
        "//vendor/k8s.io/apimachinery/pkg/apis/meta/v1:go_default_library",
        "//vendor/k8s.io/apimachinery/pkg/apis/meta/v1/unstructured:go_default_library",
        "//vendor/k8s.io/apimachinery/pkg/apis/testapigroup:go_default_library",
        "//vendor/k8s.io/apimachinery/pkg/apis/testapigroup/v1:go_default_library",
        "//vendor/k8s.io/apimachinery/pkg/runtime:go_default_library",
        "//vendor/k8s.io/apimachinery/pkg/runtime/schema:go_default_library",
        "//vendor/k8s.io/apimachinery/pkg/runtime/serializer/protobuf:go_default_library",
        "//vendor/k8s.io/apimachinery/pkg/types:go_default_library",
        "//vendor/k8s.io/apimachinery/pkg/util/diff:go_default_library",
    ],
)

go_library(
    name = "go_default_library",
    srcs = [
        "util.go",
        "zz_generated.deepcopy.go",
    ],
    importpath = "k8s.io/apimachinery/pkg/test",
    deps = [
        "//vendor/k8s.io/apimachinery/pkg/apis/meta/v1:go_default_library",
        "//vendor/k8s.io/apimachinery/pkg/apis/testapigroup:go_default_library",
        "//vendor/k8s.io/apimachinery/pkg/apis/testapigroup/v1:go_default_library",
        "//vendor/k8s.io/apimachinery/pkg/runtime:go_default_library",
        "//vendor/k8s.io/apimachinery/pkg/runtime/schema:go_default_library",
        "//vendor/k8s.io/apimachinery/pkg/runtime/serializer:go_default_library",
    ],
)

filegroup(
    name = "package-srcs",
    srcs = glob(["**"]),
    tags = ["automanaged"],
    visibility = ["//visibility:private"],
)

filegroup(
    name = "all-srcs",
    srcs = [":package-srcs"],
    tags = ["automanaged"],
)<|MERGE_RESOLUTION|>--- conflicted
+++ resolved
@@ -17,10 +17,6 @@
         "runtime_unversioned_test.go",
     ],
     embed = [":go_default_library"],
-<<<<<<< HEAD
-    importpath = "k8s.io/apimachinery/pkg/test",
-=======
->>>>>>> ed33434d
     deps = [
         "//vendor/github.com/google/gofuzz:go_default_library",
         "//vendor/k8s.io/apimachinery/pkg/api/equality:go_default_library",
