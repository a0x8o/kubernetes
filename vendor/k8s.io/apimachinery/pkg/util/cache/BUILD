package(default_visibility = ["//visibility:public"])

load(
    "@io_bazel_rules_go//go:def.bzl",
    "go_library",
    "go_test",
)

go_test(
    name = "go_default_test",
    srcs = [
        "cache_test.go",
        "lruexpirecache_test.go",
    ],
    embed = [":go_default_library"],
<<<<<<< HEAD
    importpath = "k8s.io/apimachinery/pkg/util/cache",
=======
>>>>>>> ed33434d
    deps = [
        "//vendor/github.com/golang/groupcache/lru:go_default_library",
        "//vendor/k8s.io/apimachinery/pkg/util/clock:go_default_library",
    ],
)

go_library(
    name = "go_default_library",
    srcs = [
        "cache.go",
        "lruexpirecache.go",
    ],
    importpath = "k8s.io/apimachinery/pkg/util/cache",
    deps = ["//vendor/github.com/hashicorp/golang-lru:go_default_library"],
)

filegroup(
    name = "package-srcs",
    srcs = glob(["**"]),
    tags = ["automanaged"],
    visibility = ["//visibility:private"],
)

filegroup(
    name = "all-srcs",
    srcs = [":package-srcs"],
    tags = ["automanaged"],
)<|MERGE_RESOLUTION|>--- conflicted
+++ resolved
@@ -13,10 +13,6 @@
         "lruexpirecache_test.go",
     ],
     embed = [":go_default_library"],
-<<<<<<< HEAD
-    importpath = "k8s.io/apimachinery/pkg/util/cache",
-=======
->>>>>>> ed33434d
     deps = [
         "//vendor/github.com/golang/groupcache/lru:go_default_library",
         "//vendor/k8s.io/apimachinery/pkg/util/clock:go_default_library",
