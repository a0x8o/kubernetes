package(default_visibility = ["//visibility:public"])

load(
    "@io_bazel_rules_go//go:def.bzl",
    "go_library",
    "go_test",
)

go_test(
    name = "go_default_test",
    srcs = [
        "connection_test.go",
        "roundtripper_test.go",
        "upgrade_test.go",
    ],
    embed = [":go_default_library"],
<<<<<<< HEAD
    importpath = "k8s.io/apimachinery/pkg/util/httpstream/spdy",
=======
>>>>>>> ed33434d
    deps = [
        "//vendor/github.com/elazarl/goproxy:go_default_library",
        "//vendor/k8s.io/apimachinery/pkg/util/httpstream:go_default_library",
    ],
)

go_library(
    name = "go_default_library",
    srcs = [
        "connection.go",
        "roundtripper.go",
        "upgrade.go",
    ],
    importpath = "k8s.io/apimachinery/pkg/util/httpstream/spdy",
    deps = [
        "//vendor/github.com/docker/spdystream:go_default_library",
        "//vendor/github.com/golang/glog:go_default_library",
        "//vendor/k8s.io/apimachinery/pkg/api/errors:go_default_library",
        "//vendor/k8s.io/apimachinery/pkg/apis/meta/v1:go_default_library",
        "//vendor/k8s.io/apimachinery/pkg/runtime:go_default_library",
        "//vendor/k8s.io/apimachinery/pkg/runtime/serializer:go_default_library",
        "//vendor/k8s.io/apimachinery/pkg/util/httpstream:go_default_library",
        "//vendor/k8s.io/apimachinery/pkg/util/net:go_default_library",
        "//vendor/k8s.io/apimachinery/pkg/util/runtime:go_default_library",
        "//vendor/k8s.io/apimachinery/third_party/forked/golang/netutil:go_default_library",
    ],
)

filegroup(
    name = "package-srcs",
    srcs = glob(["**"]),
    tags = ["automanaged"],
    visibility = ["//visibility:private"],
)

filegroup(
    name = "all-srcs",
    srcs = [":package-srcs"],
    tags = ["automanaged"],
)<|MERGE_RESOLUTION|>--- conflicted
+++ resolved
@@ -14,10 +14,6 @@
         "upgrade_test.go",
     ],
     embed = [":go_default_library"],
-<<<<<<< HEAD
-    importpath = "k8s.io/apimachinery/pkg/util/httpstream/spdy",
-=======
->>>>>>> ed33434d
     deps = [
         "//vendor/github.com/elazarl/goproxy:go_default_library",
         "//vendor/k8s.io/apimachinery/pkg/util/httpstream:go_default_library",
