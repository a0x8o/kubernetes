--- conflicted
+++ resolved
@@ -54,8 +54,6 @@
 	}
 }
 
-<<<<<<< HEAD
-=======
 func TestYAMLDecoderCallsAfterErrShortBufferRestOfFrame(t *testing.T) {
 	d := `---
 stuff: 1
@@ -86,7 +84,6 @@
 	}
 }
 
->>>>>>> ed33434d
 func TestSplitYAMLDocument(t *testing.T) {
 	testCases := []struct {
 		input  string
