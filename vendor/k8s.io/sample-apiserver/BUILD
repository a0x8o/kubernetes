--- conflicted
+++ resolved
@@ -8,12 +8,14 @@
 
 go_binary(
     name = "sample-apiserver",
+    importpath = "k8s.io/sample-apiserver",
     library = ":go_default_library",
 )
 
 go_library(
     name = "go_default_library",
     srcs = ["main.go"],
+    importpath = "k8s.io/sample-apiserver",
     deps = [
         "//vendor/github.com/golang/glog:go_default_library",
         "//vendor/k8s.io/apiserver/pkg/server:go_default_library",
@@ -37,21 +39,12 @@
         "//staging/src/k8s.io/sample-apiserver/pkg/admission/wardleinitializer:all-srcs",
         "//staging/src/k8s.io/sample-apiserver/pkg/apis/wardle:all-srcs",
         "//staging/src/k8s.io/sample-apiserver/pkg/apiserver:all-srcs",
-<<<<<<< HEAD
         "//staging/src/k8s.io/sample-apiserver/pkg/client/clientset/internalversion:all-srcs",
         "//staging/src/k8s.io/sample-apiserver/pkg/client/clientset/versioned:all-srcs",
         "//staging/src/k8s.io/sample-apiserver/pkg/client/informers/externalversions:all-srcs",
         "//staging/src/k8s.io/sample-apiserver/pkg/client/informers/internalversion:all-srcs",
         "//staging/src/k8s.io/sample-apiserver/pkg/client/listers/wardle/internalversion:all-srcs",
         "//staging/src/k8s.io/sample-apiserver/pkg/client/listers/wardle/v1alpha1:all-srcs",
-=======
-        "//staging/src/k8s.io/sample-apiserver/pkg/client/clientset_generated/clientset:all-srcs",
-        "//staging/src/k8s.io/sample-apiserver/pkg/client/clientset_generated/internalclientset:all-srcs",
-        "//staging/src/k8s.io/sample-apiserver/pkg/client/informers_generated/externalversions:all-srcs",
-        "//staging/src/k8s.io/sample-apiserver/pkg/client/informers_generated/internalversion:all-srcs",
-        "//staging/src/k8s.io/sample-apiserver/pkg/client/listers_generated/wardle/internalversion:all-srcs",
-        "//staging/src/k8s.io/sample-apiserver/pkg/client/listers_generated/wardle/v1alpha1:all-srcs",
->>>>>>> 66f5f2bc
         "//staging/src/k8s.io/sample-apiserver/pkg/cmd/server:all-srcs",
         "//staging/src/k8s.io/sample-apiserver/pkg/registry:all-srcs",
     ],
