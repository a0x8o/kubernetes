{
	"ImportPath": "k8s.io/apiserver",
	"GoVersion": "go1.9",
	"GodepVersion": "v79",
	"Packages": [
		"./..."
	],
	"Deps": [
		{
			"ImportPath": "bitbucket.org/ww/goautoneg",
			"Rev": "75cd24fc2f2c2a2088577d12123ddee5f54e0675"
		},
		{
			"ImportPath": "github.com/NYTimes/gziphandler",
			"Rev": "56545f4a5d46df9a6648819d1664c3a03a13ffdb"
		},
		{
			"ImportPath": "github.com/PuerkitoBio/purell",
			"Rev": "8a290539e2e8629dbc4e6bad948158f790ec31f4"
		},
		{
			"ImportPath": "github.com/PuerkitoBio/urlesc",
			"Rev": "5bd2802263f21d8788851d5305584c82a5c75d7e"
		},
		{
			"ImportPath": "github.com/beorn7/perks/quantile",
			"Rev": "3ac7bf7a47d159a033b107610db8a1b6575507a4"
		},
		{
			"ImportPath": "github.com/boltdb/bolt",
			"Rev": "583e8937c61f1af6513608ccc75c97b6abdf4ff9"
		},
		{
			"ImportPath": "github.com/coreos/etcd/alarm",
			"Rev": "0520cb9304cb2385f7e72b8bc02d6e4d3257158a"
		},
		{
			"ImportPath": "github.com/coreos/etcd/auth",
			"Rev": "0520cb9304cb2385f7e72b8bc02d6e4d3257158a"
		},
		{
			"ImportPath": "github.com/coreos/etcd/auth/authpb",
			"Rev": "0520cb9304cb2385f7e72b8bc02d6e4d3257158a"
		},
		{
			"ImportPath": "github.com/coreos/etcd/client",
			"Rev": "0520cb9304cb2385f7e72b8bc02d6e4d3257158a"
		},
		{
			"ImportPath": "github.com/coreos/etcd/clientv3",
			"Rev": "0520cb9304cb2385f7e72b8bc02d6e4d3257158a"
		},
		{
			"ImportPath": "github.com/coreos/etcd/compactor",
			"Rev": "0520cb9304cb2385f7e72b8bc02d6e4d3257158a"
		},
		{
			"ImportPath": "github.com/coreos/etcd/discovery",
			"Rev": "0520cb9304cb2385f7e72b8bc02d6e4d3257158a"
		},
		{
			"ImportPath": "github.com/coreos/etcd/error",
			"Rev": "0520cb9304cb2385f7e72b8bc02d6e4d3257158a"
		},
		{
			"ImportPath": "github.com/coreos/etcd/etcdserver",
			"Rev": "0520cb9304cb2385f7e72b8bc02d6e4d3257158a"
		},
		{
			"ImportPath": "github.com/coreos/etcd/etcdserver/api",
			"Rev": "0520cb9304cb2385f7e72b8bc02d6e4d3257158a"
		},
		{
			"ImportPath": "github.com/coreos/etcd/etcdserver/api/v2http",
			"Rev": "0520cb9304cb2385f7e72b8bc02d6e4d3257158a"
		},
		{
			"ImportPath": "github.com/coreos/etcd/etcdserver/api/v2http/httptypes",
			"Rev": "0520cb9304cb2385f7e72b8bc02d6e4d3257158a"
		},
		{
			"ImportPath": "github.com/coreos/etcd/etcdserver/api/v3rpc",
			"Rev": "0520cb9304cb2385f7e72b8bc02d6e4d3257158a"
		},
		{
			"ImportPath": "github.com/coreos/etcd/etcdserver/api/v3rpc/rpctypes",
			"Rev": "0520cb9304cb2385f7e72b8bc02d6e4d3257158a"
		},
		{
			"ImportPath": "github.com/coreos/etcd/etcdserver/auth",
			"Rev": "0520cb9304cb2385f7e72b8bc02d6e4d3257158a"
		},
		{
			"ImportPath": "github.com/coreos/etcd/etcdserver/etcdserverpb",
			"Rev": "0520cb9304cb2385f7e72b8bc02d6e4d3257158a"
		},
		{
			"ImportPath": "github.com/coreos/etcd/etcdserver/membership",
			"Rev": "0520cb9304cb2385f7e72b8bc02d6e4d3257158a"
		},
		{
			"ImportPath": "github.com/coreos/etcd/etcdserver/stats",
			"Rev": "0520cb9304cb2385f7e72b8bc02d6e4d3257158a"
		},
		{
			"ImportPath": "github.com/coreos/etcd/integration",
			"Rev": "0520cb9304cb2385f7e72b8bc02d6e4d3257158a"
		},
		{
			"ImportPath": "github.com/coreos/etcd/lease",
			"Rev": "0520cb9304cb2385f7e72b8bc02d6e4d3257158a"
		},
		{
			"ImportPath": "github.com/coreos/etcd/lease/leasehttp",
			"Rev": "0520cb9304cb2385f7e72b8bc02d6e4d3257158a"
		},
		{
			"ImportPath": "github.com/coreos/etcd/lease/leasepb",
			"Rev": "0520cb9304cb2385f7e72b8bc02d6e4d3257158a"
		},
		{
			"ImportPath": "github.com/coreos/etcd/mvcc",
			"Rev": "0520cb9304cb2385f7e72b8bc02d6e4d3257158a"
		},
		{
			"ImportPath": "github.com/coreos/etcd/mvcc/backend",
			"Rev": "0520cb9304cb2385f7e72b8bc02d6e4d3257158a"
		},
		{
			"ImportPath": "github.com/coreos/etcd/mvcc/mvccpb",
			"Rev": "0520cb9304cb2385f7e72b8bc02d6e4d3257158a"
		},
		{
			"ImportPath": "github.com/coreos/etcd/pkg/adt",
			"Rev": "0520cb9304cb2385f7e72b8bc02d6e4d3257158a"
		},
		{
			"ImportPath": "github.com/coreos/etcd/pkg/contention",
			"Rev": "0520cb9304cb2385f7e72b8bc02d6e4d3257158a"
		},
		{
			"ImportPath": "github.com/coreos/etcd/pkg/cpuutil",
			"Rev": "0520cb9304cb2385f7e72b8bc02d6e4d3257158a"
		},
		{
			"ImportPath": "github.com/coreos/etcd/pkg/crc",
			"Rev": "0520cb9304cb2385f7e72b8bc02d6e4d3257158a"
		},
		{
			"ImportPath": "github.com/coreos/etcd/pkg/fileutil",
			"Rev": "0520cb9304cb2385f7e72b8bc02d6e4d3257158a"
		},
		{
			"ImportPath": "github.com/coreos/etcd/pkg/httputil",
			"Rev": "0520cb9304cb2385f7e72b8bc02d6e4d3257158a"
		},
		{
			"ImportPath": "github.com/coreos/etcd/pkg/idutil",
			"Rev": "0520cb9304cb2385f7e72b8bc02d6e4d3257158a"
		},
		{
			"ImportPath": "github.com/coreos/etcd/pkg/ioutil",
			"Rev": "0520cb9304cb2385f7e72b8bc02d6e4d3257158a"
		},
		{
			"ImportPath": "github.com/coreos/etcd/pkg/logutil",
			"Rev": "0520cb9304cb2385f7e72b8bc02d6e4d3257158a"
		},
		{
			"ImportPath": "github.com/coreos/etcd/pkg/monotime",
			"Rev": "0520cb9304cb2385f7e72b8bc02d6e4d3257158a"
		},
		{
			"ImportPath": "github.com/coreos/etcd/pkg/netutil",
			"Rev": "0520cb9304cb2385f7e72b8bc02d6e4d3257158a"
		},
		{
			"ImportPath": "github.com/coreos/etcd/pkg/pathutil",
			"Rev": "0520cb9304cb2385f7e72b8bc02d6e4d3257158a"
		},
		{
			"ImportPath": "github.com/coreos/etcd/pkg/pbutil",
			"Rev": "0520cb9304cb2385f7e72b8bc02d6e4d3257158a"
		},
		{
			"ImportPath": "github.com/coreos/etcd/pkg/runtime",
			"Rev": "0520cb9304cb2385f7e72b8bc02d6e4d3257158a"
		},
		{
			"ImportPath": "github.com/coreos/etcd/pkg/schedule",
			"Rev": "0520cb9304cb2385f7e72b8bc02d6e4d3257158a"
		},
		{
			"ImportPath": "github.com/coreos/etcd/pkg/testutil",
			"Rev": "0520cb9304cb2385f7e72b8bc02d6e4d3257158a"
		},
		{
			"ImportPath": "github.com/coreos/etcd/pkg/tlsutil",
			"Rev": "0520cb9304cb2385f7e72b8bc02d6e4d3257158a"
		},
		{
			"ImportPath": "github.com/coreos/etcd/pkg/transport",
			"Rev": "0520cb9304cb2385f7e72b8bc02d6e4d3257158a"
		},
		{
			"ImportPath": "github.com/coreos/etcd/pkg/types",
			"Rev": "0520cb9304cb2385f7e72b8bc02d6e4d3257158a"
		},
		{
			"ImportPath": "github.com/coreos/etcd/pkg/wait",
			"Rev": "0520cb9304cb2385f7e72b8bc02d6e4d3257158a"
		},
		{
			"ImportPath": "github.com/coreos/etcd/proxy/grpcproxy",
			"Rev": "0520cb9304cb2385f7e72b8bc02d6e4d3257158a"
		},
		{
			"ImportPath": "github.com/coreos/etcd/proxy/grpcproxy/cache",
			"Rev": "0520cb9304cb2385f7e72b8bc02d6e4d3257158a"
		},
		{
			"ImportPath": "github.com/coreos/etcd/raft",
			"Rev": "0520cb9304cb2385f7e72b8bc02d6e4d3257158a"
		},
		{
			"ImportPath": "github.com/coreos/etcd/raft/raftpb",
			"Rev": "0520cb9304cb2385f7e72b8bc02d6e4d3257158a"
		},
		{
			"ImportPath": "github.com/coreos/etcd/rafthttp",
			"Rev": "0520cb9304cb2385f7e72b8bc02d6e4d3257158a"
		},
		{
			"ImportPath": "github.com/coreos/etcd/snap",
			"Rev": "0520cb9304cb2385f7e72b8bc02d6e4d3257158a"
		},
		{
			"ImportPath": "github.com/coreos/etcd/snap/snappb",
			"Rev": "0520cb9304cb2385f7e72b8bc02d6e4d3257158a"
		},
		{
			"ImportPath": "github.com/coreos/etcd/store",
			"Rev": "0520cb9304cb2385f7e72b8bc02d6e4d3257158a"
		},
		{
			"ImportPath": "github.com/coreos/etcd/version",
			"Rev": "0520cb9304cb2385f7e72b8bc02d6e4d3257158a"
		},
		{
			"ImportPath": "github.com/coreos/etcd/wal",
			"Rev": "0520cb9304cb2385f7e72b8bc02d6e4d3257158a"
		},
		{
			"ImportPath": "github.com/coreos/etcd/wal/walpb",
			"Rev": "0520cb9304cb2385f7e72b8bc02d6e4d3257158a"
		},
		{
			"ImportPath": "github.com/coreos/go-oidc/http",
			"Rev": "a4973d9a4225417aecf5d450a9522f00c1f7130f"
		},
		{
			"ImportPath": "github.com/coreos/go-oidc/jose",
			"Rev": "a4973d9a4225417aecf5d450a9522f00c1f7130f"
		},
		{
			"ImportPath": "github.com/coreos/go-oidc/key",
			"Rev": "a4973d9a4225417aecf5d450a9522f00c1f7130f"
		},
		{
			"ImportPath": "github.com/coreos/go-oidc/oauth2",
			"Rev": "a4973d9a4225417aecf5d450a9522f00c1f7130f"
		},
		{
			"ImportPath": "github.com/coreos/go-oidc/oidc",
			"Rev": "a4973d9a4225417aecf5d450a9522f00c1f7130f"
		},
		{
			"ImportPath": "github.com/coreos/go-semver/semver",
			"Rev": "568e959cd89871e61434c1143528d9162da89ef2"
		},
		{
			"ImportPath": "github.com/coreos/go-systemd/daemon",
			"Rev": "48702e0da86bd25e76cfef347e2adeb434a0d0a6"
		},
		{
			"ImportPath": "github.com/coreos/go-systemd/journal",
			"Rev": "48702e0da86bd25e76cfef347e2adeb434a0d0a6"
		},
		{
			"ImportPath": "github.com/coreos/pkg/capnslog",
			"Rev": "fa29b1d70f0beaddd4c7021607cc3c3be8ce94b8"
		},
		{
			"ImportPath": "github.com/coreos/pkg/health",
			"Rev": "fa29b1d70f0beaddd4c7021607cc3c3be8ce94b8"
		},
		{
			"ImportPath": "github.com/coreos/pkg/httputil",
			"Rev": "fa29b1d70f0beaddd4c7021607cc3c3be8ce94b8"
		},
		{
			"ImportPath": "github.com/coreos/pkg/timeutil",
			"Rev": "fa29b1d70f0beaddd4c7021607cc3c3be8ce94b8"
		},
		{
			"ImportPath": "github.com/davecgh/go-spew/spew",
			"Rev": "782f4967f2dc4564575ca782fe2d04090b5faca8"
		},
		{
			"ImportPath": "github.com/elazarl/go-bindata-assetfs",
			"Rev": "3dcc96556217539f50599357fb481ac0dc7439b9"
		},
		{
			"ImportPath": "github.com/emicklei/go-restful",
			"Rev": "ff4f55a206334ef123e4f79bbf348980da81ca46"
		},
		{
			"ImportPath": "github.com/emicklei/go-restful-swagger12",
			"Rev": "dcef7f55730566d41eae5db10e7d6981829720f6"
		},
		{
			"ImportPath": "github.com/emicklei/go-restful/log",
			"Rev": "ff4f55a206334ef123e4f79bbf348980da81ca46"
		},
		{
			"ImportPath": "github.com/evanphx/json-patch",
			"Rev": "944e07253867aacae43c04b2e6a239005443f33a"
		},
		{
			"ImportPath": "github.com/ghodss/yaml",
			"Rev": "73d445a93680fa1a78ae23a5839bad48f32ba1ee"
		},
		{
			"ImportPath": "github.com/go-openapi/jsonpointer",
			"Rev": "46af16f9f7b149af66e5d1bd010e3574dc06de98"
		},
		{
			"ImportPath": "github.com/go-openapi/jsonreference",
			"Rev": "13c6e3589ad90f49bd3e3bbe2c2cb3d7a4142272"
		},
		{
			"ImportPath": "github.com/go-openapi/spec",
			"Rev": "7abd5745472fff5eb3685386d5fb8bf38683154d"
		},
		{
			"ImportPath": "github.com/go-openapi/swag",
			"Rev": "f3f9494671f93fcff853e3c6e9e948b3eb71e590"
		},
		{
			"ImportPath": "github.com/gogo/protobuf/proto",
			"Rev": "c0656edd0d9eab7c66d1eb0c568f9039345796f7"
		},
		{
			"ImportPath": "github.com/gogo/protobuf/sortkeys",
			"Rev": "c0656edd0d9eab7c66d1eb0c568f9039345796f7"
		},
		{
			"ImportPath": "github.com/golang/glog",
			"Rev": "44145f04b68cf362d9c4df2182967c2275eaefed"
		},
		{
			"ImportPath": "github.com/golang/protobuf/jsonpb",
			"Rev": "1643683e1b54a9e88ad26d98f81400c8c9d9f4f9"
		},
		{
			"ImportPath": "github.com/golang/protobuf/proto",
			"Rev": "1643683e1b54a9e88ad26d98f81400c8c9d9f4f9"
		},
		{
			"ImportPath": "github.com/golang/protobuf/ptypes",
			"Rev": "1643683e1b54a9e88ad26d98f81400c8c9d9f4f9"
		},
		{
			"ImportPath": "github.com/golang/protobuf/ptypes/any",
			"Rev": "1643683e1b54a9e88ad26d98f81400c8c9d9f4f9"
		},
		{
			"ImportPath": "github.com/golang/protobuf/ptypes/duration",
			"Rev": "1643683e1b54a9e88ad26d98f81400c8c9d9f4f9"
		},
		{
			"ImportPath": "github.com/golang/protobuf/ptypes/struct",
			"Rev": "1643683e1b54a9e88ad26d98f81400c8c9d9f4f9"
		},
		{
			"ImportPath": "github.com/golang/protobuf/ptypes/timestamp",
			"Rev": "1643683e1b54a9e88ad26d98f81400c8c9d9f4f9"
		},
		{
			"ImportPath": "github.com/google/btree",
			"Rev": "7d79101e329e5a3adf994758c578dab82b90c017"
		},
		{
			"ImportPath": "github.com/google/gofuzz",
			"Rev": "44d81051d367757e1c7c6a5a86423ece9afcf63c"
		},
		{
			"ImportPath": "github.com/googleapis/gnostic/OpenAPIv2",
			"Rev": "0c5108395e2debce0d731cf0287ddf7242066aba"
		},
		{
			"ImportPath": "github.com/googleapis/gnostic/compiler",
			"Rev": "0c5108395e2debce0d731cf0287ddf7242066aba"
		},
		{
			"ImportPath": "github.com/googleapis/gnostic/extensions",
			"Rev": "0c5108395e2debce0d731cf0287ddf7242066aba"
		},
		{
			"ImportPath": "github.com/gophercloud/gophercloud",
			"Rev": "0b6b13c4dd9e07a89f83cbe4617c13ad646d6362"
		},
		{
			"ImportPath": "github.com/gophercloud/gophercloud/openstack",
			"Rev": "0b6b13c4dd9e07a89f83cbe4617c13ad646d6362"
		},
		{
			"ImportPath": "github.com/gophercloud/gophercloud/openstack/identity/v2/tenants",
			"Rev": "0b6b13c4dd9e07a89f83cbe4617c13ad646d6362"
		},
		{
			"ImportPath": "github.com/gophercloud/gophercloud/openstack/identity/v2/tokens",
			"Rev": "0b6b13c4dd9e07a89f83cbe4617c13ad646d6362"
		},
		{
			"ImportPath": "github.com/gophercloud/gophercloud/openstack/identity/v3/tokens",
			"Rev": "0b6b13c4dd9e07a89f83cbe4617c13ad646d6362"
		},
		{
			"ImportPath": "github.com/gophercloud/gophercloud/openstack/utils",
			"Rev": "0b6b13c4dd9e07a89f83cbe4617c13ad646d6362"
		},
		{
			"ImportPath": "github.com/gophercloud/gophercloud/pagination",
			"Rev": "0b6b13c4dd9e07a89f83cbe4617c13ad646d6362"
		},
		{
			"ImportPath": "github.com/gregjones/httpcache",
			"Rev": "787624de3eb7bd915c329cba748687a3b22666a6"
		},
		{
			"ImportPath": "github.com/gregjones/httpcache/diskcache",
			"Rev": "787624de3eb7bd915c329cba748687a3b22666a6"
		},
		{
			"ImportPath": "github.com/grpc-ecosystem/go-grpc-prometheus",
			"Rev": "2500245aa6110c562d17020fb31a2c133d737799"
		},
		{
			"ImportPath": "github.com/grpc-ecosystem/grpc-gateway/runtime",
			"Rev": "84398b94e188ee336f307779b57b3aa91af7063c"
		},
		{
			"ImportPath": "github.com/grpc-ecosystem/grpc-gateway/runtime/internal",
			"Rev": "84398b94e188ee336f307779b57b3aa91af7063c"
		},
		{
			"ImportPath": "github.com/grpc-ecosystem/grpc-gateway/utilities",
			"Rev": "84398b94e188ee336f307779b57b3aa91af7063c"
		},
		{
			"ImportPath": "github.com/hashicorp/golang-lru",
			"Rev": "a0d98a5f288019575c6d1f4bb1573fef2d1fcdc4"
		},
		{
			"ImportPath": "github.com/hashicorp/golang-lru/simplelru",
			"Rev": "a0d98a5f288019575c6d1f4bb1573fef2d1fcdc4"
		},
		{
			"ImportPath": "github.com/howeyc/gopass",
			"Rev": "bf9dde6d0d2c004a008c27aaee91170c786f6db8"
		},
		{
			"ImportPath": "github.com/imdario/mergo",
			"Rev": "6633656539c1639d9d78127b7d47c622b5d7b6dc"
		},
		{
			"ImportPath": "github.com/jonboulle/clockwork",
			"Rev": "72f9bd7c4e0c2a40055ab3d0f09654f730cce982"
		},
		{
			"ImportPath": "github.com/json-iterator/go",
			"Rev": "36b14963da70d11297d313183d7e6388c8510e1e"
		},
		{
			"ImportPath": "github.com/juju/ratelimit",
			"Rev": "5b9ff866471762aa2ab2dced63c9fb6f53921342"
		},
		{
			"ImportPath": "github.com/karlseguin/ccache",
			"Rev": "3ba9789cfd2cb7b4fb4657efc994cc1c599a648c"
		},
		{
			"ImportPath": "github.com/mailru/easyjson/buffer",
			"Rev": "2f5df55504ebc322e4d52d34df6a1f5b503bf26d"
		},
		{
			"ImportPath": "github.com/mailru/easyjson/jlexer",
			"Rev": "2f5df55504ebc322e4d52d34df6a1f5b503bf26d"
		},
		{
			"ImportPath": "github.com/mailru/easyjson/jwriter",
			"Rev": "2f5df55504ebc322e4d52d34df6a1f5b503bf26d"
		},
		{
			"ImportPath": "github.com/matttproud/golang_protobuf_extensions/pbutil",
			"Rev": "fc2b8d3a73c4867e51861bbdd5ae3c1f0869dd6a"
		},
		{
			"ImportPath": "github.com/mxk/go-flowrate/flowrate",
			"Rev": "cca7078d478f8520f85629ad7c68962d31ed7682"
		},
		{
			"ImportPath": "github.com/pborman/uuid",
			"Rev": "ca53cad383cad2479bbba7f7a1a05797ec1386e4"
		},
		{
			"ImportPath": "github.com/peterbourgon/diskv",
			"Rev": "5f041e8faa004a95c88a202771f4cc3e991971e6"
		},
		{
			"ImportPath": "github.com/pmezard/go-difflib/difflib",
			"Rev": "d8ed2627bdf02c080bf22230dbb337003b7aba2d"
		},
		{
			"ImportPath": "github.com/prometheus/client_golang/prometheus",
			"Rev": "e7e903064f5e9eb5da98208bae10b475d4db0f8c"
		},
		{
			"ImportPath": "github.com/prometheus/client_model/go",
			"Rev": "fa8ad6fec33561be4280a8f0514318c79d7f6cb6"
		},
		{
			"ImportPath": "github.com/prometheus/common/expfmt",
			"Rev": "13ba4ddd0caa9c28ca7b7bffe1dfa9ed8d5ef207"
		},
		{
			"ImportPath": "github.com/prometheus/common/internal/bitbucket.org/ww/goautoneg",
			"Rev": "13ba4ddd0caa9c28ca7b7bffe1dfa9ed8d5ef207"
		},
		{
			"ImportPath": "github.com/prometheus/common/model",
			"Rev": "13ba4ddd0caa9c28ca7b7bffe1dfa9ed8d5ef207"
		},
		{
			"ImportPath": "github.com/prometheus/procfs",
			"Rev": "65c1f6f8f0fc1e2185eb9863a3bc751496404259"
		},
		{
			"ImportPath": "github.com/prometheus/procfs/xfs",
			"Rev": "65c1f6f8f0fc1e2185eb9863a3bc751496404259"
		},
		{
			"ImportPath": "github.com/spf13/pflag",
			"Rev": "9ff6c6923cfffbcd502984b8e0c80539a94968b7"
		},
		{
			"ImportPath": "github.com/stretchr/testify/assert",
			"Rev": "f6abca593680b2315d2075e0f5e2a9751e3f431a"
		},
		{
			"ImportPath": "github.com/stretchr/testify/require",
			"Rev": "f6abca593680b2315d2075e0f5e2a9751e3f431a"
		},
		{
			"ImportPath": "github.com/ugorji/go/codec",
			"Rev": "ded73eae5db7e7a0ef6f55aace87a2873c5d2b74"
		},
		{
			"ImportPath": "github.com/xiang90/probing",
			"Rev": "07dd2e8dfe18522e9c447ba95f2fe95262f63bb2"
		},
		{
			"ImportPath": "golang.org/x/crypto/bcrypt",
			"Rev": "81e90905daefcd6fd217b62423c0908922eadb30"
		},
		{
			"ImportPath": "golang.org/x/crypto/blowfish",
			"Rev": "81e90905daefcd6fd217b62423c0908922eadb30"
		},
		{
			"ImportPath": "golang.org/x/crypto/nacl/secretbox",
			"Rev": "81e90905daefcd6fd217b62423c0908922eadb30"
		},
		{
			"ImportPath": "golang.org/x/crypto/poly1305",
			"Rev": "81e90905daefcd6fd217b62423c0908922eadb30"
		},
		{
			"ImportPath": "golang.org/x/crypto/salsa20/salsa",
			"Rev": "81e90905daefcd6fd217b62423c0908922eadb30"
		},
		{
			"ImportPath": "golang.org/x/crypto/ssh/terminal",
			"Rev": "81e90905daefcd6fd217b62423c0908922eadb30"
		},
		{
			"ImportPath": "golang.org/x/net/context",
			"Rev": "1c05540f6879653db88113bc4a2b70aec4bd491f"
		},
		{
			"ImportPath": "golang.org/x/net/html",
			"Rev": "1c05540f6879653db88113bc4a2b70aec4bd491f"
		},
		{
			"ImportPath": "golang.org/x/net/html/atom",
			"Rev": "1c05540f6879653db88113bc4a2b70aec4bd491f"
		},
		{
			"ImportPath": "golang.org/x/net/http2",
			"Rev": "1c05540f6879653db88113bc4a2b70aec4bd491f"
		},
		{
			"ImportPath": "golang.org/x/net/http2/hpack",
			"Rev": "1c05540f6879653db88113bc4a2b70aec4bd491f"
		},
		{
			"ImportPath": "golang.org/x/net/idna",
			"Rev": "1c05540f6879653db88113bc4a2b70aec4bd491f"
		},
		{
			"ImportPath": "golang.org/x/net/internal/timeseries",
			"Rev": "1c05540f6879653db88113bc4a2b70aec4bd491f"
		},
		{
			"ImportPath": "golang.org/x/net/lex/httplex",
			"Rev": "1c05540f6879653db88113bc4a2b70aec4bd491f"
		},
		{
			"ImportPath": "golang.org/x/net/trace",
			"Rev": "1c05540f6879653db88113bc4a2b70aec4bd491f"
		},
		{
			"ImportPath": "golang.org/x/net/websocket",
			"Rev": "1c05540f6879653db88113bc4a2b70aec4bd491f"
		},
		{
			"ImportPath": "golang.org/x/sys/unix",
			"Rev": "95c6576299259db960f6c5b9b69ea52422860fce"
		},
		{
			"ImportPath": "golang.org/x/sys/windows",
			"Rev": "95c6576299259db960f6c5b9b69ea52422860fce"
		},
		{
			"ImportPath": "golang.org/x/text/cases",
			"Rev": "b19bf474d317b857955b12035d2c5acb57ce8b01"
		},
		{
			"ImportPath": "golang.org/x/text/internal",
			"Rev": "b19bf474d317b857955b12035d2c5acb57ce8b01"
		},
		{
			"ImportPath": "golang.org/x/text/internal/tag",
			"Rev": "b19bf474d317b857955b12035d2c5acb57ce8b01"
		},
		{
			"ImportPath": "golang.org/x/text/language",
			"Rev": "b19bf474d317b857955b12035d2c5acb57ce8b01"
		},
		{
			"ImportPath": "golang.org/x/text/runes",
			"Rev": "b19bf474d317b857955b12035d2c5acb57ce8b01"
		},
		{
			"ImportPath": "golang.org/x/text/secure/bidirule",
			"Rev": "b19bf474d317b857955b12035d2c5acb57ce8b01"
		},
		{
			"ImportPath": "golang.org/x/text/secure/precis",
			"Rev": "b19bf474d317b857955b12035d2c5acb57ce8b01"
		},
		{
			"ImportPath": "golang.org/x/text/transform",
			"Rev": "b19bf474d317b857955b12035d2c5acb57ce8b01"
		},
		{
			"ImportPath": "golang.org/x/text/unicode/bidi",
			"Rev": "b19bf474d317b857955b12035d2c5acb57ce8b01"
		},
		{
			"ImportPath": "golang.org/x/text/unicode/norm",
			"Rev": "b19bf474d317b857955b12035d2c5acb57ce8b01"
		},
		{
			"ImportPath": "golang.org/x/text/width",
			"Rev": "b19bf474d317b857955b12035d2c5acb57ce8b01"
		},
		{
			"ImportPath": "golang.org/x/time/rate",
			"Rev": "f51c12702a4d776e4c1fa9b0fabab841babae631"
		},
		{
			"ImportPath": "google.golang.org/genproto/googleapis/rpc/status",
			"Rev": "09f6ed296fc66555a25fe4ce95173148778dfa85"
		},
		{
			"ImportPath": "google.golang.org/grpc",
			"Rev": "d2e1b51f33ff8c5e4a15560ff049d200e83726c5"
		},
		{
			"ImportPath": "google.golang.org/grpc/codes",
			"Rev": "d2e1b51f33ff8c5e4a15560ff049d200e83726c5"
		},
		{
			"ImportPath": "google.golang.org/grpc/credentials",
			"Rev": "d2e1b51f33ff8c5e4a15560ff049d200e83726c5"
		},
		{
			"ImportPath": "google.golang.org/grpc/grpclb/grpc_lb_v1",
			"Rev": "d2e1b51f33ff8c5e4a15560ff049d200e83726c5"
		},
		{
			"ImportPath": "google.golang.org/grpc/grpclog",
			"Rev": "d2e1b51f33ff8c5e4a15560ff049d200e83726c5"
		},
		{
			"ImportPath": "google.golang.org/grpc/internal",
			"Rev": "d2e1b51f33ff8c5e4a15560ff049d200e83726c5"
		},
		{
			"ImportPath": "google.golang.org/grpc/keepalive",
			"Rev": "d2e1b51f33ff8c5e4a15560ff049d200e83726c5"
		},
		{
			"ImportPath": "google.golang.org/grpc/metadata",
			"Rev": "d2e1b51f33ff8c5e4a15560ff049d200e83726c5"
		},
		{
			"ImportPath": "google.golang.org/grpc/naming",
			"Rev": "d2e1b51f33ff8c5e4a15560ff049d200e83726c5"
		},
		{
			"ImportPath": "google.golang.org/grpc/peer",
			"Rev": "d2e1b51f33ff8c5e4a15560ff049d200e83726c5"
		},
		{
			"ImportPath": "google.golang.org/grpc/stats",
			"Rev": "d2e1b51f33ff8c5e4a15560ff049d200e83726c5"
		},
		{
			"ImportPath": "google.golang.org/grpc/status",
			"Rev": "d2e1b51f33ff8c5e4a15560ff049d200e83726c5"
		},
		{
			"ImportPath": "google.golang.org/grpc/tap",
			"Rev": "d2e1b51f33ff8c5e4a15560ff049d200e83726c5"
		},
		{
			"ImportPath": "google.golang.org/grpc/transport",
			"Rev": "d2e1b51f33ff8c5e4a15560ff049d200e83726c5"
		},
		{
			"ImportPath": "gopkg.in/inf.v0",
			"Rev": "3887ee99ecf07df5b447e9b00d9c0b2adaa9f3e4"
		},
		{
			"ImportPath": "gopkg.in/natefinch/lumberjack.v2",
			"Rev": "20b71e5b60d756d3d2f80def009790325acc2b23"
		},
		{
			"ImportPath": "gopkg.in/yaml.v2",
			"Rev": "53feefa2559fb8dfa8d81baad31be332c97d6c77"
		},
		{
<<<<<<< HEAD
			"ImportPath": "k8s.io/api/admission/v1beta1",
=======
			"ImportPath": "k8s.io/api/admission/v1alpha1",
>>>>>>> 71bdf476
			"Rev": "xxxxxxxxxxxxxxxxxxxxxxxxxxxxxxxxxxxxxxxx"
		},
		{
			"ImportPath": "k8s.io/api/admissionregistration/v1alpha1",
			"Rev": "xxxxxxxxxxxxxxxxxxxxxxxxxxxxxxxxxxxxxxxx"
		},
		{
<<<<<<< HEAD
			"ImportPath": "k8s.io/api/admissionregistration/v1beta1",
			"Rev": "xxxxxxxxxxxxxxxxxxxxxxxxxxxxxxxxxxxxxxxx"
		},
		{
=======
>>>>>>> 71bdf476
			"ImportPath": "k8s.io/api/apps/v1",
			"Rev": "xxxxxxxxxxxxxxxxxxxxxxxxxxxxxxxxxxxxxxxx"
		},
		{
			"ImportPath": "k8s.io/api/apps/v1beta1",
			"Rev": "xxxxxxxxxxxxxxxxxxxxxxxxxxxxxxxxxxxxxxxx"
		},
		{
			"ImportPath": "k8s.io/api/apps/v1beta2",
			"Rev": "xxxxxxxxxxxxxxxxxxxxxxxxxxxxxxxxxxxxxxxx"
		},
		{
			"ImportPath": "k8s.io/api/authentication/v1",
			"Rev": "xxxxxxxxxxxxxxxxxxxxxxxxxxxxxxxxxxxxxxxx"
		},
		{
			"ImportPath": "k8s.io/api/authentication/v1beta1",
			"Rev": "xxxxxxxxxxxxxxxxxxxxxxxxxxxxxxxxxxxxxxxx"
		},
		{
			"ImportPath": "k8s.io/api/authorization/v1",
			"Rev": "xxxxxxxxxxxxxxxxxxxxxxxxxxxxxxxxxxxxxxxx"
		},
		{
			"ImportPath": "k8s.io/api/authorization/v1beta1",
			"Rev": "xxxxxxxxxxxxxxxxxxxxxxxxxxxxxxxxxxxxxxxx"
		},
		{
			"ImportPath": "k8s.io/api/autoscaling/v1",
			"Rev": "xxxxxxxxxxxxxxxxxxxxxxxxxxxxxxxxxxxxxxxx"
		},
		{
			"ImportPath": "k8s.io/api/autoscaling/v2beta1",
			"Rev": "xxxxxxxxxxxxxxxxxxxxxxxxxxxxxxxxxxxxxxxx"
		},
		{
			"ImportPath": "k8s.io/api/batch/v1",
			"Rev": "xxxxxxxxxxxxxxxxxxxxxxxxxxxxxxxxxxxxxxxx"
		},
		{
			"ImportPath": "k8s.io/api/batch/v1beta1",
			"Rev": "xxxxxxxxxxxxxxxxxxxxxxxxxxxxxxxxxxxxxxxx"
		},
		{
			"ImportPath": "k8s.io/api/batch/v2alpha1",
			"Rev": "xxxxxxxxxxxxxxxxxxxxxxxxxxxxxxxxxxxxxxxx"
		},
		{
			"ImportPath": "k8s.io/api/certificates/v1beta1",
			"Rev": "xxxxxxxxxxxxxxxxxxxxxxxxxxxxxxxxxxxxxxxx"
		},
		{
			"ImportPath": "k8s.io/api/core/v1",
			"Rev": "xxxxxxxxxxxxxxxxxxxxxxxxxxxxxxxxxxxxxxxx"
		},
		{
			"ImportPath": "k8s.io/api/extensions/v1beta1",
			"Rev": "xxxxxxxxxxxxxxxxxxxxxxxxxxxxxxxxxxxxxxxx"
		},
		{
			"ImportPath": "k8s.io/api/networking/v1",
			"Rev": "xxxxxxxxxxxxxxxxxxxxxxxxxxxxxxxxxxxxxxxx"
		},
		{
			"ImportPath": "k8s.io/api/policy/v1beta1",
			"Rev": "xxxxxxxxxxxxxxxxxxxxxxxxxxxxxxxxxxxxxxxx"
		},
		{
			"ImportPath": "k8s.io/api/rbac/v1",
			"Rev": "xxxxxxxxxxxxxxxxxxxxxxxxxxxxxxxxxxxxxxxx"
		},
		{
			"ImportPath": "k8s.io/api/rbac/v1alpha1",
			"Rev": "xxxxxxxxxxxxxxxxxxxxxxxxxxxxxxxxxxxxxxxx"
		},
		{
			"ImportPath": "k8s.io/api/rbac/v1beta1",
			"Rev": "xxxxxxxxxxxxxxxxxxxxxxxxxxxxxxxxxxxxxxxx"
		},
		{
			"ImportPath": "k8s.io/api/scheduling/v1alpha1",
			"Rev": "xxxxxxxxxxxxxxxxxxxxxxxxxxxxxxxxxxxxxxxx"
		},
		{
			"ImportPath": "k8s.io/api/settings/v1alpha1",
			"Rev": "xxxxxxxxxxxxxxxxxxxxxxxxxxxxxxxxxxxxxxxx"
		},
		{
			"ImportPath": "k8s.io/api/storage/v1",
			"Rev": "xxxxxxxxxxxxxxxxxxxxxxxxxxxxxxxxxxxxxxxx"
		},
		{
			"ImportPath": "k8s.io/api/storage/v1alpha1",
			"Rev": "xxxxxxxxxxxxxxxxxxxxxxxxxxxxxxxxxxxxxxxx"
		},
		{
			"ImportPath": "k8s.io/api/storage/v1beta1",
			"Rev": "xxxxxxxxxxxxxxxxxxxxxxxxxxxxxxxxxxxxxxxx"
		},
		{
			"ImportPath": "k8s.io/apimachinery/pkg/api/equality",
			"Rev": "xxxxxxxxxxxxxxxxxxxxxxxxxxxxxxxxxxxxxxxx"
		},
		{
			"ImportPath": "k8s.io/apimachinery/pkg/api/errors",
			"Rev": "xxxxxxxxxxxxxxxxxxxxxxxxxxxxxxxxxxxxxxxx"
		},
		{
			"ImportPath": "k8s.io/apimachinery/pkg/api/meta",
			"Rev": "xxxxxxxxxxxxxxxxxxxxxxxxxxxxxxxxxxxxxxxx"
		},
		{
			"ImportPath": "k8s.io/apimachinery/pkg/api/resource",
			"Rev": "xxxxxxxxxxxxxxxxxxxxxxxxxxxxxxxxxxxxxxxx"
		},
		{
			"ImportPath": "k8s.io/apimachinery/pkg/api/testing",
			"Rev": "xxxxxxxxxxxxxxxxxxxxxxxxxxxxxxxxxxxxxxxx"
		},
		{
			"ImportPath": "k8s.io/apimachinery/pkg/api/testing/fuzzer",
			"Rev": "xxxxxxxxxxxxxxxxxxxxxxxxxxxxxxxxxxxxxxxx"
		},
		{
			"ImportPath": "k8s.io/apimachinery/pkg/api/testing/roundtrip",
			"Rev": "xxxxxxxxxxxxxxxxxxxxxxxxxxxxxxxxxxxxxxxx"
		},
		{
			"ImportPath": "k8s.io/apimachinery/pkg/api/validation",
			"Rev": "xxxxxxxxxxxxxxxxxxxxxxxxxxxxxxxxxxxxxxxx"
		},
		{
			"ImportPath": "k8s.io/apimachinery/pkg/api/validation/path",
			"Rev": "xxxxxxxxxxxxxxxxxxxxxxxxxxxxxxxxxxxxxxxx"
		},
		{
			"ImportPath": "k8s.io/apimachinery/pkg/apimachinery",
			"Rev": "xxxxxxxxxxxxxxxxxxxxxxxxxxxxxxxxxxxxxxxx"
		},
		{
			"ImportPath": "k8s.io/apimachinery/pkg/apimachinery/announced",
			"Rev": "xxxxxxxxxxxxxxxxxxxxxxxxxxxxxxxxxxxxxxxx"
		},
		{
			"ImportPath": "k8s.io/apimachinery/pkg/apimachinery/registered",
			"Rev": "xxxxxxxxxxxxxxxxxxxxxxxxxxxxxxxxxxxxxxxx"
		},
		{
			"ImportPath": "k8s.io/apimachinery/pkg/apis/meta/fuzzer",
			"Rev": "xxxxxxxxxxxxxxxxxxxxxxxxxxxxxxxxxxxxxxxx"
		},
		{
			"ImportPath": "k8s.io/apimachinery/pkg/apis/meta/internalversion",
			"Rev": "xxxxxxxxxxxxxxxxxxxxxxxxxxxxxxxxxxxxxxxx"
		},
		{
			"ImportPath": "k8s.io/apimachinery/pkg/apis/meta/v1",
			"Rev": "xxxxxxxxxxxxxxxxxxxxxxxxxxxxxxxxxxxxxxxx"
		},
		{
			"ImportPath": "k8s.io/apimachinery/pkg/apis/meta/v1/unstructured",
			"Rev": "xxxxxxxxxxxxxxxxxxxxxxxxxxxxxxxxxxxxxxxx"
		},
		{
			"ImportPath": "k8s.io/apimachinery/pkg/apis/meta/v1/validation",
			"Rev": "xxxxxxxxxxxxxxxxxxxxxxxxxxxxxxxxxxxxxxxx"
		},
		{
			"ImportPath": "k8s.io/apimachinery/pkg/apis/meta/v1alpha1",
			"Rev": "xxxxxxxxxxxxxxxxxxxxxxxxxxxxxxxxxxxxxxxx"
		},
		{
			"ImportPath": "k8s.io/apimachinery/pkg/conversion",
			"Rev": "xxxxxxxxxxxxxxxxxxxxxxxxxxxxxxxxxxxxxxxx"
		},
		{
			"ImportPath": "k8s.io/apimachinery/pkg/conversion/queryparams",
			"Rev": "xxxxxxxxxxxxxxxxxxxxxxxxxxxxxxxxxxxxxxxx"
		},
		{
			"ImportPath": "k8s.io/apimachinery/pkg/fields",
			"Rev": "xxxxxxxxxxxxxxxxxxxxxxxxxxxxxxxxxxxxxxxx"
		},
		{
			"ImportPath": "k8s.io/apimachinery/pkg/labels",
			"Rev": "xxxxxxxxxxxxxxxxxxxxxxxxxxxxxxxxxxxxxxxx"
		},
		{
			"ImportPath": "k8s.io/apimachinery/pkg/runtime",
			"Rev": "xxxxxxxxxxxxxxxxxxxxxxxxxxxxxxxxxxxxxxxx"
		},
		{
			"ImportPath": "k8s.io/apimachinery/pkg/runtime/schema",
			"Rev": "xxxxxxxxxxxxxxxxxxxxxxxxxxxxxxxxxxxxxxxx"
		},
		{
			"ImportPath": "k8s.io/apimachinery/pkg/runtime/serializer",
			"Rev": "xxxxxxxxxxxxxxxxxxxxxxxxxxxxxxxxxxxxxxxx"
		},
		{
			"ImportPath": "k8s.io/apimachinery/pkg/runtime/serializer/json",
			"Rev": "xxxxxxxxxxxxxxxxxxxxxxxxxxxxxxxxxxxxxxxx"
		},
		{
			"ImportPath": "k8s.io/apimachinery/pkg/runtime/serializer/protobuf",
			"Rev": "xxxxxxxxxxxxxxxxxxxxxxxxxxxxxxxxxxxxxxxx"
		},
		{
			"ImportPath": "k8s.io/apimachinery/pkg/runtime/serializer/recognizer",
			"Rev": "xxxxxxxxxxxxxxxxxxxxxxxxxxxxxxxxxxxxxxxx"
		},
		{
			"ImportPath": "k8s.io/apimachinery/pkg/runtime/serializer/streaming",
			"Rev": "xxxxxxxxxxxxxxxxxxxxxxxxxxxxxxxxxxxxxxxx"
		},
		{
			"ImportPath": "k8s.io/apimachinery/pkg/runtime/serializer/versioning",
			"Rev": "xxxxxxxxxxxxxxxxxxxxxxxxxxxxxxxxxxxxxxxx"
		},
		{
			"ImportPath": "k8s.io/apimachinery/pkg/selection",
			"Rev": "xxxxxxxxxxxxxxxxxxxxxxxxxxxxxxxxxxxxxxxx"
		},
		{
			"ImportPath": "k8s.io/apimachinery/pkg/types",
			"Rev": "xxxxxxxxxxxxxxxxxxxxxxxxxxxxxxxxxxxxxxxx"
		},
		{
			"ImportPath": "k8s.io/apimachinery/pkg/util/cache",
			"Rev": "xxxxxxxxxxxxxxxxxxxxxxxxxxxxxxxxxxxxxxxx"
		},
		{
			"ImportPath": "k8s.io/apimachinery/pkg/util/clock",
			"Rev": "xxxxxxxxxxxxxxxxxxxxxxxxxxxxxxxxxxxxxxxx"
		},
		{
			"ImportPath": "k8s.io/apimachinery/pkg/util/diff",
			"Rev": "xxxxxxxxxxxxxxxxxxxxxxxxxxxxxxxxxxxxxxxx"
		},
		{
			"ImportPath": "k8s.io/apimachinery/pkg/util/errors",
			"Rev": "xxxxxxxxxxxxxxxxxxxxxxxxxxxxxxxxxxxxxxxx"
		},
		{
			"ImportPath": "k8s.io/apimachinery/pkg/util/framer",
			"Rev": "xxxxxxxxxxxxxxxxxxxxxxxxxxxxxxxxxxxxxxxx"
		},
		{
			"ImportPath": "k8s.io/apimachinery/pkg/util/httpstream",
			"Rev": "xxxxxxxxxxxxxxxxxxxxxxxxxxxxxxxxxxxxxxxx"
		},
		{
			"ImportPath": "k8s.io/apimachinery/pkg/util/intstr",
			"Rev": "xxxxxxxxxxxxxxxxxxxxxxxxxxxxxxxxxxxxxxxx"
		},
		{
			"ImportPath": "k8s.io/apimachinery/pkg/util/json",
			"Rev": "xxxxxxxxxxxxxxxxxxxxxxxxxxxxxxxxxxxxxxxx"
		},
		{
			"ImportPath": "k8s.io/apimachinery/pkg/util/mergepatch",
			"Rev": "xxxxxxxxxxxxxxxxxxxxxxxxxxxxxxxxxxxxxxxx"
		},
		{
			"ImportPath": "k8s.io/apimachinery/pkg/util/net",
			"Rev": "xxxxxxxxxxxxxxxxxxxxxxxxxxxxxxxxxxxxxxxx"
		},
		{
			"ImportPath": "k8s.io/apimachinery/pkg/util/proxy",
			"Rev": "xxxxxxxxxxxxxxxxxxxxxxxxxxxxxxxxxxxxxxxx"
		},
		{
			"ImportPath": "k8s.io/apimachinery/pkg/util/rand",
			"Rev": "xxxxxxxxxxxxxxxxxxxxxxxxxxxxxxxxxxxxxxxx"
		},
		{
			"ImportPath": "k8s.io/apimachinery/pkg/util/runtime",
			"Rev": "xxxxxxxxxxxxxxxxxxxxxxxxxxxxxxxxxxxxxxxx"
		},
		{
			"ImportPath": "k8s.io/apimachinery/pkg/util/sets",
			"Rev": "xxxxxxxxxxxxxxxxxxxxxxxxxxxxxxxxxxxxxxxx"
		},
		{
			"ImportPath": "k8s.io/apimachinery/pkg/util/strategicpatch",
			"Rev": "xxxxxxxxxxxxxxxxxxxxxxxxxxxxxxxxxxxxxxxx"
		},
		{
			"ImportPath": "k8s.io/apimachinery/pkg/util/uuid",
			"Rev": "xxxxxxxxxxxxxxxxxxxxxxxxxxxxxxxxxxxxxxxx"
		},
		{
			"ImportPath": "k8s.io/apimachinery/pkg/util/validation",
			"Rev": "xxxxxxxxxxxxxxxxxxxxxxxxxxxxxxxxxxxxxxxx"
		},
		{
			"ImportPath": "k8s.io/apimachinery/pkg/util/validation/field",
			"Rev": "xxxxxxxxxxxxxxxxxxxxxxxxxxxxxxxxxxxxxxxx"
		},
		{
			"ImportPath": "k8s.io/apimachinery/pkg/util/wait",
			"Rev": "xxxxxxxxxxxxxxxxxxxxxxxxxxxxxxxxxxxxxxxx"
		},
		{
			"ImportPath": "k8s.io/apimachinery/pkg/util/waitgroup",
			"Rev": "xxxxxxxxxxxxxxxxxxxxxxxxxxxxxxxxxxxxxxxx"
		},
		{
			"ImportPath": "k8s.io/apimachinery/pkg/util/yaml",
			"Rev": "xxxxxxxxxxxxxxxxxxxxxxxxxxxxxxxxxxxxxxxx"
		},
		{
			"ImportPath": "k8s.io/apimachinery/pkg/version",
			"Rev": "xxxxxxxxxxxxxxxxxxxxxxxxxxxxxxxxxxxxxxxx"
		},
		{
			"ImportPath": "k8s.io/apimachinery/pkg/watch",
			"Rev": "xxxxxxxxxxxxxxxxxxxxxxxxxxxxxxxxxxxxxxxx"
		},
		{
			"ImportPath": "k8s.io/apimachinery/third_party/forked/golang/json",
			"Rev": "xxxxxxxxxxxxxxxxxxxxxxxxxxxxxxxxxxxxxxxx"
		},
		{
			"ImportPath": "k8s.io/apimachinery/third_party/forked/golang/netutil",
			"Rev": "xxxxxxxxxxxxxxxxxxxxxxxxxxxxxxxxxxxxxxxx"
		},
		{
			"ImportPath": "k8s.io/apimachinery/third_party/forked/golang/reflect",
			"Rev": "xxxxxxxxxxxxxxxxxxxxxxxxxxxxxxxxxxxxxxxx"
		},
		{
			"ImportPath": "k8s.io/client-go/discovery",
			"Rev": "xxxxxxxxxxxxxxxxxxxxxxxxxxxxxxxxxxxxxxxx"
		},
		{
			"ImportPath": "k8s.io/client-go/discovery/fake",
			"Rev": "xxxxxxxxxxxxxxxxxxxxxxxxxxxxxxxxxxxxxxxx"
		},
		{
			"ImportPath": "k8s.io/client-go/informers/admissionregistration",
			"Rev": "xxxxxxxxxxxxxxxxxxxxxxxxxxxxxxxxxxxxxxxx"
		},
		{
			"ImportPath": "k8s.io/client-go/informers/admissionregistration/v1alpha1",
			"Rev": "xxxxxxxxxxxxxxxxxxxxxxxxxxxxxxxxxxxxxxxx"
		},
		{
			"ImportPath": "k8s.io/client-go/informers/admissionregistration/v1beta1",
			"Rev": "xxxxxxxxxxxxxxxxxxxxxxxxxxxxxxxxxxxxxxxx"
		},
		{
			"ImportPath": "k8s.io/client-go/informers/apps",
			"Rev": "xxxxxxxxxxxxxxxxxxxxxxxxxxxxxxxxxxxxxxxx"
		},
		{
			"ImportPath": "k8s.io/client-go/informers/apps/v1",
			"Rev": "xxxxxxxxxxxxxxxxxxxxxxxxxxxxxxxxxxxxxxxx"
		},
		{
			"ImportPath": "k8s.io/client-go/informers/apps/v1beta1",
			"Rev": "xxxxxxxxxxxxxxxxxxxxxxxxxxxxxxxxxxxxxxxx"
		},
		{
			"ImportPath": "k8s.io/client-go/informers/apps/v1beta2",
			"Rev": "xxxxxxxxxxxxxxxxxxxxxxxxxxxxxxxxxxxxxxxx"
		},
		{
			"ImportPath": "k8s.io/client-go/informers/autoscaling",
			"Rev": "xxxxxxxxxxxxxxxxxxxxxxxxxxxxxxxxxxxxxxxx"
		},
		{
			"ImportPath": "k8s.io/client-go/informers/autoscaling/v1",
			"Rev": "xxxxxxxxxxxxxxxxxxxxxxxxxxxxxxxxxxxxxxxx"
		},
		{
			"ImportPath": "k8s.io/client-go/informers/autoscaling/v2beta1",
			"Rev": "xxxxxxxxxxxxxxxxxxxxxxxxxxxxxxxxxxxxxxxx"
		},
		{
			"ImportPath": "k8s.io/client-go/informers/batch",
			"Rev": "xxxxxxxxxxxxxxxxxxxxxxxxxxxxxxxxxxxxxxxx"
		},
		{
			"ImportPath": "k8s.io/client-go/informers/batch/v1",
			"Rev": "xxxxxxxxxxxxxxxxxxxxxxxxxxxxxxxxxxxxxxxx"
		},
		{
			"ImportPath": "k8s.io/client-go/informers/batch/v1beta1",
			"Rev": "xxxxxxxxxxxxxxxxxxxxxxxxxxxxxxxxxxxxxxxx"
		},
		{
			"ImportPath": "k8s.io/client-go/informers/batch/v2alpha1",
			"Rev": "xxxxxxxxxxxxxxxxxxxxxxxxxxxxxxxxxxxxxxxx"
		},
		{
			"ImportPath": "k8s.io/client-go/informers/certificates",
			"Rev": "xxxxxxxxxxxxxxxxxxxxxxxxxxxxxxxxxxxxxxxx"
		},
		{
			"ImportPath": "k8s.io/client-go/informers/certificates/v1beta1",
			"Rev": "xxxxxxxxxxxxxxxxxxxxxxxxxxxxxxxxxxxxxxxx"
		},
		{
			"ImportPath": "k8s.io/client-go/informers/core",
			"Rev": "xxxxxxxxxxxxxxxxxxxxxxxxxxxxxxxxxxxxxxxx"
		},
		{
			"ImportPath": "k8s.io/client-go/informers/core/v1",
			"Rev": "xxxxxxxxxxxxxxxxxxxxxxxxxxxxxxxxxxxxxxxx"
		},
		{
			"ImportPath": "k8s.io/client-go/informers/extensions",
			"Rev": "xxxxxxxxxxxxxxxxxxxxxxxxxxxxxxxxxxxxxxxx"
		},
		{
			"ImportPath": "k8s.io/client-go/informers/extensions/v1beta1",
			"Rev": "xxxxxxxxxxxxxxxxxxxxxxxxxxxxxxxxxxxxxxxx"
		},
		{
			"ImportPath": "k8s.io/client-go/informers/internalinterfaces",
			"Rev": "xxxxxxxxxxxxxxxxxxxxxxxxxxxxxxxxxxxxxxxx"
		},
		{
			"ImportPath": "k8s.io/client-go/informers/networking",
			"Rev": "xxxxxxxxxxxxxxxxxxxxxxxxxxxxxxxxxxxxxxxx"
		},
		{
			"ImportPath": "k8s.io/client-go/informers/networking/v1",
			"Rev": "xxxxxxxxxxxxxxxxxxxxxxxxxxxxxxxxxxxxxxxx"
		},
		{
			"ImportPath": "k8s.io/client-go/informers/policy",
			"Rev": "xxxxxxxxxxxxxxxxxxxxxxxxxxxxxxxxxxxxxxxx"
		},
		{
			"ImportPath": "k8s.io/client-go/informers/policy/v1beta1",
			"Rev": "xxxxxxxxxxxxxxxxxxxxxxxxxxxxxxxxxxxxxxxx"
		},
		{
			"ImportPath": "k8s.io/client-go/informers/rbac",
			"Rev": "xxxxxxxxxxxxxxxxxxxxxxxxxxxxxxxxxxxxxxxx"
		},
		{
			"ImportPath": "k8s.io/client-go/informers/rbac/v1",
			"Rev": "xxxxxxxxxxxxxxxxxxxxxxxxxxxxxxxxxxxxxxxx"
		},
		{
			"ImportPath": "k8s.io/client-go/informers/rbac/v1alpha1",
			"Rev": "xxxxxxxxxxxxxxxxxxxxxxxxxxxxxxxxxxxxxxxx"
		},
		{
			"ImportPath": "k8s.io/client-go/informers/rbac/v1beta1",
			"Rev": "xxxxxxxxxxxxxxxxxxxxxxxxxxxxxxxxxxxxxxxx"
		},
		{
			"ImportPath": "k8s.io/client-go/informers/scheduling",
			"Rev": "xxxxxxxxxxxxxxxxxxxxxxxxxxxxxxxxxxxxxxxx"
		},
		{
			"ImportPath": "k8s.io/client-go/informers/scheduling/v1alpha1",
			"Rev": "xxxxxxxxxxxxxxxxxxxxxxxxxxxxxxxxxxxxxxxx"
		},
		{
			"ImportPath": "k8s.io/client-go/informers/settings",
			"Rev": "xxxxxxxxxxxxxxxxxxxxxxxxxxxxxxxxxxxxxxxx"
		},
		{
			"ImportPath": "k8s.io/client-go/informers/settings/v1alpha1",
			"Rev": "xxxxxxxxxxxxxxxxxxxxxxxxxxxxxxxxxxxxxxxx"
		},
		{
			"ImportPath": "k8s.io/client-go/informers/storage",
			"Rev": "xxxxxxxxxxxxxxxxxxxxxxxxxxxxxxxxxxxxxxxx"
		},
		{
			"ImportPath": "k8s.io/client-go/informers/storage/v1",
			"Rev": "xxxxxxxxxxxxxxxxxxxxxxxxxxxxxxxxxxxxxxxx"
		},
		{
			"ImportPath": "k8s.io/client-go/informers/storage/v1alpha1",
			"Rev": "xxxxxxxxxxxxxxxxxxxxxxxxxxxxxxxxxxxxxxxx"
		},
		{
			"ImportPath": "k8s.io/client-go/informers/storage/v1beta1",
			"Rev": "xxxxxxxxxxxxxxxxxxxxxxxxxxxxxxxxxxxxxxxx"
		},
		{
			"ImportPath": "k8s.io/client-go/kubernetes",
			"Rev": "xxxxxxxxxxxxxxxxxxxxxxxxxxxxxxxxxxxxxxxx"
		},
		{
			"ImportPath": "k8s.io/client-go/kubernetes/scheme",
			"Rev": "xxxxxxxxxxxxxxxxxxxxxxxxxxxxxxxxxxxxxxxx"
		},
		{
			"ImportPath": "k8s.io/client-go/kubernetes/typed/admissionregistration/v1alpha1",
			"Rev": "xxxxxxxxxxxxxxxxxxxxxxxxxxxxxxxxxxxxxxxx"
		},
		{
			"ImportPath": "k8s.io/client-go/kubernetes/typed/admissionregistration/v1alpha1/fake",
			"Rev": "xxxxxxxxxxxxxxxxxxxxxxxxxxxxxxxxxxxxxxxx"
		},
		{
<<<<<<< HEAD
			"ImportPath": "k8s.io/client-go/kubernetes/typed/admissionregistration/v1beta1",
			"Rev": "xxxxxxxxxxxxxxxxxxxxxxxxxxxxxxxxxxxxxxxx"
		},
		{
			"ImportPath": "k8s.io/client-go/kubernetes/typed/admissionregistration/v1beta1/fake",
			"Rev": "xxxxxxxxxxxxxxxxxxxxxxxxxxxxxxxxxxxxxxxx"
		},
		{
=======
>>>>>>> 71bdf476
			"ImportPath": "k8s.io/client-go/kubernetes/typed/apps/v1",
			"Rev": "xxxxxxxxxxxxxxxxxxxxxxxxxxxxxxxxxxxxxxxx"
		},
		{
			"ImportPath": "k8s.io/client-go/kubernetes/typed/apps/v1/fake",
			"Rev": "xxxxxxxxxxxxxxxxxxxxxxxxxxxxxxxxxxxxxxxx"
		},
		{
			"ImportPath": "k8s.io/client-go/kubernetes/typed/apps/v1beta1",
			"Rev": "xxxxxxxxxxxxxxxxxxxxxxxxxxxxxxxxxxxxxxxx"
		},
		{
			"ImportPath": "k8s.io/client-go/kubernetes/typed/apps/v1beta1/fake",
			"Rev": "xxxxxxxxxxxxxxxxxxxxxxxxxxxxxxxxxxxxxxxx"
		},
		{
			"ImportPath": "k8s.io/client-go/kubernetes/typed/apps/v1beta2",
			"Rev": "xxxxxxxxxxxxxxxxxxxxxxxxxxxxxxxxxxxxxxxx"
		},
		{
			"ImportPath": "k8s.io/client-go/kubernetes/typed/apps/v1beta2/fake",
			"Rev": "xxxxxxxxxxxxxxxxxxxxxxxxxxxxxxxxxxxxxxxx"
		},
		{
			"ImportPath": "k8s.io/client-go/kubernetes/typed/authentication/v1",
			"Rev": "xxxxxxxxxxxxxxxxxxxxxxxxxxxxxxxxxxxxxxxx"
		},
		{
			"ImportPath": "k8s.io/client-go/kubernetes/typed/authentication/v1/fake",
			"Rev": "xxxxxxxxxxxxxxxxxxxxxxxxxxxxxxxxxxxxxxxx"
		},
		{
			"ImportPath": "k8s.io/client-go/kubernetes/typed/authentication/v1beta1",
			"Rev": "xxxxxxxxxxxxxxxxxxxxxxxxxxxxxxxxxxxxxxxx"
		},
		{
			"ImportPath": "k8s.io/client-go/kubernetes/typed/authentication/v1beta1/fake",
			"Rev": "xxxxxxxxxxxxxxxxxxxxxxxxxxxxxxxxxxxxxxxx"
		},
		{
			"ImportPath": "k8s.io/client-go/kubernetes/typed/authorization/v1",
			"Rev": "xxxxxxxxxxxxxxxxxxxxxxxxxxxxxxxxxxxxxxxx"
		},
		{
			"ImportPath": "k8s.io/client-go/kubernetes/typed/authorization/v1/fake",
			"Rev": "xxxxxxxxxxxxxxxxxxxxxxxxxxxxxxxxxxxxxxxx"
		},
		{
			"ImportPath": "k8s.io/client-go/kubernetes/typed/authorization/v1beta1",
			"Rev": "xxxxxxxxxxxxxxxxxxxxxxxxxxxxxxxxxxxxxxxx"
		},
		{
			"ImportPath": "k8s.io/client-go/kubernetes/typed/authorization/v1beta1/fake",
			"Rev": "xxxxxxxxxxxxxxxxxxxxxxxxxxxxxxxxxxxxxxxx"
		},
		{
			"ImportPath": "k8s.io/client-go/kubernetes/typed/autoscaling/v1",
			"Rev": "xxxxxxxxxxxxxxxxxxxxxxxxxxxxxxxxxxxxxxxx"
		},
		{
			"ImportPath": "k8s.io/client-go/kubernetes/typed/autoscaling/v1/fake",
			"Rev": "xxxxxxxxxxxxxxxxxxxxxxxxxxxxxxxxxxxxxxxx"
		},
		{
			"ImportPath": "k8s.io/client-go/kubernetes/typed/autoscaling/v2beta1",
			"Rev": "xxxxxxxxxxxxxxxxxxxxxxxxxxxxxxxxxxxxxxxx"
		},
		{
			"ImportPath": "k8s.io/client-go/kubernetes/typed/autoscaling/v2beta1/fake",
			"Rev": "xxxxxxxxxxxxxxxxxxxxxxxxxxxxxxxxxxxxxxxx"
		},
		{
			"ImportPath": "k8s.io/client-go/kubernetes/typed/batch/v1",
			"Rev": "xxxxxxxxxxxxxxxxxxxxxxxxxxxxxxxxxxxxxxxx"
		},
		{
			"ImportPath": "k8s.io/client-go/kubernetes/typed/batch/v1/fake",
			"Rev": "xxxxxxxxxxxxxxxxxxxxxxxxxxxxxxxxxxxxxxxx"
		},
		{
			"ImportPath": "k8s.io/client-go/kubernetes/typed/batch/v1beta1",
			"Rev": "xxxxxxxxxxxxxxxxxxxxxxxxxxxxxxxxxxxxxxxx"
		},
		{
			"ImportPath": "k8s.io/client-go/kubernetes/typed/batch/v1beta1/fake",
			"Rev": "xxxxxxxxxxxxxxxxxxxxxxxxxxxxxxxxxxxxxxxx"
		},
		{
			"ImportPath": "k8s.io/client-go/kubernetes/typed/batch/v2alpha1",
			"Rev": "xxxxxxxxxxxxxxxxxxxxxxxxxxxxxxxxxxxxxxxx"
		},
		{
			"ImportPath": "k8s.io/client-go/kubernetes/typed/batch/v2alpha1/fake",
			"Rev": "xxxxxxxxxxxxxxxxxxxxxxxxxxxxxxxxxxxxxxxx"
		},
		{
			"ImportPath": "k8s.io/client-go/kubernetes/typed/certificates/v1beta1",
			"Rev": "xxxxxxxxxxxxxxxxxxxxxxxxxxxxxxxxxxxxxxxx"
		},
		{
			"ImportPath": "k8s.io/client-go/kubernetes/typed/certificates/v1beta1/fake",
			"Rev": "xxxxxxxxxxxxxxxxxxxxxxxxxxxxxxxxxxxxxxxx"
		},
		{
			"ImportPath": "k8s.io/client-go/kubernetes/typed/core/v1",
			"Rev": "xxxxxxxxxxxxxxxxxxxxxxxxxxxxxxxxxxxxxxxx"
		},
		{
			"ImportPath": "k8s.io/client-go/kubernetes/typed/core/v1/fake",
			"Rev": "xxxxxxxxxxxxxxxxxxxxxxxxxxxxxxxxxxxxxxxx"
		},
		{
			"ImportPath": "k8s.io/client-go/kubernetes/typed/extensions/v1beta1",
			"Rev": "xxxxxxxxxxxxxxxxxxxxxxxxxxxxxxxxxxxxxxxx"
		},
		{
			"ImportPath": "k8s.io/client-go/kubernetes/typed/extensions/v1beta1/fake",
			"Rev": "xxxxxxxxxxxxxxxxxxxxxxxxxxxxxxxxxxxxxxxx"
		},
		{
			"ImportPath": "k8s.io/client-go/kubernetes/typed/networking/v1",
			"Rev": "xxxxxxxxxxxxxxxxxxxxxxxxxxxxxxxxxxxxxxxx"
		},
		{
			"ImportPath": "k8s.io/client-go/kubernetes/typed/networking/v1/fake",
			"Rev": "xxxxxxxxxxxxxxxxxxxxxxxxxxxxxxxxxxxxxxxx"
		},
		{
			"ImportPath": "k8s.io/client-go/kubernetes/typed/policy/v1beta1",
			"Rev": "xxxxxxxxxxxxxxxxxxxxxxxxxxxxxxxxxxxxxxxx"
		},
		{
			"ImportPath": "k8s.io/client-go/kubernetes/typed/policy/v1beta1/fake",
			"Rev": "xxxxxxxxxxxxxxxxxxxxxxxxxxxxxxxxxxxxxxxx"
		},
		{
			"ImportPath": "k8s.io/client-go/kubernetes/typed/rbac/v1",
			"Rev": "xxxxxxxxxxxxxxxxxxxxxxxxxxxxxxxxxxxxxxxx"
		},
		{
			"ImportPath": "k8s.io/client-go/kubernetes/typed/rbac/v1/fake",
			"Rev": "xxxxxxxxxxxxxxxxxxxxxxxxxxxxxxxxxxxxxxxx"
		},
		{
			"ImportPath": "k8s.io/client-go/kubernetes/typed/rbac/v1alpha1",
			"Rev": "xxxxxxxxxxxxxxxxxxxxxxxxxxxxxxxxxxxxxxxx"
		},
		{
			"ImportPath": "k8s.io/client-go/kubernetes/typed/rbac/v1alpha1/fake",
			"Rev": "xxxxxxxxxxxxxxxxxxxxxxxxxxxxxxxxxxxxxxxx"
		},
		{
			"ImportPath": "k8s.io/client-go/kubernetes/typed/rbac/v1beta1",
			"Rev": "xxxxxxxxxxxxxxxxxxxxxxxxxxxxxxxxxxxxxxxx"
		},
		{
			"ImportPath": "k8s.io/client-go/kubernetes/typed/rbac/v1beta1/fake",
			"Rev": "xxxxxxxxxxxxxxxxxxxxxxxxxxxxxxxxxxxxxxxx"
		},
		{
			"ImportPath": "k8s.io/client-go/kubernetes/typed/scheduling/v1alpha1",
			"Rev": "xxxxxxxxxxxxxxxxxxxxxxxxxxxxxxxxxxxxxxxx"
		},
		{
			"ImportPath": "k8s.io/client-go/kubernetes/typed/scheduling/v1alpha1/fake",
			"Rev": "xxxxxxxxxxxxxxxxxxxxxxxxxxxxxxxxxxxxxxxx"
		},
		{
			"ImportPath": "k8s.io/client-go/kubernetes/typed/settings/v1alpha1",
			"Rev": "xxxxxxxxxxxxxxxxxxxxxxxxxxxxxxxxxxxxxxxx"
		},
		{
			"ImportPath": "k8s.io/client-go/kubernetes/typed/settings/v1alpha1/fake",
			"Rev": "xxxxxxxxxxxxxxxxxxxxxxxxxxxxxxxxxxxxxxxx"
		},
		{
			"ImportPath": "k8s.io/client-go/kubernetes/typed/storage/v1",
			"Rev": "xxxxxxxxxxxxxxxxxxxxxxxxxxxxxxxxxxxxxxxx"
		},
		{
			"ImportPath": "k8s.io/client-go/kubernetes/typed/storage/v1/fake",
			"Rev": "xxxxxxxxxxxxxxxxxxxxxxxxxxxxxxxxxxxxxxxx"
		},
		{
			"ImportPath": "k8s.io/client-go/kubernetes/typed/storage/v1alpha1",
			"Rev": "xxxxxxxxxxxxxxxxxxxxxxxxxxxxxxxxxxxxxxxx"
		},
		{
			"ImportPath": "k8s.io/client-go/kubernetes/typed/storage/v1alpha1/fake",
			"Rev": "xxxxxxxxxxxxxxxxxxxxxxxxxxxxxxxxxxxxxxxx"
		},
		{
			"ImportPath": "k8s.io/client-go/kubernetes/typed/storage/v1beta1",
			"Rev": "xxxxxxxxxxxxxxxxxxxxxxxxxxxxxxxxxxxxxxxx"
		},
		{
			"ImportPath": "k8s.io/client-go/kubernetes/typed/storage/v1beta1/fake",
			"Rev": "xxxxxxxxxxxxxxxxxxxxxxxxxxxxxxxxxxxxxxxx"
		},
		{
			"ImportPath": "k8s.io/client-go/listers/admissionregistration/v1alpha1",
			"Rev": "xxxxxxxxxxxxxxxxxxxxxxxxxxxxxxxxxxxxxxxx"
		},
		{
<<<<<<< HEAD
			"ImportPath": "k8s.io/client-go/listers/admissionregistration/v1beta1",
			"Rev": "xxxxxxxxxxxxxxxxxxxxxxxxxxxxxxxxxxxxxxxx"
		},
		{
=======
>>>>>>> 71bdf476
			"ImportPath": "k8s.io/client-go/listers/apps/v1",
			"Rev": "xxxxxxxxxxxxxxxxxxxxxxxxxxxxxxxxxxxxxxxx"
		},
		{
			"ImportPath": "k8s.io/client-go/listers/apps/v1beta1",
			"Rev": "xxxxxxxxxxxxxxxxxxxxxxxxxxxxxxxxxxxxxxxx"
		},
		{
			"ImportPath": "k8s.io/client-go/listers/apps/v1beta2",
			"Rev": "xxxxxxxxxxxxxxxxxxxxxxxxxxxxxxxxxxxxxxxx"
		},
		{
			"ImportPath": "k8s.io/client-go/listers/autoscaling/v1",
			"Rev": "xxxxxxxxxxxxxxxxxxxxxxxxxxxxxxxxxxxxxxxx"
		},
		{
			"ImportPath": "k8s.io/client-go/listers/autoscaling/v2beta1",
			"Rev": "xxxxxxxxxxxxxxxxxxxxxxxxxxxxxxxxxxxxxxxx"
		},
		{
			"ImportPath": "k8s.io/client-go/listers/batch/v1",
			"Rev": "xxxxxxxxxxxxxxxxxxxxxxxxxxxxxxxxxxxxxxxx"
		},
		{
			"ImportPath": "k8s.io/client-go/listers/batch/v1beta1",
			"Rev": "xxxxxxxxxxxxxxxxxxxxxxxxxxxxxxxxxxxxxxxx"
		},
		{
			"ImportPath": "k8s.io/client-go/listers/batch/v2alpha1",
			"Rev": "xxxxxxxxxxxxxxxxxxxxxxxxxxxxxxxxxxxxxxxx"
		},
		{
			"ImportPath": "k8s.io/client-go/listers/certificates/v1beta1",
			"Rev": "xxxxxxxxxxxxxxxxxxxxxxxxxxxxxxxxxxxxxxxx"
		},
		{
			"ImportPath": "k8s.io/client-go/listers/core/v1",
			"Rev": "xxxxxxxxxxxxxxxxxxxxxxxxxxxxxxxxxxxxxxxx"
		},
		{
			"ImportPath": "k8s.io/client-go/listers/extensions/v1beta1",
			"Rev": "xxxxxxxxxxxxxxxxxxxxxxxxxxxxxxxxxxxxxxxx"
		},
		{
			"ImportPath": "k8s.io/client-go/listers/networking/v1",
			"Rev": "xxxxxxxxxxxxxxxxxxxxxxxxxxxxxxxxxxxxxxxx"
		},
		{
			"ImportPath": "k8s.io/client-go/listers/policy/v1beta1",
			"Rev": "xxxxxxxxxxxxxxxxxxxxxxxxxxxxxxxxxxxxxxxx"
		},
		{
			"ImportPath": "k8s.io/client-go/listers/rbac/v1",
			"Rev": "xxxxxxxxxxxxxxxxxxxxxxxxxxxxxxxxxxxxxxxx"
		},
		{
			"ImportPath": "k8s.io/client-go/listers/rbac/v1alpha1",
			"Rev": "xxxxxxxxxxxxxxxxxxxxxxxxxxxxxxxxxxxxxxxx"
		},
		{
			"ImportPath": "k8s.io/client-go/listers/rbac/v1beta1",
			"Rev": "xxxxxxxxxxxxxxxxxxxxxxxxxxxxxxxxxxxxxxxx"
		},
		{
			"ImportPath": "k8s.io/client-go/listers/scheduling/v1alpha1",
			"Rev": "xxxxxxxxxxxxxxxxxxxxxxxxxxxxxxxxxxxxxxxx"
		},
		{
			"ImportPath": "k8s.io/client-go/listers/settings/v1alpha1",
			"Rev": "xxxxxxxxxxxxxxxxxxxxxxxxxxxxxxxxxxxxxxxx"
		},
		{
			"ImportPath": "k8s.io/client-go/listers/storage/v1",
			"Rev": "xxxxxxxxxxxxxxxxxxxxxxxxxxxxxxxxxxxxxxxx"
		},
		{
			"ImportPath": "k8s.io/client-go/listers/storage/v1alpha1",
			"Rev": "xxxxxxxxxxxxxxxxxxxxxxxxxxxxxxxxxxxxxxxx"
		},
		{
			"ImportPath": "k8s.io/client-go/listers/storage/v1beta1",
			"Rev": "xxxxxxxxxxxxxxxxxxxxxxxxxxxxxxxxxxxxxxxx"
		},
		{
			"ImportPath": "k8s.io/client-go/pkg/version",
			"Rev": "xxxxxxxxxxxxxxxxxxxxxxxxxxxxxxxxxxxxxxxx"
		},
		{
			"ImportPath": "k8s.io/client-go/rest",
			"Rev": "xxxxxxxxxxxxxxxxxxxxxxxxxxxxxxxxxxxxxxxx"
		},
		{
			"ImportPath": "k8s.io/client-go/rest/watch",
			"Rev": "xxxxxxxxxxxxxxxxxxxxxxxxxxxxxxxxxxxxxxxx"
		},
		{
			"ImportPath": "k8s.io/client-go/testing",
			"Rev": "xxxxxxxxxxxxxxxxxxxxxxxxxxxxxxxxxxxxxxxx"
		},
		{
			"ImportPath": "k8s.io/client-go/tools/auth",
			"Rev": "xxxxxxxxxxxxxxxxxxxxxxxxxxxxxxxxxxxxxxxx"
		},
		{
			"ImportPath": "k8s.io/client-go/tools/cache",
			"Rev": "xxxxxxxxxxxxxxxxxxxxxxxxxxxxxxxxxxxxxxxx"
		},
		{
			"ImportPath": "k8s.io/client-go/tools/clientcmd/api",
			"Rev": "xxxxxxxxxxxxxxxxxxxxxxxxxxxxxxxxxxxxxxxx"
		},
		{
			"ImportPath": "k8s.io/client-go/tools/clientcmd/api/latest",
			"Rev": "xxxxxxxxxxxxxxxxxxxxxxxxxxxxxxxxxxxxxxxx"
		},
		{
			"ImportPath": "k8s.io/client-go/tools/clientcmd/api/v1",
			"Rev": "xxxxxxxxxxxxxxxxxxxxxxxxxxxxxxxxxxxxxxxx"
		},
		{
			"ImportPath": "k8s.io/client-go/tools/metrics",
			"Rev": "xxxxxxxxxxxxxxxxxxxxxxxxxxxxxxxxxxxxxxxx"
		},
		{
			"ImportPath": "k8s.io/client-go/tools/pager",
			"Rev": "xxxxxxxxxxxxxxxxxxxxxxxxxxxxxxxxxxxxxxxx"
		},
		{
			"ImportPath": "k8s.io/client-go/tools/reference",
			"Rev": "xxxxxxxxxxxxxxxxxxxxxxxxxxxxxxxxxxxxxxxx"
		},
		{
			"ImportPath": "k8s.io/client-go/transport",
			"Rev": "xxxxxxxxxxxxxxxxxxxxxxxxxxxxxxxxxxxxxxxx"
		},
		{
			"ImportPath": "k8s.io/client-go/util/buffer",
			"Rev": "xxxxxxxxxxxxxxxxxxxxxxxxxxxxxxxxxxxxxxxx"
		},
		{
			"ImportPath": "k8s.io/client-go/util/cert",
			"Rev": "xxxxxxxxxxxxxxxxxxxxxxxxxxxxxxxxxxxxxxxx"
		},
		{
			"ImportPath": "k8s.io/client-go/util/flowcontrol",
			"Rev": "xxxxxxxxxxxxxxxxxxxxxxxxxxxxxxxxxxxxxxxx"
		},
		{
			"ImportPath": "k8s.io/client-go/util/homedir",
			"Rev": "xxxxxxxxxxxxxxxxxxxxxxxxxxxxxxxxxxxxxxxx"
		},
		{
			"ImportPath": "k8s.io/client-go/util/integer",
			"Rev": "xxxxxxxxxxxxxxxxxxxxxxxxxxxxxxxxxxxxxxxx"
		},
		{
			"ImportPath": "k8s.io/kube-openapi/pkg/builder",
			"Rev": "39a7bf85c140f972372c2a0d1ee40adbf0c8bfe1"
		},
		{
			"ImportPath": "k8s.io/kube-openapi/pkg/common",
			"Rev": "39a7bf85c140f972372c2a0d1ee40adbf0c8bfe1"
		},
		{
			"ImportPath": "k8s.io/kube-openapi/pkg/handler",
			"Rev": "39a7bf85c140f972372c2a0d1ee40adbf0c8bfe1"
		},
		{
			"ImportPath": "k8s.io/kube-openapi/pkg/util",
			"Rev": "39a7bf85c140f972372c2a0d1ee40adbf0c8bfe1"
		},
		{
			"ImportPath": "k8s.io/client-go/discovery",
			"Rev": "xxxxxxxxxxxxxxxxxxxxxxxxxxxxxxxxxxxxxxxx"
		},
		{
			"ImportPath": "k8s.io/client-go/informers",
			"Rev": "xxxxxxxxxxxxxxxxxxxxxxxxxxxxxxxxxxxxxxxx"
		},
		{
			"ImportPath": "k8s.io/client-go/kubernetes",
			"Rev": "xxxxxxxxxxxxxxxxxxxxxxxxxxxxxxxxxxxxxxxx"
		},
		{
			"ImportPath": "k8s.io/client-go/kubernetes/fake",
			"Rev": "xxxxxxxxxxxxxxxxxxxxxxxxxxxxxxxxxxxxxxxx"
		},
		{
			"ImportPath": "k8s.io/client-go/kubernetes/scheme",
			"Rev": "xxxxxxxxxxxxxxxxxxxxxxxxxxxxxxxxxxxxxxxx"
		},
		{
			"ImportPath": "k8s.io/client-go/kubernetes/typed/authentication/v1beta1",
			"Rev": "xxxxxxxxxxxxxxxxxxxxxxxxxxxxxxxxxxxxxxxx"
		},
		{
			"ImportPath": "k8s.io/client-go/kubernetes/typed/authorization/v1beta1",
			"Rev": "xxxxxxxxxxxxxxxxxxxxxxxxxxxxxxxxxxxxxxxx"
		},
		{
			"ImportPath": "k8s.io/client-go/kubernetes/typed/core/v1",
			"Rev": "xxxxxxxxxxxxxxxxxxxxxxxxxxxxxxxxxxxxxxxx"
		},
		{
			"ImportPath": "k8s.io/client-go/listers/core/v1",
			"Rev": "xxxxxxxxxxxxxxxxxxxxxxxxxxxxxxxxxxxxxxxx"
		},
		{
			"ImportPath": "k8s.io/client-go/rest",
			"Rev": "xxxxxxxxxxxxxxxxxxxxxxxxxxxxxxxxxxxxxxxx"
		},
		{
			"ImportPath": "k8s.io/client-go/testing",
			"Rev": "xxxxxxxxxxxxxxxxxxxxxxxxxxxxxxxxxxxxxxxx"
		},
		{
			"ImportPath": "k8s.io/client-go/tools/cache",
			"Rev": "xxxxxxxxxxxxxxxxxxxxxxxxxxxxxxxxxxxxxxxx"
		},
		{
			"ImportPath": "k8s.io/client-go/tools/clientcmd",
			"Rev": "xxxxxxxxxxxxxxxxxxxxxxxxxxxxxxxxxxxxxxxx"
		},
		{
			"ImportPath": "k8s.io/client-go/tools/clientcmd/api",
			"Rev": "xxxxxxxxxxxxxxxxxxxxxxxxxxxxxxxxxxxxxxxx"
		},
		{
			"ImportPath": "k8s.io/client-go/tools/clientcmd/api/v1",
			"Rev": "xxxxxxxxxxxxxxxxxxxxxxxxxxxxxxxxxxxxxxxx"
		},
		{
			"ImportPath": "k8s.io/client-go/util/cert",
			"Rev": "xxxxxxxxxxxxxxxxxxxxxxxxxxxxxxxxxxxxxxxx"
		},
		{
			"ImportPath": "k8s.io/client-go/util/flowcontrol",
			"Rev": "xxxxxxxxxxxxxxxxxxxxxxxxxxxxxxxxxxxxxxxx"
		}
	]
}<|MERGE_RESOLUTION|>--- conflicted
+++ resolved
@@ -408,31 +408,31 @@
 		},
 		{
 			"ImportPath": "github.com/gophercloud/gophercloud",
-			"Rev": "0b6b13c4dd9e07a89f83cbe4617c13ad646d6362"
+			"Rev": "8e59687aa4b27ab22a0bf3295f1e165ff7bd5f97"
 		},
 		{
 			"ImportPath": "github.com/gophercloud/gophercloud/openstack",
-			"Rev": "0b6b13c4dd9e07a89f83cbe4617c13ad646d6362"
+			"Rev": "8e59687aa4b27ab22a0bf3295f1e165ff7bd5f97"
 		},
 		{
 			"ImportPath": "github.com/gophercloud/gophercloud/openstack/identity/v2/tenants",
-			"Rev": "0b6b13c4dd9e07a89f83cbe4617c13ad646d6362"
+			"Rev": "8e59687aa4b27ab22a0bf3295f1e165ff7bd5f97"
 		},
 		{
 			"ImportPath": "github.com/gophercloud/gophercloud/openstack/identity/v2/tokens",
-			"Rev": "0b6b13c4dd9e07a89f83cbe4617c13ad646d6362"
+			"Rev": "8e59687aa4b27ab22a0bf3295f1e165ff7bd5f97"
 		},
 		{
 			"ImportPath": "github.com/gophercloud/gophercloud/openstack/identity/v3/tokens",
-			"Rev": "0b6b13c4dd9e07a89f83cbe4617c13ad646d6362"
+			"Rev": "8e59687aa4b27ab22a0bf3295f1e165ff7bd5f97"
 		},
 		{
 			"ImportPath": "github.com/gophercloud/gophercloud/openstack/utils",
-			"Rev": "0b6b13c4dd9e07a89f83cbe4617c13ad646d6362"
+			"Rev": "8e59687aa4b27ab22a0bf3295f1e165ff7bd5f97"
 		},
 		{
 			"ImportPath": "github.com/gophercloud/gophercloud/pagination",
-			"Rev": "0b6b13c4dd9e07a89f83cbe4617c13ad646d6362"
+			"Rev": "8e59687aa4b27ab22a0bf3295f1e165ff7bd5f97"
 		},
 		{
 			"ImportPath": "github.com/gregjones/httpcache",
@@ -480,7 +480,7 @@
 		},
 		{
 			"ImportPath": "github.com/json-iterator/go",
-			"Rev": "36b14963da70d11297d313183d7e6388c8510e1e"
+			"Rev": "13f86432b882000a51c6e610c620974462691a97"
 		},
 		{
 			"ImportPath": "github.com/juju/ratelimit",
@@ -763,11 +763,7 @@
 			"Rev": "53feefa2559fb8dfa8d81baad31be332c97d6c77"
 		},
 		{
-<<<<<<< HEAD
 			"ImportPath": "k8s.io/api/admission/v1beta1",
-=======
-			"ImportPath": "k8s.io/api/admission/v1alpha1",
->>>>>>> 71bdf476
 			"Rev": "xxxxxxxxxxxxxxxxxxxxxxxxxxxxxxxxxxxxxxxx"
 		},
 		{
@@ -775,13 +771,10 @@
 			"Rev": "xxxxxxxxxxxxxxxxxxxxxxxxxxxxxxxxxxxxxxxx"
 		},
 		{
-<<<<<<< HEAD
 			"ImportPath": "k8s.io/api/admissionregistration/v1beta1",
 			"Rev": "xxxxxxxxxxxxxxxxxxxxxxxxxxxxxxxxxxxxxxxx"
 		},
 		{
-=======
->>>>>>> 71bdf476
 			"ImportPath": "k8s.io/api/apps/v1",
 			"Rev": "xxxxxxxxxxxxxxxxxxxxxxxxxxxxxxxxxxxxxxxx"
 		},
@@ -838,6 +831,10 @@
 			"Rev": "xxxxxxxxxxxxxxxxxxxxxxxxxxxxxxxxxxxxxxxx"
 		},
 		{
+			"ImportPath": "k8s.io/api/events/v1beta1",
+			"Rev": "xxxxxxxxxxxxxxxxxxxxxxxxxxxxxxxxxxxxxxxx"
+		},
+		{
 			"ImportPath": "k8s.io/api/extensions/v1beta1",
 			"Rev": "xxxxxxxxxxxxxxxxxxxxxxxxxxxxxxxxxxxxxxxx"
 		},
@@ -1194,6 +1191,14 @@
 			"Rev": "xxxxxxxxxxxxxxxxxxxxxxxxxxxxxxxxxxxxxxxx"
 		},
 		{
+			"ImportPath": "k8s.io/client-go/informers/events",
+			"Rev": "xxxxxxxxxxxxxxxxxxxxxxxxxxxxxxxxxxxxxxxx"
+		},
+		{
+			"ImportPath": "k8s.io/client-go/informers/events/v1beta1",
+			"Rev": "xxxxxxxxxxxxxxxxxxxxxxxxxxxxxxxxxxxxxxxx"
+		},
+		{
 			"ImportPath": "k8s.io/client-go/informers/extensions",
 			"Rev": "xxxxxxxxxxxxxxxxxxxxxxxxxxxxxxxxxxxxxxxx"
 		},
@@ -1286,7 +1291,6 @@
 			"Rev": "xxxxxxxxxxxxxxxxxxxxxxxxxxxxxxxxxxxxxxxx"
 		},
 		{
-<<<<<<< HEAD
 			"ImportPath": "k8s.io/client-go/kubernetes/typed/admissionregistration/v1beta1",
 			"Rev": "xxxxxxxxxxxxxxxxxxxxxxxxxxxxxxxxxxxxxxxx"
 		},
@@ -1295,8 +1299,6 @@
 			"Rev": "xxxxxxxxxxxxxxxxxxxxxxxxxxxxxxxxxxxxxxxx"
 		},
 		{
-=======
->>>>>>> 71bdf476
 			"ImportPath": "k8s.io/client-go/kubernetes/typed/apps/v1",
 			"Rev": "xxxxxxxxxxxxxxxxxxxxxxxxxxxxxxxxxxxxxxxx"
 		},
@@ -1409,6 +1411,14 @@
 			"Rev": "xxxxxxxxxxxxxxxxxxxxxxxxxxxxxxxxxxxxxxxx"
 		},
 		{
+			"ImportPath": "k8s.io/client-go/kubernetes/typed/events/v1beta1",
+			"Rev": "xxxxxxxxxxxxxxxxxxxxxxxxxxxxxxxxxxxxxxxx"
+		},
+		{
+			"ImportPath": "k8s.io/client-go/kubernetes/typed/events/v1beta1/fake",
+			"Rev": "xxxxxxxxxxxxxxxxxxxxxxxxxxxxxxxxxxxxxxxx"
+		},
+		{
 			"ImportPath": "k8s.io/client-go/kubernetes/typed/extensions/v1beta1",
 			"Rev": "xxxxxxxxxxxxxxxxxxxxxxxxxxxxxxxxxxxxxxxx"
 		},
@@ -1501,13 +1511,10 @@
 			"Rev": "xxxxxxxxxxxxxxxxxxxxxxxxxxxxxxxxxxxxxxxx"
 		},
 		{
-<<<<<<< HEAD
 			"ImportPath": "k8s.io/client-go/listers/admissionregistration/v1beta1",
 			"Rev": "xxxxxxxxxxxxxxxxxxxxxxxxxxxxxxxxxxxxxxxx"
 		},
 		{
-=======
->>>>>>> 71bdf476
 			"ImportPath": "k8s.io/client-go/listers/apps/v1",
 			"Rev": "xxxxxxxxxxxxxxxxxxxxxxxxxxxxxxxxxxxxxxxx"
 		},
@@ -1545,6 +1552,10 @@
 		},
 		{
 			"ImportPath": "k8s.io/client-go/listers/core/v1",
+			"Rev": "xxxxxxxxxxxxxxxxxxxxxxxxxxxxxxxxxxxxxxxx"
+		},
+		{
+			"ImportPath": "k8s.io/client-go/listers/events/v1beta1",
 			"Rev": "xxxxxxxxxxxxxxxxxxxxxxxxxxxxxxxxxxxxxxxx"
 		},
 		{
@@ -1677,6 +1688,10 @@
 		},
 		{
 			"ImportPath": "k8s.io/kube-openapi/pkg/util",
+			"Rev": "39a7bf85c140f972372c2a0d1ee40adbf0c8bfe1"
+		},
+		{
+			"ImportPath": "k8s.io/kube-openapi/pkg/util/proto",
 			"Rev": "39a7bf85c140f972372c2a0d1ee40adbf0c8bfe1"
 		},
 		{
