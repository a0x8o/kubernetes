--- conflicted
+++ resolved
@@ -10,10 +10,6 @@
     name = "go_default_test",
     srcs = ["passwordfile_test.go"],
     embed = [":go_default_library"],
-<<<<<<< HEAD
-    importpath = "k8s.io/apiserver/plugin/pkg/authenticator/password/passwordfile",
-=======
->>>>>>> ed33434d
     deps = ["//vendor/k8s.io/apiserver/pkg/authentication/user:go_default_library"],
 )
 
