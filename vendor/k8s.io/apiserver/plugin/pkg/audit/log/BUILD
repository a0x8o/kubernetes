--- conflicted
+++ resolved
@@ -35,10 +35,6 @@
     name = "go_default_test",
     srcs = ["backend_test.go"],
     embed = [":go_default_library"],
-<<<<<<< HEAD
-    importpath = "k8s.io/apiserver/plugin/pkg/audit/log",
-=======
->>>>>>> ed33434d
     deps = [
         "//vendor/github.com/pborman/uuid:go_default_library",
         "//vendor/k8s.io/apimachinery/pkg/apimachinery/announced:go_default_library",
