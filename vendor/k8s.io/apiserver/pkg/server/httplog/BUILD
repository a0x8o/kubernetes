--- conflicted
+++ resolved
@@ -10,10 +10,6 @@
     name = "go_default_test",
     srcs = ["httplog_test.go"],
     embed = [":go_default_library"],
-<<<<<<< HEAD
-    importpath = "k8s.io/apiserver/pkg/server/httplog",
-=======
->>>>>>> ed33434d
 )
 
 go_library(
