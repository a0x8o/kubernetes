--- conflicted
+++ resolved
@@ -1,32 +1,4 @@
-<<<<<<< HEAD
 load("@io_bazel_rules_go//go:def.bzl", "go_library", "go_test")
-=======
-package(default_visibility = ["//visibility:public"])
-
-load(
-    "@io_bazel_rules_go//go:def.bzl",
-    "go_library",
-    "go_test",
-)
-
-go_test(
-    name = "go_default_test",
-    srcs = ["serving_test.go"],
-    data = glob(["testdata/**"]),
-    library = ":go_default_library",
-    deps = [
-        "//vendor/github.com/stretchr/testify/assert:go_default_library",
-        "//vendor/k8s.io/apimachinery/pkg/runtime:go_default_library",
-        "//vendor/k8s.io/apimachinery/pkg/runtime/serializer:go_default_library",
-        "//vendor/k8s.io/apimachinery/pkg/version:go_default_library",
-        "//vendor/k8s.io/apiserver/pkg/endpoints/request:go_default_library",
-        "//vendor/k8s.io/apiserver/pkg/server:go_default_library",
-        "//vendor/k8s.io/apiserver/pkg/util/flag:go_default_library",
-        "//vendor/k8s.io/client-go/discovery:go_default_library",
-        "//vendor/k8s.io/client-go/rest:go_default_library",
-    ],
-)
->>>>>>> 66f5f2bc
 
 go_library(
     name = "go_default_library",
@@ -43,10 +15,8 @@
         "server_run_options.go",
         "serving.go",
     ],
-<<<<<<< HEAD
+    importpath = "k8s.io/apiserver/pkg/server/options",
     visibility = ["//visibility:public"],
-=======
->>>>>>> 66f5f2bc
     deps = [
         "//vendor/github.com/golang/glog:go_default_library",
         "//vendor/github.com/pborman/uuid:go_default_library",
@@ -60,11 +30,8 @@
         "//vendor/k8s.io/apimachinery/pkg/util/sets:go_default_library",
         "//vendor/k8s.io/apiserver/pkg/admission:go_default_library",
         "//vendor/k8s.io/apiserver/pkg/admission/initializer:go_default_library",
-<<<<<<< HEAD
         "//vendor/k8s.io/apiserver/pkg/admission/plugin/initialization:go_default_library",
         "//vendor/k8s.io/apiserver/pkg/admission/plugin/namespace/lifecycle:go_default_library",
-=======
->>>>>>> 66f5f2bc
         "//vendor/k8s.io/apiserver/pkg/apis/audit/v1beta1:go_default_library",
         "//vendor/k8s.io/apiserver/pkg/audit:go_default_library",
         "//vendor/k8s.io/apiserver/pkg/audit/policy:go_default_library",
@@ -100,6 +67,7 @@
         "serving_test.go",
     ],
     data = glob(["testdata/**"]),
+    importpath = "k8s.io/apiserver/pkg/server/options",
     library = ":go_default_library",
     deps = [
         "//vendor/github.com/stretchr/testify/assert:go_default_library",
@@ -115,14 +83,6 @@
 )
 
 filegroup(
-<<<<<<< HEAD
-=======
-    name = "testdata",
-    srcs = glob(["testdata/*"]),
-)
-
-filegroup(
->>>>>>> 66f5f2bc
     name = "package-srcs",
     srcs = glob(["**"]),
     tags = ["automanaged"],
@@ -136,8 +96,5 @@
         "//staging/src/k8s.io/apiserver/pkg/server/options/encryptionconfig:all-srcs",
     ],
     tags = ["automanaged"],
-<<<<<<< HEAD
     visibility = ["//visibility:public"],
-=======
->>>>>>> 66f5f2bc
 )