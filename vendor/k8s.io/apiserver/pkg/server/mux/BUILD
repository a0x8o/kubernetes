--- conflicted
+++ resolved
@@ -10,10 +10,6 @@
     name = "go_default_test",
     srcs = ["pathrecorder_test.go"],
     embed = [":go_default_library"],
-<<<<<<< HEAD
-    importpath = "k8s.io/apiserver/pkg/server/mux",
-=======
->>>>>>> ed33434d
     deps = ["//vendor/github.com/stretchr/testify/assert:go_default_library"],
 )
 
