--- conflicted
+++ resolved
@@ -10,10 +10,6 @@
     name = "go_default_test",
     srcs = ["tokenfile_test.go"],
     embed = [":go_default_library"],
-<<<<<<< HEAD
-    importpath = "k8s.io/apiserver/pkg/authentication/token/tokenfile",
-=======
->>>>>>> ed33434d
     deps = ["//vendor/k8s.io/apiserver/pkg/authentication/user:go_default_library"],
 )
 
