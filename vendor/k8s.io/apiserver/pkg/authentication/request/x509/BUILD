--- conflicted
+++ resolved
@@ -16,10 +16,6 @@
         "testdata/root.pem",
     ],
     embed = [":go_default_library"],
-<<<<<<< HEAD
-    importpath = "k8s.io/apiserver/pkg/authentication/request/x509",
-=======
->>>>>>> ed33434d
     deps = [
         "//vendor/k8s.io/apimachinery/pkg/util/sets:go_default_library",
         "//vendor/k8s.io/apiserver/pkg/authentication/authenticator:go_default_library",
