package(default_visibility = ["//visibility:public"])

load(
    "@io_bazel_rules_go//go:def.bzl",
    "go_library",
    "go_test",
)

go_test(
    name = "go_default_test",
    srcs = [
        "namer_test.go",
        "rest_test.go",
    ],
    embed = [":go_default_library"],
<<<<<<< HEAD
    importpath = "k8s.io/apiserver/pkg/endpoints/handlers",
=======
>>>>>>> ed33434d
    deps = [
        "//vendor/github.com/evanphx/json-patch:go_default_library",
        "//vendor/k8s.io/api/core/v1:go_default_library",
        "//vendor/k8s.io/apimachinery/pkg/api/equality:go_default_library",
        "//vendor/k8s.io/apimachinery/pkg/api/errors:go_default_library",
        "//vendor/k8s.io/apimachinery/pkg/api/meta:go_default_library",
        "//vendor/k8s.io/apimachinery/pkg/apis/meta/v1:go_default_library",
        "//vendor/k8s.io/apimachinery/pkg/apis/meta/v1/unstructured:go_default_library",
        "//vendor/k8s.io/apimachinery/pkg/runtime:go_default_library",
        "//vendor/k8s.io/apimachinery/pkg/runtime/schema:go_default_library",
        "//vendor/k8s.io/apimachinery/pkg/runtime/serializer:go_default_library",
        "//vendor/k8s.io/apimachinery/pkg/types:go_default_library",
        "//vendor/k8s.io/apimachinery/pkg/util/diff:go_default_library",
        "//vendor/k8s.io/apimachinery/pkg/util/strategicpatch:go_default_library",
        "//vendor/k8s.io/apiserver/pkg/apis/example:go_default_library",
        "//vendor/k8s.io/apiserver/pkg/apis/example/v1:go_default_library",
        "//vendor/k8s.io/apiserver/pkg/endpoints/request:go_default_library",
        "//vendor/k8s.io/apiserver/pkg/registry/rest:go_default_library",
        "//vendor/k8s.io/apiserver/pkg/util/trace:go_default_library",
    ],
)

go_library(
    name = "go_default_library",
    srcs = [
        "create.go",
        "delete.go",
        "doc.go",
        "get.go",
        "namer.go",
        "patch.go",
        "response.go",
        "rest.go",
        "update.go",
        "watch.go",
    ],
    importpath = "k8s.io/apiserver/pkg/endpoints/handlers",
    deps = [
        "//vendor/github.com/evanphx/json-patch:go_default_library",
        "//vendor/github.com/golang/glog:go_default_library",
        "//vendor/golang.org/x/net/websocket:go_default_library",
        "//vendor/k8s.io/apimachinery/pkg/api/errors:go_default_library",
        "//vendor/k8s.io/apimachinery/pkg/api/meta:go_default_library",
        "//vendor/k8s.io/apimachinery/pkg/apis/meta/internalversion:go_default_library",
        "//vendor/k8s.io/apimachinery/pkg/apis/meta/v1:go_default_library",
        "//vendor/k8s.io/apimachinery/pkg/apis/meta/v1beta1:go_default_library",
        "//vendor/k8s.io/apimachinery/pkg/fields:go_default_library",
        "//vendor/k8s.io/apimachinery/pkg/runtime:go_default_library",
        "//vendor/k8s.io/apimachinery/pkg/runtime/schema:go_default_library",
        "//vendor/k8s.io/apimachinery/pkg/runtime/serializer/streaming:go_default_library",
        "//vendor/k8s.io/apimachinery/pkg/types:go_default_library",
        "//vendor/k8s.io/apimachinery/pkg/util/json:go_default_library",
        "//vendor/k8s.io/apimachinery/pkg/util/mergepatch:go_default_library",
        "//vendor/k8s.io/apimachinery/pkg/util/runtime:go_default_library",
        "//vendor/k8s.io/apimachinery/pkg/util/sets:go_default_library",
        "//vendor/k8s.io/apimachinery/pkg/util/strategicpatch:go_default_library",
        "//vendor/k8s.io/apimachinery/pkg/watch:go_default_library",
        "//vendor/k8s.io/apiserver/pkg/admission:go_default_library",
        "//vendor/k8s.io/apiserver/pkg/audit:go_default_library",
        "//vendor/k8s.io/apiserver/pkg/endpoints/handlers/negotiation:go_default_library",
        "//vendor/k8s.io/apiserver/pkg/endpoints/handlers/responsewriters:go_default_library",
        "//vendor/k8s.io/apiserver/pkg/endpoints/metrics:go_default_library",
        "//vendor/k8s.io/apiserver/pkg/endpoints/request:go_default_library",
        "//vendor/k8s.io/apiserver/pkg/registry/rest:go_default_library",
        "//vendor/k8s.io/apiserver/pkg/server/httplog:go_default_library",
        "//vendor/k8s.io/apiserver/pkg/util/trace:go_default_library",
        "//vendor/k8s.io/apiserver/pkg/util/wsstream:go_default_library",
    ],
)

filegroup(
    name = "package-srcs",
    srcs = glob(["**"]),
    tags = ["automanaged"],
    visibility = ["//visibility:private"],
)

filegroup(
    name = "all-srcs",
    srcs = [
        ":package-srcs",
        "//staging/src/k8s.io/apiserver/pkg/endpoints/handlers/negotiation:all-srcs",
        "//staging/src/k8s.io/apiserver/pkg/endpoints/handlers/responsewriters:all-srcs",
    ],
    tags = ["automanaged"],
)<|MERGE_RESOLUTION|>--- conflicted
+++ resolved
@@ -13,10 +13,6 @@
         "rest_test.go",
     ],
     embed = [":go_default_library"],
-<<<<<<< HEAD
-    importpath = "k8s.io/apiserver/pkg/endpoints/handlers",
-=======
->>>>>>> ed33434d
     deps = [
         "//vendor/github.com/evanphx/json-patch:go_default_library",
         "//vendor/k8s.io/api/core/v1:go_default_library",
