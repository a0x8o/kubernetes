package(default_visibility = ["//visibility:public"])

load(
    "@io_bazel_rules_go//go:def.bzl",
    "go_library",
    "go_test",
)

go_test(
    name = "go_default_test",
    srcs = ["aes_test.go"],
    embed = [":go_default_library"],
<<<<<<< HEAD
    importpath = "k8s.io/apiserver/pkg/storage/value/encrypt/aes",
=======
>>>>>>> ed33434d
    deps = ["//vendor/k8s.io/apiserver/pkg/storage/value:go_default_library"],
)

go_library(
    name = "go_default_library",
    srcs = ["aes.go"],
    importpath = "k8s.io/apiserver/pkg/storage/value/encrypt/aes",
    deps = ["//vendor/k8s.io/apiserver/pkg/storage/value:go_default_library"],
)

filegroup(
    name = "package-srcs",
    srcs = glob(["**"]),
    tags = ["automanaged"],
    visibility = ["//visibility:private"],
)

filegroup(
    name = "all-srcs",
    srcs = [":package-srcs"],
    tags = ["automanaged"],
)<|MERGE_RESOLUTION|>--- conflicted
+++ resolved
@@ -10,10 +10,6 @@
     name = "go_default_test",
     srcs = ["aes_test.go"],
     embed = [":go_default_library"],
-<<<<<<< HEAD
-    importpath = "k8s.io/apiserver/pkg/storage/value/encrypt/aes",
-=======
->>>>>>> ed33434d
     deps = ["//vendor/k8s.io/apiserver/pkg/storage/value:go_default_library"],
 )
 
