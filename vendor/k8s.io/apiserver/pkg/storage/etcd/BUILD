package(default_visibility = ["//visibility:public"])

load(
    "@io_bazel_rules_go//go:def.bzl",
    "go_library",
    "go_test",
)

go_test(
    name = "go_default_test",
    srcs = [
        "api_object_versioner_test.go",
        "etcd_helper_test.go",
        "etcd_watcher_test.go",
    ],
    embed = [":go_default_library"],
<<<<<<< HEAD
    importpath = "k8s.io/apiserver/pkg/storage/etcd",
=======
>>>>>>> ed33434d
    deps = [
        "//vendor/github.com/coreos/etcd/client:go_default_library",
        "//vendor/golang.org/x/net/context:go_default_library",
        "//vendor/k8s.io/apimachinery/pkg/api/equality:go_default_library",
        "//vendor/k8s.io/apimachinery/pkg/api/testing:go_default_library",
        "//vendor/k8s.io/apimachinery/pkg/apis/meta/v1:go_default_library",
        "//vendor/k8s.io/apimachinery/pkg/conversion:go_default_library",
        "//vendor/k8s.io/apimachinery/pkg/fields:go_default_library",
        "//vendor/k8s.io/apimachinery/pkg/labels:go_default_library",
        "//vendor/k8s.io/apimachinery/pkg/runtime:go_default_library",
        "//vendor/k8s.io/apimachinery/pkg/runtime/schema:go_default_library",
        "//vendor/k8s.io/apimachinery/pkg/runtime/serializer:go_default_library",
        "//vendor/k8s.io/apimachinery/pkg/util/diff:go_default_library",
        "//vendor/k8s.io/apimachinery/pkg/watch:go_default_library",
        "//vendor/k8s.io/apiserver/pkg/apis/example:go_default_library",
        "//vendor/k8s.io/apiserver/pkg/apis/example/v1:go_default_library",
        "//vendor/k8s.io/apiserver/pkg/storage:go_default_library",
        "//vendor/k8s.io/apiserver/pkg/storage/etcd/etcdtest:go_default_library",
        "//vendor/k8s.io/apiserver/pkg/storage/etcd/testing:go_default_library",
        "//vendor/k8s.io/apiserver/pkg/storage/testing:go_default_library",
        "//vendor/k8s.io/apiserver/pkg/storage/tests:go_default_library",
    ],
)

go_library(
    name = "go_default_library",
    srcs = [
        "api_object_versioner.go",
        "doc.go",
        "etcd_helper.go",
        "etcd_watcher.go",
    ],
    importpath = "k8s.io/apiserver/pkg/storage/etcd",
    deps = [
        "//vendor/github.com/coreos/etcd/client:go_default_library",
        "//vendor/github.com/golang/glog:go_default_library",
        "//vendor/golang.org/x/net/context:go_default_library",
        "//vendor/k8s.io/apimachinery/pkg/api/meta:go_default_library",
        "//vendor/k8s.io/apimachinery/pkg/apis/meta/v1:go_default_library",
        "//vendor/k8s.io/apimachinery/pkg/conversion:go_default_library",
        "//vendor/k8s.io/apimachinery/pkg/runtime:go_default_library",
        "//vendor/k8s.io/apimachinery/pkg/util/cache:go_default_library",
        "//vendor/k8s.io/apimachinery/pkg/util/runtime:go_default_library",
        "//vendor/k8s.io/apimachinery/pkg/util/validation/field:go_default_library",
        "//vendor/k8s.io/apimachinery/pkg/watch:go_default_library",
        "//vendor/k8s.io/apiserver/pkg/storage:go_default_library",
        "//vendor/k8s.io/apiserver/pkg/storage/etcd/metrics:go_default_library",
        "//vendor/k8s.io/apiserver/pkg/storage/etcd/util:go_default_library",
        "//vendor/k8s.io/apiserver/pkg/util/trace:go_default_library",
    ],
)

filegroup(
    name = "package-srcs",
    srcs = glob(["**"]),
    tags = ["automanaged"],
    visibility = ["//visibility:private"],
)

filegroup(
    name = "all-srcs",
    srcs = [
        ":package-srcs",
        "//staging/src/k8s.io/apiserver/pkg/storage/etcd/etcdtest:all-srcs",
        "//staging/src/k8s.io/apiserver/pkg/storage/etcd/metrics:all-srcs",
        "//staging/src/k8s.io/apiserver/pkg/storage/etcd/testing:all-srcs",
        "//staging/src/k8s.io/apiserver/pkg/storage/etcd/util:all-srcs",
    ],
    tags = ["automanaged"],
)<|MERGE_RESOLUTION|>--- conflicted
+++ resolved
@@ -14,10 +14,6 @@
         "etcd_watcher_test.go",
     ],
     embed = [":go_default_library"],
-<<<<<<< HEAD
-    importpath = "k8s.io/apiserver/pkg/storage/etcd",
-=======
->>>>>>> ed33434d
     deps = [
         "//vendor/github.com/coreos/etcd/client:go_default_library",
         "//vendor/golang.org/x/net/context:go_default_library",
