package(default_visibility = ["//visibility:public"])

load(
    "@io_bazel_rules_go//go:def.bzl",
    "go_library",
    "go_test",
)

go_test(
    name = "go_default_test",
    srcs = [
        "chain_test.go",
        "config_test.go",
        "errors_test.go",
    ],
    library = ":go_default_library",
    deps = [
        "//vendor/k8s.io/apimachinery/pkg/runtime:go_default_library",
        "//vendor/k8s.io/apimachinery/pkg/runtime/schema:go_default_library",
        "//vendor/k8s.io/apiserver/pkg/apis/apiserver:go_default_library",
    ],
)

go_library(
    name = "go_default_library",
    srcs = [
        "attributes.go",
        "chain.go",
        "config.go",
        "errors.go",
        "handler.go",
        "interfaces.go",
        "plugins.go",
    ],
    deps = [
        "//vendor/github.com/ghodss/yaml:go_default_library",
        "//vendor/github.com/golang/glog:go_default_library",
        "//vendor/k8s.io/apimachinery/pkg/api/errors:go_default_library",
        "//vendor/k8s.io/apimachinery/pkg/api/meta:go_default_library",
        "//vendor/k8s.io/apimachinery/pkg/apimachinery/announced:go_default_library",
        "//vendor/k8s.io/apimachinery/pkg/apimachinery/registered:go_default_library",
        "//vendor/k8s.io/apimachinery/pkg/runtime:go_default_library",
        "//vendor/k8s.io/apimachinery/pkg/runtime/schema:go_default_library",
        "//vendor/k8s.io/apimachinery/pkg/runtime/serializer:go_default_library",
        "//vendor/k8s.io/apimachinery/pkg/util/errors:go_default_library",
        "//vendor/k8s.io/apimachinery/pkg/util/sets:go_default_library",
        "//vendor/k8s.io/apiserver/pkg/apis/apiserver:go_default_library",
        "//vendor/k8s.io/apiserver/pkg/apis/apiserver/install:go_default_library",
        "//vendor/k8s.io/apiserver/pkg/apis/apiserver/v1alpha1:go_default_library",
        "//vendor/k8s.io/apiserver/pkg/authentication/user:go_default_library",
    ],
)

filegroup(
    name = "package-srcs",
    srcs = glob(["**"]),
    tags = ["automanaged"],
    visibility = ["//visibility:private"],
)

filegroup(
    name = "all-srcs",
    srcs = [
        ":package-srcs",
<<<<<<< HEAD
        "//staging/src/k8s.io/apiserver/pkg/admission/configuration:all-srcs",
        "//staging/src/k8s.io/apiserver/pkg/admission/initializer:all-srcs",
        "//staging/src/k8s.io/apiserver/pkg/admission/plugin/initialization:all-srcs",
=======
        "//staging/src/k8s.io/apiserver/pkg/admission/initializer:all-srcs",
>>>>>>> 66f5f2bc
        "//staging/src/k8s.io/apiserver/pkg/admission/plugin/namespace/lifecycle:all-srcs",
    ],
    tags = ["automanaged"],
)<|MERGE_RESOLUTION|>--- conflicted
+++ resolved
@@ -13,6 +13,7 @@
         "config_test.go",
         "errors_test.go",
     ],
+    importpath = "k8s.io/apiserver/pkg/admission",
     library = ":go_default_library",
     deps = [
         "//vendor/k8s.io/apimachinery/pkg/runtime:go_default_library",
@@ -32,6 +33,7 @@
         "interfaces.go",
         "plugins.go",
     ],
+    importpath = "k8s.io/apiserver/pkg/admission",
     deps = [
         "//vendor/github.com/ghodss/yaml:go_default_library",
         "//vendor/github.com/golang/glog:go_default_library",
@@ -62,13 +64,9 @@
     name = "all-srcs",
     srcs = [
         ":package-srcs",
-<<<<<<< HEAD
         "//staging/src/k8s.io/apiserver/pkg/admission/configuration:all-srcs",
         "//staging/src/k8s.io/apiserver/pkg/admission/initializer:all-srcs",
         "//staging/src/k8s.io/apiserver/pkg/admission/plugin/initialization:all-srcs",
-=======
-        "//staging/src/k8s.io/apiserver/pkg/admission/initializer:all-srcs",
->>>>>>> 66f5f2bc
         "//staging/src/k8s.io/apiserver/pkg/admission/plugin/namespace/lifecycle:all-srcs",
     ],
     tags = ["automanaged"],
