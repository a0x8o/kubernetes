--- conflicted
+++ resolved
@@ -13,21 +13,10 @@
         "config_test.go",
         "errors_test.go",
         "handler_test.go",
-<<<<<<< HEAD
-=======
-        "metrics_test.go",
-        "testutil_test.go",
->>>>>>> 71bdf476
     ],
+    embed = [":go_default_library"],
     importpath = "k8s.io/apiserver/pkg/admission",
-    library = ":go_default_library",
     deps = [
-<<<<<<< HEAD
-=======
-        "//vendor/github.com/prometheus/client_golang/prometheus:go_default_library",
-        "//vendor/github.com/prometheus/client_model/go:go_default_library",
-        "//vendor/k8s.io/api/admissionregistration/v1alpha1:go_default_library",
->>>>>>> 71bdf476
         "//vendor/k8s.io/apimachinery/pkg/apis/meta/v1:go_default_library",
         "//vendor/k8s.io/apimachinery/pkg/runtime:go_default_library",
         "//vendor/k8s.io/apimachinery/pkg/runtime/schema:go_default_library",
@@ -45,15 +34,12 @@
         "errors.go",
         "handler.go",
         "interfaces.go",
-        "metrics.go",
         "plugins.go",
     ],
     importpath = "k8s.io/apiserver/pkg/admission",
     deps = [
         "//vendor/github.com/ghodss/yaml:go_default_library",
         "//vendor/github.com/golang/glog:go_default_library",
-        "//vendor/github.com/prometheus/client_golang/prometheus:go_default_library",
-        "//vendor/k8s.io/api/admissionregistration/v1alpha1:go_default_library",
         "//vendor/k8s.io/apimachinery/pkg/api/errors:go_default_library",
         "//vendor/k8s.io/apimachinery/pkg/api/meta:go_default_library",
         "//vendor/k8s.io/apimachinery/pkg/runtime:go_default_library",
@@ -80,10 +66,7 @@
         ":package-srcs",
         "//staging/src/k8s.io/apiserver/pkg/admission/configuration:all-srcs",
         "//staging/src/k8s.io/apiserver/pkg/admission/initializer:all-srcs",
-<<<<<<< HEAD
         "//staging/src/k8s.io/apiserver/pkg/admission/metrics:all-srcs",
-=======
->>>>>>> 71bdf476
         "//staging/src/k8s.io/apiserver/pkg/admission/plugin/initialization:all-srcs",
         "//staging/src/k8s.io/apiserver/pkg/admission/plugin/namespace/lifecycle:all-srcs",
         "//staging/src/k8s.io/apiserver/pkg/admission/plugin/webhook/config:all-srcs",
