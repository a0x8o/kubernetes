--- conflicted
+++ resolved
@@ -13,10 +13,6 @@
         "store_test.go",
     ],
     embed = [":go_default_library"],
-<<<<<<< HEAD
-    importpath = "k8s.io/apiserver/pkg/registry/generic/registry",
-=======
->>>>>>> ed33434d
     deps = [
         "//vendor/k8s.io/apimachinery/pkg/api/equality:go_default_library",
         "//vendor/k8s.io/apimachinery/pkg/api/errors:go_default_library",
