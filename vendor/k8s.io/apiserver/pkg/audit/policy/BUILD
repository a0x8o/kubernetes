package(default_visibility = ["//visibility:public"])

load(
    "@io_bazel_rules_go//go:def.bzl",
    "go_library",
    "go_test",
)

go_test(
    name = "go_default_test",
    srcs = [
        "checker_test.go",
        "reader_test.go",
    ],
    embed = [":go_default_library"],
<<<<<<< HEAD
    importpath = "k8s.io/apiserver/pkg/audit/policy",
=======
>>>>>>> ed33434d
    deps = [
        "//vendor/github.com/stretchr/testify/assert:go_default_library",
        "//vendor/github.com/stretchr/testify/require:go_default_library",
        "//vendor/k8s.io/apimachinery/pkg/util/diff:go_default_library",
        "//vendor/k8s.io/apiserver/pkg/apis/audit:go_default_library",
        "//vendor/k8s.io/apiserver/pkg/authentication/user:go_default_library",
        "//vendor/k8s.io/apiserver/pkg/authorization/authorizer:go_default_library",
        "//vendor/k8s.io/apiserver/plugin/pkg/audit/webhook:go_default_library",
    ],
)

go_library(
    name = "go_default_library",
    srcs = [
        "checker.go",
        "reader.go",
    ],
    importpath = "k8s.io/apiserver/pkg/audit/policy",
    deps = [
        "//vendor/github.com/golang/glog:go_default_library",
        "//vendor/k8s.io/apimachinery/pkg/runtime/schema:go_default_library",
        "//vendor/k8s.io/apiserver/pkg/apis/audit:go_default_library",
        "//vendor/k8s.io/apiserver/pkg/apis/audit/v1alpha1:go_default_library",
        "//vendor/k8s.io/apiserver/pkg/apis/audit/v1beta1:go_default_library",
        "//vendor/k8s.io/apiserver/pkg/apis/audit/validation:go_default_library",
        "//vendor/k8s.io/apiserver/pkg/audit:go_default_library",
        "//vendor/k8s.io/apiserver/pkg/authorization/authorizer:go_default_library",
    ],
)

filegroup(
    name = "package-srcs",
    srcs = glob(["**"]),
    tags = ["automanaged"],
    visibility = ["//visibility:private"],
)

filegroup(
    name = "all-srcs",
    srcs = [":package-srcs"],
    tags = ["automanaged"],
)<|MERGE_RESOLUTION|>--- conflicted
+++ resolved
@@ -13,10 +13,6 @@
         "reader_test.go",
     ],
     embed = [":go_default_library"],
-<<<<<<< HEAD
-    importpath = "k8s.io/apiserver/pkg/audit/policy",
-=======
->>>>>>> ed33434d
     deps = [
         "//vendor/github.com/stretchr/testify/assert:go_default_library",
         "//vendor/github.com/stretchr/testify/require:go_default_library",
