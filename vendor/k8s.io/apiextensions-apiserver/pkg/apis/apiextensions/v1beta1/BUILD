package(default_visibility = ["//visibility:public"])

load(
    "@io_bazel_rules_go//go:def.bzl",
    "go_library",
    "go_test",
)

go_library(
    name = "go_default_library",
    srcs = [
        "conversion.go",
        "deepcopy.go",
        "defaults.go",
        "doc.go",
        "generated.pb.go",
        "marshal.go",
        "register.go",
        "types.go",
        "types_jsonschema.go",
        "zz_generated.conversion.go",
        "zz_generated.deepcopy.go",
        "zz_generated.defaults.go",
    ],
    importpath = "k8s.io/apiextensions-apiserver/pkg/apis/apiextensions/v1beta1",
    deps = [
        "//vendor/github.com/gogo/protobuf/proto:go_default_library",
        "//vendor/github.com/gogo/protobuf/sortkeys:go_default_library",
        "//vendor/k8s.io/apiextensions-apiserver/pkg/apis/apiextensions:go_default_library",
        "//vendor/k8s.io/apimachinery/pkg/apis/meta/v1:go_default_library",
        "//vendor/k8s.io/apimachinery/pkg/conversion:go_default_library",
        "//vendor/k8s.io/apimachinery/pkg/runtime:go_default_library",
        "//vendor/k8s.io/apimachinery/pkg/runtime/schema:go_default_library",
        "//vendor/k8s.io/apimachinery/pkg/util/json:go_default_library",
    ],
)

filegroup(
    name = "package-srcs",
    srcs = glob(["**"]),
    tags = ["automanaged"],
    visibility = ["//visibility:private"],
)

filegroup(
    name = "all-srcs",
    srcs = [":package-srcs"],
    tags = ["automanaged"],
)

filegroup(
    name = "go_default_library_protos",
    srcs = ["generated.proto"],
    visibility = ["//visibility:public"],
)

go_test(
    name = "go_default_test",
    srcs = [
        "conversion_test.go",
        "marshal_test.go",
    ],
    embed = [":go_default_library"],
<<<<<<< HEAD
    importpath = "k8s.io/apiextensions-apiserver/pkg/apis/apiextensions/v1beta1",
=======
>>>>>>> ed33434d
    deps = [
        "//vendor/k8s.io/apiextensions-apiserver/pkg/apis/apiextensions:go_default_library",
        "//vendor/k8s.io/apimachinery/pkg/runtime:go_default_library",
    ],
)<|MERGE_RESOLUTION|>--- conflicted
+++ resolved
@@ -61,10 +61,6 @@
         "marshal_test.go",
     ],
     embed = [":go_default_library"],
-<<<<<<< HEAD
-    importpath = "k8s.io/apiextensions-apiserver/pkg/apis/apiextensions/v1beta1",
-=======
->>>>>>> ed33434d
     deps = [
         "//vendor/k8s.io/apiextensions-apiserver/pkg/apis/apiextensions:go_default_library",
         "//vendor/k8s.io/apimachinery/pkg/runtime:go_default_library",
