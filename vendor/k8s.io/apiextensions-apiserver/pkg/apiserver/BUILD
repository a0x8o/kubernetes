--- conflicted
+++ resolved
@@ -95,9 +95,5 @@
     name = "go_default_test",
     srcs = ["customresource_handler_test.go"],
     embed = [":go_default_library"],
-<<<<<<< HEAD
-    importpath = "k8s.io/apiextensions-apiserver/pkg/apiserver",
-=======
->>>>>>> ed33434d
     deps = ["//vendor/k8s.io/apimachinery/pkg/apis/meta/v1/unstructured:go_default_library"],
 )