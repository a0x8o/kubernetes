--- conflicted
+++ resolved
@@ -9,6 +9,7 @@
 go_library(
     name = "go_default_library",
     srcs = ["main.go"],
+    importpath = "k8s.io/apiextensions-apiserver/examples/client-go",
     deps = [
         "//vendor/k8s.io/api/core/v1:go_default_library",
         "//vendor/k8s.io/apiextensions-apiserver/examples/client-go/apis/cr/v1:go_default_library",
@@ -17,16 +18,13 @@
         "//vendor/k8s.io/apiextensions-apiserver/pkg/client/clientset/clientset:go_default_library",
         "//vendor/k8s.io/apimachinery/pkg/api/errors:go_default_library",
         "//vendor/k8s.io/apimachinery/pkg/apis/meta/v1:go_default_library",
-<<<<<<< HEAD
-=======
-        "//vendor/k8s.io/client-go/rest:go_default_library",
->>>>>>> 66f5f2bc
         "//vendor/k8s.io/client-go/tools/clientcmd:go_default_library",
     ],
 )
 
 go_binary(
     name = "client-go",
+    importpath = "k8s.io/apiextensions-apiserver/examples/client-go",
     library = ":go_default_library",
 )
 
