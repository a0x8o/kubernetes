--- conflicted
+++ resolved
@@ -15,10 +15,6 @@
 go_binary(
     name = "go-bindata",
     embed = [":go_default_library"],
-<<<<<<< HEAD
-    importpath = "github.com/jteeuwen/go-bindata/go-bindata",
-=======
->>>>>>> ed33434d
     visibility = ["//visibility:public"],
 )
 
