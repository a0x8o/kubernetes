load("@io_bazel_rules_go//go:def.bzl", "go_binary", "go_library")

go_library(
    name = "go_default_library",
    srcs = [
        "dep.go",
        "diff.go",
        "doc.go",
        "errors.go",
        "get.go",
        "go.go",
        "godepfile.go",
        "license.go",
        "list.go",
        "main.go",
        "msg.go",
        "path.go",
        "pkg.go",
        "restore.go",
        "rewrite.go",
        "save.go",
        "update.go",
        "util.go",
        "vcs.go",
        "version.go",
    ],
    importpath = "github.com/tools/godep",
    visibility = ["//visibility:private"],
    deps = [
        "//vendor/github.com/kr/fs:go_default_library",
        "//vendor/github.com/kr/pretty:go_default_library",
        "//vendor/github.com/pmezard/go-difflib/difflib:go_default_library",
        "//vendor/golang.org/x/tools/go/vcs:go_default_library",
    ],
)

go_binary(
    name = "godep",
    embed = [":go_default_library"],
<<<<<<< HEAD
    importpath = "github.com/tools/godep",
=======
>>>>>>> ed33434d
    visibility = ["//visibility:public"],
)

filegroup(
    name = "package-srcs",
    srcs = glob(["**"]),
    tags = ["automanaged"],
    visibility = ["//visibility:private"],
)

filegroup(
    name = "all-srcs",
    srcs = [":package-srcs"],
    tags = ["automanaged"],
    visibility = ["//visibility:public"],
)<|MERGE_RESOLUTION|>--- conflicted
+++ resolved
@@ -37,10 +37,6 @@
 go_binary(
     name = "godep",
     embed = [":go_default_library"],
-<<<<<<< HEAD
-    importpath = "github.com/tools/godep",
-=======
->>>>>>> ed33434d
     visibility = ["//visibility:public"],
 )
 
