load("@io_bazel_rules_go//go:def.bzl", "go_library")

go_library(
    name = "go_default_library",
    srcs = [
        "client.go",
        "controller.go",
        "event.go",
        "health.go",
        "logger.go",
        "login.go",
        "namespace.go",
        "policy.go",
        "pool.go",
        "rule.go",
        "server_version.go",
        "template.go",
        "user.go",
        "util.go",
        "validation.go",
        "volume.go",
<<<<<<< HEAD
    ] + select({
        "@io_bazel_rules_go//go/platform:android": [
            "client_unix.go",
        ],
        "@io_bazel_rules_go//go/platform:darwin": [
            "client_unix.go",
        ],
        "@io_bazel_rules_go//go/platform:dragonfly": [
            "client_unix.go",
        ],
        "@io_bazel_rules_go//go/platform:freebsd": [
            "client_unix.go",
        ],
        "@io_bazel_rules_go//go/platform:linux": [
            "client_unix.go",
        ],
        "@io_bazel_rules_go//go/platform:nacl": [
            "client_unix.go",
        ],
        "@io_bazel_rules_go//go/platform:netbsd": [
            "client_unix.go",
        ],
        "@io_bazel_rules_go//go/platform:openbsd": [
            "client_unix.go",
        ],
        "@io_bazel_rules_go//go/platform:plan9": [
            "client_unix.go",
        ],
        "@io_bazel_rules_go//go/platform:solaris": [
            "client_unix.go",
        ],
        "@io_bazel_rules_go//go/platform:windows": [
            "client_windows.go",
        ],
        "//conditions:default": [],
    }),
=======
    ],
>>>>>>> ed33434d
    importpath = "github.com/storageos/go-api",
    visibility = ["//visibility:public"],
    deps = [
        "//vendor/github.com/gorilla/websocket:go_default_library",
        "//vendor/github.com/storageos/go-api/netutil:go_default_library",
        "//vendor/github.com/storageos/go-api/serror:go_default_library",
        "//vendor/github.com/storageos/go-api/types:go_default_library",
<<<<<<< HEAD
    ] + select({
        "@io_bazel_rules_go//go/platform:windows": [
            "//vendor/github.com/Microsoft/go-winio:go_default_library",
        ],
        "//conditions:default": [],
    }),
=======
    ],
>>>>>>> ed33434d
)

filegroup(
    name = "package-srcs",
    srcs = glob(["**"]),
    tags = ["automanaged"],
    visibility = ["//visibility:private"],
)

filegroup(
    name = "all-srcs",
    srcs = [
        ":package-srcs",
        "//vendor/github.com/storageos/go-api/netutil:all-srcs",
        "//vendor/github.com/storageos/go-api/serror:all-srcs",
        "//vendor/github.com/storageos/go-api/types:all-srcs",
    ],
    tags = ["automanaged"],
    visibility = ["//visibility:public"],
)<|MERGE_RESOLUTION|>--- conflicted
+++ resolved
@@ -19,46 +19,7 @@
         "util.go",
         "validation.go",
         "volume.go",
-<<<<<<< HEAD
-    ] + select({
-        "@io_bazel_rules_go//go/platform:android": [
-            "client_unix.go",
-        ],
-        "@io_bazel_rules_go//go/platform:darwin": [
-            "client_unix.go",
-        ],
-        "@io_bazel_rules_go//go/platform:dragonfly": [
-            "client_unix.go",
-        ],
-        "@io_bazel_rules_go//go/platform:freebsd": [
-            "client_unix.go",
-        ],
-        "@io_bazel_rules_go//go/platform:linux": [
-            "client_unix.go",
-        ],
-        "@io_bazel_rules_go//go/platform:nacl": [
-            "client_unix.go",
-        ],
-        "@io_bazel_rules_go//go/platform:netbsd": [
-            "client_unix.go",
-        ],
-        "@io_bazel_rules_go//go/platform:openbsd": [
-            "client_unix.go",
-        ],
-        "@io_bazel_rules_go//go/platform:plan9": [
-            "client_unix.go",
-        ],
-        "@io_bazel_rules_go//go/platform:solaris": [
-            "client_unix.go",
-        ],
-        "@io_bazel_rules_go//go/platform:windows": [
-            "client_windows.go",
-        ],
-        "//conditions:default": [],
-    }),
-=======
     ],
->>>>>>> ed33434d
     importpath = "github.com/storageos/go-api",
     visibility = ["//visibility:public"],
     deps = [
@@ -66,16 +27,7 @@
         "//vendor/github.com/storageos/go-api/netutil:go_default_library",
         "//vendor/github.com/storageos/go-api/serror:go_default_library",
         "//vendor/github.com/storageos/go-api/types:go_default_library",
-<<<<<<< HEAD
-    ] + select({
-        "@io_bazel_rules_go//go/platform:windows": [
-            "//vendor/github.com/Microsoft/go-winio:go_default_library",
-        ],
-        "//conditions:default": [],
-    }),
-=======
     ],
->>>>>>> ed33434d
 )
 
 filegroup(
