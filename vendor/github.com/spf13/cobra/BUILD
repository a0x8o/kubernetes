load("@io_bazel_rules_go//go:def.bzl", "go_library")

go_library(
    name = "go_default_library",
    srcs = [
        "args.go",
        "bash_completions.go",
        "cobra.go",
        "command.go",
<<<<<<< HEAD
=======
        "zsh_completions.go",
>>>>>>> ed33434d
    ] + select({
        "@io_bazel_rules_go//go/platform:android": [
            "command_notwin.go",
        ],
        "@io_bazel_rules_go//go/platform:darwin": [
            "command_notwin.go",
        ],
        "@io_bazel_rules_go//go/platform:dragonfly": [
            "command_notwin.go",
        ],
        "@io_bazel_rules_go//go/platform:freebsd": [
            "command_notwin.go",
        ],
        "@io_bazel_rules_go//go/platform:linux": [
            "command_notwin.go",
        ],
        "@io_bazel_rules_go//go/platform:nacl": [
            "command_notwin.go",
        ],
        "@io_bazel_rules_go//go/platform:netbsd": [
            "command_notwin.go",
        ],
        "@io_bazel_rules_go//go/platform:openbsd": [
            "command_notwin.go",
        ],
        "@io_bazel_rules_go//go/platform:plan9": [
            "command_notwin.go",
        ],
        "@io_bazel_rules_go//go/platform:solaris": [
            "command_notwin.go",
        ],
        "@io_bazel_rules_go//go/platform:windows": [
            "command_win.go",
        ],
        "//conditions:default": [],
    }),
    importpath = "github.com/spf13/cobra",
    visibility = ["//visibility:public"],
    deps = [
        "//vendor/github.com/spf13/pflag:go_default_library",
    ] + select({
        "@io_bazel_rules_go//go/platform:windows": [
            "//vendor/github.com/inconshreveable/mousetrap:go_default_library",
        ],
        "//conditions:default": [],
    }),
)

filegroup(
    name = "package-srcs",
    srcs = glob(["**"]),
    tags = ["automanaged"],
    visibility = ["//visibility:private"],
)

filegroup(
    name = "all-srcs",
    srcs = [
        ":package-srcs",
        "//vendor/github.com/spf13/cobra/doc:all-srcs",
    ],
    tags = ["automanaged"],
    visibility = ["//visibility:public"],
)<|MERGE_RESOLUTION|>--- conflicted
+++ resolved
@@ -7,10 +7,7 @@
         "bash_completions.go",
         "cobra.go",
         "command.go",
-<<<<<<< HEAD
-=======
         "zsh_completions.go",
->>>>>>> ed33434d
     ] + select({
         "@io_bazel_rules_go//go/platform:android": [
             "command_notwin.go",
