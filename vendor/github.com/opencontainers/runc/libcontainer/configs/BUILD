--- conflicted
+++ resolved
@@ -14,34 +14,18 @@
         "network.go",
     ] + select({
         "@io_bazel_rules_go//go/platform:android": [
-<<<<<<< HEAD
-            "cgroup_unsupported.go",
-=======
->>>>>>> ed33434d
             "namespaces_syscall_unsupported.go",
             "namespaces_unsupported.go",
         ],
         "@io_bazel_rules_go//go/platform:darwin": [
-<<<<<<< HEAD
-            "cgroup_unsupported.go",
-=======
->>>>>>> ed33434d
             "namespaces_syscall_unsupported.go",
             "namespaces_unsupported.go",
         ],
         "@io_bazel_rules_go//go/platform:dragonfly": [
-<<<<<<< HEAD
-            "cgroup_unsupported.go",
-=======
->>>>>>> ed33434d
             "namespaces_syscall_unsupported.go",
             "namespaces_unsupported.go",
         ],
         "@io_bazel_rules_go//go/platform:freebsd": [
-<<<<<<< HEAD
-            "device_defaults.go",
-=======
->>>>>>> ed33434d
             "namespaces_syscall_unsupported.go",
             "namespaces_unsupported.go",
         ],
@@ -53,42 +37,22 @@
             "namespaces_syscall.go",
         ],
         "@io_bazel_rules_go//go/platform:nacl": [
-<<<<<<< HEAD
-            "cgroup_unsupported.go",
-=======
->>>>>>> ed33434d
             "namespaces_syscall_unsupported.go",
             "namespaces_unsupported.go",
         ],
         "@io_bazel_rules_go//go/platform:netbsd": [
-<<<<<<< HEAD
-            "cgroup_unsupported.go",
-=======
->>>>>>> ed33434d
             "namespaces_syscall_unsupported.go",
             "namespaces_unsupported.go",
         ],
         "@io_bazel_rules_go//go/platform:openbsd": [
-<<<<<<< HEAD
-            "cgroup_unsupported.go",
-=======
->>>>>>> ed33434d
             "namespaces_syscall_unsupported.go",
             "namespaces_unsupported.go",
         ],
         "@io_bazel_rules_go//go/platform:plan9": [
-<<<<<<< HEAD
-            "cgroup_unsupported.go",
-=======
->>>>>>> ed33434d
             "namespaces_syscall_unsupported.go",
             "namespaces_unsupported.go",
         ],
         "@io_bazel_rules_go//go/platform:solaris": [
-<<<<<<< HEAD
-            "cgroup_unsupported.go",
-=======
->>>>>>> ed33434d
             "namespaces_syscall_unsupported.go",
             "namespaces_unsupported.go",
         ],
