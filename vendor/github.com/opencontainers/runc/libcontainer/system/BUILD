load("@io_bazel_rules_go//go:def.bzl", "go_library")

go_library(
    name = "go_default_library",
    srcs = [
        "proc.go",
    ] + select({
        "@io_bazel_rules_go//go/platform:android": [
            "sysconfig_notcgo.go",
            "unsupported.go",
        ],
        "@io_bazel_rules_go//go/platform:darwin": [
            "sysconfig_notcgo.go",
            "unsupported.go",
        ],
        "@io_bazel_rules_go//go/platform:dragonfly": [
            "sysconfig_notcgo.go",
            "unsupported.go",
        ],
        "@io_bazel_rules_go//go/platform:freebsd": [
<<<<<<< HEAD
            "sysconfig.go",
=======
>>>>>>> ed33434d
            "sysconfig_notcgo.go",
            "unsupported.go",
        ],
        "@io_bazel_rules_go//go/platform:linux": [
            "linux.go",
            "sysconfig.go",
            "sysconfig_notcgo.go",
            "xattrs_linux.go",
        ],
        "@io_bazel_rules_go//go/platform:nacl": [
<<<<<<< HEAD
            "sysconfig_notcgo.go",
            "unsupported.go",
        ],
        "@io_bazel_rules_go//go/platform:netbsd": [
            "sysconfig_notcgo.go",
            "unsupported.go",
        ],
        "@io_bazel_rules_go//go/platform:openbsd": [
            "sysconfig_notcgo.go",
            "unsupported.go",
        ],
        "@io_bazel_rules_go//go/platform:plan9": [
            "sysconfig_notcgo.go",
            "unsupported.go",
        ],
        "@io_bazel_rules_go//go/platform:solaris": [
            "sysconfig_notcgo.go",
            "unsupported.go",
        ],
        "@io_bazel_rules_go//go/platform:windows": [
            "sysconfig_notcgo.go",
            "unsupported.go",
        ],
        "//conditions:default": [],
    }) + select({
        "@io_bazel_rules_go//go/platform:linux_386": [
            "syscall_linux_386.go",
=======
            "sysconfig_notcgo.go",
            "unsupported.go",
        ],
        "@io_bazel_rules_go//go/platform:netbsd": [
            "sysconfig_notcgo.go",
            "unsupported.go",
        ],
        "@io_bazel_rules_go//go/platform:openbsd": [
            "sysconfig_notcgo.go",
            "unsupported.go",
        ],
        "@io_bazel_rules_go//go/platform:plan9": [
            "sysconfig_notcgo.go",
            "unsupported.go",
        ],
        "@io_bazel_rules_go//go/platform:solaris": [
            "sysconfig_notcgo.go",
            "unsupported.go",
        ],
        "@io_bazel_rules_go//go/platform:windows": [
            "sysconfig_notcgo.go",
            "unsupported.go",
        ],
        "//conditions:default": [],
    }) + select({
        "@io_bazel_rules_go//go/platform:linux_386": [
            "syscall_linux_32.go",
>>>>>>> ed33434d
        ],
        "@io_bazel_rules_go//go/platform:linux_amd64": [
            "syscall_linux_64.go",
        ],
        "@io_bazel_rules_go//go/platform:linux_arm": [
<<<<<<< HEAD
            "syscall_linux_arm.go",
=======
            "syscall_linux_32.go",
>>>>>>> ed33434d
        ],
        "@io_bazel_rules_go//go/platform:linux_arm64": [
            "syscall_linux_64.go",
        ],
<<<<<<< HEAD
=======
        "@io_bazel_rules_go//go/platform:linux_mips": [
            "syscall_linux_64.go",
        ],
        "@io_bazel_rules_go//go/platform:linux_mips64": [
            "syscall_linux_64.go",
        ],
        "@io_bazel_rules_go//go/platform:linux_mips64le": [
            "syscall_linux_64.go",
        ],
        "@io_bazel_rules_go//go/platform:linux_mipsle": [
            "syscall_linux_64.go",
        ],
>>>>>>> ed33434d
        "@io_bazel_rules_go//go/platform:linux_ppc64": [
            "syscall_linux_64.go",
        ],
        "@io_bazel_rules_go//go/platform:linux_ppc64le": [
            "syscall_linux_64.go",
        ],
        "@io_bazel_rules_go//go/platform:linux_s390x": [
            "syscall_linux_64.go",
        ],
        "//conditions:default": [],
    }),
    cgo = True,
    importpath = "github.com/opencontainers/runc/libcontainer/system",
    visibility = ["//visibility:public"],
    deps = select({
<<<<<<< HEAD
        "@io_bazel_rules_go//go/platform:linux": [
=======
        "@io_bazel_rules_go//go/platform:linux_386": [
            "//vendor/golang.org/x/sys/unix:go_default_library",
        ],
        "@io_bazel_rules_go//go/platform:linux_amd64": [
>>>>>>> ed33434d
            "//vendor/golang.org/x/sys/unix:go_default_library",
        ],
        "@io_bazel_rules_go//go/platform:linux_arm": [
            "//vendor/golang.org/x/sys/unix:go_default_library",
        ],
        "@io_bazel_rules_go//go/platform:linux_arm64": [
            "//vendor/golang.org/x/sys/unix:go_default_library",
        ],
        "@io_bazel_rules_go//go/platform:linux_mips": [
            "//vendor/golang.org/x/sys/unix:go_default_library",
        ],
        "@io_bazel_rules_go//go/platform:linux_mips64": [
            "//vendor/golang.org/x/sys/unix:go_default_library",
        ],
        "@io_bazel_rules_go//go/platform:linux_mips64le": [
            "//vendor/golang.org/x/sys/unix:go_default_library",
        ],
        "@io_bazel_rules_go//go/platform:linux_mipsle": [
            "//vendor/golang.org/x/sys/unix:go_default_library",
        ],
        "@io_bazel_rules_go//go/platform:linux_ppc64": [
            "//vendor/golang.org/x/sys/unix:go_default_library",
        ],
        "@io_bazel_rules_go//go/platform:linux_ppc64le": [
            "//vendor/golang.org/x/sys/unix:go_default_library",
        ],
        "@io_bazel_rules_go//go/platform:linux_s390x": [
            "//vendor/golang.org/x/sys/unix:go_default_library",
        ],
        "//conditions:default": [],
    }),
)

filegroup(
    name = "package-srcs",
    srcs = glob(["**"]),
    tags = ["automanaged"],
    visibility = ["//visibility:private"],
)

filegroup(
    name = "all-srcs",
    srcs = [":package-srcs"],
    tags = ["automanaged"],
    visibility = ["//visibility:public"],
)<|MERGE_RESOLUTION|>--- conflicted
+++ resolved
@@ -18,10 +18,6 @@
             "unsupported.go",
         ],
         "@io_bazel_rules_go//go/platform:freebsd": [
-<<<<<<< HEAD
-            "sysconfig.go",
-=======
->>>>>>> ed33434d
             "sysconfig_notcgo.go",
             "unsupported.go",
         ],
@@ -32,35 +28,6 @@
             "xattrs_linux.go",
         ],
         "@io_bazel_rules_go//go/platform:nacl": [
-<<<<<<< HEAD
-            "sysconfig_notcgo.go",
-            "unsupported.go",
-        ],
-        "@io_bazel_rules_go//go/platform:netbsd": [
-            "sysconfig_notcgo.go",
-            "unsupported.go",
-        ],
-        "@io_bazel_rules_go//go/platform:openbsd": [
-            "sysconfig_notcgo.go",
-            "unsupported.go",
-        ],
-        "@io_bazel_rules_go//go/platform:plan9": [
-            "sysconfig_notcgo.go",
-            "unsupported.go",
-        ],
-        "@io_bazel_rules_go//go/platform:solaris": [
-            "sysconfig_notcgo.go",
-            "unsupported.go",
-        ],
-        "@io_bazel_rules_go//go/platform:windows": [
-            "sysconfig_notcgo.go",
-            "unsupported.go",
-        ],
-        "//conditions:default": [],
-    }) + select({
-        "@io_bazel_rules_go//go/platform:linux_386": [
-            "syscall_linux_386.go",
-=======
             "sysconfig_notcgo.go",
             "unsupported.go",
         ],
@@ -88,23 +55,16 @@
     }) + select({
         "@io_bazel_rules_go//go/platform:linux_386": [
             "syscall_linux_32.go",
->>>>>>> ed33434d
         ],
         "@io_bazel_rules_go//go/platform:linux_amd64": [
             "syscall_linux_64.go",
         ],
         "@io_bazel_rules_go//go/platform:linux_arm": [
-<<<<<<< HEAD
-            "syscall_linux_arm.go",
-=======
             "syscall_linux_32.go",
->>>>>>> ed33434d
         ],
         "@io_bazel_rules_go//go/platform:linux_arm64": [
             "syscall_linux_64.go",
         ],
-<<<<<<< HEAD
-=======
         "@io_bazel_rules_go//go/platform:linux_mips": [
             "syscall_linux_64.go",
         ],
@@ -117,7 +77,6 @@
         "@io_bazel_rules_go//go/platform:linux_mipsle": [
             "syscall_linux_64.go",
         ],
->>>>>>> ed33434d
         "@io_bazel_rules_go//go/platform:linux_ppc64": [
             "syscall_linux_64.go",
         ],
@@ -133,14 +92,10 @@
     importpath = "github.com/opencontainers/runc/libcontainer/system",
     visibility = ["//visibility:public"],
     deps = select({
-<<<<<<< HEAD
-        "@io_bazel_rules_go//go/platform:linux": [
-=======
         "@io_bazel_rules_go//go/platform:linux_386": [
             "//vendor/golang.org/x/sys/unix:go_default_library",
         ],
         "@io_bazel_rules_go//go/platform:linux_amd64": [
->>>>>>> ed33434d
             "//vendor/golang.org/x/sys/unix:go_default_library",
         ],
         "@io_bazel_rules_go//go/platform:linux_arm": [
