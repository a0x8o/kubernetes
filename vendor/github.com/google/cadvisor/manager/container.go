// Copyright 2014 Google Inc. All Rights Reserved.
//
// Licensed under the Apache License, Version 2.0 (the "License");
// you may not use this file except in compliance with the License.
// You may obtain a copy of the License at
//
//     http://www.apache.org/licenses/LICENSE-2.0
//
// Unless required by applicable law or agreed to in writing, software
// distributed under the License is distributed on an "AS IS" BASIS,
// WITHOUT WARRANTIES OR CONDITIONS OF ANY KIND, either express or implied.
// See the License for the specific language governing permissions and
// limitations under the License.

package manager

import (
	"flag"
	"fmt"
	"io/ioutil"
	"math"
	"math/rand"
	"os/exec"
	"path"
	"regexp"
	"sort"
	"strconv"
	"strings"
	"sync"
	"time"

	"github.com/google/cadvisor/accelerators"
	"github.com/google/cadvisor/cache/memory"
	"github.com/google/cadvisor/collector"
	"github.com/google/cadvisor/container"
	info "github.com/google/cadvisor/info/v1"
	"github.com/google/cadvisor/info/v2"
	"github.com/google/cadvisor/summary"
	"github.com/google/cadvisor/utils/cpuload"

	units "github.com/docker/go-units"
	"github.com/golang/glog"
	"k8s.io/utils/clock"
)

// Housekeeping interval.
var enableLoadReader = flag.Bool("enable_load_reader", false, "Whether to enable cpu load reader")
var HousekeepingInterval = flag.Duration("housekeeping_interval", 1*time.Second, "Interval between container housekeepings")

var cgroupPathRegExp = regexp.MustCompile(`devices[^:]*:(.*?)[,;$]`)

type containerInfo struct {
	info.ContainerReference
	Subcontainers []info.ContainerReference
	Spec          info.ContainerSpec
}

type containerData struct {
	handler                  container.ContainerHandler
	info                     containerInfo
	memoryCache              *memory.InMemoryCache
	lock                     sync.Mutex
	loadReader               cpuload.CpuLoadReader
	summaryReader            *summary.StatsSummary
	loadAvg                  float64 // smoothed load average seen so far.
	housekeepingInterval     time.Duration
	maxHousekeepingInterval  time.Duration
	allowDynamicHousekeeping bool
	infoLastUpdatedTime      time.Time
	statsLastUpdatedTime     time.Time
	lastErrorTime            time.Time
	//  used to track time
	clock clock.Clock

	// Decay value used for load average smoothing. Interval length of 10 seconds is used.
	loadDecay float64

	// Whether to log the usage of this container when it is updated.
	logUsage bool

	// Tells the container to stop.
	stop chan bool

	// Tells the container to immediately collect stats
	onDemandChan chan chan struct{}

	// Runs custom metric collectors.
	collectorManager collector.CollectorManager

	// nvidiaCollector updates stats for Nvidia GPUs attached to the container.
	nvidiaCollector accelerators.AcceleratorCollector
}

// jitter returns a time.Duration between duration and duration + maxFactor * duration,
// to allow clients to avoid converging on periodic behavior.  If maxFactor is 0.0, a
// suggested default value will be chosen.
func jitter(duration time.Duration, maxFactor float64) time.Duration {
	if maxFactor <= 0.0 {
		maxFactor = 1.0
	}
	wait := duration + time.Duration(rand.Float64()*maxFactor*float64(duration))
	return wait
}

func (c *containerData) Start() error {
	go c.housekeeping()
	return nil
}

func (c *containerData) Stop() error {
	err := c.memoryCache.RemoveContainer(c.info.Name)
	if err != nil {
		return err
	}
	c.stop <- true
	return nil
}

func (c *containerData) allowErrorLogging() bool {
	if c.clock.Since(c.lastErrorTime) > time.Minute {
		c.lastErrorTime = c.clock.Now()
		return true
	}
	return false
}

// OnDemandHousekeeping performs housekeeping on the container and blocks until it has completed.
// It is designed to be used in conjunction with periodic housekeeping, and will cause the timer for
// periodic housekeeping to reset.  This should be used sparingly, as calling OnDemandHousekeeping frequently
// can have serious performance costs.
func (c *containerData) OnDemandHousekeeping(maxAge time.Duration) {
	if c.clock.Since(c.statsLastUpdatedTime) > maxAge {
		housekeepingFinishedChan := make(chan struct{})
		c.onDemandChan <- housekeepingFinishedChan
		select {
		case <-c.stop:
		case <-housekeepingFinishedChan:
		}
	}
}

// notifyOnDemand notifies all calls to OnDemandHousekeeping that housekeeping is finished
func (c *containerData) notifyOnDemand() {
	for {
		select {
		case finishedChan := <-c.onDemandChan:
			close(finishedChan)
		default:
			return
		}
	}
}

func (c *containerData) GetInfo(shouldUpdateSubcontainers bool) (*containerInfo, error) {
	// Get spec and subcontainers.
	if c.clock.Since(c.infoLastUpdatedTime) > 5*time.Second {
		err := c.updateSpec()
		if err != nil {
			return nil, err
		}
		if shouldUpdateSubcontainers {
			err = c.updateSubcontainers()
			if err != nil {
				return nil, err
			}
		}
		c.infoLastUpdatedTime = c.clock.Now()
	}
	// Make a copy of the info for the user.
	c.lock.Lock()
	defer c.lock.Unlock()
	return &c.info, nil
}

func (c *containerData) DerivedStats() (v2.DerivedStats, error) {
	if c.summaryReader == nil {
		return v2.DerivedStats{}, fmt.Errorf("derived stats not enabled for container %q", c.info.Name)
	}
	return c.summaryReader.DerivedStats()
}

func (c *containerData) getCgroupPath(cgroups string) (string, error) {
	if cgroups == "-" {
		return "/", nil
	}
	matches := cgroupPathRegExp.FindSubmatch([]byte(cgroups))
	if len(matches) != 2 {
		glog.V(3).Infof("failed to get devices cgroup path from %q", cgroups)
		// return root in case of failures - devices hierarchy might not be enabled.
		return "/", nil
	}
	return string(matches[1]), nil
}

// Returns contents of a file inside the container root.
// Takes in a path relative to container root.
func (c *containerData) ReadFile(filepath string, inHostNamespace bool) ([]byte, error) {
	pids, err := c.getContainerPids(inHostNamespace)
	if err != nil {
		return nil, err
	}
	// TODO(rjnagal): Optimize by just reading container's cgroup.proc file when in host namespace.
	rootfs := "/"
	if !inHostNamespace {
		rootfs = "/rootfs"
	}
	for _, pid := range pids {
		filePath := path.Join(rootfs, "/proc", pid, "/root", filepath)
		glog.V(3).Infof("Trying path %q", filePath)
		data, err := ioutil.ReadFile(filePath)
		if err == nil {
			return data, err
		}
	}
	// No process paths could be found. Declare config non-existent.
	return nil, fmt.Errorf("file %q does not exist.", filepath)
}

// Return output for ps command in host /proc with specified format
func (c *containerData) getPsOutput(inHostNamespace bool, format string) ([]byte, error) {
	args := []string{}
	command := "ps"
	if !inHostNamespace {
		command = "/usr/sbin/chroot"
		args = append(args, "/rootfs", "ps")
	}
	args = append(args, "-e", "-o", format)
	out, err := exec.Command(command, args...).Output()
	if err != nil {
		return nil, fmt.Errorf("failed to execute %q command: %v", command, err)
	}
	return out, err
}

// Get pids of processes in this container.
// A slightly lighterweight call than GetProcessList if other details are not required.
func (c *containerData) getContainerPids(inHostNamespace bool) ([]string, error) {
	format := "pid,cgroup"
	out, err := c.getPsOutput(inHostNamespace, format)
	if err != nil {
		return nil, err
	}
	expectedFields := 2
	lines := strings.Split(string(out), "\n")
	pids := []string{}
	for _, line := range lines[1:] {
		if len(line) == 0 {
			continue
		}
		fields := strings.Fields(line)
		if len(fields) < expectedFields {
			return nil, fmt.Errorf("expected at least %d fields, found %d: output: %q", expectedFields, len(fields), line)
		}
		pid := fields[0]
		cgroup, err := c.getCgroupPath(fields[1])
		if err != nil {
			return nil, fmt.Errorf("could not parse cgroup path from %q: %v", fields[1], err)
		}
		if c.info.Name == cgroup {
			pids = append(pids, pid)
		}
	}
	return pids, nil
}

func (c *containerData) GetProcessList(cadvisorContainer string, inHostNamespace bool) ([]v2.ProcessInfo, error) {
	// report all processes for root.
	isRoot := c.info.Name == "/"
	format := "user,pid,ppid,stime,pcpu,pmem,rss,vsz,stat,time,comm,cgroup"
	out, err := c.getPsOutput(inHostNamespace, format)
	if err != nil {
		return nil, err
	}
	expectedFields := 12
	processes := []v2.ProcessInfo{}
	lines := strings.Split(string(out), "\n")
	for _, line := range lines[1:] {
		if len(line) == 0 {
			continue
		}
		fields := strings.Fields(line)
		if len(fields) < expectedFields {
			return nil, fmt.Errorf("expected at least %d fields, found %d: output: %q", expectedFields, len(fields), line)
		}
		pid, err := strconv.Atoi(fields[1])
		if err != nil {
			return nil, fmt.Errorf("invalid pid %q: %v", fields[1], err)
		}
		ppid, err := strconv.Atoi(fields[2])
		if err != nil {
			return nil, fmt.Errorf("invalid ppid %q: %v", fields[2], err)
		}
		percentCpu, err := strconv.ParseFloat(fields[4], 32)
		if err != nil {
			return nil, fmt.Errorf("invalid cpu percent %q: %v", fields[4], err)
		}
		percentMem, err := strconv.ParseFloat(fields[5], 32)
		if err != nil {
			return nil, fmt.Errorf("invalid memory percent %q: %v", fields[5], err)
		}
		rss, err := strconv.ParseUint(fields[6], 0, 64)
		if err != nil {
			return nil, fmt.Errorf("invalid rss %q: %v", fields[6], err)
		}
		// convert to bytes
		rss *= 1024
		vs, err := strconv.ParseUint(fields[7], 0, 64)
		if err != nil {
			return nil, fmt.Errorf("invalid virtual size %q: %v", fields[7], err)
		}
		// convert to bytes
		vs *= 1024
		cgroup, err := c.getCgroupPath(fields[11])
		if err != nil {
			return nil, fmt.Errorf("could not parse cgroup path from %q: %v", fields[11], err)
		}
		// Remove the ps command we just ran from cadvisor container.
		// Not necessary, but makes the cadvisor page look cleaner.
		if !inHostNamespace && cadvisorContainer == cgroup && fields[10] == "ps" {
			continue
		}
		var cgroupPath string
		if isRoot {
			cgroupPath = cgroup
		}

		if isRoot || c.info.Name == cgroup {
			processes = append(processes, v2.ProcessInfo{
				User:          fields[0],
				Pid:           pid,
				Ppid:          ppid,
				StartTime:     fields[3],
				PercentCpu:    float32(percentCpu),
				PercentMemory: float32(percentMem),
				RSS:           rss,
				VirtualSize:   vs,
				Status:        fields[8],
				RunningTime:   fields[9],
				Cmd:           fields[10],
				CgroupPath:    cgroupPath,
			})
		}
	}
	return processes, nil
}

func newContainerData(containerName string, memoryCache *memory.InMemoryCache, handler container.ContainerHandler, logUsage bool, collectorManager collector.CollectorManager, maxHousekeepingInterval time.Duration, allowDynamicHousekeeping bool, clock clock.Clock) (*containerData, error) {
	if memoryCache == nil {
		return nil, fmt.Errorf("nil memory storage")
	}
	if handler == nil {
		return nil, fmt.Errorf("nil container handler")
	}
	ref, err := handler.ContainerReference()
	if err != nil {
		return nil, err
	}

	cont := &containerData{
		handler:                  handler,
		memoryCache:              memoryCache,
		housekeepingInterval:     *HousekeepingInterval,
		maxHousekeepingInterval:  maxHousekeepingInterval,
		allowDynamicHousekeeping: allowDynamicHousekeeping,
		logUsage:                 logUsage,
		loadAvg:                  -1.0, // negative value indicates uninitialized.
		stop:                     make(chan bool, 1),
		collectorManager:         collectorManager,
		onDemandChan:             make(chan chan struct{}, 100),
		clock:                    clock,
	}
	cont.info.ContainerReference = ref

	cont.loadDecay = math.Exp(float64(-cont.housekeepingInterval.Seconds() / 10))

	if *enableLoadReader {
		// Create cpu load reader.
		loadReader, err := cpuload.New()
		if err != nil {
			glog.Warningf("Could not initialize cpu load reader for %q: %s", ref.Name, err)
		} else {
			cont.loadReader = loadReader
		}
	}

	err = cont.updateSpec()
	if err != nil {
		return nil, err
	}
	cont.summaryReader, err = summary.New(cont.info.Spec)
	if err != nil {
		cont.summaryReader = nil
		glog.Warningf("Failed to create summary reader for %q: %v", ref.Name, err)
	}

	return cont, nil
}

// Determine when the next housekeeping should occur.
func (self *containerData) nextHousekeepingInterval() time.Duration {
	if self.allowDynamicHousekeeping {
		var empty time.Time
		stats, err := self.memoryCache.RecentStats(self.info.Name, empty, empty, 2)
		if err != nil {
			if self.allowErrorLogging() {
				glog.Warningf("Failed to get RecentStats(%q) while determining the next housekeeping: %v", self.info.Name, err)
			}
		} else if len(stats) == 2 {
			// TODO(vishnuk): Use no processes as a signal.
			// Raise the interval if usage hasn't changed in the last housekeeping.
			if stats[0].StatsEq(stats[1]) && (self.housekeepingInterval < self.maxHousekeepingInterval) {
				self.housekeepingInterval *= 2
				if self.housekeepingInterval > self.maxHousekeepingInterval {
					self.housekeepingInterval = self.maxHousekeepingInterval
				}
			} else if self.housekeepingInterval != *HousekeepingInterval {
				// Lower interval back to the baseline.
				self.housekeepingInterval = *HousekeepingInterval
			}
		}
	}

	return jitter(self.housekeepingInterval, 1.0)
}

// TODO(vmarmol): Implement stats collecting as a custom collector.
func (c *containerData) housekeeping() {
	// Start any background goroutines - must be cleaned up in c.handler.Cleanup().
	c.handler.Start()
	defer c.handler.Cleanup()

	// Initialize cpuload reader - must be cleaned up in c.loadReader.Stop()
	if c.loadReader != nil {
		err := c.loadReader.Start()
		if err != nil {
			glog.Warningf("Could not start cpu load stat collector for %q: %s", c.info.Name, err)
		}
		defer c.loadReader.Stop()
	}

	// Long housekeeping is either 100ms or half of the housekeeping interval.
	longHousekeeping := 100 * time.Millisecond
	if *HousekeepingInterval/2 < longHousekeeping {
		longHousekeeping = *HousekeepingInterval / 2
	}

	// Housekeep every second.
	glog.V(3).Infof("Start housekeeping for container %q\n", c.info.Name)
	houseKeepingTimer := c.clock.NewTimer(0 * time.Second)
	defer houseKeepingTimer.Stop()
	for {
		if !c.housekeepingTick(houseKeepingTimer.C(), longHousekeeping) {
			return
		}
		// Stop and drain the timer so that it is safe to reset it
		if !houseKeepingTimer.Stop() {
			select {
			case <-houseKeepingTimer.C():
			default:
			}
		}
		// Log usage if asked to do so.
		if c.logUsage {
			const numSamples = 60
			var empty time.Time
			stats, err := c.memoryCache.RecentStats(c.info.Name, empty, empty, numSamples)
			if err != nil {
				if c.allowErrorLogging() {
					glog.Warningf("[%s] Failed to get recent stats for logging usage: %v", c.info.Name, err)
				}
			} else if len(stats) < numSamples {
				// Ignore, not enough stats yet.
			} else {
				usageCpuNs := uint64(0)
				for i := range stats {
					if i > 0 {
						usageCpuNs += (stats[i].Cpu.Usage.Total - stats[i-1].Cpu.Usage.Total)
					}
				}
				usageMemory := stats[numSamples-1].Memory.Usage

				instantUsageInCores := float64(stats[numSamples-1].Cpu.Usage.Total-stats[numSamples-2].Cpu.Usage.Total) / float64(stats[numSamples-1].Timestamp.Sub(stats[numSamples-2].Timestamp).Nanoseconds())
				usageInCores := float64(usageCpuNs) / float64(stats[numSamples-1].Timestamp.Sub(stats[0].Timestamp).Nanoseconds())
				usageInHuman := units.HumanSize(float64(usageMemory))
				// Don't set verbosity since this is already protected by the logUsage flag.
				glog.Infof("[%s] %.3f cores (average: %.3f cores), %s of memory", c.info.Name, instantUsageInCores, usageInCores, usageInHuman)
			}
		}
		houseKeepingTimer.Reset(c.nextHousekeepingInterval())
	}
}

func (c *containerData) housekeepingTick(timer <-chan time.Time, longHousekeeping time.Duration) bool {
	select {
	case <-c.stop:
		// Stop housekeeping when signaled.
		return false
	case finishedChan := <-c.onDemandChan:
		// notify the calling function once housekeeping has completed
		defer close(finishedChan)
	case <-timer:
	}
	start := c.clock.Now()
	err := c.updateStats()
	if err != nil {
		if c.allowErrorLogging() {
<<<<<<< HEAD
			glog.Warning("Failed to update stats for container \"%s\": %s", c.info.Name, err)
=======
			glog.Warningf("Failed to update stats for container \"%s\": %s", c.info.Name, err)
>>>>>>> ed33434d
		}
	}
	// Log if housekeeping took too long.
	duration := c.clock.Since(start)
	if duration >= longHousekeeping {
		glog.V(3).Infof("[%s] Housekeeping took %s", c.info.Name, duration)
	}
	c.notifyOnDemand()
	c.statsLastUpdatedTime = c.clock.Now()
	return true
}

func (c *containerData) updateSpec() error {
	spec, err := c.handler.GetSpec()
	if err != nil {
		// Ignore errors if the container is dead.
		if !c.handler.Exists() {
			return nil
		}
		return err
	}

	customMetrics, err := c.collectorManager.GetSpec()
	if err != nil {
		return err
	}
	if len(customMetrics) > 0 {
		spec.HasCustomMetrics = true
		spec.CustomMetrics = customMetrics
	}
	c.lock.Lock()
	defer c.lock.Unlock()
	c.info.Spec = spec
	return nil
}

// Calculate new smoothed load average using the new sample of runnable threads.
// The decay used ensures that the load will stabilize on a new constant value within
// 10 seconds.
func (c *containerData) updateLoad(newLoad uint64) {
	if c.loadAvg < 0 {
		c.loadAvg = float64(newLoad) // initialize to the first seen sample for faster stabilization.
	} else {
		c.loadAvg = c.loadAvg*c.loadDecay + float64(newLoad)*(1.0-c.loadDecay)
	}
}

func (c *containerData) updateStats() error {
	stats, statsErr := c.handler.GetStats()
	if statsErr != nil {
		// Ignore errors if the container is dead.
		if !c.handler.Exists() {
			return nil
		}

		// Stats may be partially populated, push those before we return an error.
		statsErr = fmt.Errorf("%v, continuing to push stats", statsErr)
	}
	if stats == nil {
		return statsErr
	}
	if c.loadReader != nil {
		// TODO(vmarmol): Cache this path.
		path, err := c.handler.GetCgroupPath("cpu")
		if err == nil {
			loadStats, err := c.loadReader.GetCpuLoad(c.info.Name, path)
			if err != nil {
				return fmt.Errorf("failed to get load stat for %q - path %q, error %s", c.info.Name, path, err)
			}
			stats.TaskStats = loadStats
			c.updateLoad(loadStats.NrRunning)
			// convert to 'milliLoad' to avoid floats and preserve precision.
			stats.Cpu.LoadAverage = int32(c.loadAvg * 1000)
		}
	}
	if c.summaryReader != nil {
		err := c.summaryReader.AddSample(*stats)
		if err != nil {
			// Ignore summary errors for now.
			glog.V(2).Infof("Failed to add summary stats for %q: %v", c.info.Name, err)
		}
	}
	var customStatsErr error
	cm := c.collectorManager.(*collector.GenericCollectorManager)
	if len(cm.Collectors) > 0 {
		if cm.NextCollectionTime.Before(c.clock.Now()) {
			customStats, err := c.updateCustomStats()
			if customStats != nil {
				stats.CustomMetrics = customStats
			}
			if err != nil {
				customStatsErr = err
			}
		}
	}

	var nvidiaStatsErr error
	if c.nvidiaCollector != nil {
		// This updates the Accelerators field of the stats struct
		nvidiaStatsErr = c.nvidiaCollector.UpdateStats(stats)
	}

	ref, err := c.handler.ContainerReference()
	if err != nil {
		// Ignore errors if the container is dead.
		if !c.handler.Exists() {
			return nil
		}
		return err
	}
	err = c.memoryCache.AddStats(ref, stats)
	if err != nil {
		return err
	}
	if statsErr != nil {
		return statsErr
	}
	if nvidiaStatsErr != nil {
		return nvidiaStatsErr
	}
	return customStatsErr
}

func (c *containerData) updateCustomStats() (map[string][]info.MetricVal, error) {
	_, customStats, customStatsErr := c.collectorManager.Collect()
	if customStatsErr != nil {
		if !c.handler.Exists() {
			return customStats, nil
		}
		customStatsErr = fmt.Errorf("%v, continuing to push custom stats", customStatsErr)
	}
	return customStats, customStatsErr
}

func (c *containerData) updateSubcontainers() error {
	var subcontainers info.ContainerReferenceSlice
	subcontainers, err := c.handler.ListContainers(container.ListSelf)
	if err != nil {
		// Ignore errors if the container is dead.
		if !c.handler.Exists() {
			return nil
		}
		return err
	}
	sort.Sort(subcontainers)
	c.lock.Lock()
	defer c.lock.Unlock()
	c.info.Subcontainers = subcontainers
	return nil
}<|MERGE_RESOLUTION|>--- conflicted
+++ resolved
@@ -504,11 +504,7 @@
 	err := c.updateStats()
 	if err != nil {
 		if c.allowErrorLogging() {
-<<<<<<< HEAD
-			glog.Warning("Failed to update stats for container \"%s\": %s", c.info.Name, err)
-=======
 			glog.Warningf("Failed to update stats for container \"%s\": %s", c.info.Name, err)
->>>>>>> ed33434d
 		}
 	}
 	// Log if housekeeping took too long.
