--- conflicted
+++ resolved
@@ -50,10 +50,7 @@
 
 	"github.com/golang/glog"
 	"github.com/opencontainers/runc/libcontainer/cgroups"
-<<<<<<< HEAD
-=======
 	"golang.org/x/net/context"
->>>>>>> ed33434d
 	"k8s.io/utils/clock"
 )
 
@@ -160,18 +157,10 @@
 		dockerStatus info.DockerStatus
 		rktPath      string
 	)
-<<<<<<< HEAD
-	if tempDockerStatus, err := docker.Status(); err != nil {
-		glog.V(5).Infof("Docker not connected: %v", err)
-	} else {
-		dockerStatus = tempDockerStatus
-	}
-=======
 	docker.SetTimeout(dockerClientTimeout)
 	// Try to connect to docker indefinitely on startup.
 	dockerStatus = retryDockerStatus()
 
->>>>>>> ed33434d
 	if tmpRktPath, err := rkt.RktPath(); err != nil {
 		glog.V(5).Infof("Rkt not connected: %v", err)
 	} else {
