--- conflicted
+++ resolved
@@ -38,8 +38,6 @@
 
 func extraSpecsCreateURL(client *gophercloud.ServiceClient, id string) string {
 	return client.ServiceURL("flavors", id, "os-extra_specs")
-<<<<<<< HEAD
-=======
 }
 
 func extraSpecUpdateURL(client *gophercloud.ServiceClient, id, key string) string {
@@ -48,5 +46,4 @@
 
 func extraSpecDeleteURL(client *gophercloud.ServiceClient, id, key string) string {
 	return client.ServiceURL("flavors", id, "os-extra_specs", key)
->>>>>>> ed33434d
 }