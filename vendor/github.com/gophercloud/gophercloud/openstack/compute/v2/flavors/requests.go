--- conflicted
+++ resolved
@@ -165,11 +165,7 @@
 // AddAccessOptsBuilder allows extensions to add additional parameters to the
 // AddAccess requests.
 type AddAccessOptsBuilder interface {
-<<<<<<< HEAD
-	ToAddAccessMap() (map[string]interface{}, error)
-=======
 	ToFlavorAddAccessMap() (map[string]interface{}, error)
->>>>>>> ed33434d
 }
 
 // AddAccessOpts represents options for adding access to a flavor.
@@ -178,21 +174,13 @@
 	Tenant string `json:"tenant"`
 }
 
-<<<<<<< HEAD
-// ToAddAccessMap constructs a request body from AddAccessOpts.
-func (opts AddAccessOpts) ToAddAccessMap() (map[string]interface{}, error) {
-=======
 // ToFlavorAddAccessMap constructs a request body from AddAccessOpts.
 func (opts AddAccessOpts) ToFlavorAddAccessMap() (map[string]interface{}, error) {
->>>>>>> ed33434d
 	return gophercloud.BuildRequestBody(opts, "addTenantAccess")
 }
 
 // AddAccess grants a tenant/project access to a flavor.
 func AddAccess(client *gophercloud.ServiceClient, id string, opts AddAccessOptsBuilder) (r AddAccessResult) {
-<<<<<<< HEAD
-	b, err := opts.ToAddAccessMap()
-=======
 	b, err := opts.ToFlavorAddAccessMap()
 	if err != nil {
 		r.Err = err
@@ -224,7 +212,6 @@
 // RemoveAccess removes/revokes a tenant/project access to a flavor.
 func RemoveAccess(client *gophercloud.ServiceClient, id string, opts RemoveAccessOptsBuilder) (r RemoveAccessResult) {
 	b, err := opts.ToFlavorRemoveAccessMap()
->>>>>>> ed33434d
 	if err != nil {
 		r.Err = err
 		return
@@ -274,8 +261,6 @@
 	return
 }
 
-<<<<<<< HEAD
-=======
 // UpdateExtraSpecOptsBuilder allows extensions to add additional parameters to the
 // Update request.
 type UpdateExtraSpecOptsBuilder interface {
@@ -322,7 +307,6 @@
 	return
 }
 
->>>>>>> ed33434d
 // IDFromName is a convienience function that returns a flavor's ID given its
 // name.
 func IDFromName(client *gophercloud.ServiceClient, name string) (string, error) {
