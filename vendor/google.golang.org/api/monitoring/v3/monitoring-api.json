--- conflicted
+++ resolved
@@ -1,1247 +1,4 @@
 {
-<<<<<<< HEAD
-  "ownerName": "Google",
-  "resources": {
-    "uptimeCheckIps": {
-      "methods": {
-        "list": {
-          "path": "v3/uptimeCheckIps",
-          "id": "monitoring.uptimeCheckIps.list",
-          "description": "Returns the list of IPs that checkers run from",
-          "response": {
-            "$ref": "ListUptimeCheckIpsResponse"
-          },
-          "parameterOrder": [],
-          "httpMethod": "GET",
-          "scopes": [
-            "https://www.googleapis.com/auth/cloud-platform",
-            "https://www.googleapis.com/auth/monitoring",
-            "https://www.googleapis.com/auth/monitoring.read"
-          ],
-          "parameters": {
-            "pageToken": {
-              "location": "query",
-              "description": "If this field is not empty then it must contain the nextPageToken value returned by a previous call to this method. Using this field causes the method to return more results from the previous method call. NOTE: this field is not yet implemented",
-              "type": "string"
-            },
-            "pageSize": {
-              "location": "query",
-              "description": "The maximum number of results to return in a single response. The server may further constrain the maximum number of results returned in a single page. If the page_size is \u003c=0, the server will decide the number of results to be returned. NOTE: this field is not yet implemented",
-              "format": "int32",
-              "type": "integer"
-            }
-          },
-          "flatPath": "v3/uptimeCheckIps"
-        }
-      }
-    },
-    "projects": {
-      "resources": {
-        "uptimeCheckConfigs": {
-          "methods": {
-            "delete": {
-              "description": "Deletes an uptime check configuration. Note that this method will fail if the uptime check configuration is referenced by an alert policy or other dependent configs that would be rendered invalid by the deletion.",
-              "response": {
-                "$ref": "Empty"
-              },
-              "parameterOrder": [
-                "name"
-              ],
-              "httpMethod": "DELETE",
-              "scopes": [
-                "https://www.googleapis.com/auth/cloud-platform",
-                "https://www.googleapis.com/auth/monitoring"
-              ],
-              "parameters": {
-                "name": {
-                  "pattern": "^projects/[^/]+/uptimeCheckConfigs/[^/]+$",
-                  "location": "path",
-                  "description": "The uptime check configuration to delete. The format isprojects/[PROJECT_ID]/uptimeCheckConfigs/[UPTIME_CHECK_ID].",
-                  "required": true,
-                  "type": "string"
-                }
-              },
-              "flatPath": "v3/projects/{projectsId}/uptimeCheckConfigs/{uptimeCheckConfigsId}",
-              "path": "v3/{+name}",
-              "id": "monitoring.projects.uptimeCheckConfigs.delete"
-            },
-            "list": {
-              "description": "Lists the existing valid uptime check configurations for the project, leaving out any invalid configurations.",
-              "response": {
-                "$ref": "ListUptimeCheckConfigsResponse"
-              },
-              "parameterOrder": [
-                "parent"
-              ],
-              "httpMethod": "GET",
-              "scopes": [
-                "https://www.googleapis.com/auth/cloud-platform",
-                "https://www.googleapis.com/auth/monitoring",
-                "https://www.googleapis.com/auth/monitoring.read"
-              ],
-              "parameters": {
-                "pageToken": {
-                  "description": "If this field is not empty then it must contain the nextPageToken value returned by a previous call to this method. Using this field causes the method to return more results from the previous method call.",
-                  "type": "string",
-                  "location": "query"
-                },
-                "pageSize": {
-                  "location": "query",
-                  "description": "The maximum number of results to return in a single response. The server may further constrain the maximum number of results returned in a single page. If the page_size is \u003c=0, the server will decide the number of results to be returned.",
-                  "format": "int32",
-                  "type": "integer"
-                },
-                "parent": {
-                  "description": "The project whose uptime check configurations are listed. The format isprojects/[PROJECT_ID].",
-                  "required": true,
-                  "type": "string",
-                  "pattern": "^projects/[^/]+$",
-                  "location": "path"
-                }
-              },
-              "flatPath": "v3/projects/{projectsId}/uptimeCheckConfigs",
-              "path": "v3/{+parent}/uptimeCheckConfigs",
-              "id": "monitoring.projects.uptimeCheckConfigs.list"
-            },
-            "get": {
-              "path": "v3/{+name}",
-              "id": "monitoring.projects.uptimeCheckConfigs.get",
-              "description": "Gets a single uptime check configuration.",
-              "response": {
-                "$ref": "UptimeCheckConfig"
-              },
-              "parameterOrder": [
-                "name"
-              ],
-              "httpMethod": "GET",
-              "scopes": [
-                "https://www.googleapis.com/auth/cloud-platform",
-                "https://www.googleapis.com/auth/monitoring",
-                "https://www.googleapis.com/auth/monitoring.read"
-              ],
-              "parameters": {
-                "name": {
-                  "location": "path",
-                  "description": "The uptime check configuration to retrieve. The format isprojects/[PROJECT_ID]/uptimeCheckConfigs/[UPTIME_CHECK_ID].",
-                  "required": true,
-                  "type": "string",
-                  "pattern": "^projects/[^/]+/uptimeCheckConfigs/[^/]+$"
-                }
-              },
-              "flatPath": "v3/projects/{projectsId}/uptimeCheckConfigs/{uptimeCheckConfigsId}"
-            },
-            "patch": {
-              "flatPath": "v3/projects/{projectsId}/uptimeCheckConfigs/{uptimeCheckConfigsId}",
-              "path": "v3/{+name}",
-              "id": "monitoring.projects.uptimeCheckConfigs.patch",
-              "description": "Updates an uptime check configuration. You can either replace the entire configuration with a new one or replace only certain fields in the current configuration by specifying the fields to be updated via \"updateMask\". Returns the updated configuration.",
-              "request": {
-                "$ref": "UptimeCheckConfig"
-              },
-              "response": {
-                "$ref": "UptimeCheckConfig"
-              },
-              "parameterOrder": [
-                "name"
-              ],
-              "httpMethod": "PATCH",
-              "scopes": [
-                "https://www.googleapis.com/auth/cloud-platform",
-                "https://www.googleapis.com/auth/monitoring"
-              ],
-              "parameters": {
-                "updateMask": {
-                  "description": "Optional. If present, only the listed fields in the current uptime check configuration are updated with values from the new configuration. If this field is empty, then the current configuration is completely replaced with the new configuration.",
-                  "format": "google-fieldmask",
-                  "type": "string",
-                  "location": "query"
-                },
-                "name": {
-                  "location": "path",
-                  "description": "A unique resource name for this UptimeCheckConfig. The format is:projects/[PROJECT_ID]/uptimeCheckConfigs/[UPTIME_CHECK_ID].This field should be omitted when creating the uptime check configuration; on create, the resource name is assigned by the server and included in the response.",
-                  "required": true,
-                  "type": "string",
-                  "pattern": "^projects/[^/]+/uptimeCheckConfigs/[^/]+$"
-                }
-              }
-            },
-            "create": {
-              "flatPath": "v3/projects/{projectsId}/uptimeCheckConfigs",
-              "id": "monitoring.projects.uptimeCheckConfigs.create",
-              "path": "v3/{+parent}/uptimeCheckConfigs",
-              "request": {
-                "$ref": "UptimeCheckConfig"
-              },
-              "description": "Creates a new uptime check configuration.",
-              "httpMethod": "POST",
-              "parameterOrder": [
-                "parent"
-              ],
-              "response": {
-                "$ref": "UptimeCheckConfig"
-              },
-              "parameters": {
-                "parent": {
-                  "location": "path",
-                  "description": "The project in which to create the uptime check. The format is:projects/[PROJECT_ID].",
-                  "required": true,
-                  "type": "string",
-                  "pattern": "^projects/[^/]+$"
-                }
-              },
-              "scopes": [
-                "https://www.googleapis.com/auth/cloud-platform",
-                "https://www.googleapis.com/auth/monitoring"
-              ]
-            }
-          }
-        },
-        "monitoredResourceDescriptors": {
-          "methods": {
-            "list": {
-              "flatPath": "v3/projects/{projectsId}/monitoredResourceDescriptors",
-              "id": "monitoring.projects.monitoredResourceDescriptors.list",
-              "path": "v3/{+name}/monitoredResourceDescriptors",
-              "description": "Lists monitored resource descriptors that match a filter. This method does not require a Stackdriver account.",
-              "httpMethod": "GET",
-              "parameterOrder": [
-                "name"
-              ],
-              "response": {
-                "$ref": "ListMonitoredResourceDescriptorsResponse"
-              },
-              "parameters": {
-                "name": {
-                  "pattern": "^projects/[^/]+$",
-                  "location": "path",
-                  "description": "The project on which to execute the request. The format is \"projects/{project_id_or_number}\".",
-                  "required": true,
-                  "type": "string"
-                },
-                "pageToken": {
-                  "location": "query",
-                  "description": "If this field is not empty then it must contain the nextPageToken value returned by a previous call to this method. Using this field causes the method to return additional results from the previous method call.",
-                  "type": "string"
-                },
-                "pageSize": {
-                  "description": "A positive number that is the maximum number of results to return.",
-                  "format": "int32",
-                  "type": "integer",
-                  "location": "query"
-                },
-                "filter": {
-                  "location": "query",
-                  "description": "An optional filter describing the descriptors to be returned. The filter can reference the descriptor's type and labels. For example, the following filter returns only Google Compute Engine descriptors that have an id label:\nresource.type = starts_with(\"gce_\") AND resource.label:id\n",
-                  "type": "string"
-                }
-              },
-              "scopes": [
-                "https://www.googleapis.com/auth/cloud-platform",
-                "https://www.googleapis.com/auth/monitoring",
-                "https://www.googleapis.com/auth/monitoring.read",
-                "https://www.googleapis.com/auth/monitoring.write"
-              ]
-            },
-            "get": {
-              "path": "v3/{+name}",
-              "id": "monitoring.projects.monitoredResourceDescriptors.get",
-              "description": "Gets a single monitored resource descriptor. This method does not require a Stackdriver account.",
-              "response": {
-                "$ref": "MonitoredResourceDescriptor"
-              },
-              "parameterOrder": [
-                "name"
-              ],
-              "httpMethod": "GET",
-              "parameters": {
-                "name": {
-                  "description": "The monitored resource descriptor to get. The format is \"projects/{project_id_or_number}/monitoredResourceDescriptors/{resource_type}\". The {resource_type} is a predefined type, such as cloudsql_database.",
-                  "required": true,
-                  "type": "string",
-                  "pattern": "^projects/[^/]+/monitoredResourceDescriptors/[^/]+$",
-                  "location": "path"
-                }
-              },
-              "scopes": [
-                "https://www.googleapis.com/auth/cloud-platform",
-                "https://www.googleapis.com/auth/monitoring",
-                "https://www.googleapis.com/auth/monitoring.read",
-                "https://www.googleapis.com/auth/monitoring.write"
-              ],
-              "flatPath": "v3/projects/{projectsId}/monitoredResourceDescriptors/{monitoredResourceDescriptorsId}"
-            }
-          }
-        },
-        "groups": {
-          "methods": {
-            "delete": {
-              "description": "Deletes an existing group.",
-              "response": {
-                "$ref": "Empty"
-              },
-              "parameterOrder": [
-                "name"
-              ],
-              "httpMethod": "DELETE",
-              "scopes": [
-                "https://www.googleapis.com/auth/cloud-platform",
-                "https://www.googleapis.com/auth/monitoring"
-              ],
-              "parameters": {
-                "name": {
-                  "description": "The group to delete. The format is \"projects/{project_id_or_number}/groups/{group_id}\".",
-                  "required": true,
-                  "type": "string",
-                  "pattern": "^projects/[^/]+/groups/[^/]+$",
-                  "location": "path"
-                }
-              },
-              "flatPath": "v3/projects/{projectsId}/groups/{groupsId}",
-              "path": "v3/{+name}",
-              "id": "monitoring.projects.groups.delete"
-            },
-            "list": {
-              "httpMethod": "GET",
-              "parameterOrder": [
-                "name"
-              ],
-              "response": {
-                "$ref": "ListGroupsResponse"
-              },
-              "parameters": {
-                "pageToken": {
-                  "type": "string",
-                  "location": "query",
-                  "description": "If this field is not empty then it must contain the nextPageToken value returned by a previous call to this method. Using this field causes the method to return additional results from the previous method call."
-                },
-                "pageSize": {
-                  "description": "A positive number that is the maximum number of results to return.",
-                  "format": "int32",
-                  "type": "integer",
-                  "location": "query"
-                },
-                "ancestorsOfGroup": {
-                  "location": "query",
-                  "description": "A group name: \"projects/{project_id_or_number}/groups/{group_id}\". Returns groups that are ancestors of the specified group. The groups are returned in order, starting with the immediate parent and ending with the most distant ancestor. If the specified group has no immediate parent, the results are empty.",
-                  "type": "string"
-                },
-                "name": {
-                  "description": "The project whose groups are to be listed. The format is \"projects/{project_id_or_number}\".",
-                  "required": true,
-                  "type": "string",
-                  "pattern": "^projects/[^/]+$",
-                  "location": "path"
-                },
-                "childrenOfGroup": {
-                  "description": "A group name: \"projects/{project_id_or_number}/groups/{group_id}\". Returns groups whose parentName field contains the group name. If no groups have this parent, the results are empty.",
-                  "type": "string",
-                  "location": "query"
-                },
-                "descendantsOfGroup": {
-                  "description": "A group name: \"projects/{project_id_or_number}/groups/{group_id}\". Returns the descendants of the specified group. This is a superset of the results returned by the childrenOfGroup filter, and includes children-of-children, and so forth.",
-                  "type": "string",
-                  "location": "query"
-                }
-              },
-              "scopes": [
-                "https://www.googleapis.com/auth/cloud-platform",
-                "https://www.googleapis.com/auth/monitoring",
-                "https://www.googleapis.com/auth/monitoring.read"
-              ],
-              "flatPath": "v3/projects/{projectsId}/groups",
-              "id": "monitoring.projects.groups.list",
-              "path": "v3/{+name}/groups",
-              "description": "Lists the existing groups."
-            },
-            "get": {
-              "path": "v3/{+name}",
-              "id": "monitoring.projects.groups.get",
-              "description": "Gets a single group.",
-              "response": {
-                "$ref": "Group"
-              },
-              "parameterOrder": [
-                "name"
-              ],
-              "httpMethod": "GET",
-              "scopes": [
-                "https://www.googleapis.com/auth/cloud-platform",
-                "https://www.googleapis.com/auth/monitoring",
-                "https://www.googleapis.com/auth/monitoring.read"
-              ],
-              "parameters": {
-                "name": {
-                  "required": true,
-                  "type": "string",
-                  "pattern": "^projects/[^/]+/groups/[^/]+$",
-                  "location": "path",
-                  "description": "The group to retrieve. The format is \"projects/{project_id_or_number}/groups/{group_id}\"."
-                }
-              },
-              "flatPath": "v3/projects/{projectsId}/groups/{groupsId}"
-            },
-            "update": {
-              "response": {
-                "$ref": "Group"
-              },
-              "parameterOrder": [
-                "name"
-              ],
-              "httpMethod": "PUT",
-              "parameters": {
-                "name": {
-                  "pattern": "^projects/[^/]+/groups/[^/]+$",
-                  "location": "path",
-                  "description": "Output only. The name of this group. The format is \"projects/{project_id_or_number}/groups/{group_id}\". When creating a group, this field is ignored and a new name is created consisting of the project specified in the call to CreateGroup and a unique {group_id} that is generated automatically.",
-                  "required": true,
-                  "type": "string"
-                },
-                "validateOnly": {
-                  "description": "If true, validate this request but do not update the existing group.",
-                  "type": "boolean",
-                  "location": "query"
-                }
-              },
-              "scopes": [
-                "https://www.googleapis.com/auth/cloud-platform",
-                "https://www.googleapis.com/auth/monitoring"
-              ],
-              "flatPath": "v3/projects/{projectsId}/groups/{groupsId}",
-              "path": "v3/{+name}",
-              "id": "monitoring.projects.groups.update",
-              "request": {
-                "$ref": "Group"
-              },
-              "description": "Updates an existing group. You can change any group attributes except name."
-            },
-            "create": {
-              "parameters": {
-                "name": {
-                  "required": true,
-                  "type": "string",
-                  "pattern": "^projects/[^/]+$",
-                  "location": "path",
-                  "description": "The project in which to create the group. The format is \"projects/{project_id_or_number}\"."
-                },
-                "validateOnly": {
-                  "location": "query",
-                  "description": "If true, validate this request but do not create the group.",
-                  "type": "boolean"
-                }
-              },
-              "scopes": [
-                "https://www.googleapis.com/auth/cloud-platform",
-                "https://www.googleapis.com/auth/monitoring"
-              ],
-              "flatPath": "v3/projects/{projectsId}/groups",
-              "path": "v3/{+name}/groups",
-              "id": "monitoring.projects.groups.create",
-              "request": {
-                "$ref": "Group"
-              },
-              "description": "Creates a new group.",
-              "response": {
-                "$ref": "Group"
-              },
-              "parameterOrder": [
-                "name"
-              ],
-              "httpMethod": "POST"
-            }
-          },
-          "resources": {
-            "members": {
-              "methods": {
-                "list": {
-                  "description": "Lists the monitored resources that are members of a group.",
-                  "response": {
-                    "$ref": "ListGroupMembersResponse"
-                  },
-                  "parameterOrder": [
-                    "name"
-                  ],
-                  "httpMethod": "GET",
-                  "parameters": {
-                    "pageToken": {
-                      "description": "If this field is not empty then it must contain the nextPageToken value returned by a previous call to this method. Using this field causes the method to return additional results from the previous method call.",
-                      "type": "string",
-                      "location": "query"
-                    },
-                    "interval.startTime": {
-                      "location": "query",
-                      "description": "Optional. The beginning of the time interval. The default value for the start time is the end time. The start time must not be later than the end time.",
-                      "format": "google-datetime",
-                      "type": "string"
-                    },
-                    "pageSize": {
-                      "description": "A positive number that is the maximum number of results to return.",
-                      "format": "int32",
-                      "type": "integer",
-                      "location": "query"
-                    },
-                    "name": {
-                      "description": "The group whose members are listed. The format is \"projects/{project_id_or_number}/groups/{group_id}\".",
-                      "required": true,
-                      "type": "string",
-                      "pattern": "^projects/[^/]+/groups/[^/]+$",
-                      "location": "path"
-                    },
-                    "interval.endTime": {
-                      "location": "query",
-                      "description": "Required. The end of the time interval.",
-                      "format": "google-datetime",
-                      "type": "string"
-                    },
-                    "filter": {
-                      "type": "string",
-                      "location": "query",
-                      "description": "An optional list filter describing the members to be returned. The filter may reference the type, labels, and metadata of monitored resources that comprise the group. For example, to return only resources representing Compute Engine VM instances, use this filter:\nresource.type = \"gce_instance\"\n"
-                    }
-                  },
-                  "scopes": [
-                    "https://www.googleapis.com/auth/cloud-platform",
-                    "https://www.googleapis.com/auth/monitoring",
-                    "https://www.googleapis.com/auth/monitoring.read"
-                  ],
-                  "flatPath": "v3/projects/{projectsId}/groups/{groupsId}/members",
-                  "path": "v3/{+name}/members",
-                  "id": "monitoring.projects.groups.members.list"
-                }
-              }
-            }
-          }
-        },
-        "collectdTimeSeries": {
-          "methods": {
-            "create": {
-              "description": "Stackdriver Monitoring Agent only: Creates a new time series.\u003caside class=\"caution\"\u003eThis method is only for use by the Stackdriver Monitoring Agent. Use projects.timeSeries.create instead.\u003c/aside\u003e",
-              "request": {
-                "$ref": "CreateCollectdTimeSeriesRequest"
-              },
-              "response": {
-                "$ref": "CreateCollectdTimeSeriesResponse"
-              },
-              "parameterOrder": [
-                "name"
-              ],
-              "httpMethod": "POST",
-              "scopes": [
-                "https://www.googleapis.com/auth/cloud-platform",
-                "https://www.googleapis.com/auth/monitoring",
-                "https://www.googleapis.com/auth/monitoring.write"
-              ],
-              "parameters": {
-                "name": {
-                  "location": "path",
-                  "description": "The project in which to create the time series. The format is \"projects/PROJECT_ID_OR_NUMBER\".",
-                  "required": true,
-                  "type": "string",
-                  "pattern": "^projects/[^/]+$"
-                }
-              },
-              "flatPath": "v3/projects/{projectsId}/collectdTimeSeries",
-              "path": "v3/{+name}/collectdTimeSeries",
-              "id": "monitoring.projects.collectdTimeSeries.create"
-            }
-          }
-        },
-        "metricDescriptors": {
-          "methods": {
-            "create": {
-              "id": "monitoring.projects.metricDescriptors.create",
-              "path": "v3/{+name}/metricDescriptors",
-              "request": {
-                "$ref": "MetricDescriptor"
-              },
-              "description": "Creates a new metric descriptor. User-created metric descriptors define custom metrics.",
-              "httpMethod": "POST",
-              "parameterOrder": [
-                "name"
-              ],
-              "response": {
-                "$ref": "MetricDescriptor"
-              },
-              "parameters": {
-                "name": {
-                  "description": "The project on which to execute the request. The format is \"projects/{project_id_or_number}\".",
-                  "required": true,
-                  "type": "string",
-                  "pattern": "^projects/[^/]+$",
-                  "location": "path"
-                }
-              },
-              "scopes": [
-                "https://www.googleapis.com/auth/cloud-platform",
-                "https://www.googleapis.com/auth/monitoring",
-                "https://www.googleapis.com/auth/monitoring.write"
-              ],
-              "flatPath": "v3/projects/{projectsId}/metricDescriptors"
-            },
-            "delete": {
-              "description": "Deletes a metric descriptor. Only user-created custom metrics can be deleted.",
-              "response": {
-                "$ref": "Empty"
-              },
-              "parameterOrder": [
-                "name"
-              ],
-              "httpMethod": "DELETE",
-              "scopes": [
-                "https://www.googleapis.com/auth/cloud-platform",
-                "https://www.googleapis.com/auth/monitoring"
-              ],
-              "parameters": {
-                "name": {
-                  "location": "path",
-                  "description": "The metric descriptor on which to execute the request. The format is \"projects/{project_id_or_number}/metricDescriptors/{metric_id}\". An example of {metric_id} is: \"custom.googleapis.com/my_test_metric\".",
-                  "required": true,
-                  "type": "string",
-                  "pattern": "^projects/[^/]+/metricDescriptors/.+$"
-                }
-              },
-              "flatPath": "v3/projects/{projectsId}/metricDescriptors/{metricDescriptorsId}",
-              "path": "v3/{+name}",
-              "id": "monitoring.projects.metricDescriptors.delete"
-            },
-            "list": {
-              "httpMethod": "GET",
-              "response": {
-                "$ref": "ListMetricDescriptorsResponse"
-              },
-              "parameterOrder": [
-                "name"
-              ],
-              "parameters": {
-                "filter": {
-                  "description": "If this field is empty, all custom and system-defined metric descriptors are returned. Otherwise, the filter specifies which metric descriptors are to be returned. For example, the following filter matches all custom metrics:\nmetric.type = starts_with(\"custom.googleapis.com/\")\n",
-                  "type": "string",
-                  "location": "query"
-                },
-                "name": {
-                  "required": true,
-                  "type": "string",
-                  "pattern": "^projects/[^/]+$",
-                  "location": "path",
-                  "description": "The project on which to execute the request. The format is \"projects/{project_id_or_number}\"."
-                },
-                "pageToken": {
-                  "description": "If this field is not empty then it must contain the nextPageToken value returned by a previous call to this method. Using this field causes the method to return additional results from the previous method call.",
-                  "type": "string",
-                  "location": "query"
-                },
-                "pageSize": {
-                  "location": "query",
-                  "description": "A positive number that is the maximum number of results to return.",
-                  "format": "int32",
-                  "type": "integer"
-                }
-              },
-              "scopes": [
-                "https://www.googleapis.com/auth/cloud-platform",
-                "https://www.googleapis.com/auth/monitoring",
-                "https://www.googleapis.com/auth/monitoring.read",
-                "https://www.googleapis.com/auth/monitoring.write"
-              ],
-              "flatPath": "v3/projects/{projectsId}/metricDescriptors",
-              "id": "monitoring.projects.metricDescriptors.list",
-              "path": "v3/{+name}/metricDescriptors",
-              "description": "Lists metric descriptors that match a filter. This method does not require a Stackdriver account."
-            },
-            "get": {
-              "response": {
-                "$ref": "MetricDescriptor"
-              },
-              "parameterOrder": [
-                "name"
-              ],
-              "httpMethod": "GET",
-              "parameters": {
-                "name": {
-                  "description": "The metric descriptor on which to execute the request. The format is \"projects/{project_id_or_number}/metricDescriptors/{metric_id}\". An example value of {metric_id} is \"compute.googleapis.com/instance/disk/read_bytes_count\".",
-                  "required": true,
-                  "type": "string",
-                  "pattern": "^projects/[^/]+/metricDescriptors/.+$",
-                  "location": "path"
-                }
-              },
-              "scopes": [
-                "https://www.googleapis.com/auth/cloud-platform",
-                "https://www.googleapis.com/auth/monitoring",
-                "https://www.googleapis.com/auth/monitoring.read",
-                "https://www.googleapis.com/auth/monitoring.write"
-              ],
-              "flatPath": "v3/projects/{projectsId}/metricDescriptors/{metricDescriptorsId}",
-              "path": "v3/{+name}",
-              "id": "monitoring.projects.metricDescriptors.get",
-              "description": "Gets a single metric descriptor. This method does not require a Stackdriver account."
-            }
-          }
-        },
-        "timeSeries": {
-          "methods": {
-            "list": {
-              "response": {
-                "$ref": "ListTimeSeriesResponse"
-              },
-              "parameterOrder": [
-                "name"
-              ],
-              "httpMethod": "GET",
-              "scopes": [
-                "https://www.googleapis.com/auth/cloud-platform",
-                "https://www.googleapis.com/auth/monitoring",
-                "https://www.googleapis.com/auth/monitoring.read"
-              ],
-              "parameters": {
-                "interval.endTime": {
-                  "description": "Required. The end of the time interval.",
-                  "format": "google-datetime",
-                  "type": "string",
-                  "location": "query"
-                },
-                "aggregation.alignmentPeriod": {
-                  "location": "query",
-                  "description": "The alignment period for per-time series alignment. If present, alignmentPeriod must be at least 60 seconds. After per-time series alignment, each time series will contain data points only on the period boundaries. If perSeriesAligner is not specified or equals ALIGN_NONE, then this field is ignored. If perSeriesAligner is specified and does not equal ALIGN_NONE, then this field must be defined; otherwise an error is returned.",
-                  "format": "google-duration",
-                  "type": "string"
-                },
-                "pageSize": {
-                  "location": "query",
-                  "description": "A positive number that is the maximum number of results to return. When view field sets to FULL, it limits the number of Points server will return; if view field is HEADERS, it limits the number of TimeSeries server will return.",
-                  "format": "int32",
-                  "type": "integer"
-                },
-                "orderBy": {
-                  "description": "Specifies the order in which the points of the time series should be returned. By default, results are not ordered. Currently, this field must be left blank.",
-                  "type": "string",
-                  "location": "query"
-                },
-                "aggregation.crossSeriesReducer": {
-                  "location": "query",
-                  "enum": [
-                    "REDUCE_NONE",
-                    "REDUCE_MEAN",
-                    "REDUCE_MIN",
-                    "REDUCE_MAX",
-                    "REDUCE_SUM",
-                    "REDUCE_STDDEV",
-                    "REDUCE_COUNT",
-                    "REDUCE_COUNT_TRUE",
-                    "REDUCE_FRACTION_TRUE",
-                    "REDUCE_PERCENTILE_99",
-                    "REDUCE_PERCENTILE_95",
-                    "REDUCE_PERCENTILE_50",
-                    "REDUCE_PERCENTILE_05"
-                  ],
-                  "description": "The approach to be used to combine time series. Not all reducer functions may be applied to all time series, depending on the metric type and the value type of the original time series. Reduction may change the metric type of value type of the time series.Time series data must be aligned in order to perform cross-time series reduction. If crossSeriesReducer is specified, then perSeriesAligner must be specified and not equal ALIGN_NONE and alignmentPeriod must be specified; otherwise, an error is returned.",
-                  "type": "string"
-                },
-                "filter": {
-                  "description": "A monitoring filter that specifies which time series should be returned. The filter must specify a single metric type, and can additionally specify metric labels and other information. For example:\nmetric.type = \"compute.googleapis.com/instance/cpu/usage_time\" AND\n    metric.label.instance_name = \"my-instance-name\"\n",
-                  "type": "string",
-                  "location": "query"
-                },
-                "pageToken": {
-                  "description": "If this field is not empty then it must contain the nextPageToken value returned by a previous call to this method. Using this field causes the method to return additional results from the previous method call.",
-                  "type": "string",
-                  "location": "query"
-                },
-                "aggregation.perSeriesAligner": {
-                  "type": "string",
-                  "location": "query",
-                  "enum": [
-                    "ALIGN_NONE",
-                    "ALIGN_DELTA",
-                    "ALIGN_RATE",
-                    "ALIGN_INTERPOLATE",
-                    "ALIGN_NEXT_OLDER",
-                    "ALIGN_MIN",
-                    "ALIGN_MAX",
-                    "ALIGN_MEAN",
-                    "ALIGN_COUNT",
-                    "ALIGN_SUM",
-                    "ALIGN_STDDEV",
-                    "ALIGN_COUNT_TRUE",
-                    "ALIGN_FRACTION_TRUE",
-                    "ALIGN_PERCENTILE_99",
-                    "ALIGN_PERCENTILE_95",
-                    "ALIGN_PERCENTILE_50",
-                    "ALIGN_PERCENTILE_05"
-                  ],
-                  "description": "The approach to be used to align individual time series. Not all alignment functions may be applied to all time series, depending on the metric type and value type of the original time series. Alignment may change the metric type or the value type of the time series.Time series data must be aligned in order to perform cross-time series reduction. If crossSeriesReducer is specified, then perSeriesAligner must be specified and not equal ALIGN_NONE and alignmentPeriod must be specified; otherwise, an error is returned."
-                },
-                "interval.startTime": {
-                  "type": "string",
-                  "location": "query",
-                  "description": "Optional. The beginning of the time interval. The default value for the start time is the end time. The start time must not be later than the end time.",
-                  "format": "google-datetime"
-                },
-                "view": {
-                  "description": "Specifies which information is returned about the time series.",
-                  "type": "string",
-                  "location": "query",
-                  "enum": [
-                    "FULL",
-                    "HEADERS"
-                  ]
-                },
-                "aggregation.groupByFields": {
-                  "type": "string",
-                  "repeated": true,
-                  "location": "query",
-                  "description": "The set of fields to preserve when crossSeriesReducer is specified. The groupByFields determine how the time series are partitioned into subsets prior to applying the aggregation function. Each subset contains time series that have the same value for each of the grouping fields. Each individual time series is a member of exactly one subset. The crossSeriesReducer is applied to each subset of time series. It is not possible to reduce across different resource types, so this field implicitly contains resource.type. Fields not specified in groupByFields are aggregated away. If groupByFields is not specified and all the time series have the same resource type, then the time series are aggregated into a single output time series. If crossSeriesReducer is not defined, this field is ignored."
-                },
-                "name": {
-                  "required": true,
-                  "type": "string",
-                  "pattern": "^projects/[^/]+$",
-                  "location": "path",
-                  "description": "The project on which to execute the request. The format is \"projects/{project_id_or_number}\"."
-                }
-              },
-              "flatPath": "v3/projects/{projectsId}/timeSeries",
-              "path": "v3/{+name}/timeSeries",
-              "id": "monitoring.projects.timeSeries.list",
-              "description": "Lists time series that match a filter. This method does not require a Stackdriver account."
-            },
-            "create": {
-              "flatPath": "v3/projects/{projectsId}/timeSeries",
-              "id": "monitoring.projects.timeSeries.create",
-              "path": "v3/{+name}/timeSeries",
-              "request": {
-                "$ref": "CreateTimeSeriesRequest"
-              },
-              "description": "Creates or adds data to one or more time series. The response is empty if all time series in the request were written. If any time series could not be written, a corresponding failure message is included in the error response.",
-              "httpMethod": "POST",
-              "parameterOrder": [
-                "name"
-              ],
-              "response": {
-                "$ref": "Empty"
-              },
-              "parameters": {
-                "name": {
-                  "pattern": "^projects/[^/]+$",
-                  "location": "path",
-                  "description": "The project on which to execute the request. The format is \"projects/{project_id_or_number}\".",
-                  "required": true,
-                  "type": "string"
-                }
-              },
-              "scopes": [
-                "https://www.googleapis.com/auth/cloud-platform",
-                "https://www.googleapis.com/auth/monitoring",
-                "https://www.googleapis.com/auth/monitoring.write"
-              ]
-            }
-          }
-        }
-      }
-    }
-  },
-  "parameters": {
-    "fields": {
-      "location": "query",
-      "description": "Selector specifying which fields to include in a partial response.",
-      "type": "string"
-    },
-    "uploadType": {
-      "description": "Legacy upload protocol for media (e.g. \"media\", \"multipart\").",
-      "type": "string",
-      "location": "query"
-    },
-    "callback": {
-      "location": "query",
-      "description": "JSONP",
-      "type": "string"
-    },
-    "$.xgafv": {
-      "description": "V1 error format.",
-      "type": "string",
-      "enumDescriptions": [
-        "v1 error format",
-        "v2 error format"
-      ],
-      "location": "query",
-      "enum": [
-        "1",
-        "2"
-      ]
-    },
-    "alt": {
-      "type": "string",
-      "enumDescriptions": [
-        "Responses with Content-Type of application/json",
-        "Media download with context-dependent Content-Type",
-        "Responses with Content-Type of application/x-protobuf"
-      ],
-      "location": "query",
-      "description": "Data format for response.",
-      "default": "json",
-      "enum": [
-        "json",
-        "media",
-        "proto"
-      ]
-    },
-    "access_token": {
-      "description": "OAuth access token.",
-      "type": "string",
-      "location": "query"
-    },
-    "key": {
-      "type": "string",
-      "location": "query",
-      "description": "API key. Your API key identifies your project and provides you with API access, quota, and reports. Required unless you provide an OAuth 2.0 token."
-    },
-    "quotaUser": {
-      "location": "query",
-      "description": "Available to use for quota purposes for server-side applications. Can be any arbitrary string assigned to a user, but should not exceed 40 characters.",
-      "type": "string"
-    },
-    "pp": {
-      "location": "query",
-      "description": "Pretty-print response.",
-      "type": "boolean",
-      "default": "true"
-    },
-    "bearer_token": {
-      "location": "query",
-      "description": "OAuth bearer token.",
-      "type": "string"
-    },
-    "oauth_token": {
-      "type": "string",
-      "location": "query",
-      "description": "OAuth 2.0 token for the current user."
-    },
-    "upload_protocol": {
-      "location": "query",
-      "description": "Upload protocol for media (e.g. \"raw\", \"multipart\").",
-      "type": "string"
-    },
-    "prettyPrint": {
-      "location": "query",
-      "description": "Returns response with indentations and line breaks.",
-      "type": "boolean",
-      "default": "true"
-    }
-  },
-  "version": "v3",
-  "baseUrl": "https://monitoring.googleapis.com/",
-  "servicePath": "",
-  "description": "Manages your Stackdriver Monitoring data and configurations. Most projects must be associated with a Stackdriver account, with a few exceptions as noted on the individual method pages.",
-  "kind": "discovery#restDescription",
-  "basePath": "",
-  "id": "monitoring:v3",
-  "documentationLink": "https://cloud.google.com/monitoring/api/",
-  "revision": "20171218",
-  "discoveryVersion": "v1",
-  "version_module": true,
-  "schemas": {
-    "BucketOptions": {
-      "description": "BucketOptions describes the bucket boundaries used to create a histogram for the distribution. The buckets can be in a linear sequence, an exponential sequence, or each bucket can be specified explicitly. BucketOptions does not include the number of values in each bucket.A bucket has an inclusive lower bound and exclusive upper bound for the values that are counted for that bucket. The upper bound of a bucket must be strictly greater than the lower bound. The sequence of N buckets for a distribution consists of an underflow bucket (number 0), zero or more finite buckets (number 1 through N - 2) and an overflow bucket (number N - 1). The buckets are contiguous: the lower bound of bucket i (i \u003e 0) is the same as the upper bound of bucket i - 1. The buckets span the whole range of finite values: lower bound of the underflow bucket is -infinity and the upper bound of the overflow bucket is +infinity. The finite buckets are so-called because both bounds are finite.",
-      "type": "object",
-      "properties": {
-        "exponentialBuckets": {
-          "$ref": "Exponential",
-          "description": "The exponential buckets."
-        },
-        "linearBuckets": {
-          "$ref": "Linear",
-          "description": "The linear bucket."
-        },
-        "explicitBuckets": {
-          "description": "The explicit buckets.",
-          "$ref": "Explicit"
-        }
-      },
-      "id": "BucketOptions"
-    },
-    "HttpCheck": {
-      "description": "Information involved in an HTTP/HTTPS uptime check request.",
-      "type": "object",
-      "properties": {
-        "port": {
-          "description": "The port to the page to run the check against. Will be combined with host (specified within the MonitoredResource) and path to construct the full URL. Optional (defaults to 80 without SSL, or 443 with SSL).",
-          "format": "int32",
-          "type": "integer"
-        },
-        "headers": {
-          "additionalProperties": {
-            "type": "string"
-          },
-          "description": "The list of headers to send as part of the uptime check request. If two headers have the same key and different values, they should be entered as a single header, with the value being a comma-separated list of all the desired values as described at https://www.w3.org/Protocols/rfc2616/rfc2616.txt (page 31). Entering two separate headers with the same key in a Create call will cause the first to be overwritten by the second.",
-          "type": "object"
-        },
-        "path": {
-          "description": "The path to the page to run the check against. Will be combined with the host (specified within the MonitoredResource) and port to construct the full URL. Optional (defaults to \"/\").",
-          "type": "string"
-        },
-        "useSsl": {
-          "description": "If true, use HTTPS instead of HTTP to run the check.",
-          "type": "boolean"
-        },
-        "maskHeaders": {
-          "description": "Boolean specifiying whether to encrypt the header information. Encryption should be specified for any headers related to authentication that you do not wish to be seen when retrieving the configuration. The server will be responsible for encrypting the headers. On Get/List calls, if mask_headers is set to True then the headers will be obscured with ******.",
-          "type": "boolean"
-        },
-        "authInfo": {
-          "$ref": "BasicAuthentication",
-          "description": "The authentication information. Optional when creating an HTTP check; defaults to empty."
-        }
-      },
-      "id": "HttpCheck"
-    },
-    "Status": {
-      "type": "object",
-      "properties": {
-        "message": {
-          "description": "A developer-facing error message, which should be in English. Any user-facing error message should be localized and sent in the google.rpc.Status.details field, or localized by the client.",
-          "type": "string"
-        },
-        "details": {
-          "description": "A list of messages that carry the error details. There is a common set of message types for APIs to use.",
-          "type": "array",
-          "items": {
-            "type": "object",
-            "additionalProperties": {
-              "type": "any",
-              "description": "Properties of the object. Contains field @type with type URL."
-            }
-          }
-        },
-        "code": {
-          "description": "The status code, which should be an enum value of google.rpc.Code.",
-          "format": "int32",
-          "type": "integer"
-        }
-      },
-      "id": "Status",
-      "description": "The Status type defines a logical error model that is suitable for different programming environments, including REST APIs and RPC APIs. It is used by gRPC (https://github.com/grpc). The error model is designed to be:\nSimple to use and understand for most users\nFlexible enough to meet unexpected needsOverviewThe Status message contains three pieces of data: error code, error message, and error details. The error code should be an enum value of google.rpc.Code, but it may accept additional error codes if needed. The error message should be a developer-facing English message that helps developers understand and resolve the error. If a localized user-facing error message is needed, put the localized message in the error details or localize it in the client. The optional error details may contain arbitrary information about the error. There is a predefined set of error detail types in the package google.rpc that can be used for common error conditions.Language mappingThe Status message is the logical representation of the error model, but it is not necessarily the actual wire format. When the Status message is exposed in different client libraries and different wire protocols, it can be mapped differently. For example, it will likely be mapped to some exceptions in Java, but more likely mapped to some error codes in C.Other usesThe error model and the Status message can be used in a variety of environments, either with or without APIs, to provide a consistent developer experience across different environments.Example uses of this error model include:\nPartial errors. If a service needs to return partial errors to the client, it may embed the Status in the normal response to indicate the partial errors.\nWorkflow errors. A typical workflow has multiple steps. Each step may have a Status message for error reporting.\nBatch operations. If a client uses batch request and batch response, the Status message should be used directly inside batch response, one for each error sub-response.\nAsynchronous operations. If an API call embeds asynchronous operation results in its response, the status of those operations should be represented directly using the Status message.\nLogging. If some API errors are stored in logs, the message Status could be used directly after any stripping needed for security/privacy reasons."
-    },
-    "CollectdValue": {
-      "type": "object",
-      "properties": {
-        "value": {
-          "description": "The measurement value.",
-          "$ref": "TypedValue"
-        },
-        "dataSourceType": {
-          "enumDescriptions": [
-            "An unspecified data source type. This corresponds to google.api.MetricDescriptor.MetricKind.METRIC_KIND_UNSPECIFIED.",
-            "An instantaneous measurement of a varying quantity. This corresponds to google.api.MetricDescriptor.MetricKind.GAUGE.",
-            "A cumulative value over time. This corresponds to google.api.MetricDescriptor.MetricKind.CUMULATIVE.",
-            "A rate of change of the measurement.",
-            "An amount of change since the last measurement interval. This corresponds to google.api.MetricDescriptor.MetricKind.DELTA."
-          ],
-          "enum": [
-            "UNSPECIFIED_DATA_SOURCE_TYPE",
-            "GAUGE",
-            "COUNTER",
-            "DERIVE",
-            "ABSOLUTE"
-          ],
-          "description": "The type of measurement.",
-          "type": "string"
-        },
-        "dataSourceName": {
-          "description": "The data source for the collectd value. For example there are two data sources for network measurements: \"rx\" and \"tx\".",
-          "type": "string"
-        }
-      },
-      "id": "CollectdValue",
-      "description": "A single data point from a collectd-based plugin."
-    },
-    "MetricDescriptor": {
-      "description": "Defines a metric type and its schema. Once a metric descriptor is created, deleting or altering it stops data collection and makes the metric type's existing data unusable.",
-      "type": "object",
-      "properties": {
-        "metricKind": {
-          "enumDescriptions": [
-            "Do not use this default value.",
-            "An instantaneous measurement of a value.",
-            "The change in a value during a time interval.",
-            "A value accumulated over a time interval. Cumulative measurements in a time series should have the same start time and increasing end times, until an event resets the cumulative value to zero and sets a new start time for the following points."
-          ],
-          "enum": [
-            "METRIC_KIND_UNSPECIFIED",
-            "GAUGE",
-            "DELTA",
-            "CUMULATIVE"
-          ],
-          "description": "Whether the metric records instantaneous values, changes to a value, etc. Some combinations of metric_kind and value_type might not be supported.",
-          "type": "string"
-        },
-        "description": {
-          "description": "A detailed description of the metric, which can be used in documentation.",
-          "type": "string"
-        },
-        "displayName": {
-          "description": "A concise name for the metric, which can be displayed in user interfaces. Use sentence case without an ending period, for example \"Request count\". This field is optional but it is recommended to be set for any metrics associated with user-visible concepts, such as Quota.",
-          "type": "string"
-        },
-        "unit": {
-          "description": "Optional. The unit in which the metric value is reported. For example, kBy/s means kilobytes/sec, and 1 is the dimensionless unit. The supported units are a subset of The Unified Code for Units of Measure standard (http://unitsofmeasure.org/ucum.html).\u003cbr\u003e\u003cbr\u003e This field is part of the metric's documentation, but it is ignored by Stackdriver.",
-          "type": "string"
-        },
-        "labels": {
-          "description": "The set of labels that can be used to describe a specific instance of this metric type. For example, the appengine.googleapis.com/http/server/response_latencies metric type has a label for the HTTP response code, response_code, so you can look at latencies for successful responses or just for responses that failed.",
-          "type": "array",
-          "items": {
-            "$ref": "LabelDescriptor"
-          }
-        },
-        "name": {
-          "description": "The resource name of the metric descriptor.",
-          "type": "string"
-        },
-        "type": {
-          "description": "The metric type, including its DNS name prefix. The type is not URL-encoded. All user-defined custom metric types have the DNS name custom.googleapis.com. Metric types should use a natural hierarchical grouping. For example:\n\"custom.googleapis.com/invoice/paid/amount\"\n\"appengine.googleapis.com/http/server/response_latencies\"\n",
-          "type": "string"
-        },
-        "valueType": {
-          "type": "string",
-          "enumDescriptions": [
-            "Do not use this default value.",
-            "The value is a boolean. This value type can be used only if the metric kind is GAUGE.",
-            "The value is a signed 64-bit integer.",
-            "The value is a double precision floating point number.",
-            "The value is a text string. This value type can be used only if the metric kind is GAUGE.",
-            "The value is a Distribution.",
-            "The value is money."
-          ],
-          "enum": [
-            "VALUE_TYPE_UNSPECIFIED",
-            "BOOL",
-            "INT64",
-            "DOUBLE",
-            "STRING",
-            "DISTRIBUTION",
-            "MONEY"
-          ],
-          "description": "Whether the measurement is an integer, a floating-point number, etc. Some combinations of metric_kind and value_type might not be supported."
-        }
-      },
-      "id": "MetricDescriptor"
-    },
-    "SourceContext": {
-      "description": "SourceContext represents information about the source of a protobuf element, like the file in which it is defined.",
-      "type": "object",
-      "properties": {
-        "fileName": {
-          "description": "The path-qualified name of the .proto file that contained the associated protobuf element. For example: \"google/protobuf/source_context.proto\".",
-          "type": "string"
-        }
-      },
-      "id": "SourceContext"
-    },
-    "Range": {
-      "description": "The range of the population values.",
-      "type": "object",
-      "properties": {
-        "max": {
-          "description": "The maximum of the population values.",
-          "format": "double",
-          "type": "number"
-        },
-        "min": {
-          "description": "The minimum of the population values.",
-          "format": "double",
-          "type": "number"
-        }
-      },
-      "id": "Range"
-    },
-    "UptimeCheckConfig": {
-      "id": "UptimeCheckConfig",
-      "description": "This message configures which resources and services to monitor for availability.",
-      "type": "object",
-      "properties": {
-        "contentMatchers": {
-          "description": "The expected content on the page the check is run against. Currently, only the first entry in the list is supported, and other entries will be ignored. The server will look for an exact match of the string in the page response's content. This field is optional and should only be specified if a content match is required.",
-          "type": "array",
-          "items": {
-            "$ref": "ContentMatcher"
-          }
-        },
-        "timeout": {
-          "description": "The maximum amount of time to wait for the request to complete (must be between 1 and 60 seconds). Required.",
-          "format": "google-duration",
-          "type": "string"
-        },
-        "period": {
-          "description": "How often the uptime check is performed. Currently, only 1, 5, 10, and 15 minutes are supported. Required.",
-          "format": "google-duration",
-          "type": "string"
-        },
-        "name": {
-          "description": "A unique resource name for this UptimeCheckConfig. The format is:projects/[PROJECT_ID]/uptimeCheckConfigs/[UPTIME_CHECK_ID].This field should be omitted when creating the uptime check configuration; on create, the resource name is assigned by the server and included in the response.",
-          "type": "string"
-        },
-        "httpCheck": {
-          "$ref": "HttpCheck",
-          "description": "Contains information needed to make an HTTP or HTTPS check."
-        },
-        "resourceGroup": {
-          "$ref": "ResourceGroup",
-          "description": "The group resource associated with the configuration."
-        },
-        "tcpCheck": {
-          "$ref": "TcpCheck",
-          "description": "Contains information needed to make a TCP check."
-        },
-        "internalCheckers": {
-          "description": "The internal checkers that this check will egress from. If is_internal is true and this list is empty, the check will egress from all InternalCheckers configured for the project that owns this CheckConfig.",
-          "type": "array",
-          "items": {
-            "$ref": "InternalChecker"
-          }
-        },
-        "isInternal": {
-          "type": "boolean",
-          "description": "Denotes whether this is a check that egresses from InternalCheckers."
-        },
-        "selectedRegions": {
-          "enumDescriptions": [
-            "Default value if no region is specified. Will result in uptime checks running from all regions.",
-            "Allows checks to run from locations within the United States of America.",
-            "Allows checks to run from locations within the continent of Europe.",
-            "Allows checks to run from locations within the continent of South America.",
-            "Allows checks to run from locations within the Asia Pacific area (ex: Singapore)."
-          ],
-          "description": "The list of regions from which the check will be run. If this field is specified, enough regions to include a minimum of 3 locations must be provided, or an error message is returned. Not specifying this field will result in uptime checks running from all regions.",
-          "type": "array",
-          "items": {
-            "enum": [
-              "REGION_UNSPECIFIED",
-              "USA",
-              "EUROPE",
-              "SOUTH_AMERICA",
-              "ASIA_PACIFIC"
-            ],
-            "type": "string"
-          }
-        },
-        "displayName": {
-          "description": "A human-friendly name for the uptime check configuration. The display name should be unique within a Stackdriver Account in order to make it easier to identify; however, uniqueness is not enforced. Required.",
-          "type": "string"
-        },
-        "monitoredResource": {
-          "description": "The monitored resource associated with the configuration.",
-          "$ref": "MonitoredResource"
-        }
-      }
-    },
-    "ListGroupsResponse": {
-      "properties": {
-        "group": {
-          "description": "The groups that match the specified filters.",
-          "type": "array",
-          "items": {
-            "$ref": "Group"
-          }
-=======
   "auth": {
     "oauth2": {
       "scopes": {
@@ -2207,7 +964,7 @@
       }
     }
   },
-  "revision": "20180205",
+  "revision": "20180225",
   "rootUrl": "https://monitoring.googleapis.com/",
   "schemas": {
     "BasicAuthentication": {
@@ -2232,7 +989,6 @@
         "explicitBuckets": {
           "$ref": "Explicit",
           "description": "The explicit buckets."
->>>>>>> ed33434d
         },
         "exponentialBuckets": {
           "$ref": "Exponential",
@@ -2243,82 +999,17 @@
           "description": "The linear bucket."
         }
       },
-<<<<<<< HEAD
-      "id": "ListGroupsResponse",
-      "description": "The ListGroups response.",
-      "type": "object"
-    },
-    "CreateCollectdTimeSeriesRequest": {
-=======
       "type": "object"
     },
     "CollectdPayload": {
       "description": "A collection of data points sent from a collectd-based plugin. See the collectd documentation for more information.",
       "id": "CollectdPayload",
->>>>>>> ed33434d
       "properties": {
         "endTime": {
           "description": "The end time of the interval.",
           "format": "google-datetime",
           "type": "string"
         },
-<<<<<<< HEAD
-        "resource": {
-          "$ref": "MonitoredResource",
-          "description": "The monitored resource associated with the time series."
-        },
-        "collectdPayloads": {
-          "description": "The collectd payloads representing the time series data. You must not include more than a single point for each time series, so no two payloads can have the same values for all of the fields plugin, plugin_instance, type, and type_instance.",
-          "type": "array",
-          "items": {
-            "$ref": "CollectdPayload"
-          }
-        }
-      },
-      "id": "CreateCollectdTimeSeriesRequest",
-      "description": "The CreateCollectdTimeSeries request.",
-      "type": "object"
-    },
-    "ListGroupMembersResponse": {
-      "description": "The ListGroupMembers response.",
-      "type": "object",
-      "properties": {
-        "members": {
-          "description": "A set of monitored resources in the group.",
-          "type": "array",
-          "items": {
-            "$ref": "MonitoredResource"
-          }
-        },
-        "nextPageToken": {
-          "description": "If there are more results than have been returned, then this field is set to a non-empty value. To see the additional results, use that value as pageToken in the next call to this method.",
-          "type": "string"
-        },
-        "totalSize": {
-          "description": "The total number of elements matching this request.",
-          "format": "int32",
-          "type": "integer"
-        }
-      },
-      "id": "ListGroupMembersResponse"
-    },
-    "ListMonitoredResourceDescriptorsResponse": {
-      "properties": {
-        "nextPageToken": {
-          "description": "If there are more results than have been returned, then this field is set to a non-empty value. To see the additional results, use that value as pageToken in the next call to this method.",
-          "type": "string"
-        },
-        "resourceDescriptors": {
-          "description": "The monitored resource descriptors that are available to this project and that match filter, if present.",
-          "type": "array",
-          "items": {
-            "$ref": "MonitoredResourceDescriptor"
-          }
-        }
-      },
-      "id": "ListMonitoredResourceDescriptorsResponse",
-      "description": "The ListMonitoredResourceDescriptors response.",
-=======
         "metadata": {
           "additionalProperties": {
             "$ref": "TypedValue"
@@ -2378,55 +1069,18 @@
           "type": "array"
         }
       },
->>>>>>> ed33434d
       "type": "object"
     },
     "CollectdValue": {
       "description": "A single data point from a collectd-based plugin.",
       "id": "CollectdValue",
       "properties": {
-<<<<<<< HEAD
-        "metadata": {
-          "$ref": "MonitoredResourceMetadata",
-          "description": "Output only. The associated monitored resource metadata. When reading a a timeseries, this field will include metadata labels that are explicitly named in the reduction. When creating a timeseries, this field is ignored."
-        },
-        "valueType": {
-          "type": "string",
-          "enumDescriptions": [
-            "Do not use this default value.",
-            "The value is a boolean. This value type can be used only if the metric kind is GAUGE.",
-            "The value is a signed 64-bit integer.",
-            "The value is a double precision floating point number.",
-            "The value is a text string. This value type can be used only if the metric kind is GAUGE.",
-            "The value is a Distribution.",
-            "The value is money."
-          ],
-          "enum": [
-            "VALUE_TYPE_UNSPECIFIED",
-            "BOOL",
-            "INT64",
-            "DOUBLE",
-            "STRING",
-            "DISTRIBUTION",
-            "MONEY"
-          ],
-          "description": "The value type of the time series. When listing time series, this value type might be different from the value type of the associated metric if this time series is an alignment or reduction of other time series.When creating a time series, this field is optional. If present, it must be the same as the type of the data in the points field."
-        },
-        "metricKind": {
-          "enumDescriptions": [
-            "Do not use this default value.",
-            "An instantaneous measurement of a value.",
-            "The change in a value during a time interval.",
-            "A value accumulated over a time interval. Cumulative measurements in a time series should have the same start time and increasing end times, until an event resets the cumulative value to zero and sets a new start time for the following points."
-          ],
-=======
         "dataSourceName": {
           "description": "The data source for the collectd value. For example there are two data sources for network measurements: \"rx\" and \"tx\".",
           "type": "string"
         },
         "dataSourceType": {
           "description": "The type of measurement.",
->>>>>>> ed33434d
           "enum": [
             "UNSPECIFIED_DATA_SOURCE_TYPE",
             "GAUGE",
@@ -2434,25 +1088,6 @@
             "DERIVE",
             "ABSOLUTE"
           ],
-<<<<<<< HEAD
-          "description": "The metric kind of the time series. When listing time series, this metric kind might be different from the metric kind of the associated metric if this time series is an alignment or reduction of other time series.When creating a time series, this field is optional. If present, it must be the same as the metric kind of the associated metric. If the associated metric's descriptor must be auto-created, then this field specifies the metric kind of the new descriptor and must be either GAUGE (the default) or CUMULATIVE.",
-          "type": "string"
-        },
-        "points": {
-          "description": "The data points of this time series. When listing time series, the order of the points is specified by the list method.When creating a time series, this field must contain exactly one point and the point's type must be the same as the value type of the associated metric. If the associated metric's descriptor must be auto-created, then the value type of the descriptor is determined by the point's type, which must be BOOL, INT64, DOUBLE, or DISTRIBUTION.",
-          "type": "array",
-          "items": {
-            "$ref": "Point"
-          }
-        },
-        "metric": {
-          "$ref": "Metric",
-          "description": "The associated metric. A fully-specified metric used to identify the time series."
-        },
-        "resource": {
-          "description": "The associated monitored resource. Custom metrics can use only certain monitored resource types in their time series data.",
-          "$ref": "MonitoredResource"
-=======
           "enumDescriptions": [
             "An unspecified data source type. This corresponds to google.api.MetricDescriptor.MetricKind.METRIC_KIND_UNSPECIFIED.",
             "An instantaneous measurement of a varying quantity. This corresponds to google.api.MetricDescriptor.MetricKind.GAUGE.",
@@ -2465,7 +1100,6 @@
         "value": {
           "$ref": "TypedValue",
           "description": "The measurement value."
->>>>>>> ed33434d
         }
       },
       "type": "object"
@@ -2474,14 +1108,6 @@
       "description": "Describes the error status for values that were not written.",
       "id": "CollectdValueError",
       "properties": {
-<<<<<<< HEAD
-        "timeSeries": {
-          "type": "array",
-          "items": {
-            "$ref": "TimeSeries"
-          },
-          "description": "The new data to be added to a list of time series. Adds at most one data point to each of several time series. The new data point must be more recent than any other point in its time series. Each TimeSeries value must fully specify a unique time series by supplying all label values for the metric and the monitored resource."
-=======
         "error": {
           "$ref": "Status",
           "description": "Records the error status for the value."
@@ -2490,7 +1116,6 @@
           "description": "The zero-based index in CollectdPayload.values within the parent CreateCollectdTimeSeriesRequest.collectd_payloads.",
           "format": "int32",
           "type": "integer"
->>>>>>> ed33434d
         }
       },
       "type": "object"
@@ -2499,188 +1124,100 @@
       "description": "Used to perform string matching. Currently, this matches on the exact content. In the future, it can be expanded to allow for regular expressions and more complex matching.",
       "id": "ContentMatcher",
       "properties": {
-<<<<<<< HEAD
+        "content": {
+          "description": "String content to match (max 1024 bytes)",
+          "type": "string"
+        }
+      },
+      "type": "object"
+    },
+    "CreateCollectdTimeSeriesRequest": {
+      "description": "The CreateCollectdTimeSeries request.",
+      "id": "CreateCollectdTimeSeriesRequest",
+      "properties": {
+        "collectdPayloads": {
+          "description": "The collectd payloads representing the time series data. You must not include more than a single point for each time series, so no two payloads can have the same values for all of the fields plugin, plugin_instance, type, and type_instance.",
+          "items": {
+            "$ref": "CollectdPayload"
+          },
+          "type": "array"
+        },
+        "collectdVersion": {
+          "description": "The version of collectd that collected the data. Example: \"5.3.0-192.el6\".",
+          "type": "string"
+        },
+        "resource": {
+          "$ref": "MonitoredResource",
+          "description": "The monitored resource associated with the time series."
+        }
+      },
+      "type": "object"
+    },
+    "CreateCollectdTimeSeriesResponse": {
+      "description": "The CreateCollectdTimeSeries response.",
+      "id": "CreateCollectdTimeSeriesResponse",
+      "properties": {
+        "payloadErrors": {
+          "description": "Records the error status for points that were not written due to an error.Failed requests for which nothing is written will return an error response instead.",
+          "items": {
+            "$ref": "CollectdPayloadError"
+          },
+          "type": "array"
+        }
+      },
+      "type": "object"
+    },
+    "CreateTimeSeriesRequest": {
+      "description": "The CreateTimeSeries request.",
+      "id": "CreateTimeSeriesRequest",
+      "properties": {
+        "timeSeries": {
+          "description": "The new data to be added to a list of time series. Adds at most one data point to each of several time series. The new data point must be more recent than any other point in its time series. Each TimeSeries value must fully specify a unique time series by supplying all label values for the metric and the monitored resource.",
+          "items": {
+            "$ref": "TimeSeries"
+          },
+          "type": "array"
+        }
+      },
+      "type": "object"
+    },
+    "Distribution": {
+      "description": "Distribution contains summary statistics for a population of values. It optionally contains a histogram representing the distribution of those values across a set of buckets.The summary statistics are the count, mean, sum of the squared deviation from the mean, the minimum, and the maximum of the set of population of values. The histogram is based on a sequence of buckets and gives a count of values that fall into each bucket. The boundaries of the buckets are given either explicitly or by formulas for buckets of fixed or exponentially increasing widths.Although it is not forbidden, it is generally a bad idea to include non-finite values (infinities or NaNs) in the population of values, as this will render the mean and sum_of_squared_deviation fields meaningless.",
+      "id": "Distribution",
+      "properties": {
         "bucketCounts": {
           "description": "Required in the Stackdriver Monitoring API v3. The values for each bucket specified in bucket_options. The sum of the values in bucketCounts must equal the value in the count field of the Distribution object. The order of the bucket counts follows the numbering schemes described for the three bucket types. The underflow bucket has number 0; the finite buckets, if any, have numbers 1 through N-2; and the overflow bucket has number N-1. The size of bucket_counts must not be greater than N. If the size is less than N, then the remaining buckets are assigned values of zero.",
-          "type": "array",
           "items": {
             "format": "int64",
             "type": "string"
-          }
+          },
+          "type": "array"
         },
         "bucketOptions": {
           "$ref": "BucketOptions",
           "description": "Required in the Stackdriver Monitoring API v3. Defines the histogram bucket boundaries."
+        },
+        "count": {
+          "description": "The number of values in the population. Must be non-negative. This value must equal the sum of the values in bucket_counts if a histogram is provided.",
+          "format": "int64",
+          "type": "string"
+        },
+        "mean": {
+          "description": "The arithmetic mean of the values in the population. If count is zero then this field must be zero.",
+          "format": "double",
+          "type": "number"
+        },
+        "range": {
+          "$ref": "Range",
+          "description": "If specified, contains the range of the population values. The field must not be present if the count is zero. This field is presently ignored by the Stackdriver Monitoring API v3."
         },
         "sumOfSquaredDeviation": {
           "description": "The sum of squared deviations from the mean of the values in the population. For values x_i this is:\nSum[i=1..n]((x_i - mean)^2)\nKnuth, \"The Art of Computer Programming\", Vol. 2, page 323, 3rd edition describes Welford's method for accumulating this sum in one pass.If count is zero then this field must be zero.",
           "format": "double",
           "type": "number"
-        },
-        "range": {
-          "description": "If specified, contains the range of the population values. The field must not be present if the count is zero. This field is presently ignored by the Stackdriver Monitoring API v3.",
-          "$ref": "Range"
-        },
-        "count": {
-          "description": "The number of values in the population. Must be non-negative. This value must equal the sum of the values in bucket_counts if a histogram is provided.",
-          "format": "int64",
-          "type": "string"
-        },
-        "mean": {
-          "description": "The arithmetic mean of the values in the population. If count is zero then this field must be zero.",
-          "format": "double",
-          "type": "number"
-=======
-        "content": {
-          "description": "String content to match",
-          "type": "string"
-        }
-      },
-      "type": "object"
-    },
-    "CreateCollectdTimeSeriesRequest": {
-      "description": "The CreateCollectdTimeSeries request.",
-      "id": "CreateCollectdTimeSeriesRequest",
-      "properties": {
-        "collectdPayloads": {
-          "description": "The collectd payloads representing the time series data. You must not include more than a single point for each time series, so no two payloads can have the same values for all of the fields plugin, plugin_instance, type, and type_instance.",
-          "items": {
-            "$ref": "CollectdPayload"
-          },
-          "type": "array"
-        },
-        "collectdVersion": {
-          "description": "The version of collectd that collected the data. Example: \"5.3.0-192.el6\".",
-          "type": "string"
-        },
-        "resource": {
-          "$ref": "MonitoredResource",
-          "description": "The monitored resource associated with the time series."
->>>>>>> ed33434d
-        }
-      },
-      "type": "object"
-    },
-<<<<<<< HEAD
-    "MonitoredResource": {
-      "properties": {
-        "labels": {
-          "additionalProperties": {
-            "type": "string"
-          },
-          "description": "Required. Values for all of the labels listed in the associated monitored resource descriptor. For example, Compute Engine VM instances use the labels \"project_id\", \"instance_id\", and \"zone\".",
-          "type": "object"
-        },
-        "type": {
-          "description": "Required. The monitored resource type. This field must match the type field of a MonitoredResourceDescriptor object. For example, the type of a Compute Engine VM instance is gce_instance.",
-          "type": "string"
-        }
-      },
-      "id": "MonitoredResource",
-      "description": "An object representing a resource that can be used for monitoring, logging, billing, or other purposes. Examples include virtual machine instances, databases, and storage devices such as disks. The type field identifies a MonitoredResourceDescriptor object that describes the resource's schema. Information in the labels field identifies the actual resource and its attributes according to the schema. For example, a particular Compute Engine VM instance could be represented by the following object, because the MonitoredResourceDescriptor for \"gce_instance\" has labels \"instance_id\" and \"zone\":\n{ \"type\": \"gce_instance\",\n  \"labels\": { \"instance_id\": \"12345678901234\",\n              \"zone\": \"us-central1-a\" }}\n",
-=======
-    "CreateCollectdTimeSeriesResponse": {
-      "description": "The CreateCollectdTimeSeries response.",
-      "id": "CreateCollectdTimeSeriesResponse",
-      "properties": {
-        "payloadErrors": {
-          "description": "Records the error status for points that were not written due to an error.Failed requests for which nothing is written will return an error response instead.",
-          "items": {
-            "$ref": "CollectdPayloadError"
-          },
-          "type": "array"
-        }
-      },
->>>>>>> ed33434d
-      "type": "object"
-    },
-    "CreateTimeSeriesRequest": {
-      "description": "The CreateTimeSeries request.",
-      "id": "CreateTimeSeriesRequest",
-      "properties": {
-<<<<<<< HEAD
-        "metricDescriptors": {
-          "description": "The metric descriptors that are available to the project and that match the value of filter, if present.",
-          "type": "array",
-          "items": {
-            "$ref": "MetricDescriptor"
-          }
-        },
-        "nextPageToken": {
-          "description": "If there are more results than have been returned, then this field is set to a non-empty value. To see the additional results, use that value as pageToken in the next call to this method.",
-          "type": "string"
-=======
-        "timeSeries": {
-          "description": "The new data to be added to a list of time series. Adds at most one data point to each of several time series. The new data point must be more recent than any other point in its time series. Each TimeSeries value must fully specify a unique time series by supplying all label values for the metric and the monitored resource.",
-          "items": {
-            "$ref": "TimeSeries"
-          },
-          "type": "array"
->>>>>>> ed33434d
-        }
-      },
-      "type": "object"
-    },
-<<<<<<< HEAD
-    "CollectdPayloadError": {
-      "type": "object",
-      "properties": {
-        "index": {
-          "description": "The zero-based index in CreateCollectdTimeSeriesRequest.collectd_payloads.",
-          "format": "int32",
-          "type": "integer"
-=======
-    "Distribution": {
-      "description": "Distribution contains summary statistics for a population of values. It optionally contains a histogram representing the distribution of those values across a set of buckets.The summary statistics are the count, mean, sum of the squared deviation from the mean, the minimum, and the maximum of the set of population of values. The histogram is based on a sequence of buckets and gives a count of values that fall into each bucket. The boundaries of the buckets are given either explicitly or by formulas for buckets of fixed or exponentially increasing widths.Although it is not forbidden, it is generally a bad idea to include non-finite values (infinities or NaNs) in the population of values, as this will render the mean and sum_of_squared_deviation fields meaningless.",
-      "id": "Distribution",
-      "properties": {
-        "bucketCounts": {
-          "description": "Required in the Stackdriver Monitoring API v3. The values for each bucket specified in bucket_options. The sum of the values in bucketCounts must equal the value in the count field of the Distribution object. The order of the bucket counts follows the numbering schemes described for the three bucket types. The underflow bucket has number 0; the finite buckets, if any, have numbers 1 through N-2; and the overflow bucket has number N-1. The size of bucket_counts must not be greater than N. If the size is less than N, then the remaining buckets are assigned values of zero.",
-          "items": {
-            "format": "int64",
-            "type": "string"
-          },
-          "type": "array"
->>>>>>> ed33434d
-        },
-        "bucketOptions": {
-          "$ref": "BucketOptions",
-          "description": "Required in the Stackdriver Monitoring API v3. Defines the histogram bucket boundaries."
-        },
-<<<<<<< HEAD
-        "valueErrors": {
-          "description": "Records the error status for values that were not written due to an error.Failed payloads for which nothing is written will not include partial value errors.",
-          "type": "array",
-          "items": {
-            "$ref": "CollectdValueError"
-          }
-        }
-      },
-      "id": "CollectdPayloadError",
-      "description": "Describes the error status for payloads that were not written."
-=======
-        "count": {
-          "description": "The number of values in the population. Must be non-negative. This value must equal the sum of the values in bucket_counts if a histogram is provided.",
-          "format": "int64",
-          "type": "string"
-        },
-        "mean": {
-          "description": "The arithmetic mean of the values in the population. If count is zero then this field must be zero.",
-          "format": "double",
-          "type": "number"
-        },
-        "range": {
-          "$ref": "Range",
-          "description": "If specified, contains the range of the population values. The field must not be present if the count is zero. This field is presently ignored by the Stackdriver Monitoring API v3."
-        },
-        "sumOfSquaredDeviation": {
-          "description": "The sum of squared deviations from the mean of the values in the population. For values x_i this is:\nSum[i=1..n]((x_i - mean)^2)\nKnuth, \"The Art of Computer Programming\", Vol. 2, page 323, 3rd edition describes Welford's method for accumulating this sum in one pass.If count is zero then this field must be zero.",
-          "format": "double",
-          "type": "number"
-        }
-      },
-      "type": "object"
->>>>>>> ed33434d
+        }
+      },
+      "type": "object"
     },
     "Empty": {
       "description": "A generic empty message that you can re-use to avoid defining duplicated empty messages in your APIs. A typical example is to use it as the request or the response type of an API method. For instance:\nservice Foo {\n  rpc Bar(google.protobuf.Empty) returns (google.protobuf.Empty);\n}\nThe JSON representation for Empty is empty JSON object {}.",
@@ -2692,608 +1229,6 @@
       "description": "Specifies a set of buckets with arbitrary widths.There are size(bounds) + 1 (= N) buckets. Bucket i has the following boundaries:Upper bound (0 \u003c= i \u003c N-1): boundsi  Lower bound (1 \u003c= i \u003c N); boundsi - 1The bounds field must contain at least one element. If bounds has only one element, then there are no finite buckets, and that single element is the common boundary of the overflow and underflow buckets.",
       "id": "Explicit",
       "properties": {
-<<<<<<< HEAD
-        "labels": {
-          "description": "Required. A set of labels used to describe instances of this monitored resource type. For example, an individual Google Cloud SQL database is identified by values for the labels \"database_id\" and \"zone\".",
-          "type": "array",
-          "items": {
-            "$ref": "LabelDescriptor"
-          }
-        },
-        "name": {
-          "description": "Optional. The resource name of the monitored resource descriptor: \"projects/{project_id}/monitoredResourceDescriptors/{type}\" where {type} is the value of the type field in this object and {project_id} is a project ID that provides API-specific context for accessing the type. APIs that do not use project information can use the resource name format \"monitoredResourceDescriptors/{type}\".",
-          "type": "string"
-        },
-        "displayName": {
-          "description": "Optional. A concise name for the monitored resource type that might be displayed in user interfaces. It should be a Title Cased Noun Phrase, without any article or other determiners. For example, \"Google Cloud SQL Database\".",
-          "type": "string"
-        },
-        "description": {
-          "description": "Optional. A detailed description of the monitored resource type that might be used in documentation.",
-          "type": "string"
-        },
-        "type": {
-          "description": "Required. The monitored resource type. For example, the type \"cloudsql_database\" represents databases in Google Cloud SQL. The maximum length of this value is 256 characters.",
-          "type": "string"
-        }
-      },
-      "id": "MonitoredResourceDescriptor"
-    },
-    "ResourceGroup": {
-      "description": "The resource submessage for group checks. It can be used instead of a monitored resource, when multiple resources are being monitored.",
-      "type": "object",
-      "properties": {
-        "resourceType": {
-          "enumDescriptions": [
-            "Default value (not valid).",
-            "A group of instances from Google Cloud Platform (GCP) or Amazon Web Services (AWS).",
-            "A group of AWS load balancers."
-          ],
-          "enum": [
-            "RESOURCE_TYPE_UNSPECIFIED",
-            "INSTANCE",
-            "AWS_ELB_LOAD_BALANCER"
-          ],
-          "description": "The resource type of the group members.",
-          "type": "string"
-        },
-        "groupId": {
-          "type": "string",
-          "description": "The group of resources being monitored. Should be only the group_id, not projects/\u003cproject_id\u003e/groups/\u003cgroup_id\u003e."
-        }
-      },
-      "id": "ResourceGroup"
-    },
-    "TypedValue": {
-      "description": "A single strongly-typed value.",
-      "type": "object",
-      "properties": {
-        "doubleValue": {
-          "description": "A 64-bit double-precision floating-point number. Its magnitude is approximately &plusmn;10\u003csup\u003e&plusmn;300\u003c/sup\u003e and it has 16 significant digits of precision.",
-          "format": "double",
-          "type": "number"
-        },
-        "int64Value": {
-          "description": "A 64-bit integer. Its range is approximately &plusmn;9.2x10\u003csup\u003e18\u003c/sup\u003e.",
-          "format": "int64",
-          "type": "string"
-        },
-        "distributionValue": {
-          "$ref": "Distribution",
-          "description": "A distribution value."
-        },
-        "boolValue": {
-          "description": "A Boolean value: true or false.",
-          "type": "boolean"
-        },
-        "stringValue": {
-          "description": "A variable-length string value.",
-          "type": "string"
-        }
-      },
-      "id": "TypedValue"
-    },
-    "UptimeCheckIp": {
-      "description": "Contains the region, location, and list of IP addresses where checkers in the location run from.",
-      "type": "object",
-      "properties": {
-        "ipAddress": {
-          "description": "The IP address from which the uptime check originates. This is a full IP address (not an IP address range). Most IP addresses, as of this publication, are in IPv4 format; however, one should not rely on the IP addresses being in IPv4 format indefinitely and should support interpreting this field in either IPv4 or IPv6 format.",
-          "type": "string"
-        },
-        "region": {
-          "enum": [
-            "REGION_UNSPECIFIED",
-            "USA",
-            "EUROPE",
-            "SOUTH_AMERICA",
-            "ASIA_PACIFIC"
-          ],
-          "description": "A broad region category in which the IP address is located.",
-          "type": "string",
-          "enumDescriptions": [
-            "Default value if no region is specified. Will result in uptime checks running from all regions.",
-            "Allows checks to run from locations within the United States of America.",
-            "Allows checks to run from locations within the continent of Europe.",
-            "Allows checks to run from locations within the continent of South America.",
-            "Allows checks to run from locations within the Asia Pacific area (ex: Singapore)."
-          ]
-        },
-        "location": {
-          "description": "A more specific location within the region that typically encodes a particular city/town/metro (and its containing state/province or country) within the broader umbrella region category.",
-          "type": "string"
-        }
-      },
-      "id": "UptimeCheckIp"
-    },
-    "CollectdValueError": {
-      "description": "Describes the error status for values that were not written.",
-      "type": "object",
-      "properties": {
-        "index": {
-          "description": "The zero-based index in CollectdPayload.values within the parent CreateCollectdTimeSeriesRequest.collectd_payloads.",
-          "format": "int32",
-          "type": "integer"
-        },
-        "error": {
-          "$ref": "Status",
-          "description": "Records the error status for the value."
-        }
-      },
-      "id": "CollectdValueError"
-    },
-    "CollectdPayload": {
-      "description": "A collection of data points sent from a collectd-based plugin. See the collectd documentation for more information.",
-      "type": "object",
-      "properties": {
-        "typeInstance": {
-          "description": "The measurement type instance. Example: \"used\".",
-          "type": "string"
-        },
-        "metadata": {
-          "description": "The measurement metadata. Example: \"process_id\" -\u003e 12345",
-          "type": "object",
-          "additionalProperties": {
-            "$ref": "TypedValue"
-          }
-        },
-        "type": {
-          "description": "The measurement type. Example: \"memory\".",
-          "type": "string"
-        },
-        "plugin": {
-          "description": "The name of the plugin. Example: \"disk\".",
-          "type": "string"
-        },
-        "pluginInstance": {
-          "description": "The instance name of the plugin Example: \"hdcl\".",
-          "type": "string"
-        },
-        "endTime": {
-          "description": "The end time of the interval.",
-          "format": "google-datetime",
-          "type": "string"
-        },
-        "startTime": {
-          "description": "The start time of the interval.",
-          "format": "google-datetime",
-          "type": "string"
-        },
-        "values": {
-          "description": "The measured values during this time interval. Each value must have a different dataSourceName.",
-          "type": "array",
-          "items": {
-            "$ref": "CollectdValue"
-          }
-        }
-      },
-      "id": "CollectdPayload"
-    },
-    "CreateCollectdTimeSeriesResponse": {
-      "description": "The CreateCollectdTimeSeries response.",
-      "type": "object",
-      "properties": {
-        "payloadErrors": {
-          "description": "Records the error status for points that were not written due to an error.Failed requests for which nothing is written will return an error response instead.",
-          "type": "array",
-          "items": {
-            "$ref": "CollectdPayloadError"
-          }
-        }
-      },
-      "id": "CreateCollectdTimeSeriesResponse"
-    },
-    "Linear": {
-      "id": "Linear",
-      "description": "Specifies a linear sequence of buckets that all have the same width (except overflow and underflow). Each bucket represents a constant absolute uncertainty on the specific value in the bucket.There are num_finite_buckets + 2 (= N) buckets. Bucket i has the following boundaries:Upper bound (0 \u003c= i \u003c N-1): offset + (width * i).  Lower bound (1 \u003c= i \u003c N): offset + (width * (i - 1)).",
-      "type": "object",
-      "properties": {
-        "width": {
-          "description": "Must be greater than 0.",
-          "format": "double",
-          "type": "number"
-        },
-        "offset": {
-          "description": "Lower bound of the first bucket.",
-          "format": "double",
-          "type": "number"
-        },
-        "numFiniteBuckets": {
-          "description": "Must be greater than 0.",
-          "format": "int32",
-          "type": "integer"
-        }
-      }
-    },
-    "Option": {
-      "description": "A protocol buffer option, which can be attached to a message, field, enumeration, etc.",
-      "type": "object",
-      "properties": {
-        "value": {
-          "additionalProperties": {
-            "description": "Properties of the object. Contains field @type with type URL.",
-            "type": "any"
-          },
-          "description": "The option's value packed in an Any message. If the value is a primitive, the corresponding wrapper type defined in google/protobuf/wrappers.proto should be used. If the value is an enum, it should be stored as an int32 value using the google.protobuf.Int32Value type.",
-          "type": "object"
-        },
-        "name": {
-          "description": "The option's name. For protobuf built-in options (options defined in descriptor.proto), this is the short name. For example, \"map_entry\". For custom options, it should be the fully-qualified name. For example, \"google.api.http\".",
-          "type": "string"
-        }
-      },
-      "id": "Option"
-    },
-    "ContentMatcher": {
-      "description": "Used to perform string matching. Currently, this matches on the exact content. In the future, it can be expanded to allow for regular expressions and more complex matching.",
-      "type": "object",
-      "properties": {
-        "content": {
-          "description": "String content to match",
-          "type": "string"
-        }
-      },
-      "id": "ContentMatcher"
-    },
-    "Empty": {
-      "description": "A generic empty message that you can re-use to avoid defining duplicated empty messages in your APIs. A typical example is to use it as the request or the response type of an API method. For instance:\nservice Foo {\n  rpc Bar(google.protobuf.Empty) returns (google.protobuf.Empty);\n}\nThe JSON representation for Empty is empty JSON object {}.",
-      "type": "object",
-      "properties": {},
-      "id": "Empty"
-    },
-    "InternalChecker": {
-      "description": "Nimbus InternalCheckers.",
-      "type": "object",
-      "properties": {
-        "displayName": {
-          "description": "The checker's human-readable name.",
-          "type": "string"
-        },
-        "projectId": {
-          "description": "The GCP project ID. Not necessarily the same as the project_id for the config.",
-          "type": "string"
-        },
-        "checkerId": {
-          "description": "The checker ID.",
-          "type": "string"
-        },
-        "gcpZone": {
-          "type": "string",
-          "description": "The GCP zone the uptime check should egress from. Only respected for internal uptime checks, where internal_network is specified."
-        },
-        "network": {
-          "description": "The internal network to perform this uptime check on.",
-          "type": "string"
-        }
-      },
-      "id": "InternalChecker"
-    },
-    "TcpCheck": {
-      "description": "Information required for a TCP uptime check request.",
-      "type": "object",
-      "properties": {
-        "port": {
-          "type": "integer",
-          "description": "The port to the page to run the check against. Will be combined with host (specified within the MonitoredResource) to construct the full URL. Required.",
-          "format": "int32"
-        }
-      },
-      "id": "TcpCheck"
-    },
-    "Explicit": {
-      "properties": {
-        "bounds": {
-          "description": "The values must be monotonically increasing.",
-          "type": "array",
-          "items": {
-            "format": "double",
-            "type": "number"
-          }
-        }
-      },
-      "id": "Explicit",
-      "description": "Specifies a set of buckets with arbitrary widths.There are size(bounds) + 1 (= N) buckets. Bucket i has the following boundaries:Upper bound (0 \u003c= i \u003c N-1): boundsi  Lower bound (1 \u003c= i \u003c N); boundsi - 1The bounds field must contain at least one element. If bounds has only one element, then there are no finite buckets, and that single element is the common boundary of the overflow and underflow buckets.",
-      "type": "object"
-    },
-    "TimeInterval": {
-      "type": "object",
-      "properties": {
-        "endTime": {
-          "description": "Required. The end of the time interval.",
-          "format": "google-datetime",
-          "type": "string"
-        },
-        "startTime": {
-          "description": "Optional. The beginning of the time interval. The default value for the start time is the end time. The start time must not be later than the end time.",
-          "format": "google-datetime",
-          "type": "string"
-        }
-      },
-      "id": "TimeInterval",
-      "description": "A time interval extending just after a start time through an end time. If the start time is the same as the end time, then the interval represents a single point in time."
-    },
-    "ListUptimeCheckIpsResponse": {
-      "type": "object",
-      "properties": {
-        "uptimeCheckIps": {
-          "type": "array",
-          "items": {
-            "$ref": "UptimeCheckIp"
-          },
-          "description": "The returned list of IP addresses (including region and location) that the checkers run from."
-        },
-        "nextPageToken": {
-          "description": "This field represents the pagination token to retrieve the next page of results. If the value is empty, it means no further results for the request. To retrieve the next page of results, the value of the next_page_token is passed to the subsequent List method call (in the request message's page_token field). NOTE: this field is not yet implemented",
-          "type": "string"
-        }
-      },
-      "id": "ListUptimeCheckIpsResponse",
-      "description": "The protocol for the ListUptimeCheckIps response."
-    },
-    "Exponential": {
-      "description": "Specifies an exponential sequence of buckets that have a width that is proportional to the value of the lower bound. Each bucket represents a constant relative uncertainty on a specific value in the bucket.There are num_finite_buckets + 2 (= N) buckets. Bucket i has the following boundaries:Upper bound (0 \u003c= i \u003c N-1): scale * (growth_factor ^ i).  Lower bound (1 \u003c= i \u003c N): scale * (growth_factor ^ (i - 1)).",
-      "type": "object",
-      "properties": {
-        "scale": {
-          "description": "Must be greater than 0.",
-          "format": "double",
-          "type": "number"
-        },
-        "numFiniteBuckets": {
-          "description": "Must be greater than 0.",
-          "format": "int32",
-          "type": "integer"
-        },
-        "growthFactor": {
-          "description": "Must be greater than 1.",
-          "format": "double",
-          "type": "number"
-        }
-      },
-      "id": "Exponential"
-    },
-    "Point": {
-      "properties": {
-        "value": {
-          "$ref": "TypedValue",
-          "description": "The value of the data point."
-        },
-        "interval": {
-          "$ref": "TimeInterval",
-          "description": "The time interval to which the data point applies. For GAUGE metrics, only the end time of the interval is used. For DELTA metrics, the start and end time should specify a non-zero interval, with subsequent points specifying contiguous and non-overlapping intervals. For CUMULATIVE metrics, the start and end time should specify a non-zero interval, with subsequent points specifying the same start time and increasing end times, until an event resets the cumulative value to zero and sets a new start time for the following points."
-        }
-      },
-      "id": "Point",
-      "description": "A single data point in a time series.",
-      "type": "object"
-    },
-    "Metric": {
-      "description": "A specific metric, identified by specifying values for all of the labels of a MetricDescriptor.",
-      "type": "object",
-      "properties": {
-        "labels": {
-          "additionalProperties": {
-            "type": "string"
-          },
-          "description": "The set of label values that uniquely identify this metric. All labels listed in the MetricDescriptor must be assigned values.",
-          "type": "object"
-        },
-        "type": {
-          "description": "An existing metric type, see google.api.MetricDescriptor. For example, custom.googleapis.com/invoice/paid/amount.",
-          "type": "string"
-        }
-      },
-      "id": "Metric"
-    },
-    "ListUptimeCheckConfigsResponse": {
-      "description": "The protocol for the ListUptimeCheckConfigs response.",
-      "type": "object",
-      "properties": {
-        "uptimeCheckConfigs": {
-          "description": "The returned uptime check configurations.",
-          "type": "array",
-          "items": {
-            "$ref": "UptimeCheckConfig"
-          }
-        },
-        "nextPageToken": {
-          "type": "string",
-          "description": "This field represents the pagination token to retrieve the next page of results. If the value is empty, it means no further results for the request. To retrieve the next page of results, the value of the next_page_token is passed to the subsequent List method call (in the request message's page_token field)."
-        }
-      },
-      "id": "ListUptimeCheckConfigsResponse"
-    },
-    "Field": {
-      "description": "A single field of a message type.",
-      "type": "object",
-      "properties": {
-        "defaultValue": {
-          "description": "The string value of the default value of this field. Proto2 syntax only.",
-          "type": "string"
-        },
-        "name": {
-          "description": "The field name.",
-          "type": "string"
-        },
-        "typeUrl": {
-          "type": "string",
-          "description": "The field type URL, without the scheme, for message or enumeration types. Example: \"type.googleapis.com/google.protobuf.Timestamp\"."
-        },
-        "number": {
-          "description": "The field number.",
-          "format": "int32",
-          "type": "integer"
-        },
-        "jsonName": {
-          "description": "The field JSON name.",
-          "type": "string"
-        },
-        "kind": {
-          "enumDescriptions": [
-            "Field type unknown.",
-            "Field type double.",
-            "Field type float.",
-            "Field type int64.",
-            "Field type uint64.",
-            "Field type int32.",
-            "Field type fixed64.",
-            "Field type fixed32.",
-            "Field type bool.",
-            "Field type string.",
-            "Field type group. Proto2 syntax only, and deprecated.",
-            "Field type message.",
-            "Field type bytes.",
-            "Field type uint32.",
-            "Field type enum.",
-            "Field type sfixed32.",
-            "Field type sfixed64.",
-            "Field type sint32.",
-            "Field type sint64."
-          ],
-          "enum": [
-            "TYPE_UNKNOWN",
-            "TYPE_DOUBLE",
-            "TYPE_FLOAT",
-            "TYPE_INT64",
-            "TYPE_UINT64",
-            "TYPE_INT32",
-            "TYPE_FIXED64",
-            "TYPE_FIXED32",
-            "TYPE_BOOL",
-            "TYPE_STRING",
-            "TYPE_GROUP",
-            "TYPE_MESSAGE",
-            "TYPE_BYTES",
-            "TYPE_UINT32",
-            "TYPE_ENUM",
-            "TYPE_SFIXED32",
-            "TYPE_SFIXED64",
-            "TYPE_SINT32",
-            "TYPE_SINT64"
-          ],
-          "description": "The field type.",
-          "type": "string"
-        },
-        "options": {
-          "description": "The protocol buffer options.",
-          "type": "array",
-          "items": {
-            "$ref": "Option"
-          }
-        },
-        "oneofIndex": {
-          "description": "The index of the field type in Type.oneofs, for message or enumeration types. The first type has index 1; zero means the type is not in the list.",
-          "format": "int32",
-          "type": "integer"
-        },
-        "cardinality": {
-          "enumDescriptions": [
-            "For fields with unknown cardinality.",
-            "For optional fields.",
-            "For required fields. Proto2 syntax only.",
-            "For repeated fields."
-          ],
-          "enum": [
-            "CARDINALITY_UNKNOWN",
-            "CARDINALITY_OPTIONAL",
-            "CARDINALITY_REQUIRED",
-            "CARDINALITY_REPEATED"
-          ],
-          "description": "The field cardinality.",
-          "type": "string"
-        },
-        "packed": {
-          "description": "Whether to use alternative packed wire representation.",
-          "type": "boolean"
-        }
-      },
-      "id": "Field"
-    },
-    "LabelDescriptor": {
-      "description": "A description of a label.",
-      "type": "object",
-      "properties": {
-        "key": {
-          "description": "The label key.",
-          "type": "string"
-        },
-        "description": {
-          "description": "A human-readable description for the label.",
-          "type": "string"
-        },
-        "valueType": {
-          "description": "The type of data that can be assigned to the label.",
-          "type": "string",
-          "enumDescriptions": [
-            "A variable-length string. This is the default.",
-            "Boolean; true or false.",
-            "A 64-bit signed integer."
-          ],
-          "enum": [
-            "STRING",
-            "BOOL",
-            "INT64"
-          ]
-        }
-      },
-      "id": "LabelDescriptor"
-    },
-    "ListTimeSeriesResponse": {
-      "description": "The ListTimeSeries response.",
-      "type": "object",
-      "properties": {
-        "nextPageToken": {
-          "description": "If there are more results than have been returned, then this field is set to a non-empty value. To see the additional results, use that value as pageToken in the next call to this method.",
-          "type": "string"
-        },
-        "timeSeries": {
-          "description": "One or more time series that match the filter included in the request.",
-          "type": "array",
-          "items": {
-            "$ref": "TimeSeries"
-          }
-        }
-      },
-      "id": "ListTimeSeriesResponse"
-    },
-    "Group": {
-      "description": "The description of a dynamic collection of monitored resources. Each group has a filter that is matched against monitored resources and their associated metadata. If a group's filter matches an available monitored resource, then that resource is a member of that group. Groups can contain any number of monitored resources, and each monitored resource can be a member of any number of groups.Groups can be nested in parent-child hierarchies. The parentName field identifies an optional parent for each group. If a group has a parent, then the only monitored resources available to be matched by the group's filter are the resources contained in the parent group. In other words, a group contains the monitored resources that match its filter and the filters of all the group's ancestors. A group without a parent can contain any monitored resource.For example, consider an infrastructure running a set of instances with two user-defined tags: \"environment\" and \"role\". A parent group has a filter, environment=\"production\". A child of that parent group has a filter, role=\"transcoder\". The parent group contains all instances in the production environment, regardless of their roles. The child group contains instances that have the transcoder role and are in the production environment.The monitored resources contained in a group can change at any moment, depending on what resources exist and what filters are associated with the group and its ancestors.",
-      "type": "object",
-      "properties": {
-        "filter": {
-          "description": "The filter used to determine which monitored resources belong to this group.",
-          "type": "string"
-        },
-        "name": {
-          "description": "Output only. The name of this group. The format is \"projects/{project_id_or_number}/groups/{group_id}\". When creating a group, this field is ignored and a new name is created consisting of the project specified in the call to CreateGroup and a unique {group_id} that is generated automatically.",
-          "type": "string"
-        },
-        "parentName": {
-          "description": "The name of the group's parent, if it has one. The format is \"projects/{project_id_or_number}/groups/{group_id}\". For groups with no parent, parentName is the empty string, \"\".",
-          "type": "string"
-        },
-        "displayName": {
-          "description": "A user-assigned name for this group, used only for display purposes.",
-          "type": "string"
-        },
-        "isCluster": {
-          "description": "If true, the members of this group are considered to be a cluster. The system can perform additional analysis on groups that are clusters.",
-          "type": "boolean"
-        }
-      },
-      "id": "Group"
-    },
-    "Type": {
-      "description": "A protocol buffer message type.",
-      "type": "object",
-      "properties": {
-        "fields": {
-          "description": "The list of fields.",
-          "type": "array",
-          "items": {
-            "$ref": "Field"
-          }
-=======
         "bounds": {
           "description": "The values must be monotonically increasing.",
           "items": {
@@ -4086,7 +2021,6 @@
             "$ref": "Field"
           },
           "type": "array"
->>>>>>> ed33434d
         },
         "name": {
           "description": "The fully qualified message name.",
@@ -4094,22 +2028,6 @@
         },
         "oneofs": {
           "description": "The list of types appearing in oneof definitions in this type.",
-<<<<<<< HEAD
-          "type": "array",
-          "items": {
-            "type": "string"
-          }
-        },
-        "sourceContext": {
-          "description": "The source context.",
-          "$ref": "SourceContext"
-        },
-        "syntax": {
-          "enumDescriptions": [
-            "Syntax proto2.",
-            "Syntax proto3."
-          ],
-=======
           "items": {
             "type": "string"
           },
@@ -4128,94 +2046,10 @@
         },
         "syntax": {
           "description": "The source syntax.",
->>>>>>> ed33434d
           "enum": [
             "SYNTAX_PROTO2",
             "SYNTAX_PROTO3"
           ],
-<<<<<<< HEAD
-          "description": "The source syntax.",
-          "type": "string"
-        },
-        "options": {
-          "description": "The protocol buffer options.",
-          "type": "array",
-          "items": {
-            "$ref": "Option"
-          }
-        }
-      },
-      "id": "Type"
-    },
-    "BasicAuthentication": {
-      "description": "A type of authentication to perform against the specified resource or URL that uses username and password. Currently, only Basic authentication is supported in Uptime Monitoring.",
-      "type": "object",
-      "properties": {
-        "password": {
-          "description": "The password to authenticate.",
-          "type": "string"
-        },
-        "username": {
-          "description": "The username to authenticate.",
-          "type": "string"
-        }
-      },
-      "id": "BasicAuthentication"
-    },
-    "MonitoredResourceMetadata": {
-      "description": "Auxiliary metadata for a MonitoredResource object. MonitoredResource objects contain the minimum set of information to uniquely identify a monitored resource instance. There is some other useful auxiliary metadata. Google Stackdriver Monitoring & Logging uses an ingestion pipeline to extract metadata for cloud resources of all types , and stores the metadata in this message.",
-      "type": "object",
-      "properties": {
-        "systemLabels": {
-          "additionalProperties": {
-            "type": "any",
-            "description": "Properties of the object."
-          },
-          "description": "Output only. Values for predefined system metadata labels. System labels are a kind of metadata extracted by Google Stackdriver. Stackdriver determines what system labels are useful and how to obtain their values. Some examples: \"machine_image\", \"vpc\", \"subnet_id\", \"security_group\", \"name\", etc. System label values can be only strings, Boolean values, or a list of strings. For example:\n{ \"name\": \"my-test-instance\",\n  \"security_group\": [\"a\", \"b\", \"c\"],\n  \"spot_instance\": false }\n",
-          "type": "object"
-        },
-        "userLabels": {
-          "additionalProperties": {
-            "type": "string"
-          },
-          "description": "Output only. A map of user-defined metadata labels.",
-          "type": "object"
-        }
-      },
-      "id": "MonitoredResourceMetadata"
-    }
-  },
-  "protocol": "rest",
-  "icons": {
-    "x16": "http://www.google.com/images/icons/product/search-16.gif",
-    "x32": "http://www.google.com/images/icons/product/search-32.gif"
-  },
-  "canonicalName": "Monitoring",
-  "auth": {
-    "oauth2": {
-      "scopes": {
-        "https://www.googleapis.com/auth/monitoring": {
-          "description": "View and write monitoring data for all of your Google and third-party Cloud and API projects"
-        },
-        "https://www.googleapis.com/auth/monitoring.write": {
-          "description": "Publish metric data to your Google Cloud projects"
-        },
-        "https://www.googleapis.com/auth/cloud-platform": {
-          "description": "View and manage your data across Google Cloud Platform services"
-        },
-        "https://www.googleapis.com/auth/monitoring.read": {
-          "description": "View monitoring data for all of your Google Cloud and third-party projects"
-        }
-      }
-    }
-  },
-  "rootUrl": "https://monitoring.googleapis.com/",
-  "ownerDomain": "google.com",
-  "name": "monitoring",
-  "batchPath": "batch",
-  "fullyEncodeReservedExpansion": true,
-  "title": "Stackdriver Monitoring API"
-=======
           "enumDescriptions": [
             "Syntax proto2.",
             "Syntax proto3."
@@ -4372,5 +2206,4 @@
   "title": "Stackdriver Monitoring API",
   "version": "v3",
   "version_module": true
->>>>>>> ed33434d
 }