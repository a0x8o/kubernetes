--- conflicted
+++ resolved
@@ -1676,26 +1676,157 @@
 
 }
 
-<<<<<<< HEAD
-// method id "pubsub.projects.snapshots.getIamPolicy":
-
-type ProjectsSnapshotsGetIamPolicyCall struct {
-	s            *Service
-	resource     string
-=======
 // method id "pubsub.projects.snapshots.get":
 
 type ProjectsSnapshotsGetCall struct {
 	s            *Service
 	snapshot     string
->>>>>>> ed33434d
 	urlParams_   gensupport.URLParams
 	ifNoneMatch_ string
 	ctx_         context.Context
 	header_      http.Header
 }
 
-<<<<<<< HEAD
+// Get: Gets the configuration details of a snapshot.
+func (r *ProjectsSnapshotsService) Get(snapshot string) *ProjectsSnapshotsGetCall {
+	c := &ProjectsSnapshotsGetCall{s: r.s, urlParams_: make(gensupport.URLParams)}
+	c.snapshot = snapshot
+	return c
+}
+
+// Fields allows partial responses to be retrieved. See
+// https://developers.google.com/gdata/docs/2.0/basics#PartialResponse
+// for more information.
+func (c *ProjectsSnapshotsGetCall) Fields(s ...googleapi.Field) *ProjectsSnapshotsGetCall {
+	c.urlParams_.Set("fields", googleapi.CombineFields(s))
+	return c
+}
+
+// IfNoneMatch sets the optional parameter which makes the operation
+// fail if the object's ETag matches the given value. This is useful for
+// getting updates only after the object has changed since the last
+// request. Use googleapi.IsNotModified to check whether the response
+// error from Do is the result of In-None-Match.
+func (c *ProjectsSnapshotsGetCall) IfNoneMatch(entityTag string) *ProjectsSnapshotsGetCall {
+	c.ifNoneMatch_ = entityTag
+	return c
+}
+
+// Context sets the context to be used in this call's Do method. Any
+// pending HTTP request will be aborted if the provided context is
+// canceled.
+func (c *ProjectsSnapshotsGetCall) Context(ctx context.Context) *ProjectsSnapshotsGetCall {
+	c.ctx_ = ctx
+	return c
+}
+
+// Header returns an http.Header that can be modified by the caller to
+// add HTTP headers to the request.
+func (c *ProjectsSnapshotsGetCall) Header() http.Header {
+	if c.header_ == nil {
+		c.header_ = make(http.Header)
+	}
+	return c.header_
+}
+
+func (c *ProjectsSnapshotsGetCall) doRequest(alt string) (*http.Response, error) {
+	reqHeaders := make(http.Header)
+	for k, v := range c.header_ {
+		reqHeaders[k] = v
+	}
+	reqHeaders.Set("User-Agent", c.s.userAgent())
+	if c.ifNoneMatch_ != "" {
+		reqHeaders.Set("If-None-Match", c.ifNoneMatch_)
+	}
+	var body io.Reader = nil
+	c.urlParams_.Set("alt", alt)
+	urls := googleapi.ResolveRelative(c.s.BasePath, "v1/{+snapshot}")
+	urls += "?" + c.urlParams_.Encode()
+	req, _ := http.NewRequest("GET", urls, body)
+	req.Header = reqHeaders
+	googleapi.Expand(req.URL, map[string]string{
+		"snapshot": c.snapshot,
+	})
+	return gensupport.SendRequest(c.ctx_, c.s.client, req)
+}
+
+// Do executes the "pubsub.projects.snapshots.get" call.
+// Exactly one of *Snapshot or error will be non-nil. Any non-2xx status
+// code is an error. Response headers are in either
+// *Snapshot.ServerResponse.Header or (if a response was returned at
+// all) in error.(*googleapi.Error).Header. Use googleapi.IsNotModified
+// to check whether the returned error was because
+// http.StatusNotModified was returned.
+func (c *ProjectsSnapshotsGetCall) Do(opts ...googleapi.CallOption) (*Snapshot, error) {
+	gensupport.SetOptions(c.urlParams_, opts...)
+	res, err := c.doRequest("json")
+	if res != nil && res.StatusCode == http.StatusNotModified {
+		if res.Body != nil {
+			res.Body.Close()
+		}
+		return nil, &googleapi.Error{
+			Code:   res.StatusCode,
+			Header: res.Header,
+		}
+	}
+	if err != nil {
+		return nil, err
+	}
+	defer googleapi.CloseBody(res)
+	if err := googleapi.CheckResponse(res); err != nil {
+		return nil, err
+	}
+	ret := &Snapshot{
+		ServerResponse: googleapi.ServerResponse{
+			Header:         res.Header,
+			HTTPStatusCode: res.StatusCode,
+		},
+	}
+	target := &ret
+	if err := gensupport.DecodeResponse(target, res); err != nil {
+		return nil, err
+	}
+	return ret, nil
+	// {
+	//   "description": "Gets the configuration details of a snapshot.",
+	//   "flatPath": "v1/projects/{projectsId}/snapshots/{snapshotsId}",
+	//   "httpMethod": "GET",
+	//   "id": "pubsub.projects.snapshots.get",
+	//   "parameterOrder": [
+	//     "snapshot"
+	//   ],
+	//   "parameters": {
+	//     "snapshot": {
+	//       "description": "The name of the snapshot to get.\nFormat is `projects/{project}/snapshots/{snap}`.",
+	//       "location": "path",
+	//       "pattern": "^projects/[^/]+/snapshots/[^/]+$",
+	//       "required": true,
+	//       "type": "string"
+	//     }
+	//   },
+	//   "path": "v1/{+snapshot}",
+	//   "response": {
+	//     "$ref": "Snapshot"
+	//   },
+	//   "scopes": [
+	//     "https://www.googleapis.com/auth/cloud-platform",
+	//     "https://www.googleapis.com/auth/pubsub"
+	//   ]
+	// }
+
+}
+
+// method id "pubsub.projects.snapshots.getIamPolicy":
+
+type ProjectsSnapshotsGetIamPolicyCall struct {
+	s            *Service
+	resource     string
+	urlParams_   gensupport.URLParams
+	ifNoneMatch_ string
+	ctx_         context.Context
+	header_      http.Header
+}
+
 // GetIamPolicy: Gets the access control policy for a resource.
 // Returns an empty policy if the resource exists and does not have a
 // policy
@@ -1703,23 +1834,13 @@
 func (r *ProjectsSnapshotsService) GetIamPolicy(resource string) *ProjectsSnapshotsGetIamPolicyCall {
 	c := &ProjectsSnapshotsGetIamPolicyCall{s: r.s, urlParams_: make(gensupport.URLParams)}
 	c.resource = resource
-=======
-// Get: Gets the configuration details of a snapshot.
-func (r *ProjectsSnapshotsService) Get(snapshot string) *ProjectsSnapshotsGetCall {
-	c := &ProjectsSnapshotsGetCall{s: r.s, urlParams_: make(gensupport.URLParams)}
-	c.snapshot = snapshot
->>>>>>> ed33434d
 	return c
 }
 
 // Fields allows partial responses to be retrieved. See
 // https://developers.google.com/gdata/docs/2.0/basics#PartialResponse
 // for more information.
-<<<<<<< HEAD
 func (c *ProjectsSnapshotsGetIamPolicyCall) Fields(s ...googleapi.Field) *ProjectsSnapshotsGetIamPolicyCall {
-=======
-func (c *ProjectsSnapshotsGetCall) Fields(s ...googleapi.Field) *ProjectsSnapshotsGetCall {
->>>>>>> ed33434d
 	c.urlParams_.Set("fields", googleapi.CombineFields(s))
 	return c
 }
@@ -1729,11 +1850,7 @@
 // getting updates only after the object has changed since the last
 // request. Use googleapi.IsNotModified to check whether the response
 // error from Do is the result of In-None-Match.
-<<<<<<< HEAD
 func (c *ProjectsSnapshotsGetIamPolicyCall) IfNoneMatch(entityTag string) *ProjectsSnapshotsGetIamPolicyCall {
-=======
-func (c *ProjectsSnapshotsGetCall) IfNoneMatch(entityTag string) *ProjectsSnapshotsGetCall {
->>>>>>> ed33434d
 	c.ifNoneMatch_ = entityTag
 	return c
 }
@@ -1741,33 +1858,21 @@
 // Context sets the context to be used in this call's Do method. Any
 // pending HTTP request will be aborted if the provided context is
 // canceled.
-<<<<<<< HEAD
 func (c *ProjectsSnapshotsGetIamPolicyCall) Context(ctx context.Context) *ProjectsSnapshotsGetIamPolicyCall {
-=======
-func (c *ProjectsSnapshotsGetCall) Context(ctx context.Context) *ProjectsSnapshotsGetCall {
->>>>>>> ed33434d
 	c.ctx_ = ctx
 	return c
 }
 
 // Header returns an http.Header that can be modified by the caller to
 // add HTTP headers to the request.
-<<<<<<< HEAD
 func (c *ProjectsSnapshotsGetIamPolicyCall) Header() http.Header {
-=======
-func (c *ProjectsSnapshotsGetCall) Header() http.Header {
->>>>>>> ed33434d
 	if c.header_ == nil {
 		c.header_ = make(http.Header)
 	}
 	return c.header_
 }
 
-<<<<<<< HEAD
 func (c *ProjectsSnapshotsGetIamPolicyCall) doRequest(alt string) (*http.Response, error) {
-=======
-func (c *ProjectsSnapshotsGetCall) doRequest(alt string) (*http.Response, error) {
->>>>>>> ed33434d
 	reqHeaders := make(http.Header)
 	for k, v := range c.header_ {
 		reqHeaders[k] = v
@@ -1778,21 +1883,16 @@
 	}
 	var body io.Reader = nil
 	c.urlParams_.Set("alt", alt)
-<<<<<<< HEAD
 	urls := googleapi.ResolveRelative(c.s.BasePath, "v1/{+resource}:getIamPolicy")
-=======
-	urls := googleapi.ResolveRelative(c.s.BasePath, "v1/{+snapshot}")
->>>>>>> ed33434d
 	urls += "?" + c.urlParams_.Encode()
 	req, _ := http.NewRequest("GET", urls, body)
 	req.Header = reqHeaders
 	googleapi.Expand(req.URL, map[string]string{
-		"snapshot": c.snapshot,
+		"resource": c.resource,
 	})
 	return gensupport.SendRequest(c.ctx_, c.s.client, req)
 }
 
-<<<<<<< HEAD
 // Do executes the "pubsub.projects.snapshots.getIamPolicy" call.
 // Exactly one of *Policy or error will be non-nil. Any non-2xx status
 // code is an error. Response headers are in either
@@ -1801,16 +1901,6 @@
 // check whether the returned error was because http.StatusNotModified
 // was returned.
 func (c *ProjectsSnapshotsGetIamPolicyCall) Do(opts ...googleapi.CallOption) (*Policy, error) {
-=======
-// Do executes the "pubsub.projects.snapshots.get" call.
-// Exactly one of *Snapshot or error will be non-nil. Any non-2xx status
-// code is an error. Response headers are in either
-// *Snapshot.ServerResponse.Header or (if a response was returned at
-// all) in error.(*googleapi.Error).Header. Use googleapi.IsNotModified
-// to check whether the returned error was because
-// http.StatusNotModified was returned.
-func (c *ProjectsSnapshotsGetCall) Do(opts ...googleapi.CallOption) (*Snapshot, error) {
->>>>>>> ed33434d
 	gensupport.SetOptions(c.urlParams_, opts...)
 	res, err := c.doRequest("json")
 	if res != nil && res.StatusCode == http.StatusNotModified {
@@ -1829,11 +1919,7 @@
 	if err := googleapi.CheckResponse(res); err != nil {
 		return nil, err
 	}
-<<<<<<< HEAD
 	ret := &Policy{
-=======
-	ret := &Snapshot{
->>>>>>> ed33434d
 		ServerResponse: googleapi.ServerResponse{
 			Header:         res.Header,
 			HTTPStatusCode: res.StatusCode,
@@ -1845,43 +1931,25 @@
 	}
 	return ret, nil
 	// {
-<<<<<<< HEAD
 	//   "description": "Gets the access control policy for a resource.\nReturns an empty policy if the resource exists and does not have a policy\nset.",
 	//   "flatPath": "v1/projects/{projectsId}/snapshots/{snapshotsId}:getIamPolicy",
 	//   "httpMethod": "GET",
 	//   "id": "pubsub.projects.snapshots.getIamPolicy",
-=======
-	//   "description": "Gets the configuration details of a snapshot.",
-	//   "flatPath": "v1/projects/{projectsId}/snapshots/{snapshotsId}",
-	//   "httpMethod": "GET",
-	//   "id": "pubsub.projects.snapshots.get",
->>>>>>> ed33434d
 	//   "parameterOrder": [
-	//     "snapshot"
+	//     "resource"
 	//   ],
 	//   "parameters": {
-<<<<<<< HEAD
 	//     "resource": {
 	//       "description": "REQUIRED: The resource for which the policy is being requested.\nSee the operation documentation for the appropriate value for this field.",
-=======
-	//     "snapshot": {
-	//       "description": "The name of the snapshot to get.\nFormat is `projects/{project}/snapshots/{snap}`.",
->>>>>>> ed33434d
 	//       "location": "path",
 	//       "pattern": "^projects/[^/]+/snapshots/[^/]+$",
 	//       "required": true,
 	//       "type": "string"
 	//     }
 	//   },
-<<<<<<< HEAD
 	//   "path": "v1/{+resource}:getIamPolicy",
 	//   "response": {
 	//     "$ref": "Policy"
-=======
-	//   "path": "v1/{+snapshot}",
-	//   "response": {
-	//     "$ref": "Snapshot"
->>>>>>> ed33434d
 	//   },
 	//   "scopes": [
 	//     "https://www.googleapis.com/auth/cloud-platform",
@@ -1891,26 +1959,17 @@
 
 }
 
-<<<<<<< HEAD
 // method id "pubsub.projects.snapshots.list":
 
 type ProjectsSnapshotsListCall struct {
 	s            *Service
 	project      string
-=======
-// method id "pubsub.projects.snapshots.getIamPolicy":
-
-type ProjectsSnapshotsGetIamPolicyCall struct {
-	s            *Service
-	resource     string
->>>>>>> ed33434d
 	urlParams_   gensupport.URLParams
 	ifNoneMatch_ string
 	ctx_         context.Context
 	header_      http.Header
 }
 
-<<<<<<< HEAD
 // List: Lists the existing snapshots.
 func (r *ProjectsSnapshotsService) List(project string) *ProjectsSnapshotsListCall {
 	c := &ProjectsSnapshotsListCall{s: r.s, urlParams_: make(gensupport.URLParams)}
@@ -1932,26 +1991,13 @@
 // should return the next page of data.
 func (c *ProjectsSnapshotsListCall) PageToken(pageToken string) *ProjectsSnapshotsListCall {
 	c.urlParams_.Set("pageToken", pageToken)
-=======
-// GetIamPolicy: Gets the access control policy for a resource.
-// Returns an empty policy if the resource exists and does not have a
-// policy
-// set.
-func (r *ProjectsSnapshotsService) GetIamPolicy(resource string) *ProjectsSnapshotsGetIamPolicyCall {
-	c := &ProjectsSnapshotsGetIamPolicyCall{s: r.s, urlParams_: make(gensupport.URLParams)}
-	c.resource = resource
->>>>>>> ed33434d
 	return c
 }
 
 // Fields allows partial responses to be retrieved. See
 // https://developers.google.com/gdata/docs/2.0/basics#PartialResponse
 // for more information.
-<<<<<<< HEAD
 func (c *ProjectsSnapshotsListCall) Fields(s ...googleapi.Field) *ProjectsSnapshotsListCall {
-=======
-func (c *ProjectsSnapshotsGetIamPolicyCall) Fields(s ...googleapi.Field) *ProjectsSnapshotsGetIamPolicyCall {
->>>>>>> ed33434d
 	c.urlParams_.Set("fields", googleapi.CombineFields(s))
 	return c
 }
@@ -1961,11 +2007,7 @@
 // getting updates only after the object has changed since the last
 // request. Use googleapi.IsNotModified to check whether the response
 // error from Do is the result of In-None-Match.
-<<<<<<< HEAD
 func (c *ProjectsSnapshotsListCall) IfNoneMatch(entityTag string) *ProjectsSnapshotsListCall {
-=======
-func (c *ProjectsSnapshotsGetIamPolicyCall) IfNoneMatch(entityTag string) *ProjectsSnapshotsGetIamPolicyCall {
->>>>>>> ed33434d
 	c.ifNoneMatch_ = entityTag
 	return c
 }
@@ -1973,33 +2015,21 @@
 // Context sets the context to be used in this call's Do method. Any
 // pending HTTP request will be aborted if the provided context is
 // canceled.
-<<<<<<< HEAD
 func (c *ProjectsSnapshotsListCall) Context(ctx context.Context) *ProjectsSnapshotsListCall {
-=======
-func (c *ProjectsSnapshotsGetIamPolicyCall) Context(ctx context.Context) *ProjectsSnapshotsGetIamPolicyCall {
->>>>>>> ed33434d
 	c.ctx_ = ctx
 	return c
 }
 
 // Header returns an http.Header that can be modified by the caller to
 // add HTTP headers to the request.
-<<<<<<< HEAD
 func (c *ProjectsSnapshotsListCall) Header() http.Header {
-=======
-func (c *ProjectsSnapshotsGetIamPolicyCall) Header() http.Header {
->>>>>>> ed33434d
 	if c.header_ == nil {
 		c.header_ = make(http.Header)
 	}
 	return c.header_
 }
 
-<<<<<<< HEAD
 func (c *ProjectsSnapshotsListCall) doRequest(alt string) (*http.Response, error) {
-=======
-func (c *ProjectsSnapshotsGetIamPolicyCall) doRequest(alt string) (*http.Response, error) {
->>>>>>> ed33434d
 	reqHeaders := make(http.Header)
 	for k, v := range c.header_ {
 		reqHeaders[k] = v
@@ -2010,25 +2040,16 @@
 	}
 	var body io.Reader = nil
 	c.urlParams_.Set("alt", alt)
-<<<<<<< HEAD
 	urls := googleapi.ResolveRelative(c.s.BasePath, "v1/{+project}/snapshots")
-=======
-	urls := googleapi.ResolveRelative(c.s.BasePath, "v1/{+resource}:getIamPolicy")
->>>>>>> ed33434d
 	urls += "?" + c.urlParams_.Encode()
 	req, _ := http.NewRequest("GET", urls, body)
 	req.Header = reqHeaders
 	googleapi.Expand(req.URL, map[string]string{
-<<<<<<< HEAD
 		"project": c.project,
-=======
-		"resource": c.resource,
->>>>>>> ed33434d
 	})
 	return gensupport.SendRequest(c.ctx_, c.s.client, req)
 }
 
-<<<<<<< HEAD
 // Do executes the "pubsub.projects.snapshots.list" call.
 // Exactly one of *ListSnapshotsResponse or error will be non-nil. Any
 // non-2xx status code is an error. Response headers are in either
@@ -2037,16 +2058,6 @@
 // googleapi.IsNotModified to check whether the returned error was
 // because http.StatusNotModified was returned.
 func (c *ProjectsSnapshotsListCall) Do(opts ...googleapi.CallOption) (*ListSnapshotsResponse, error) {
-=======
-// Do executes the "pubsub.projects.snapshots.getIamPolicy" call.
-// Exactly one of *Policy or error will be non-nil. Any non-2xx status
-// code is an error. Response headers are in either
-// *Policy.ServerResponse.Header or (if a response was returned at all)
-// in error.(*googleapi.Error).Header. Use googleapi.IsNotModified to
-// check whether the returned error was because http.StatusNotModified
-// was returned.
-func (c *ProjectsSnapshotsGetIamPolicyCall) Do(opts ...googleapi.CallOption) (*Policy, error) {
->>>>>>> ed33434d
 	gensupport.SetOptions(c.urlParams_, opts...)
 	res, err := c.doRequest("json")
 	if res != nil && res.StatusCode == http.StatusNotModified {
@@ -2065,11 +2076,7 @@
 	if err := googleapi.CheckResponse(res); err != nil {
 		return nil, err
 	}
-<<<<<<< HEAD
 	ret := &ListSnapshotsResponse{
-=======
-	ret := &Policy{
->>>>>>> ed33434d
 		ServerResponse: googleapi.ServerResponse{
 			Header:         res.Header,
 			HTTPStatusCode: res.StatusCode,
@@ -2081,7 +2088,6 @@
 	}
 	return ret, nil
 	// {
-<<<<<<< HEAD
 	//   "description": "Lists the existing snapshots.",
 	//   "flatPath": "v1/projects/{projectsId}/snapshots",
 	//   "httpMethod": "GET",
@@ -2105,33 +2111,13 @@
 	//       "description": "The name of the cloud project that snapshots belong to.\nFormat is `projects/{project}`.",
 	//       "location": "path",
 	//       "pattern": "^projects/[^/]+$",
-=======
-	//   "description": "Gets the access control policy for a resource.\nReturns an empty policy if the resource exists and does not have a policy\nset.",
-	//   "flatPath": "v1/projects/{projectsId}/snapshots/{snapshotsId}:getIamPolicy",
-	//   "httpMethod": "GET",
-	//   "id": "pubsub.projects.snapshots.getIamPolicy",
-	//   "parameterOrder": [
-	//     "resource"
-	//   ],
-	//   "parameters": {
-	//     "resource": {
-	//       "description": "REQUIRED: The resource for which the policy is being requested.\nSee the operation documentation for the appropriate value for this field.",
-	//       "location": "path",
-	//       "pattern": "^projects/[^/]+/snapshots/[^/]+$",
->>>>>>> ed33434d
 	//       "required": true,
 	//       "type": "string"
 	//     }
 	//   },
-<<<<<<< HEAD
 	//   "path": "v1/{+project}/snapshots",
 	//   "response": {
 	//     "$ref": "ListSnapshotsResponse"
-=======
-	//   "path": "v1/{+resource}:getIamPolicy",
-	//   "response": {
-	//     "$ref": "Policy"
->>>>>>> ed33434d
 	//   },
 	//   "scopes": [
 	//     "https://www.googleapis.com/auth/cloud-platform",
@@ -2141,7 +2127,6 @@
 
 }
 
-<<<<<<< HEAD
 // Pages invokes f for each page of results.
 // A non-nil error returned from f will halt the iteration.
 // The provided context supersedes any context provided to the Context method.
@@ -2181,127 +2166,57 @@
 	c := &ProjectsSnapshotsPatchCall{s: r.s, urlParams_: make(gensupport.URLParams)}
 	c.name = name
 	c.updatesnapshotrequest = updatesnapshotrequest
-=======
-// method id "pubsub.projects.snapshots.list":
-
-type ProjectsSnapshotsListCall struct {
-	s            *Service
-	project      string
-	urlParams_   gensupport.URLParams
-	ifNoneMatch_ string
-	ctx_         context.Context
-	header_      http.Header
-}
-
-// List: Lists the existing snapshots.
-func (r *ProjectsSnapshotsService) List(project string) *ProjectsSnapshotsListCall {
-	c := &ProjectsSnapshotsListCall{s: r.s, urlParams_: make(gensupport.URLParams)}
-	c.project = project
-	return c
-}
-
-// PageSize sets the optional parameter "pageSize": Maximum number of
-// snapshots to return.
-func (c *ProjectsSnapshotsListCall) PageSize(pageSize int64) *ProjectsSnapshotsListCall {
-	c.urlParams_.Set("pageSize", fmt.Sprint(pageSize))
-	return c
-}
-
-// PageToken sets the optional parameter "pageToken": The value returned
-// by the last `ListSnapshotsResponse`; indicates that this
-// is a continuation of a prior `ListSnapshots` call, and that the
-// system
-// should return the next page of data.
-func (c *ProjectsSnapshotsListCall) PageToken(pageToken string) *ProjectsSnapshotsListCall {
-	c.urlParams_.Set("pageToken", pageToken)
->>>>>>> ed33434d
 	return c
 }
 
 // Fields allows partial responses to be retrieved. See
 // https://developers.google.com/gdata/docs/2.0/basics#PartialResponse
 // for more information.
-<<<<<<< HEAD
 func (c *ProjectsSnapshotsPatchCall) Fields(s ...googleapi.Field) *ProjectsSnapshotsPatchCall {
-=======
-func (c *ProjectsSnapshotsListCall) Fields(s ...googleapi.Field) *ProjectsSnapshotsListCall {
->>>>>>> ed33434d
 	c.urlParams_.Set("fields", googleapi.CombineFields(s))
-	return c
-}
-
-// IfNoneMatch sets the optional parameter which makes the operation
-// fail if the object's ETag matches the given value. This is useful for
-// getting updates only after the object has changed since the last
-// request. Use googleapi.IsNotModified to check whether the response
-// error from Do is the result of In-None-Match.
-func (c *ProjectsSnapshotsListCall) IfNoneMatch(entityTag string) *ProjectsSnapshotsListCall {
-	c.ifNoneMatch_ = entityTag
 	return c
 }
 
 // Context sets the context to be used in this call's Do method. Any
 // pending HTTP request will be aborted if the provided context is
 // canceled.
-<<<<<<< HEAD
 func (c *ProjectsSnapshotsPatchCall) Context(ctx context.Context) *ProjectsSnapshotsPatchCall {
-=======
-func (c *ProjectsSnapshotsListCall) Context(ctx context.Context) *ProjectsSnapshotsListCall {
->>>>>>> ed33434d
 	c.ctx_ = ctx
 	return c
 }
 
 // Header returns an http.Header that can be modified by the caller to
 // add HTTP headers to the request.
-<<<<<<< HEAD
 func (c *ProjectsSnapshotsPatchCall) Header() http.Header {
-=======
-func (c *ProjectsSnapshotsListCall) Header() http.Header {
->>>>>>> ed33434d
 	if c.header_ == nil {
 		c.header_ = make(http.Header)
 	}
 	return c.header_
 }
 
-<<<<<<< HEAD
 func (c *ProjectsSnapshotsPatchCall) doRequest(alt string) (*http.Response, error) {
-=======
-func (c *ProjectsSnapshotsListCall) doRequest(alt string) (*http.Response, error) {
->>>>>>> ed33434d
 	reqHeaders := make(http.Header)
 	for k, v := range c.header_ {
 		reqHeaders[k] = v
 	}
 	reqHeaders.Set("User-Agent", c.s.userAgent())
-<<<<<<< HEAD
 	var body io.Reader = nil
 	body, err := googleapi.WithoutDataWrapper.JSONReader(c.updatesnapshotrequest)
 	if err != nil {
 		return nil, err
-=======
-	if c.ifNoneMatch_ != "" {
-		reqHeaders.Set("If-None-Match", c.ifNoneMatch_)
->>>>>>> ed33434d
-	}
-	var body io.Reader = nil
+	}
+	reqHeaders.Set("Content-Type", "application/json")
 	c.urlParams_.Set("alt", alt)
-	urls := googleapi.ResolveRelative(c.s.BasePath, "v1/{+project}/snapshots")
+	urls := googleapi.ResolveRelative(c.s.BasePath, "v1/{+name}")
 	urls += "?" + c.urlParams_.Encode()
-<<<<<<< HEAD
 	req, _ := http.NewRequest("PATCH", urls, body)
-=======
-	req, _ := http.NewRequest("GET", urls, body)
->>>>>>> ed33434d
 	req.Header = reqHeaders
 	googleapi.Expand(req.URL, map[string]string{
-		"project": c.project,
+		"name": c.name,
 	})
 	return gensupport.SendRequest(c.ctx_, c.s.client, req)
 }
 
-<<<<<<< HEAD
 // Do executes the "pubsub.projects.snapshots.patch" call.
 // Exactly one of *Snapshot or error will be non-nil. Any non-2xx status
 // code is an error. Response headers are in either
@@ -2310,16 +2225,6 @@
 // to check whether the returned error was because
 // http.StatusNotModified was returned.
 func (c *ProjectsSnapshotsPatchCall) Do(opts ...googleapi.CallOption) (*Snapshot, error) {
-=======
-// Do executes the "pubsub.projects.snapshots.list" call.
-// Exactly one of *ListSnapshotsResponse or error will be non-nil. Any
-// non-2xx status code is an error. Response headers are in either
-// *ListSnapshotsResponse.ServerResponse.Header or (if a response was
-// returned at all) in error.(*googleapi.Error).Header. Use
-// googleapi.IsNotModified to check whether the returned error was
-// because http.StatusNotModified was returned.
-func (c *ProjectsSnapshotsListCall) Do(opts ...googleapi.CallOption) (*ListSnapshotsResponse, error) {
->>>>>>> ed33434d
 	gensupport.SetOptions(c.urlParams_, opts...)
 	res, err := c.doRequest("json")
 	if res != nil && res.StatusCode == http.StatusNotModified {
@@ -2338,11 +2243,7 @@
 	if err := googleapi.CheckResponse(res); err != nil {
 		return nil, err
 	}
-<<<<<<< HEAD
 	ret := &Snapshot{
-=======
-	ret := &ListSnapshotsResponse{
->>>>>>> ed33434d
 		ServerResponse: googleapi.ServerResponse{
 			Header:         res.Header,
 			HTTPStatusCode: res.StatusCode,
@@ -2354,59 +2255,28 @@
 	}
 	return ret, nil
 	// {
-<<<<<<< HEAD
 	//   "description": "Updates an existing snapshot. Note that certain properties of a\nsnapshot are not modifiable.",
 	//   "flatPath": "v1/projects/{projectsId}/snapshots/{snapshotsId}",
 	//   "httpMethod": "PATCH",
 	//   "id": "pubsub.projects.snapshots.patch",
-=======
-	//   "description": "Lists the existing snapshots.",
-	//   "flatPath": "v1/projects/{projectsId}/snapshots",
-	//   "httpMethod": "GET",
-	//   "id": "pubsub.projects.snapshots.list",
->>>>>>> ed33434d
 	//   "parameterOrder": [
-	//     "project"
+	//     "name"
 	//   ],
 	//   "parameters": {
-<<<<<<< HEAD
 	//     "name": {
 	//       "description": "The name of the snapshot.",
 	//       "location": "path",
 	//       "pattern": "^projects/[^/]+/snapshots/[^/]+$",
-=======
-	//     "pageSize": {
-	//       "description": "Maximum number of snapshots to return.",
-	//       "format": "int32",
-	//       "location": "query",
-	//       "type": "integer"
-	//     },
-	//     "pageToken": {
-	//       "description": "The value returned by the last `ListSnapshotsResponse`; indicates that this\nis a continuation of a prior `ListSnapshots` call, and that the system\nshould return the next page of data.",
-	//       "location": "query",
-	//       "type": "string"
-	//     },
-	//     "project": {
-	//       "description": "The name of the cloud project that snapshots belong to.\nFormat is `projects/{project}`.",
-	//       "location": "path",
-	//       "pattern": "^projects/[^/]+$",
->>>>>>> ed33434d
 	//       "required": true,
 	//       "type": "string"
 	//     }
 	//   },
-<<<<<<< HEAD
 	//   "path": "v1/{+name}",
 	//   "request": {
 	//     "$ref": "UpdateSnapshotRequest"
 	//   },
 	//   "response": {
 	//     "$ref": "Snapshot"
-=======
-	//   "path": "v1/{+project}/snapshots",
-	//   "response": {
-	//     "$ref": "ListSnapshotsResponse"
->>>>>>> ed33434d
 	//   },
 	//   "scopes": [
 	//     "https://www.googleapis.com/auth/cloud-platform",
@@ -2416,7 +2286,6 @@
 
 }
 
-<<<<<<< HEAD
 // method id "pubsub.projects.snapshots.setIamPolicy":
 
 type ProjectsSnapshotsSetIamPolicyCall struct {
@@ -2435,58 +2304,13 @@
 	c := &ProjectsSnapshotsSetIamPolicyCall{s: r.s, urlParams_: make(gensupport.URLParams)}
 	c.resource = resource
 	c.setiampolicyrequest = setiampolicyrequest
-=======
-// Pages invokes f for each page of results.
-// A non-nil error returned from f will halt the iteration.
-// The provided context supersedes any context provided to the Context method.
-func (c *ProjectsSnapshotsListCall) Pages(ctx context.Context, f func(*ListSnapshotsResponse) error) error {
-	c.ctx_ = ctx
-	defer c.PageToken(c.urlParams_.Get("pageToken")) // reset paging to original point
-	for {
-		x, err := c.Do()
-		if err != nil {
-			return err
-		}
-		if err := f(x); err != nil {
-			return err
-		}
-		if x.NextPageToken == "" {
-			return nil
-		}
-		c.PageToken(x.NextPageToken)
-	}
-}
-
-// method id "pubsub.projects.snapshots.patch":
-
-type ProjectsSnapshotsPatchCall struct {
-	s                     *Service
-	name                  string
-	updatesnapshotrequest *UpdateSnapshotRequest
-	urlParams_            gensupport.URLParams
-	ctx_                  context.Context
-	header_               http.Header
-}
-
-// Patch: Updates an existing snapshot. Note that certain properties of
-// a
-// snapshot are not modifiable.
-func (r *ProjectsSnapshotsService) Patch(name string, updatesnapshotrequest *UpdateSnapshotRequest) *ProjectsSnapshotsPatchCall {
-	c := &ProjectsSnapshotsPatchCall{s: r.s, urlParams_: make(gensupport.URLParams)}
-	c.name = name
-	c.updatesnapshotrequest = updatesnapshotrequest
->>>>>>> ed33434d
 	return c
 }
 
 // Fields allows partial responses to be retrieved. See
 // https://developers.google.com/gdata/docs/2.0/basics#PartialResponse
 // for more information.
-<<<<<<< HEAD
 func (c *ProjectsSnapshotsSetIamPolicyCall) Fields(s ...googleapi.Field) *ProjectsSnapshotsSetIamPolicyCall {
-=======
-func (c *ProjectsSnapshotsPatchCall) Fields(s ...googleapi.Field) *ProjectsSnapshotsPatchCall {
->>>>>>> ed33434d
 	c.urlParams_.Set("fields", googleapi.CombineFields(s))
 	return c
 }
@@ -2494,69 +2318,43 @@
 // Context sets the context to be used in this call's Do method. Any
 // pending HTTP request will be aborted if the provided context is
 // canceled.
-<<<<<<< HEAD
 func (c *ProjectsSnapshotsSetIamPolicyCall) Context(ctx context.Context) *ProjectsSnapshotsSetIamPolicyCall {
-=======
-func (c *ProjectsSnapshotsPatchCall) Context(ctx context.Context) *ProjectsSnapshotsPatchCall {
->>>>>>> ed33434d
 	c.ctx_ = ctx
 	return c
 }
 
 // Header returns an http.Header that can be modified by the caller to
 // add HTTP headers to the request.
-<<<<<<< HEAD
 func (c *ProjectsSnapshotsSetIamPolicyCall) Header() http.Header {
-=======
-func (c *ProjectsSnapshotsPatchCall) Header() http.Header {
->>>>>>> ed33434d
 	if c.header_ == nil {
 		c.header_ = make(http.Header)
 	}
 	return c.header_
 }
 
-<<<<<<< HEAD
 func (c *ProjectsSnapshotsSetIamPolicyCall) doRequest(alt string) (*http.Response, error) {
-=======
-func (c *ProjectsSnapshotsPatchCall) doRequest(alt string) (*http.Response, error) {
->>>>>>> ed33434d
 	reqHeaders := make(http.Header)
 	for k, v := range c.header_ {
 		reqHeaders[k] = v
 	}
 	reqHeaders.Set("User-Agent", c.s.userAgent())
 	var body io.Reader = nil
-<<<<<<< HEAD
 	body, err := googleapi.WithoutDataWrapper.JSONReader(c.setiampolicyrequest)
-=======
-	body, err := googleapi.WithoutDataWrapper.JSONReader(c.updatesnapshotrequest)
->>>>>>> ed33434d
 	if err != nil {
 		return nil, err
 	}
 	reqHeaders.Set("Content-Type", "application/json")
 	c.urlParams_.Set("alt", alt)
-<<<<<<< HEAD
 	urls := googleapi.ResolveRelative(c.s.BasePath, "v1/{+resource}:setIamPolicy")
 	urls += "?" + c.urlParams_.Encode()
 	req, _ := http.NewRequest("POST", urls, body)
 	req.Header = reqHeaders
 	googleapi.Expand(req.URL, map[string]string{
 		"resource": c.resource,
-=======
-	urls := googleapi.ResolveRelative(c.s.BasePath, "v1/{+name}")
-	urls += "?" + c.urlParams_.Encode()
-	req, _ := http.NewRequest("PATCH", urls, body)
-	req.Header = reqHeaders
-	googleapi.Expand(req.URL, map[string]string{
-		"name": c.name,
->>>>>>> ed33434d
 	})
 	return gensupport.SendRequest(c.ctx_, c.s.client, req)
 }
 
-<<<<<<< HEAD
 // Do executes the "pubsub.projects.snapshots.setIamPolicy" call.
 // Exactly one of *Policy or error will be non-nil. Any non-2xx status
 // code is an error. Response headers are in either
@@ -2565,16 +2363,6 @@
 // check whether the returned error was because http.StatusNotModified
 // was returned.
 func (c *ProjectsSnapshotsSetIamPolicyCall) Do(opts ...googleapi.CallOption) (*Policy, error) {
-=======
-// Do executes the "pubsub.projects.snapshots.patch" call.
-// Exactly one of *Snapshot or error will be non-nil. Any non-2xx status
-// code is an error. Response headers are in either
-// *Snapshot.ServerResponse.Header or (if a response was returned at
-// all) in error.(*googleapi.Error).Header. Use googleapi.IsNotModified
-// to check whether the returned error was because
-// http.StatusNotModified was returned.
-func (c *ProjectsSnapshotsPatchCall) Do(opts ...googleapi.CallOption) (*Snapshot, error) {
->>>>>>> ed33434d
 	gensupport.SetOptions(c.urlParams_, opts...)
 	res, err := c.doRequest("json")
 	if res != nil && res.StatusCode == http.StatusNotModified {
@@ -2593,11 +2381,7 @@
 	if err := googleapi.CheckResponse(res); err != nil {
 		return nil, err
 	}
-<<<<<<< HEAD
 	ret := &Policy{
-=======
-	ret := &Snapshot{
->>>>>>> ed33434d
 		ServerResponse: googleapi.ServerResponse{
 			Header:         res.Header,
 			HTTPStatusCode: res.StatusCode,
@@ -2609,7 +2393,6 @@
 	}
 	return ret, nil
 	// {
-<<<<<<< HEAD
 	//   "description": "Sets the access control policy on the specified resource. Replaces any\nexisting policy.",
 	//   "flatPath": "v1/projects/{projectsId}/snapshots/{snapshotsId}:setIamPolicy",
 	//   "httpMethod": "POST",
@@ -2620,39 +2403,18 @@
 	//   "parameters": {
 	//     "resource": {
 	//       "description": "REQUIRED: The resource for which the policy is being specified.\nSee the operation documentation for the appropriate value for this field.",
-=======
-	//   "description": "Updates an existing snapshot. Note that certain properties of a\nsnapshot are not modifiable.",
-	//   "flatPath": "v1/projects/{projectsId}/snapshots/{snapshotsId}",
-	//   "httpMethod": "PATCH",
-	//   "id": "pubsub.projects.snapshots.patch",
-	//   "parameterOrder": [
-	//     "name"
-	//   ],
-	//   "parameters": {
-	//     "name": {
-	//       "description": "The name of the snapshot.",
->>>>>>> ed33434d
 	//       "location": "path",
 	//       "pattern": "^projects/[^/]+/snapshots/[^/]+$",
 	//       "required": true,
 	//       "type": "string"
 	//     }
 	//   },
-<<<<<<< HEAD
 	//   "path": "v1/{+resource}:setIamPolicy",
 	//   "request": {
 	//     "$ref": "SetIamPolicyRequest"
 	//   },
 	//   "response": {
 	//     "$ref": "Policy"
-=======
-	//   "path": "v1/{+name}",
-	//   "request": {
-	//     "$ref": "UpdateSnapshotRequest"
-	//   },
-	//   "response": {
-	//     "$ref": "Snapshot"
->>>>>>> ed33434d
 	//   },
 	//   "scopes": [
 	//     "https://www.googleapis.com/auth/cloud-platform",
@@ -2662,7 +2424,6 @@
 
 }
 
-<<<<<<< HEAD
 // method id "pubsub.projects.snapshots.testIamPermissions":
 
 type ProjectsSnapshotsTestIamPermissionsCall struct {
@@ -2689,37 +2450,13 @@
 	c := &ProjectsSnapshotsTestIamPermissionsCall{s: r.s, urlParams_: make(gensupport.URLParams)}
 	c.resource = resource
 	c.testiampermissionsrequest = testiampermissionsrequest
-=======
-// method id "pubsub.projects.snapshots.setIamPolicy":
-
-type ProjectsSnapshotsSetIamPolicyCall struct {
-	s                   *Service
-	resource            string
-	setiampolicyrequest *SetIamPolicyRequest
-	urlParams_          gensupport.URLParams
-	ctx_                context.Context
-	header_             http.Header
-}
-
-// SetIamPolicy: Sets the access control policy on the specified
-// resource. Replaces any
-// existing policy.
-func (r *ProjectsSnapshotsService) SetIamPolicy(resource string, setiampolicyrequest *SetIamPolicyRequest) *ProjectsSnapshotsSetIamPolicyCall {
-	c := &ProjectsSnapshotsSetIamPolicyCall{s: r.s, urlParams_: make(gensupport.URLParams)}
-	c.resource = resource
-	c.setiampolicyrequest = setiampolicyrequest
->>>>>>> ed33434d
 	return c
 }
 
 // Fields allows partial responses to be retrieved. See
 // https://developers.google.com/gdata/docs/2.0/basics#PartialResponse
 // for more information.
-<<<<<<< HEAD
 func (c *ProjectsSnapshotsTestIamPermissionsCall) Fields(s ...googleapi.Field) *ProjectsSnapshotsTestIamPermissionsCall {
-=======
-func (c *ProjectsSnapshotsSetIamPolicyCall) Fields(s ...googleapi.Field) *ProjectsSnapshotsSetIamPolicyCall {
->>>>>>> ed33434d
 	c.urlParams_.Set("fields", googleapi.CombineFields(s))
 	return c
 }
@@ -2727,54 +2464,34 @@
 // Context sets the context to be used in this call's Do method. Any
 // pending HTTP request will be aborted if the provided context is
 // canceled.
-<<<<<<< HEAD
 func (c *ProjectsSnapshotsTestIamPermissionsCall) Context(ctx context.Context) *ProjectsSnapshotsTestIamPermissionsCall {
-=======
-func (c *ProjectsSnapshotsSetIamPolicyCall) Context(ctx context.Context) *ProjectsSnapshotsSetIamPolicyCall {
->>>>>>> ed33434d
 	c.ctx_ = ctx
 	return c
 }
 
 // Header returns an http.Header that can be modified by the caller to
 // add HTTP headers to the request.
-<<<<<<< HEAD
 func (c *ProjectsSnapshotsTestIamPermissionsCall) Header() http.Header {
-=======
-func (c *ProjectsSnapshotsSetIamPolicyCall) Header() http.Header {
->>>>>>> ed33434d
 	if c.header_ == nil {
 		c.header_ = make(http.Header)
 	}
 	return c.header_
 }
 
-<<<<<<< HEAD
 func (c *ProjectsSnapshotsTestIamPermissionsCall) doRequest(alt string) (*http.Response, error) {
-=======
-func (c *ProjectsSnapshotsSetIamPolicyCall) doRequest(alt string) (*http.Response, error) {
->>>>>>> ed33434d
 	reqHeaders := make(http.Header)
 	for k, v := range c.header_ {
 		reqHeaders[k] = v
 	}
 	reqHeaders.Set("User-Agent", c.s.userAgent())
 	var body io.Reader = nil
-<<<<<<< HEAD
 	body, err := googleapi.WithoutDataWrapper.JSONReader(c.testiampermissionsrequest)
-=======
-	body, err := googleapi.WithoutDataWrapper.JSONReader(c.setiampolicyrequest)
->>>>>>> ed33434d
 	if err != nil {
 		return nil, err
 	}
 	reqHeaders.Set("Content-Type", "application/json")
 	c.urlParams_.Set("alt", alt)
-<<<<<<< HEAD
 	urls := googleapi.ResolveRelative(c.s.BasePath, "v1/{+resource}:testIamPermissions")
-=======
-	urls := googleapi.ResolveRelative(c.s.BasePath, "v1/{+resource}:setIamPolicy")
->>>>>>> ed33434d
 	urls += "?" + c.urlParams_.Encode()
 	req, _ := http.NewRequest("POST", urls, body)
 	req.Header = reqHeaders
@@ -2784,7 +2501,6 @@
 	return gensupport.SendRequest(c.ctx_, c.s.client, req)
 }
 
-<<<<<<< HEAD
 // Do executes the "pubsub.projects.snapshots.testIamPermissions" call.
 // Exactly one of *TestIamPermissionsResponse or error will be non-nil.
 // Any non-2xx status code is an error. Response headers are in either
@@ -2793,16 +2509,6 @@
 // googleapi.IsNotModified to check whether the returned error was
 // because http.StatusNotModified was returned.
 func (c *ProjectsSnapshotsTestIamPermissionsCall) Do(opts ...googleapi.CallOption) (*TestIamPermissionsResponse, error) {
-=======
-// Do executes the "pubsub.projects.snapshots.setIamPolicy" call.
-// Exactly one of *Policy or error will be non-nil. Any non-2xx status
-// code is an error. Response headers are in either
-// *Policy.ServerResponse.Header or (if a response was returned at all)
-// in error.(*googleapi.Error).Header. Use googleapi.IsNotModified to
-// check whether the returned error was because http.StatusNotModified
-// was returned.
-func (c *ProjectsSnapshotsSetIamPolicyCall) Do(opts ...googleapi.CallOption) (*Policy, error) {
->>>>>>> ed33434d
 	gensupport.SetOptions(c.urlParams_, opts...)
 	res, err := c.doRequest("json")
 	if res != nil && res.StatusCode == http.StatusNotModified {
@@ -2821,11 +2527,7 @@
 	if err := googleapi.CheckResponse(res); err != nil {
 		return nil, err
 	}
-<<<<<<< HEAD
 	ret := &TestIamPermissionsResponse{
-=======
-	ret := &Policy{
->>>>>>> ed33434d
 		ServerResponse: googleapi.ServerResponse{
 			Header:         res.Header,
 			HTTPStatusCode: res.StatusCode,
@@ -2837,7 +2539,6 @@
 	}
 	return ret, nil
 	// {
-<<<<<<< HEAD
 	//   "description": "Returns permissions that a caller has on the specified resource.\nIf the resource does not exist, this will return an empty set of\npermissions, not a NOT_FOUND error.\n\nNote: This operation is designed to be used for building permission-aware\nUIs and command-line tools, not for authorization checking. This operation\nmay \"fail open\" without warning.",
 	//   "flatPath": "v1/projects/{projectsId}/snapshots/{snapshotsId}:testIamPermissions",
 	//   "httpMethod": "POST",
@@ -3558,882 +3259,11 @@
 	//   "flatPath": "v1/projects/{projectsId}/subscriptions/{subscriptionsId}:getIamPolicy",
 	//   "httpMethod": "GET",
 	//   "id": "pubsub.projects.subscriptions.getIamPolicy",
-=======
-	//   "description": "Sets the access control policy on the specified resource. Replaces any\nexisting policy.",
-	//   "flatPath": "v1/projects/{projectsId}/snapshots/{snapshotsId}:setIamPolicy",
-	//   "httpMethod": "POST",
-	//   "id": "pubsub.projects.snapshots.setIamPolicy",
->>>>>>> ed33434d
 	//   "parameterOrder": [
 	//     "resource"
 	//   ],
 	//   "parameters": {
 	//     "resource": {
-<<<<<<< HEAD
-=======
-	//       "description": "REQUIRED: The resource for which the policy is being specified.\nSee the operation documentation for the appropriate value for this field.",
-	//       "location": "path",
-	//       "pattern": "^projects/[^/]+/snapshots/[^/]+$",
-	//       "required": true,
-	//       "type": "string"
-	//     }
-	//   },
-	//   "path": "v1/{+resource}:setIamPolicy",
-	//   "request": {
-	//     "$ref": "SetIamPolicyRequest"
-	//   },
-	//   "response": {
-	//     "$ref": "Policy"
-	//   },
-	//   "scopes": [
-	//     "https://www.googleapis.com/auth/cloud-platform",
-	//     "https://www.googleapis.com/auth/pubsub"
-	//   ]
-	// }
-
-}
-
-// method id "pubsub.projects.snapshots.testIamPermissions":
-
-type ProjectsSnapshotsTestIamPermissionsCall struct {
-	s                         *Service
-	resource                  string
-	testiampermissionsrequest *TestIamPermissionsRequest
-	urlParams_                gensupport.URLParams
-	ctx_                      context.Context
-	header_                   http.Header
-}
-
-// TestIamPermissions: Returns permissions that a caller has on the
-// specified resource.
-// If the resource does not exist, this will return an empty set
-// of
-// permissions, not a NOT_FOUND error.
-//
-// Note: This operation is designed to be used for building
-// permission-aware
-// UIs and command-line tools, not for authorization checking. This
-// operation
-// may "fail open" without warning.
-func (r *ProjectsSnapshotsService) TestIamPermissions(resource string, testiampermissionsrequest *TestIamPermissionsRequest) *ProjectsSnapshotsTestIamPermissionsCall {
-	c := &ProjectsSnapshotsTestIamPermissionsCall{s: r.s, urlParams_: make(gensupport.URLParams)}
-	c.resource = resource
-	c.testiampermissionsrequest = testiampermissionsrequest
-	return c
-}
-
-// Fields allows partial responses to be retrieved. See
-// https://developers.google.com/gdata/docs/2.0/basics#PartialResponse
-// for more information.
-func (c *ProjectsSnapshotsTestIamPermissionsCall) Fields(s ...googleapi.Field) *ProjectsSnapshotsTestIamPermissionsCall {
-	c.urlParams_.Set("fields", googleapi.CombineFields(s))
-	return c
-}
-
-// Context sets the context to be used in this call's Do method. Any
-// pending HTTP request will be aborted if the provided context is
-// canceled.
-func (c *ProjectsSnapshotsTestIamPermissionsCall) Context(ctx context.Context) *ProjectsSnapshotsTestIamPermissionsCall {
-	c.ctx_ = ctx
-	return c
-}
-
-// Header returns an http.Header that can be modified by the caller to
-// add HTTP headers to the request.
-func (c *ProjectsSnapshotsTestIamPermissionsCall) Header() http.Header {
-	if c.header_ == nil {
-		c.header_ = make(http.Header)
-	}
-	return c.header_
-}
-
-func (c *ProjectsSnapshotsTestIamPermissionsCall) doRequest(alt string) (*http.Response, error) {
-	reqHeaders := make(http.Header)
-	for k, v := range c.header_ {
-		reqHeaders[k] = v
-	}
-	reqHeaders.Set("User-Agent", c.s.userAgent())
-	var body io.Reader = nil
-	body, err := googleapi.WithoutDataWrapper.JSONReader(c.testiampermissionsrequest)
-	if err != nil {
-		return nil, err
-	}
-	reqHeaders.Set("Content-Type", "application/json")
-	c.urlParams_.Set("alt", alt)
-	urls := googleapi.ResolveRelative(c.s.BasePath, "v1/{+resource}:testIamPermissions")
-	urls += "?" + c.urlParams_.Encode()
-	req, _ := http.NewRequest("POST", urls, body)
-	req.Header = reqHeaders
-	googleapi.Expand(req.URL, map[string]string{
-		"resource": c.resource,
-	})
-	return gensupport.SendRequest(c.ctx_, c.s.client, req)
-}
-
-// Do executes the "pubsub.projects.snapshots.testIamPermissions" call.
-// Exactly one of *TestIamPermissionsResponse or error will be non-nil.
-// Any non-2xx status code is an error. Response headers are in either
-// *TestIamPermissionsResponse.ServerResponse.Header or (if a response
-// was returned at all) in error.(*googleapi.Error).Header. Use
-// googleapi.IsNotModified to check whether the returned error was
-// because http.StatusNotModified was returned.
-func (c *ProjectsSnapshotsTestIamPermissionsCall) Do(opts ...googleapi.CallOption) (*TestIamPermissionsResponse, error) {
-	gensupport.SetOptions(c.urlParams_, opts...)
-	res, err := c.doRequest("json")
-	if res != nil && res.StatusCode == http.StatusNotModified {
-		if res.Body != nil {
-			res.Body.Close()
-		}
-		return nil, &googleapi.Error{
-			Code:   res.StatusCode,
-			Header: res.Header,
-		}
-	}
-	if err != nil {
-		return nil, err
-	}
-	defer googleapi.CloseBody(res)
-	if err := googleapi.CheckResponse(res); err != nil {
-		return nil, err
-	}
-	ret := &TestIamPermissionsResponse{
-		ServerResponse: googleapi.ServerResponse{
-			Header:         res.Header,
-			HTTPStatusCode: res.StatusCode,
-		},
-	}
-	target := &ret
-	if err := gensupport.DecodeResponse(target, res); err != nil {
-		return nil, err
-	}
-	return ret, nil
-	// {
-	//   "description": "Returns permissions that a caller has on the specified resource.\nIf the resource does not exist, this will return an empty set of\npermissions, not a NOT_FOUND error.\n\nNote: This operation is designed to be used for building permission-aware\nUIs and command-line tools, not for authorization checking. This operation\nmay \"fail open\" without warning.",
-	//   "flatPath": "v1/projects/{projectsId}/snapshots/{snapshotsId}:testIamPermissions",
-	//   "httpMethod": "POST",
-	//   "id": "pubsub.projects.snapshots.testIamPermissions",
-	//   "parameterOrder": [
-	//     "resource"
-	//   ],
-	//   "parameters": {
-	//     "resource": {
-	//       "description": "REQUIRED: The resource for which the policy detail is being requested.\nSee the operation documentation for the appropriate value for this field.",
-	//       "location": "path",
-	//       "pattern": "^projects/[^/]+/snapshots/[^/]+$",
-	//       "required": true,
-	//       "type": "string"
-	//     }
-	//   },
-	//   "path": "v1/{+resource}:testIamPermissions",
-	//   "request": {
-	//     "$ref": "TestIamPermissionsRequest"
-	//   },
-	//   "response": {
-	//     "$ref": "TestIamPermissionsResponse"
-	//   },
-	//   "scopes": [
-	//     "https://www.googleapis.com/auth/cloud-platform",
-	//     "https://www.googleapis.com/auth/pubsub"
-	//   ]
-	// }
-
-}
-
-// method id "pubsub.projects.subscriptions.acknowledge":
-
-type ProjectsSubscriptionsAcknowledgeCall struct {
-	s                  *Service
-	subscription       string
-	acknowledgerequest *AcknowledgeRequest
-	urlParams_         gensupport.URLParams
-	ctx_               context.Context
-	header_            http.Header
-}
-
-// Acknowledge: Acknowledges the messages associated with the `ack_ids`
-// in the
-// `AcknowledgeRequest`. The Pub/Sub system can remove the relevant
-// messages
-// from the subscription.
-//
-// Acknowledging a message whose ack deadline has expired may
-// succeed,
-// but such a message may be redelivered later. Acknowledging a message
-// more
-// than once will not result in an error.
-func (r *ProjectsSubscriptionsService) Acknowledge(subscription string, acknowledgerequest *AcknowledgeRequest) *ProjectsSubscriptionsAcknowledgeCall {
-	c := &ProjectsSubscriptionsAcknowledgeCall{s: r.s, urlParams_: make(gensupport.URLParams)}
-	c.subscription = subscription
-	c.acknowledgerequest = acknowledgerequest
-	return c
-}
-
-// Fields allows partial responses to be retrieved. See
-// https://developers.google.com/gdata/docs/2.0/basics#PartialResponse
-// for more information.
-func (c *ProjectsSubscriptionsAcknowledgeCall) Fields(s ...googleapi.Field) *ProjectsSubscriptionsAcknowledgeCall {
-	c.urlParams_.Set("fields", googleapi.CombineFields(s))
-	return c
-}
-
-// Context sets the context to be used in this call's Do method. Any
-// pending HTTP request will be aborted if the provided context is
-// canceled.
-func (c *ProjectsSubscriptionsAcknowledgeCall) Context(ctx context.Context) *ProjectsSubscriptionsAcknowledgeCall {
-	c.ctx_ = ctx
-	return c
-}
-
-// Header returns an http.Header that can be modified by the caller to
-// add HTTP headers to the request.
-func (c *ProjectsSubscriptionsAcknowledgeCall) Header() http.Header {
-	if c.header_ == nil {
-		c.header_ = make(http.Header)
-	}
-	return c.header_
-}
-
-func (c *ProjectsSubscriptionsAcknowledgeCall) doRequest(alt string) (*http.Response, error) {
-	reqHeaders := make(http.Header)
-	for k, v := range c.header_ {
-		reqHeaders[k] = v
-	}
-	reqHeaders.Set("User-Agent", c.s.userAgent())
-	var body io.Reader = nil
-	body, err := googleapi.WithoutDataWrapper.JSONReader(c.acknowledgerequest)
-	if err != nil {
-		return nil, err
-	}
-	reqHeaders.Set("Content-Type", "application/json")
-	c.urlParams_.Set("alt", alt)
-	urls := googleapi.ResolveRelative(c.s.BasePath, "v1/{+subscription}:acknowledge")
-	urls += "?" + c.urlParams_.Encode()
-	req, _ := http.NewRequest("POST", urls, body)
-	req.Header = reqHeaders
-	googleapi.Expand(req.URL, map[string]string{
-		"subscription": c.subscription,
-	})
-	return gensupport.SendRequest(c.ctx_, c.s.client, req)
-}
-
-// Do executes the "pubsub.projects.subscriptions.acknowledge" call.
-// Exactly one of *Empty or error will be non-nil. Any non-2xx status
-// code is an error. Response headers are in either
-// *Empty.ServerResponse.Header or (if a response was returned at all)
-// in error.(*googleapi.Error).Header. Use googleapi.IsNotModified to
-// check whether the returned error was because http.StatusNotModified
-// was returned.
-func (c *ProjectsSubscriptionsAcknowledgeCall) Do(opts ...googleapi.CallOption) (*Empty, error) {
-	gensupport.SetOptions(c.urlParams_, opts...)
-	res, err := c.doRequest("json")
-	if res != nil && res.StatusCode == http.StatusNotModified {
-		if res.Body != nil {
-			res.Body.Close()
-		}
-		return nil, &googleapi.Error{
-			Code:   res.StatusCode,
-			Header: res.Header,
-		}
-	}
-	if err != nil {
-		return nil, err
-	}
-	defer googleapi.CloseBody(res)
-	if err := googleapi.CheckResponse(res); err != nil {
-		return nil, err
-	}
-	ret := &Empty{
-		ServerResponse: googleapi.ServerResponse{
-			Header:         res.Header,
-			HTTPStatusCode: res.StatusCode,
-		},
-	}
-	target := &ret
-	if err := gensupport.DecodeResponse(target, res); err != nil {
-		return nil, err
-	}
-	return ret, nil
-	// {
-	//   "description": "Acknowledges the messages associated with the `ack_ids` in the\n`AcknowledgeRequest`. The Pub/Sub system can remove the relevant messages\nfrom the subscription.\n\nAcknowledging a message whose ack deadline has expired may succeed,\nbut such a message may be redelivered later. Acknowledging a message more\nthan once will not result in an error.",
-	//   "flatPath": "v1/projects/{projectsId}/subscriptions/{subscriptionsId}:acknowledge",
-	//   "httpMethod": "POST",
-	//   "id": "pubsub.projects.subscriptions.acknowledge",
-	//   "parameterOrder": [
-	//     "subscription"
-	//   ],
-	//   "parameters": {
-	//     "subscription": {
-	//       "description": "The subscription whose message is being acknowledged.\nFormat is `projects/{project}/subscriptions/{sub}`.",
-	//       "location": "path",
-	//       "pattern": "^projects/[^/]+/subscriptions/[^/]+$",
-	//       "required": true,
-	//       "type": "string"
-	//     }
-	//   },
-	//   "path": "v1/{+subscription}:acknowledge",
-	//   "request": {
-	//     "$ref": "AcknowledgeRequest"
-	//   },
-	//   "response": {
-	//     "$ref": "Empty"
-	//   },
-	//   "scopes": [
-	//     "https://www.googleapis.com/auth/cloud-platform",
-	//     "https://www.googleapis.com/auth/pubsub"
-	//   ]
-	// }
-
-}
-
-// method id "pubsub.projects.subscriptions.create":
-
-type ProjectsSubscriptionsCreateCall struct {
-	s            *Service
-	name         string
-	subscription *Subscription
-	urlParams_   gensupport.URLParams
-	ctx_         context.Context
-	header_      http.Header
-}
-
-// Create: Creates a subscription to a given topic.
-// If the subscription already exists, returns `ALREADY_EXISTS`.
-// If the corresponding topic doesn't exist, returns `NOT_FOUND`.
-//
-// If the name is not provided in the request, the server will assign a
-// random
-// name for this subscription on the same project as the topic,
-// conforming
-// to the
-// [resource name
-// format](https://cloud.google.com/pubsub/docs/overview#names).
-// The generated name is populated in the returned Subscription
-// object.
-// Note that for REST API requests, you must specify a name in the
-// request.
-func (r *ProjectsSubscriptionsService) Create(name string, subscription *Subscription) *ProjectsSubscriptionsCreateCall {
-	c := &ProjectsSubscriptionsCreateCall{s: r.s, urlParams_: make(gensupport.URLParams)}
-	c.name = name
-	c.subscription = subscription
-	return c
-}
-
-// Fields allows partial responses to be retrieved. See
-// https://developers.google.com/gdata/docs/2.0/basics#PartialResponse
-// for more information.
-func (c *ProjectsSubscriptionsCreateCall) Fields(s ...googleapi.Field) *ProjectsSubscriptionsCreateCall {
-	c.urlParams_.Set("fields", googleapi.CombineFields(s))
-	return c
-}
-
-// Context sets the context to be used in this call's Do method. Any
-// pending HTTP request will be aborted if the provided context is
-// canceled.
-func (c *ProjectsSubscriptionsCreateCall) Context(ctx context.Context) *ProjectsSubscriptionsCreateCall {
-	c.ctx_ = ctx
-	return c
-}
-
-// Header returns an http.Header that can be modified by the caller to
-// add HTTP headers to the request.
-func (c *ProjectsSubscriptionsCreateCall) Header() http.Header {
-	if c.header_ == nil {
-		c.header_ = make(http.Header)
-	}
-	return c.header_
-}
-
-func (c *ProjectsSubscriptionsCreateCall) doRequest(alt string) (*http.Response, error) {
-	reqHeaders := make(http.Header)
-	for k, v := range c.header_ {
-		reqHeaders[k] = v
-	}
-	reqHeaders.Set("User-Agent", c.s.userAgent())
-	var body io.Reader = nil
-	body, err := googleapi.WithoutDataWrapper.JSONReader(c.subscription)
-	if err != nil {
-		return nil, err
-	}
-	reqHeaders.Set("Content-Type", "application/json")
-	c.urlParams_.Set("alt", alt)
-	urls := googleapi.ResolveRelative(c.s.BasePath, "v1/{+name}")
-	urls += "?" + c.urlParams_.Encode()
-	req, _ := http.NewRequest("PUT", urls, body)
-	req.Header = reqHeaders
-	googleapi.Expand(req.URL, map[string]string{
-		"name": c.name,
-	})
-	return gensupport.SendRequest(c.ctx_, c.s.client, req)
-}
-
-// Do executes the "pubsub.projects.subscriptions.create" call.
-// Exactly one of *Subscription or error will be non-nil. Any non-2xx
-// status code is an error. Response headers are in either
-// *Subscription.ServerResponse.Header or (if a response was returned at
-// all) in error.(*googleapi.Error).Header. Use googleapi.IsNotModified
-// to check whether the returned error was because
-// http.StatusNotModified was returned.
-func (c *ProjectsSubscriptionsCreateCall) Do(opts ...googleapi.CallOption) (*Subscription, error) {
-	gensupport.SetOptions(c.urlParams_, opts...)
-	res, err := c.doRequest("json")
-	if res != nil && res.StatusCode == http.StatusNotModified {
-		if res.Body != nil {
-			res.Body.Close()
-		}
-		return nil, &googleapi.Error{
-			Code:   res.StatusCode,
-			Header: res.Header,
-		}
-	}
-	if err != nil {
-		return nil, err
-	}
-	defer googleapi.CloseBody(res)
-	if err := googleapi.CheckResponse(res); err != nil {
-		return nil, err
-	}
-	ret := &Subscription{
-		ServerResponse: googleapi.ServerResponse{
-			Header:         res.Header,
-			HTTPStatusCode: res.StatusCode,
-		},
-	}
-	target := &ret
-	if err := gensupport.DecodeResponse(target, res); err != nil {
-		return nil, err
-	}
-	return ret, nil
-	// {
-	//   "description": "Creates a subscription to a given topic.\nIf the subscription already exists, returns `ALREADY_EXISTS`.\nIf the corresponding topic doesn't exist, returns `NOT_FOUND`.\n\nIf the name is not provided in the request, the server will assign a random\nname for this subscription on the same project as the topic, conforming\nto the\n[resource name format](https://cloud.google.com/pubsub/docs/overview#names).\nThe generated name is populated in the returned Subscription object.\nNote that for REST API requests, you must specify a name in the request.",
-	//   "flatPath": "v1/projects/{projectsId}/subscriptions/{subscriptionsId}",
-	//   "httpMethod": "PUT",
-	//   "id": "pubsub.projects.subscriptions.create",
-	//   "parameterOrder": [
-	//     "name"
-	//   ],
-	//   "parameters": {
-	//     "name": {
-	//       "description": "The name of the subscription. It must have the format\n`\"projects/{project}/subscriptions/{subscription}\"`. `{subscription}` must\nstart with a letter, and contain only letters (`[A-Za-z]`), numbers\n(`[0-9]`), dashes (`-`), underscores (`_`), periods (`.`), tildes (`~`),\nplus (`+`) or percent signs (`%`). It must be between 3 and 255 characters\nin length, and it must not start with `\"goog\"`.",
-	//       "location": "path",
-	//       "pattern": "^projects/[^/]+/subscriptions/[^/]+$",
-	//       "required": true,
-	//       "type": "string"
-	//     }
-	//   },
-	//   "path": "v1/{+name}",
-	//   "request": {
-	//     "$ref": "Subscription"
-	//   },
-	//   "response": {
-	//     "$ref": "Subscription"
-	//   },
-	//   "scopes": [
-	//     "https://www.googleapis.com/auth/cloud-platform",
-	//     "https://www.googleapis.com/auth/pubsub"
-	//   ]
-	// }
-
-}
-
-// method id "pubsub.projects.subscriptions.delete":
-
-type ProjectsSubscriptionsDeleteCall struct {
-	s            *Service
-	subscription string
-	urlParams_   gensupport.URLParams
-	ctx_         context.Context
-	header_      http.Header
-}
-
-// Delete: Deletes an existing subscription. All messages retained in
-// the subscription
-// are immediately dropped. Calls to `Pull` after deletion will
-// return
-// `NOT_FOUND`. After a subscription is deleted, a new one may be
-// created with
-// the same name, but the new one has no association with the
-// old
-// subscription or its topic unless the same topic is specified.
-func (r *ProjectsSubscriptionsService) Delete(subscription string) *ProjectsSubscriptionsDeleteCall {
-	c := &ProjectsSubscriptionsDeleteCall{s: r.s, urlParams_: make(gensupport.URLParams)}
-	c.subscription = subscription
-	return c
-}
-
-// Fields allows partial responses to be retrieved. See
-// https://developers.google.com/gdata/docs/2.0/basics#PartialResponse
-// for more information.
-func (c *ProjectsSubscriptionsDeleteCall) Fields(s ...googleapi.Field) *ProjectsSubscriptionsDeleteCall {
-	c.urlParams_.Set("fields", googleapi.CombineFields(s))
-	return c
-}
-
-// Context sets the context to be used in this call's Do method. Any
-// pending HTTP request will be aborted if the provided context is
-// canceled.
-func (c *ProjectsSubscriptionsDeleteCall) Context(ctx context.Context) *ProjectsSubscriptionsDeleteCall {
-	c.ctx_ = ctx
-	return c
-}
-
-// Header returns an http.Header that can be modified by the caller to
-// add HTTP headers to the request.
-func (c *ProjectsSubscriptionsDeleteCall) Header() http.Header {
-	if c.header_ == nil {
-		c.header_ = make(http.Header)
-	}
-	return c.header_
-}
-
-func (c *ProjectsSubscriptionsDeleteCall) doRequest(alt string) (*http.Response, error) {
-	reqHeaders := make(http.Header)
-	for k, v := range c.header_ {
-		reqHeaders[k] = v
-	}
-	reqHeaders.Set("User-Agent", c.s.userAgent())
-	var body io.Reader = nil
-	c.urlParams_.Set("alt", alt)
-	urls := googleapi.ResolveRelative(c.s.BasePath, "v1/{+subscription}")
-	urls += "?" + c.urlParams_.Encode()
-	req, _ := http.NewRequest("DELETE", urls, body)
-	req.Header = reqHeaders
-	googleapi.Expand(req.URL, map[string]string{
-		"subscription": c.subscription,
-	})
-	return gensupport.SendRequest(c.ctx_, c.s.client, req)
-}
-
-// Do executes the "pubsub.projects.subscriptions.delete" call.
-// Exactly one of *Empty or error will be non-nil. Any non-2xx status
-// code is an error. Response headers are in either
-// *Empty.ServerResponse.Header or (if a response was returned at all)
-// in error.(*googleapi.Error).Header. Use googleapi.IsNotModified to
-// check whether the returned error was because http.StatusNotModified
-// was returned.
-func (c *ProjectsSubscriptionsDeleteCall) Do(opts ...googleapi.CallOption) (*Empty, error) {
-	gensupport.SetOptions(c.urlParams_, opts...)
-	res, err := c.doRequest("json")
-	if res != nil && res.StatusCode == http.StatusNotModified {
-		if res.Body != nil {
-			res.Body.Close()
-		}
-		return nil, &googleapi.Error{
-			Code:   res.StatusCode,
-			Header: res.Header,
-		}
-	}
-	if err != nil {
-		return nil, err
-	}
-	defer googleapi.CloseBody(res)
-	if err := googleapi.CheckResponse(res); err != nil {
-		return nil, err
-	}
-	ret := &Empty{
-		ServerResponse: googleapi.ServerResponse{
-			Header:         res.Header,
-			HTTPStatusCode: res.StatusCode,
-		},
-	}
-	target := &ret
-	if err := gensupport.DecodeResponse(target, res); err != nil {
-		return nil, err
-	}
-	return ret, nil
-	// {
-	//   "description": "Deletes an existing subscription. All messages retained in the subscription\nare immediately dropped. Calls to `Pull` after deletion will return\n`NOT_FOUND`. After a subscription is deleted, a new one may be created with\nthe same name, but the new one has no association with the old\nsubscription or its topic unless the same topic is specified.",
-	//   "flatPath": "v1/projects/{projectsId}/subscriptions/{subscriptionsId}",
-	//   "httpMethod": "DELETE",
-	//   "id": "pubsub.projects.subscriptions.delete",
-	//   "parameterOrder": [
-	//     "subscription"
-	//   ],
-	//   "parameters": {
-	//     "subscription": {
-	//       "description": "The subscription to delete.\nFormat is `projects/{project}/subscriptions/{sub}`.",
-	//       "location": "path",
-	//       "pattern": "^projects/[^/]+/subscriptions/[^/]+$",
-	//       "required": true,
-	//       "type": "string"
-	//     }
-	//   },
-	//   "path": "v1/{+subscription}",
-	//   "response": {
-	//     "$ref": "Empty"
-	//   },
-	//   "scopes": [
-	//     "https://www.googleapis.com/auth/cloud-platform",
-	//     "https://www.googleapis.com/auth/pubsub"
-	//   ]
-	// }
-
-}
-
-// method id "pubsub.projects.subscriptions.get":
-
-type ProjectsSubscriptionsGetCall struct {
-	s            *Service
-	subscription string
-	urlParams_   gensupport.URLParams
-	ifNoneMatch_ string
-	ctx_         context.Context
-	header_      http.Header
-}
-
-// Get: Gets the configuration details of a subscription.
-func (r *ProjectsSubscriptionsService) Get(subscription string) *ProjectsSubscriptionsGetCall {
-	c := &ProjectsSubscriptionsGetCall{s: r.s, urlParams_: make(gensupport.URLParams)}
-	c.subscription = subscription
-	return c
-}
-
-// Fields allows partial responses to be retrieved. See
-// https://developers.google.com/gdata/docs/2.0/basics#PartialResponse
-// for more information.
-func (c *ProjectsSubscriptionsGetCall) Fields(s ...googleapi.Field) *ProjectsSubscriptionsGetCall {
-	c.urlParams_.Set("fields", googleapi.CombineFields(s))
-	return c
-}
-
-// IfNoneMatch sets the optional parameter which makes the operation
-// fail if the object's ETag matches the given value. This is useful for
-// getting updates only after the object has changed since the last
-// request. Use googleapi.IsNotModified to check whether the response
-// error from Do is the result of In-None-Match.
-func (c *ProjectsSubscriptionsGetCall) IfNoneMatch(entityTag string) *ProjectsSubscriptionsGetCall {
-	c.ifNoneMatch_ = entityTag
-	return c
-}
-
-// Context sets the context to be used in this call's Do method. Any
-// pending HTTP request will be aborted if the provided context is
-// canceled.
-func (c *ProjectsSubscriptionsGetCall) Context(ctx context.Context) *ProjectsSubscriptionsGetCall {
-	c.ctx_ = ctx
-	return c
-}
-
-// Header returns an http.Header that can be modified by the caller to
-// add HTTP headers to the request.
-func (c *ProjectsSubscriptionsGetCall) Header() http.Header {
-	if c.header_ == nil {
-		c.header_ = make(http.Header)
-	}
-	return c.header_
-}
-
-func (c *ProjectsSubscriptionsGetCall) doRequest(alt string) (*http.Response, error) {
-	reqHeaders := make(http.Header)
-	for k, v := range c.header_ {
-		reqHeaders[k] = v
-	}
-	reqHeaders.Set("User-Agent", c.s.userAgent())
-	if c.ifNoneMatch_ != "" {
-		reqHeaders.Set("If-None-Match", c.ifNoneMatch_)
-	}
-	var body io.Reader = nil
-	c.urlParams_.Set("alt", alt)
-	urls := googleapi.ResolveRelative(c.s.BasePath, "v1/{+subscription}")
-	urls += "?" + c.urlParams_.Encode()
-	req, _ := http.NewRequest("GET", urls, body)
-	req.Header = reqHeaders
-	googleapi.Expand(req.URL, map[string]string{
-		"subscription": c.subscription,
-	})
-	return gensupport.SendRequest(c.ctx_, c.s.client, req)
-}
-
-// Do executes the "pubsub.projects.subscriptions.get" call.
-// Exactly one of *Subscription or error will be non-nil. Any non-2xx
-// status code is an error. Response headers are in either
-// *Subscription.ServerResponse.Header or (if a response was returned at
-// all) in error.(*googleapi.Error).Header. Use googleapi.IsNotModified
-// to check whether the returned error was because
-// http.StatusNotModified was returned.
-func (c *ProjectsSubscriptionsGetCall) Do(opts ...googleapi.CallOption) (*Subscription, error) {
-	gensupport.SetOptions(c.urlParams_, opts...)
-	res, err := c.doRequest("json")
-	if res != nil && res.StatusCode == http.StatusNotModified {
-		if res.Body != nil {
-			res.Body.Close()
-		}
-		return nil, &googleapi.Error{
-			Code:   res.StatusCode,
-			Header: res.Header,
-		}
-	}
-	if err != nil {
-		return nil, err
-	}
-	defer googleapi.CloseBody(res)
-	if err := googleapi.CheckResponse(res); err != nil {
-		return nil, err
-	}
-	ret := &Subscription{
-		ServerResponse: googleapi.ServerResponse{
-			Header:         res.Header,
-			HTTPStatusCode: res.StatusCode,
-		},
-	}
-	target := &ret
-	if err := gensupport.DecodeResponse(target, res); err != nil {
-		return nil, err
-	}
-	return ret, nil
-	// {
-	//   "description": "Gets the configuration details of a subscription.",
-	//   "flatPath": "v1/projects/{projectsId}/subscriptions/{subscriptionsId}",
-	//   "httpMethod": "GET",
-	//   "id": "pubsub.projects.subscriptions.get",
-	//   "parameterOrder": [
-	//     "subscription"
-	//   ],
-	//   "parameters": {
-	//     "subscription": {
-	//       "description": "The name of the subscription to get.\nFormat is `projects/{project}/subscriptions/{sub}`.",
-	//       "location": "path",
-	//       "pattern": "^projects/[^/]+/subscriptions/[^/]+$",
-	//       "required": true,
-	//       "type": "string"
-	//     }
-	//   },
-	//   "path": "v1/{+subscription}",
-	//   "response": {
-	//     "$ref": "Subscription"
-	//   },
-	//   "scopes": [
-	//     "https://www.googleapis.com/auth/cloud-platform",
-	//     "https://www.googleapis.com/auth/pubsub"
-	//   ]
-	// }
-
-}
-
-// method id "pubsub.projects.subscriptions.getIamPolicy":
-
-type ProjectsSubscriptionsGetIamPolicyCall struct {
-	s            *Service
-	resource     string
-	urlParams_   gensupport.URLParams
-	ifNoneMatch_ string
-	ctx_         context.Context
-	header_      http.Header
-}
-
-// GetIamPolicy: Gets the access control policy for a resource.
-// Returns an empty policy if the resource exists and does not have a
-// policy
-// set.
-func (r *ProjectsSubscriptionsService) GetIamPolicy(resource string) *ProjectsSubscriptionsGetIamPolicyCall {
-	c := &ProjectsSubscriptionsGetIamPolicyCall{s: r.s, urlParams_: make(gensupport.URLParams)}
-	c.resource = resource
-	return c
-}
-
-// Fields allows partial responses to be retrieved. See
-// https://developers.google.com/gdata/docs/2.0/basics#PartialResponse
-// for more information.
-func (c *ProjectsSubscriptionsGetIamPolicyCall) Fields(s ...googleapi.Field) *ProjectsSubscriptionsGetIamPolicyCall {
-	c.urlParams_.Set("fields", googleapi.CombineFields(s))
-	return c
-}
-
-// IfNoneMatch sets the optional parameter which makes the operation
-// fail if the object's ETag matches the given value. This is useful for
-// getting updates only after the object has changed since the last
-// request. Use googleapi.IsNotModified to check whether the response
-// error from Do is the result of In-None-Match.
-func (c *ProjectsSubscriptionsGetIamPolicyCall) IfNoneMatch(entityTag string) *ProjectsSubscriptionsGetIamPolicyCall {
-	c.ifNoneMatch_ = entityTag
-	return c
-}
-
-// Context sets the context to be used in this call's Do method. Any
-// pending HTTP request will be aborted if the provided context is
-// canceled.
-func (c *ProjectsSubscriptionsGetIamPolicyCall) Context(ctx context.Context) *ProjectsSubscriptionsGetIamPolicyCall {
-	c.ctx_ = ctx
-	return c
-}
-
-// Header returns an http.Header that can be modified by the caller to
-// add HTTP headers to the request.
-func (c *ProjectsSubscriptionsGetIamPolicyCall) Header() http.Header {
-	if c.header_ == nil {
-		c.header_ = make(http.Header)
-	}
-	return c.header_
-}
-
-func (c *ProjectsSubscriptionsGetIamPolicyCall) doRequest(alt string) (*http.Response, error) {
-	reqHeaders := make(http.Header)
-	for k, v := range c.header_ {
-		reqHeaders[k] = v
-	}
-	reqHeaders.Set("User-Agent", c.s.userAgent())
-	if c.ifNoneMatch_ != "" {
-		reqHeaders.Set("If-None-Match", c.ifNoneMatch_)
-	}
-	var body io.Reader = nil
-	c.urlParams_.Set("alt", alt)
-	urls := googleapi.ResolveRelative(c.s.BasePath, "v1/{+resource}:getIamPolicy")
-	urls += "?" + c.urlParams_.Encode()
-	req, _ := http.NewRequest("GET", urls, body)
-	req.Header = reqHeaders
-	googleapi.Expand(req.URL, map[string]string{
-		"resource": c.resource,
-	})
-	return gensupport.SendRequest(c.ctx_, c.s.client, req)
-}
-
-// Do executes the "pubsub.projects.subscriptions.getIamPolicy" call.
-// Exactly one of *Policy or error will be non-nil. Any non-2xx status
-// code is an error. Response headers are in either
-// *Policy.ServerResponse.Header or (if a response was returned at all)
-// in error.(*googleapi.Error).Header. Use googleapi.IsNotModified to
-// check whether the returned error was because http.StatusNotModified
-// was returned.
-func (c *ProjectsSubscriptionsGetIamPolicyCall) Do(opts ...googleapi.CallOption) (*Policy, error) {
-	gensupport.SetOptions(c.urlParams_, opts...)
-	res, err := c.doRequest("json")
-	if res != nil && res.StatusCode == http.StatusNotModified {
-		if res.Body != nil {
-			res.Body.Close()
-		}
-		return nil, &googleapi.Error{
-			Code:   res.StatusCode,
-			Header: res.Header,
-		}
-	}
-	if err != nil {
-		return nil, err
-	}
-	defer googleapi.CloseBody(res)
-	if err := googleapi.CheckResponse(res); err != nil {
-		return nil, err
-	}
-	ret := &Policy{
-		ServerResponse: googleapi.ServerResponse{
-			Header:         res.Header,
-			HTTPStatusCode: res.StatusCode,
-		},
-	}
-	target := &ret
-	if err := gensupport.DecodeResponse(target, res); err != nil {
-		return nil, err
-	}
-	return ret, nil
-	// {
-	//   "description": "Gets the access control policy for a resource.\nReturns an empty policy if the resource exists and does not have a policy\nset.",
-	//   "flatPath": "v1/projects/{projectsId}/subscriptions/{subscriptionsId}:getIamPolicy",
-	//   "httpMethod": "GET",
-	//   "id": "pubsub.projects.subscriptions.getIamPolicy",
-	//   "parameterOrder": [
-	//     "resource"
-	//   ],
-	//   "parameters": {
-	//     "resource": {
->>>>>>> ed33434d
 	//       "description": "REQUIRED: The resource for which the policy is being requested.\nSee the operation documentation for the appropriate value for this field.",
 	//       "location": "path",
 	//       "pattern": "^projects/[^/]+/subscriptions/[^/]+$",
