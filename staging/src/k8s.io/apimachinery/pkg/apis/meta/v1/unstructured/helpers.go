--- conflicted
+++ resolved
@@ -51,11 +51,7 @@
 				return nil, false, nil
 			}
 		} else {
-<<<<<<< HEAD
-			return nil, false, fmt.Errorf("%v is of the type %T, expected map[string]interface{}", val, val)
-=======
 			return nil, false, fmt.Errorf("%v accessor error: %v is of the type %T, expected map[string]interface{}", jsonPath(fields[:i+1]), val, val)
->>>>>>> ed33434d
 		}
 	}
 	return val, true, nil
@@ -70,11 +66,7 @@
 	}
 	s, ok := val.(string)
 	if !ok {
-<<<<<<< HEAD
-		return "", false, fmt.Errorf("%v is of the type %T, expected string", val, val)
-=======
 		return "", false, fmt.Errorf("%v accessor error: %v is of the type %T, expected string", jsonPath(fields), val, val)
->>>>>>> ed33434d
 	}
 	return s, true, nil
 }
@@ -88,11 +80,7 @@
 	}
 	b, ok := val.(bool)
 	if !ok {
-<<<<<<< HEAD
-		return false, false, fmt.Errorf("%v is of the type %T, expected bool", val, val)
-=======
 		return false, false, fmt.Errorf("%v accessor error: %v is of the type %T, expected bool", jsonPath(fields), val, val)
->>>>>>> ed33434d
 	}
 	return b, true, nil
 }
@@ -106,11 +94,7 @@
 	}
 	f, ok := val.(float64)
 	if !ok {
-<<<<<<< HEAD
-		return 0, false, fmt.Errorf("%v is of the type %T, expected float64", val, val)
-=======
 		return 0, false, fmt.Errorf("%v accessor error: %v is of the type %T, expected float64", jsonPath(fields), val, val)
->>>>>>> ed33434d
 	}
 	return f, true, nil
 }
@@ -124,11 +108,7 @@
 	}
 	i, ok := val.(int64)
 	if !ok {
-<<<<<<< HEAD
-		return 0, false, fmt.Errorf("%v is of the type %T, expected int64", val, val)
-=======
 		return 0, false, fmt.Errorf("%v accessor error: %v is of the type %T, expected int64", jsonPath(fields), val, val)
->>>>>>> ed33434d
 	}
 	return i, true, nil
 }
@@ -142,22 +122,14 @@
 	}
 	m, ok := val.([]interface{})
 	if !ok {
-<<<<<<< HEAD
-		return nil, false, fmt.Errorf("%v is of the type %T, expected []interface{}", val, val)
-=======
 		return nil, false, fmt.Errorf("%v accessor error: %v is of the type %T, expected []interface{}", jsonPath(fields), val, val)
->>>>>>> ed33434d
 	}
 	strSlice := make([]string, 0, len(m))
 	for _, v := range m {
 		if str, ok := v.(string); ok {
 			strSlice = append(strSlice, str)
 		} else {
-<<<<<<< HEAD
-			return nil, false, fmt.Errorf("contains non-string key in the slice: %v is of the type %T, expected string", v, v)
-=======
 			return nil, false, fmt.Errorf("%v accessor error: contains non-string key in the slice: %v is of the type %T, expected string", jsonPath(fields), v, v)
->>>>>>> ed33434d
 		}
 	}
 	return strSlice, true, nil
@@ -172,11 +144,7 @@
 	}
 	_, ok := val.([]interface{})
 	if !ok {
-<<<<<<< HEAD
-		return nil, false, fmt.Errorf("%v is of the type %T, expected []interface{}", val, val)
-=======
 		return nil, false, fmt.Errorf("%v accessor error: %v is of the type %T, expected []interface{}", jsonPath(fields), val, val)
->>>>>>> ed33434d
 	}
 	return runtime.DeepCopyJSONValue(val).([]interface{}), true, nil
 }
@@ -193,11 +161,7 @@
 		if str, ok := v.(string); ok {
 			strMap[k] = str
 		} else {
-<<<<<<< HEAD
-			return nil, false, fmt.Errorf("contains non-string key in the map: %v is of the type %T, expected string", v, v)
-=======
 			return nil, false, fmt.Errorf("%v accessor error: contains non-string key in the map: %v is of the type %T, expected string", jsonPath(fields), v, v)
->>>>>>> ed33434d
 		}
 	}
 	return strMap, true, nil
@@ -222,11 +186,7 @@
 	}
 	m, ok := val.(map[string]interface{})
 	if !ok {
-<<<<<<< HEAD
-		return nil, false, fmt.Errorf("%v is of the type %T, expected map[string]interface{}", val, val)
-=======
 		return nil, false, fmt.Errorf("%v accessor error: %v is of the type %T, expected map[string]interface{}", jsonPath(fields), val, val)
->>>>>>> ed33434d
 	}
 	return m, true, nil
 }
