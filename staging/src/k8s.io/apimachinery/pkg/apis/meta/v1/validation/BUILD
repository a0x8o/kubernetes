--- conflicted
+++ resolved
@@ -10,10 +10,6 @@
     name = "go_default_test",
     srcs = ["validation_test.go"],
     embed = [":go_default_library"],
-<<<<<<< HEAD
-    importpath = "k8s.io/apimachinery/pkg/apis/meta/v1/validation",
-=======
->>>>>>> ed33434d
     deps = ["//vendor/k8s.io/apimachinery/pkg/util/validation/field:go_default_library"],
 )
 
