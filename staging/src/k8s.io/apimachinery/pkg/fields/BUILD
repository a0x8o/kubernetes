--- conflicted
+++ resolved
@@ -13,10 +13,6 @@
         "selector_test.go",
     ],
     embed = [":go_default_library"],
-<<<<<<< HEAD
-    importpath = "k8s.io/apimachinery/pkg/fields",
-=======
->>>>>>> ed33434d
 )
 
 go_library(
