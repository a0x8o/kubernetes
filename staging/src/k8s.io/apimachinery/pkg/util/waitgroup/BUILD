--- conflicted
+++ resolved
@@ -14,10 +14,6 @@
     name = "go_default_test",
     srcs = ["waitgroup_test.go"],
     embed = [":go_default_library"],
-<<<<<<< HEAD
-    importpath = "k8s.io/apimachinery/pkg/util/waitgroup",
-=======
->>>>>>> ed33434d
 )
 
 filegroup(
