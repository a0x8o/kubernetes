package(default_visibility = ["//visibility:public"])

load(
    "@io_bazel_rules_go//go:def.bzl",
    "go_library",
    "go_test",
)

go_test(
    name = "go_default_test",
    srcs = ["decoder_test.go"],
    embed = [":go_default_library"],
<<<<<<< HEAD
    importpath = "k8s.io/apimachinery/pkg/util/yaml",
=======
>>>>>>> ed33434d
)

go_library(
    name = "go_default_library",
    srcs = ["decoder.go"],
    importpath = "k8s.io/apimachinery/pkg/util/yaml",
    deps = [
        "//vendor/github.com/ghodss/yaml:go_default_library",
        "//vendor/github.com/golang/glog:go_default_library",
    ],
)

filegroup(
    name = "package-srcs",
    srcs = glob(["**"]),
    tags = ["automanaged"],
    visibility = ["//visibility:private"],
)

filegroup(
    name = "all-srcs",
    srcs = [":package-srcs"],
    tags = ["automanaged"],
)<|MERGE_RESOLUTION|>--- conflicted
+++ resolved
@@ -10,10 +10,6 @@
     name = "go_default_test",
     srcs = ["decoder_test.go"],
     embed = [":go_default_library"],
-<<<<<<< HEAD
-    importpath = "k8s.io/apimachinery/pkg/util/yaml",
-=======
->>>>>>> ed33434d
 )
 
 go_library(
