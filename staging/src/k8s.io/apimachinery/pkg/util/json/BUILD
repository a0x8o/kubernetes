--- conflicted
+++ resolved
@@ -16,10 +16,6 @@
     name = "go_default_test",
     srcs = ["json_test.go"],
     embed = [":go_default_library"],
-<<<<<<< HEAD
-    importpath = "k8s.io/apimachinery/pkg/util/json",
-=======
->>>>>>> ed33434d
 )
 
 filegroup(
