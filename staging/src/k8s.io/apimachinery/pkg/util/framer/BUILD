--- conflicted
+++ resolved
@@ -10,10 +10,6 @@
     name = "go_default_test",
     srcs = ["framer_test.go"],
     embed = [":go_default_library"],
-<<<<<<< HEAD
-    importpath = "k8s.io/apimachinery/pkg/util/framer",
-=======
->>>>>>> ed33434d
 )
 
 go_library(
