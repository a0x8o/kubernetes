--- conflicted
+++ resolved
@@ -14,10 +14,6 @@
         "testdata/swagger-precision-item.json",
     ],
     embed = [":go_default_library"],
-<<<<<<< HEAD
-    importpath = "k8s.io/apimachinery/pkg/util/strategicpatch",
-=======
->>>>>>> ed33434d
     deps = [
         "//vendor/github.com/davecgh/go-spew/spew:go_default_library",
         "//vendor/github.com/ghodss/yaml:go_default_library",
