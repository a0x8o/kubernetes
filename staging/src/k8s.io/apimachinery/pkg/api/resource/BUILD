package(default_visibility = ["//visibility:public"])

load(
    "@io_bazel_rules_go//go:def.bzl",
    "go_library",
    "go_test",
)

go_test(
    name = "go_default_test",
    srcs = [
        "amount_test.go",
        "math_test.go",
        "quantity_proto_test.go",
        "quantity_test.go",
        "scale_int_test.go",
    ],
    library = ":go_default_library",
    deps = [
        "//vendor/github.com/google/gofuzz:go_default_library",
        "//vendor/github.com/spf13/pflag:go_default_library",
        "//vendor/gopkg.in/inf.v0:go_default_library",
    ],
)

go_library(
    name = "go_default_library",
    srcs = [
        "amount.go",
        "generated.pb.go",
        "math.go",
        "quantity.go",
        "quantity_proto.go",
        "scale_int.go",
        "suffix.go",
        "zz_generated.deepcopy.go",
    ],
    deps = [
        "//vendor/github.com/go-openapi/spec:go_default_library",
        "//vendor/github.com/gogo/protobuf/proto:go_default_library",
        "//vendor/github.com/spf13/pflag:go_default_library",
        "//vendor/gopkg.in/inf.v0:go_default_library",
<<<<<<< HEAD
        "//vendor/k8s.io/apimachinery/pkg/conversion:go_default_library",
=======
>>>>>>> 66f5f2bc
        "//vendor/k8s.io/kube-openapi/pkg/common:go_default_library",
    ],
)

go_test(
    name = "go_default_xtest",
    srcs = ["quantity_example_test.go"],
    deps = ["//vendor/k8s.io/apimachinery/pkg/api/resource:go_default_library"],
)

filegroup(
    name = "package-srcs",
    srcs = glob(["**"]),
    tags = ["automanaged"],
    visibility = ["//visibility:private"],
)

filegroup(
    name = "all-srcs",
    srcs = [":package-srcs"],
    tags = ["automanaged"],
)

filegroup(
    name = "go_default_library_protos",
    srcs = ["generated.proto"],
    visibility = ["//visibility:public"],
)<|MERGE_RESOLUTION|>--- conflicted
+++ resolved
@@ -15,6 +15,7 @@
         "quantity_test.go",
         "scale_int_test.go",
     ],
+    importpath = "k8s.io/apimachinery/pkg/api/resource",
     library = ":go_default_library",
     deps = [
         "//vendor/github.com/google/gofuzz:go_default_library",
@@ -35,15 +36,13 @@
         "suffix.go",
         "zz_generated.deepcopy.go",
     ],
+    importpath = "k8s.io/apimachinery/pkg/api/resource",
     deps = [
         "//vendor/github.com/go-openapi/spec:go_default_library",
         "//vendor/github.com/gogo/protobuf/proto:go_default_library",
         "//vendor/github.com/spf13/pflag:go_default_library",
         "//vendor/gopkg.in/inf.v0:go_default_library",
-<<<<<<< HEAD
         "//vendor/k8s.io/apimachinery/pkg/conversion:go_default_library",
-=======
->>>>>>> 66f5f2bc
         "//vendor/k8s.io/kube-openapi/pkg/common:go_default_library",
     ],
 )
@@ -51,6 +50,7 @@
 go_test(
     name = "go_default_xtest",
     srcs = ["quantity_example_test.go"],
+    importpath = "k8s.io/apimachinery/pkg/api/resource_test",
     deps = ["//vendor/k8s.io/apimachinery/pkg/api/resource:go_default_library"],
 )
 
