package(default_visibility = ["//visibility:public"])

load(
    "@io_bazel_rules_go//go:def.bzl",
    "go_library",
    "go_test",
)

go_test(
    name = "go_default_test",
    srcs = [
        "amount_test.go",
        "math_test.go",
        "quantity_proto_test.go",
        "quantity_test.go",
        "scale_int_test.go",
    ],
    embed = [":go_default_library"],
<<<<<<< HEAD
    importpath = "k8s.io/apimachinery/pkg/api/resource",
=======
>>>>>>> ed33434d
    deps = [
        "//vendor/github.com/google/gofuzz:go_default_library",
        "//vendor/github.com/spf13/pflag:go_default_library",
        "//vendor/gopkg.in/inf.v0:go_default_library",
    ],
)

go_library(
    name = "go_default_library",
    srcs = [
        "amount.go",
        "generated.pb.go",
        "math.go",
        "quantity.go",
        "quantity_proto.go",
        "scale_int.go",
        "suffix.go",
        "zz_generated.deepcopy.go",
    ],
    importpath = "k8s.io/apimachinery/pkg/api/resource",
    deps = [
        "//vendor/github.com/gogo/protobuf/proto:go_default_library",
        "//vendor/github.com/spf13/pflag:go_default_library",
        "//vendor/gopkg.in/inf.v0:go_default_library",
    ],
)

go_test(
    name = "go_default_xtest",
    srcs = ["quantity_example_test.go"],
    deps = ["//vendor/k8s.io/apimachinery/pkg/api/resource:go_default_library"],
)

filegroup(
    name = "package-srcs",
    srcs = glob(["**"]),
    tags = ["automanaged"],
    visibility = ["//visibility:private"],
)

filegroup(
    name = "all-srcs",
    srcs = [":package-srcs"],
    tags = ["automanaged"],
)

filegroup(
    name = "go_default_library_protos",
    srcs = ["generated.proto"],
    visibility = ["//visibility:public"],
)<|MERGE_RESOLUTION|>--- conflicted
+++ resolved
@@ -16,10 +16,6 @@
         "scale_int_test.go",
     ],
     embed = [":go_default_library"],
-<<<<<<< HEAD
-    importpath = "k8s.io/apimachinery/pkg/api/resource",
-=======
->>>>>>> ed33434d
     deps = [
         "//vendor/github.com/google/gofuzz:go_default_library",
         "//vendor/github.com/spf13/pflag:go_default_library",
