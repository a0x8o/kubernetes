package(default_visibility = ["//visibility:public"])

load(
    "@io_bazel_rules_go//go:def.bzl",
    "go_library",
    "go_test",
)

go_test(
    name = "go_default_test",
<<<<<<< HEAD
    srcs = [
        "webhook_test.go",
        "webhook_v1alpha1_test.go",
    ],
    embed = [":go_default_library"],
    importpath = "k8s.io/apiserver/plugin/pkg/audit/webhook",
=======
    srcs = ["webhook_test.go"],
    embed = [":go_default_library"],
>>>>>>> ed33434d
    deps = [
        "//vendor/github.com/stretchr/testify/assert:go_default_library",
        "//vendor/github.com/stretchr/testify/require:go_default_library",
        "//vendor/k8s.io/apimachinery/pkg/runtime:go_default_library",
        "//vendor/k8s.io/apimachinery/pkg/runtime/schema:go_default_library",
        "//vendor/k8s.io/apimachinery/pkg/runtime/serializer/json:go_default_library",
        "//vendor/k8s.io/apiserver/pkg/apis/audit:go_default_library",
        "//vendor/k8s.io/apiserver/pkg/apis/audit/v1beta1:go_default_library",
        "//vendor/k8s.io/apiserver/pkg/audit:go_default_library",
        "//vendor/k8s.io/client-go/tools/clientcmd/api/v1:go_default_library",
    ],
)

go_library(
    name = "go_default_library",
    srcs = ["webhook.go"],
    importpath = "k8s.io/apiserver/plugin/pkg/audit/webhook",
    deps = [
        "//vendor/k8s.io/apimachinery/pkg/apimachinery/announced:go_default_library",
        "//vendor/k8s.io/apimachinery/pkg/apimachinery/registered:go_default_library",
        "//vendor/k8s.io/apimachinery/pkg/runtime/schema:go_default_library",
        "//vendor/k8s.io/apiserver/pkg/apis/audit:go_default_library",
        "//vendor/k8s.io/apiserver/pkg/apis/audit/install:go_default_library",
        "//vendor/k8s.io/apiserver/pkg/apis/audit/v1alpha1:go_default_library",
        "//vendor/k8s.io/apiserver/pkg/apis/audit/v1beta1:go_default_library",
        "//vendor/k8s.io/apiserver/pkg/audit:go_default_library",
        "//vendor/k8s.io/apiserver/pkg/util/webhook:go_default_library",
        "//vendor/k8s.io/client-go/rest:go_default_library",
    ],
)

filegroup(
    name = "package-srcs",
    srcs = glob(["**"]),
    tags = ["automanaged"],
    visibility = ["//visibility:private"],
)

filegroup(
    name = "all-srcs",
    srcs = [":package-srcs"],
    tags = ["automanaged"],
)<|MERGE_RESOLUTION|>--- conflicted
+++ resolved
@@ -8,17 +8,8 @@
 
 go_test(
     name = "go_default_test",
-<<<<<<< HEAD
-    srcs = [
-        "webhook_test.go",
-        "webhook_v1alpha1_test.go",
-    ],
-    embed = [":go_default_library"],
-    importpath = "k8s.io/apiserver/plugin/pkg/audit/webhook",
-=======
     srcs = ["webhook_test.go"],
     embed = [":go_default_library"],
->>>>>>> ed33434d
     deps = [
         "//vendor/github.com/stretchr/testify/assert:go_default_library",
         "//vendor/github.com/stretchr/testify/require:go_default_library",
