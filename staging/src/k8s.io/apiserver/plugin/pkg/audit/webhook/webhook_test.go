--- conflicted
+++ resolved
@@ -105,11 +105,7 @@
 	// NOTE(ericchiang): Do we need to use a proper serializer?
 	require.NoError(t, stdjson.NewEncoder(f).Encode(config), "writing kubeconfig")
 
-<<<<<<< HEAD
-	backend, err := NewBackend(f.Name(), mode, groupVersion, NewDefaultBatchBackendConfig())
-=======
-	b, err := NewBackend(f.Name(), groupVersion)
->>>>>>> ed33434d
+	b, err := NewBackend(f.Name(), groupVersion, DefaultInitialBackoff)
 	require.NoError(t, err, "initializing backend")
 
 	return b.(*backend)
