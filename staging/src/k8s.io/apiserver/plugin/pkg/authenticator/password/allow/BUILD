package(default_visibility = ["//visibility:public"])

load(
    "@io_bazel_rules_go//go:def.bzl",
    "go_library",
    "go_test",
)

go_test(
    name = "go_default_test",
    srcs = ["allow_test.go"],
    embed = [":go_default_library"],
<<<<<<< HEAD
    importpath = "k8s.io/apiserver/plugin/pkg/authenticator/password/allow",
=======
>>>>>>> ed33434d
)

go_library(
    name = "go_default_library",
    srcs = ["allow.go"],
    importpath = "k8s.io/apiserver/plugin/pkg/authenticator/password/allow",
    deps = [
        "//vendor/k8s.io/apiserver/pkg/authentication/authenticator:go_default_library",
        "//vendor/k8s.io/apiserver/pkg/authentication/user:go_default_library",
    ],
)

filegroup(
    name = "package-srcs",
    srcs = glob(["**"]),
    tags = ["automanaged"],
    visibility = ["//visibility:private"],
)

filegroup(
    name = "all-srcs",
    srcs = [":package-srcs"],
    tags = ["automanaged"],
)<|MERGE_RESOLUTION|>--- conflicted
+++ resolved
@@ -10,10 +10,6 @@
     name = "go_default_test",
     srcs = ["allow_test.go"],
     embed = [":go_default_library"],
-<<<<<<< HEAD
-    importpath = "k8s.io/apiserver/plugin/pkg/authenticator/password/allow",
-=======
->>>>>>> ed33434d
 )
 
 go_library(
