/*
Copyright 2014 The Kubernetes Authors.

Licensed under the Apache License, Version 2.0 (the "License");
you may not use this file except in compliance with the License.
You may obtain a copy of the License at

    http://www.apache.org/licenses/LICENSE-2.0

Unless required by applicable law or agreed to in writing, software
distributed under the License is distributed on an "AS IS" BASIS,
WITHOUT WARRANTIES OR CONDITIONS OF ANY KIND, either express or implied.
See the License for the specific language governing permissions and
limitations under the License.
*/

package endpoints

import (
	"bytes"
	"compress/gzip"
	"encoding/json"
	"errors"
	"fmt"
	"io"
	"io/ioutil"
	"math/rand"
	"net/http"
	"net/http/httptest"
	"net/http/httputil"
	"net/url"
	"reflect"
	"strconv"
	"strings"
	"sync"
	"testing"
	"time"

	"github.com/emicklei/go-restful"

	apiequality "k8s.io/apimachinery/pkg/api/equality"
	apierrs "k8s.io/apimachinery/pkg/api/errors"
	"k8s.io/apimachinery/pkg/api/meta"
	fuzzer "k8s.io/apimachinery/pkg/api/testing/fuzzer"
	metainternalversion "k8s.io/apimachinery/pkg/apis/meta/internalversion"
	metav1 "k8s.io/apimachinery/pkg/apis/meta/v1"
	"k8s.io/apimachinery/pkg/apis/meta/v1/unstructured"
	metav1beta1 "k8s.io/apimachinery/pkg/apis/meta/v1beta1"
	"k8s.io/apimachinery/pkg/fields"
	"k8s.io/apimachinery/pkg/labels"
	"k8s.io/apimachinery/pkg/runtime"
	"k8s.io/apimachinery/pkg/runtime/schema"
	"k8s.io/apimachinery/pkg/runtime/serializer"
	"k8s.io/apimachinery/pkg/types"
	"k8s.io/apimachinery/pkg/util/diff"
	"k8s.io/apimachinery/pkg/util/sets"
	"k8s.io/apimachinery/pkg/watch"
	"k8s.io/apiserver/pkg/admission"
	auditinternal "k8s.io/apiserver/pkg/apis/audit"
	"k8s.io/apiserver/pkg/apis/example"
	examplefuzzer "k8s.io/apiserver/pkg/apis/example/fuzzer"
	examplev1 "k8s.io/apiserver/pkg/apis/example/v1"
	"k8s.io/apiserver/pkg/audit"
	auditpolicy "k8s.io/apiserver/pkg/audit/policy"
	genericapifilters "k8s.io/apiserver/pkg/endpoints/filters"
	"k8s.io/apiserver/pkg/endpoints/handlers/responsewriters"
	"k8s.io/apiserver/pkg/endpoints/request"
	genericapitesting "k8s.io/apiserver/pkg/endpoints/testing"
	"k8s.io/apiserver/pkg/registry/rest"
	"k8s.io/apiserver/pkg/server/filters"
)

// alwaysAdmit is an implementation of admission.Interface which always says yes to an admit request.
// It is useful in tests and when using kubernetes in an open manner.
type alwaysAdmit struct{}

func (alwaysAdmit) Admit(a admission.Attributes) (err error) {
	return nil
}

func (alwaysAdmit) Handles(operation admission.Operation) bool {
	return true
}

type alwaysMutatingDeny struct{}

func (alwaysMutatingDeny) Admit(a admission.Attributes) (err error) {
	return admission.NewForbidden(a, errors.New("Mutating admission control is denying all modifications"))
}

func (alwaysMutatingDeny) Handles(operation admission.Operation) bool {
	return true
}

type alwaysValidatingDeny struct{}

func (alwaysValidatingDeny) Validate(a admission.Attributes) (err error) {
	return admission.NewForbidden(a, errors.New("Validating admission control is denying all modifications"))
}

func (alwaysValidatingDeny) Handles(operation admission.Operation) bool {
	return true
}

// This creates fake API versions, similar to api/latest.go.
var testAPIGroup = "test.group"
var testAPIGroup2 = "test.group2"
var testInternalGroupVersion = schema.GroupVersion{Group: testAPIGroup, Version: runtime.APIVersionInternal}
var testGroupVersion = schema.GroupVersion{Group: testAPIGroup, Version: "version"}
var newGroupVersion = schema.GroupVersion{Group: testAPIGroup, Version: "version2"}
var testGroup2Version = schema.GroupVersion{Group: testAPIGroup2, Version: "version"}
var testInternalGroup2Version = schema.GroupVersion{Group: testAPIGroup2, Version: runtime.APIVersionInternal}
var prefix = "apis"

var grouplessGroupVersion = schema.GroupVersion{Group: "", Version: "v1"}
var grouplessInternalGroupVersion = schema.GroupVersion{Group: "", Version: runtime.APIVersionInternal}
var grouplessPrefix = "api"

var groupVersions = []schema.GroupVersion{grouplessGroupVersion, testGroupVersion, newGroupVersion}

var scheme = runtime.NewScheme()
var codecs = serializer.NewCodecFactory(scheme)

var codec = codecs.LegacyCodec(groupVersions...)
var testCodec = codecs.LegacyCodec(testGroupVersion)
var newCodec = codecs.LegacyCodec(newGroupVersion)
var parameterCodec = runtime.NewParameterCodec(scheme)

var accessor = meta.NewAccessor()
var selfLinker runtime.SelfLinker = accessor
var mapper, namespaceMapper meta.RESTMapper // The mappers with namespace and with legacy namespace scopes.
var admissionControl admission.Interface
var requestContextMapper request.RequestContextMapper

func init() {
	metav1.AddToGroupVersion(scheme, metav1.SchemeGroupVersion)

	// unnamed core group
	scheme.AddUnversionedTypes(grouplessGroupVersion, &metav1.Status{})
	metav1.AddToGroupVersion(scheme, grouplessGroupVersion)

	example.AddToScheme(scheme)
	examplev1.AddToScheme(scheme)
}

func interfacesFor(version schema.GroupVersion) (*meta.VersionInterfaces, error) {
	switch version {
	case testGroupVersion:
		return &meta.VersionInterfaces{
			ObjectConvertor:  scheme,
			MetadataAccessor: accessor,
		}, nil
	case newGroupVersion:
		return &meta.VersionInterfaces{
			ObjectConvertor:  scheme,
			MetadataAccessor: accessor,
		}, nil
	case grouplessGroupVersion:
		return &meta.VersionInterfaces{
			ObjectConvertor:  scheme,
			MetadataAccessor: accessor,
		}, nil
	case testGroup2Version:
		return &meta.VersionInterfaces{
			ObjectConvertor:  scheme,
			MetadataAccessor: accessor,
		}, nil
	default:
		return nil, fmt.Errorf("unsupported storage version: %s (valid: %v)", version, groupVersions)
	}
}

func newMapper() *meta.DefaultRESTMapper {
	return meta.NewDefaultRESTMapper([]schema.GroupVersion{testGroupVersion, newGroupVersion}, interfacesFor)
}

func addGrouplessTypes() {
	scheme.AddKnownTypes(grouplessGroupVersion,
		&genericapitesting.Simple{}, &genericapitesting.SimpleList{}, &metav1.ListOptions{}, &metav1.ExportOptions{},
		&metav1.DeleteOptions{}, &genericapitesting.SimpleGetOptions{}, &genericapitesting.SimpleRoot{})
	scheme.AddKnownTypes(grouplessInternalGroupVersion,
		&genericapitesting.Simple{}, &genericapitesting.SimpleList{}, &metav1.ExportOptions{},
		&genericapitesting.SimpleGetOptions{}, &genericapitesting.SimpleRoot{})
}

func addTestTypes() {
	scheme.AddKnownTypes(testGroupVersion,
		&genericapitesting.Simple{}, &genericapitesting.SimpleList{}, &metav1.ExportOptions{},
		&metav1.DeleteOptions{}, &genericapitesting.SimpleGetOptions{}, &genericapitesting.SimpleRoot{},
		&genericapitesting.SimpleXGSubresource{})
	scheme.AddKnownTypes(testGroupVersion, &examplev1.Pod{})
	scheme.AddKnownTypes(testInternalGroupVersion,
		&genericapitesting.Simple{}, &genericapitesting.SimpleList{}, &metav1.ExportOptions{},
		&genericapitesting.SimpleGetOptions{}, &genericapitesting.SimpleRoot{},
		&genericapitesting.SimpleXGSubresource{})
	scheme.AddKnownTypes(testInternalGroupVersion, &example.Pod{})
	// Register SimpleXGSubresource in both testGroupVersion and testGroup2Version, and also their
	// their corresponding internal versions, to verify that the desired group version object is
	// served in the tests.
	scheme.AddKnownTypes(testGroup2Version, &genericapitesting.SimpleXGSubresource{}, &metav1.ExportOptions{})
	scheme.AddKnownTypes(testInternalGroup2Version, &genericapitesting.SimpleXGSubresource{}, &metav1.ExportOptions{})
	metav1.AddToGroupVersion(scheme, testGroupVersion)
}

func addNewTestTypes() {
	scheme.AddKnownTypes(newGroupVersion,
		&genericapitesting.Simple{}, &genericapitesting.SimpleList{}, &metav1.ExportOptions{},
		&metav1.DeleteOptions{}, &genericapitesting.SimpleGetOptions{}, &genericapitesting.SimpleRoot{},
		&examplev1.Pod{},
	)
	metav1.AddToGroupVersion(scheme, newGroupVersion)
}

func init() {
	// Certain API objects are returned regardless of the contents of storage:
	// api.Status is returned in errors

	addGrouplessTypes()
	addTestTypes()
	addNewTestTypes()

	nsMapper := newMapper()

	// enumerate all supported versions, get the kinds, and register with
	// the mapper how to address our resources
	for _, gv := range groupVersions {
		for kind := range scheme.KnownTypes(gv) {
			gvk := gv.WithKind(kind)
			root := bool(kind == "SimpleRoot")
			if root {
				nsMapper.Add(gvk, meta.RESTScopeRoot)
			} else {
				nsMapper.Add(gvk, meta.RESTScopeNamespace)
			}
		}
	}

	mapper = nsMapper
	namespaceMapper = nsMapper
	admissionControl = alwaysAdmit{}
	requestContextMapper = request.NewRequestContextMapper()

	scheme.AddFieldLabelConversionFunc(grouplessGroupVersion.String(), "Simple",
		func(label, value string) (string, string, error) {
			return label, value, nil
		},
	)
	scheme.AddFieldLabelConversionFunc(testGroupVersion.String(), "Simple",
		func(label, value string) (string, string, error) {
			return label, value, nil
		},
	)
	scheme.AddFieldLabelConversionFunc(newGroupVersion.String(), "Simple",
		func(label, value string) (string, string, error) {
			return label, value, nil
		},
	)
}

// defaultAPIServer exposes nested objects for testability.
type defaultAPIServer struct {
	http.Handler
	container *restful.Container
}

// uses the default settings
func handle(storage map[string]rest.Storage) http.Handler {
	return handleInternal(storage, admissionControl, selfLinker, nil)
}

// tests using the new namespace scope mechanism
func handleNamespaced(storage map[string]rest.Storage) http.Handler {
	return handleInternal(storage, admissionControl, selfLinker, nil)
}

// tests using a custom self linker
func handleLinker(storage map[string]rest.Storage, selfLinker runtime.SelfLinker) http.Handler {
	return handleInternal(storage, admissionControl, selfLinker, nil)
}

func handleInternal(storage map[string]rest.Storage, admissionControl admission.Interface, selfLinker runtime.SelfLinker, auditSink audit.Sink) http.Handler {
	container := restful.NewContainer()
	container.Router(restful.CurlyRouter{})
	mux := container.ServeMux

	template := APIGroupVersion{
		Storage: storage,

		Creater:   scheme,
		Convertor: scheme,
		Defaulter: scheme,
		Typer:     scheme,
		Linker:    selfLinker,
		Mapper:    namespaceMapper,

		ParameterCodec: parameterCodec,

		Admit:   admissionControl,
		Context: requestContextMapper,
	}

	// groupless v1 version
	{
		group := template
		group.Root = "/" + grouplessPrefix
		group.GroupVersion = grouplessGroupVersion
		group.OptionsExternalVersion = &grouplessGroupVersion
		group.Serializer = codecs
		if err := (&group).InstallREST(container); err != nil {
			panic(fmt.Sprintf("unable to install container %s: %v", group.GroupVersion, err))
		}
	}

	// group version 1
	{
		group := template
		group.Root = "/" + prefix
		group.GroupVersion = testGroupVersion
		group.OptionsExternalVersion = &testGroupVersion
		group.Serializer = codecs
		if err := (&group).InstallREST(container); err != nil {
			panic(fmt.Sprintf("unable to install container %s: %v", group.GroupVersion, err))
		}
	}

	// group version 2
	{
		group := template
		group.Root = "/" + prefix
		group.GroupVersion = newGroupVersion
		group.OptionsExternalVersion = &newGroupVersion
		group.Serializer = codecs
		if err := (&group).InstallREST(container); err != nil {
			panic(fmt.Sprintf("unable to install container %s: %v", group.GroupVersion, err))
		}
	}

	handler := genericapifilters.WithAudit(mux, requestContextMapper, auditSink, auditpolicy.FakeChecker(auditinternal.LevelRequestResponse, nil), func(r *http.Request, requestInfo *request.RequestInfo) bool {
		// simplified long-running check
		return requestInfo.Verb == "watch" || requestInfo.Verb == "proxy"
	})
	handler = genericapifilters.WithRequestInfo(handler, testRequestInfoResolver(), requestContextMapper)
	handler = request.WithRequestContext(handler, requestContextMapper)

	return &defaultAPIServer{handler, container}
}

func testRequestInfoResolver() *request.RequestInfoFactory {
	return &request.RequestInfoFactory{
		APIPrefixes:          sets.NewString("api", "apis"),
		GrouplessAPIPrefixes: sets.NewString("api"),
	}
}

func TestSimpleSetupRight(t *testing.T) {
	s := &genericapitesting.Simple{ObjectMeta: metav1.ObjectMeta{Name: "aName"}}
	wire, err := runtime.Encode(codec, s)
	if err != nil {
		t.Fatal(err)
	}
	s2, err := runtime.Decode(codec, wire)
	if err != nil {
		t.Fatal(err)
	}
	if !reflect.DeepEqual(s, s2) {
		t.Fatalf("encode/decode broken:\n%#v\n%#v\n", s, s2)
	}
}

func TestSimpleOptionsSetupRight(t *testing.T) {
	s := &genericapitesting.SimpleGetOptions{}
	wire, err := runtime.Encode(codec, s)
	if err != nil {
		t.Fatal(err)
	}
	s2, err := runtime.Decode(codec, wire)
	if err != nil {
		t.Fatal(err)
	}
	if !reflect.DeepEqual(s, s2) {
		t.Fatalf("encode/decode broken:\n%#v\n%#v\n", s, s2)
	}
}

type SimpleRESTStorage struct {
	lock sync.Mutex

	errors map[string]error
	list   []genericapitesting.Simple
	item   genericapitesting.Simple

	updated *genericapitesting.Simple
	created *genericapitesting.Simple

	stream *SimpleStream

	deleted       string
	deleteOptions *metav1.DeleteOptions

	actualNamespace  string
	namespacePresent bool

	// These are set when Watch is called
	fakeWatch                  *watch.FakeWatcher
	requestedLabelSelector     labels.Selector
	requestedFieldSelector     fields.Selector
	requestedUninitialized     bool
	requestedResourceVersion   string
	requestedResourceNamespace string

	// The id requested, and location to return for ResourceLocation
	requestedResourceLocationID string
	resourceLocation            *url.URL
	resourceLocationTransport   http.RoundTripper
	expectedResourceNamespace   string

	// If non-nil, called inside the WorkFunc when answering update, delete, create.
	// obj receives the original input to the update, delete, or create call.
	injectedFunction func(obj runtime.Object) (returnObj runtime.Object, err error)
}

func (storage *SimpleRESTStorage) Export(ctx request.Context, name string, opts metav1.ExportOptions) (runtime.Object, error) {
	obj, err := storage.Get(ctx, name, &metav1.GetOptions{})
	if err != nil {
		return nil, err
	}
	s, ok := obj.(*genericapitesting.Simple)
	if !ok {
		return nil, fmt.Errorf("unexpected object")
	}

	// Set a marker to verify the method was called
	s.Other = "exported"
	return obj, storage.errors["export"]
}

func (storage *SimpleRESTStorage) ConvertToTable(ctx request.Context, obj runtime.Object, tableOptions runtime.Object) (*metav1beta1.Table, error) {
	return rest.NewDefaultTableConvertor(schema.GroupResource{Resource: "simple"}).ConvertToTable(ctx, obj, tableOptions)
}

func (storage *SimpleRESTStorage) List(ctx request.Context, options *metainternalversion.ListOptions) (runtime.Object, error) {
	storage.checkContext(ctx)
	result := &genericapitesting.SimpleList{
		ListMeta: metav1.ListMeta{
			ResourceVersion: "10",
			SelfLink:        "/test/link",
		},
		Items: storage.list,
	}
	storage.requestedLabelSelector = labels.Everything()
	if options != nil && options.LabelSelector != nil {
		storage.requestedLabelSelector = options.LabelSelector
	}
	storage.requestedFieldSelector = fields.Everything()
	if options != nil && options.FieldSelector != nil {
		storage.requestedFieldSelector = options.FieldSelector
	}
	storage.requestedUninitialized = options.IncludeUninitialized
	return result, storage.errors["list"]
}

type SimpleStream struct {
	version     string
	accept      string
	contentType string
	err         error

	io.Reader
	closed bool
}

func (s *SimpleStream) Close() error {
	s.closed = true
	return nil
}

func (obj *SimpleStream) GetObjectKind() schema.ObjectKind { return schema.EmptyObjectKind }
func (obj *SimpleStream) DeepCopyObject() runtime.Object {
	panic("SimpleStream does not support DeepCopy")
}

func (s *SimpleStream) InputStream(version, accept string) (io.ReadCloser, bool, string, error) {
	s.version = version
	s.accept = accept
	return s, false, s.contentType, s.err
}

type OutputConnect struct {
	response string
}

func (h *OutputConnect) ServeHTTP(w http.ResponseWriter, req *http.Request) {
	w.Write([]byte(h.response))
}

func (storage *SimpleRESTStorage) Get(ctx request.Context, id string, options *metav1.GetOptions) (runtime.Object, error) {
	storage.checkContext(ctx)
	if id == "binary" {
		return storage.stream, storage.errors["get"]
	}
	return storage.item.DeepCopy(), storage.errors["get"]
}

func (storage *SimpleRESTStorage) checkContext(ctx request.Context) {
	storage.actualNamespace, storage.namespacePresent = request.NamespaceFrom(ctx)
}

func (storage *SimpleRESTStorage) Delete(ctx request.Context, id string, options *metav1.DeleteOptions) (runtime.Object, bool, error) {
	storage.checkContext(ctx)
	storage.deleted = id
	storage.deleteOptions = options
	if err := storage.errors["delete"]; err != nil {
		return nil, false, err
	}
	var obj runtime.Object = &metav1.Status{Status: metav1.StatusSuccess}
	var err error
	if storage.injectedFunction != nil {
		obj, err = storage.injectedFunction(&genericapitesting.Simple{ObjectMeta: metav1.ObjectMeta{Name: id}})
	}
	return obj, true, err
}

func (storage *SimpleRESTStorage) New() runtime.Object {
	return &genericapitesting.Simple{}
}

func (storage *SimpleRESTStorage) NewList() runtime.Object {
	return &genericapitesting.SimpleList{}
}

func (storage *SimpleRESTStorage) Create(ctx request.Context, obj runtime.Object, createValidation rest.ValidateObjectFunc, includeUninitialized bool) (runtime.Object, error) {
	storage.checkContext(ctx)
	storage.created = obj.(*genericapitesting.Simple)
	if err := storage.errors["create"]; err != nil {
		return nil, err
	}
	var err error
	if storage.injectedFunction != nil {
		obj, err = storage.injectedFunction(obj)
	}
	if err := createValidation(obj); err != nil {
		return nil, err
	}
	return obj, err
}

func (storage *SimpleRESTStorage) Update(ctx request.Context, name string, objInfo rest.UpdatedObjectInfo, createValidation rest.ValidateObjectFunc, updateValidation rest.ValidateObjectUpdateFunc) (runtime.Object, bool, error) {
	storage.checkContext(ctx)
	obj, err := objInfo.UpdatedObject(ctx, &storage.item)
	if err != nil {
		return nil, false, err
	}
	storage.updated = obj.(*genericapitesting.Simple)
	if err := storage.errors["update"]; err != nil {
		return nil, false, err
	}
	if storage.injectedFunction != nil {
		obj, err = storage.injectedFunction(obj)
	}
	if err := updateValidation(&storage.item, obj); err != nil {
		return nil, false, err
	}
	return obj, false, err
}

// Implement ResourceWatcher.
func (storage *SimpleRESTStorage) Watch(ctx request.Context, options *metainternalversion.ListOptions) (watch.Interface, error) {
	storage.lock.Lock()
	defer storage.lock.Unlock()
	storage.checkContext(ctx)
	storage.requestedLabelSelector = labels.Everything()
	if options != nil && options.LabelSelector != nil {
		storage.requestedLabelSelector = options.LabelSelector
	}
	storage.requestedFieldSelector = fields.Everything()
	if options != nil && options.FieldSelector != nil {
		storage.requestedFieldSelector = options.FieldSelector
	}
	storage.requestedResourceVersion = ""
	if options != nil {
		storage.requestedResourceVersion = options.ResourceVersion
	}
	storage.requestedResourceNamespace = request.NamespaceValue(ctx)
	if err := storage.errors["watch"]; err != nil {
		return nil, err
	}
	storage.fakeWatch = watch.NewFake()
	return storage.fakeWatch, nil
}

func (storage *SimpleRESTStorage) Watcher() *watch.FakeWatcher {
	storage.lock.Lock()
	defer storage.lock.Unlock()
	return storage.fakeWatch
}

// Implement Connecter
type ConnecterRESTStorage struct {
	connectHandler http.Handler
	handlerFunc    func() http.Handler

	emptyConnectOptions    runtime.Object
	receivedConnectOptions runtime.Object
	receivedID             string
	receivedResponder      rest.Responder
	takesPath              string
}

// Implement Connecter
var _ = rest.Connecter(&ConnecterRESTStorage{})

func (s *ConnecterRESTStorage) New() runtime.Object {
	return &genericapitesting.Simple{}
}

func (s *ConnecterRESTStorage) Connect(ctx request.Context, id string, options runtime.Object, responder rest.Responder) (http.Handler, error) {
	s.receivedConnectOptions = options
	s.receivedID = id
	s.receivedResponder = responder
	if s.handlerFunc != nil {
		return s.handlerFunc(), nil
	}
	return s.connectHandler, nil
}

func (s *ConnecterRESTStorage) ConnectMethods() []string {
	return []string{"GET", "POST", "PUT", "DELETE"}
}

func (s *ConnecterRESTStorage) NewConnectOptions() (runtime.Object, bool, string) {
	if len(s.takesPath) > 0 {
		return s.emptyConnectOptions, true, s.takesPath
	}
	return s.emptyConnectOptions, false, ""
}

type LegacyRESTStorage struct {
	*SimpleRESTStorage
}

func (storage LegacyRESTStorage) Delete(ctx request.Context, id string) (runtime.Object, error) {
	obj, _, err := storage.SimpleRESTStorage.Delete(ctx, id, nil)
	return obj, err
}

type MetadataRESTStorage struct {
	*SimpleRESTStorage
	types []string
}

func (m *MetadataRESTStorage) ProducesMIMETypes(method string) []string {
	return m.types
}

func (m *MetadataRESTStorage) ProducesObject(verb string) interface{} {
	return nil
}

var _ rest.StorageMetadata = &MetadataRESTStorage{}

type GetWithOptionsRESTStorage struct {
	*SimpleRESTStorage
	optionsReceived runtime.Object
	takesPath       string
}

func (r *GetWithOptionsRESTStorage) Get(ctx request.Context, name string, options runtime.Object) (runtime.Object, error) {
	if _, ok := options.(*genericapitesting.SimpleGetOptions); !ok {
		return nil, fmt.Errorf("Unexpected options object: %#v", options)
	}
	r.optionsReceived = options
	return r.SimpleRESTStorage.Get(ctx, name, &metav1.GetOptions{})
}

func (r *GetWithOptionsRESTStorage) NewGetOptions() (runtime.Object, bool, string) {
	if len(r.takesPath) > 0 {
		return &genericapitesting.SimpleGetOptions{}, true, r.takesPath
	}
	return &genericapitesting.SimpleGetOptions{}, false, ""
}

var _ rest.GetterWithOptions = &GetWithOptionsRESTStorage{}

type GetWithOptionsRootRESTStorage struct {
	*SimpleTypedStorage
	optionsReceived runtime.Object
	takesPath       string
}

func (r *GetWithOptionsRootRESTStorage) Get(ctx request.Context, name string, options runtime.Object) (runtime.Object, error) {
	if _, ok := options.(*genericapitesting.SimpleGetOptions); !ok {
		return nil, fmt.Errorf("Unexpected options object: %#v", options)
	}
	r.optionsReceived = options
	return r.SimpleTypedStorage.Get(ctx, name, &metav1.GetOptions{})
}

func (r *GetWithOptionsRootRESTStorage) NewGetOptions() (runtime.Object, bool, string) {
	if len(r.takesPath) > 0 {
		return &genericapitesting.SimpleGetOptions{}, true, r.takesPath
	}
	return &genericapitesting.SimpleGetOptions{}, false, ""
}

var _ rest.GetterWithOptions = &GetWithOptionsRootRESTStorage{}

type NamedCreaterRESTStorage struct {
	*SimpleRESTStorage
	createdName string
}

func (storage *NamedCreaterRESTStorage) Create(ctx request.Context, name string, obj runtime.Object, createValidation rest.ValidateObjectFunc, includeUninitialized bool) (runtime.Object, error) {
	storage.checkContext(ctx)
	storage.created = obj.(*genericapitesting.Simple)
	storage.createdName = name
	if err := storage.errors["create"]; err != nil {
		return nil, err
	}
	var err error
	if storage.injectedFunction != nil {
		obj, err = storage.injectedFunction(obj)
	}
	if err := createValidation(obj); err != nil {
		return nil, err
	}
	return obj, err
}

type SimpleTypedStorage struct {
	errors   map[string]error
	item     runtime.Object
	baseType runtime.Object

	actualNamespace  string
	namespacePresent bool
}

func (storage *SimpleTypedStorage) New() runtime.Object {
	return storage.baseType
}

func (storage *SimpleTypedStorage) Get(ctx request.Context, id string, options *metav1.GetOptions) (runtime.Object, error) {
	storage.checkContext(ctx)
	return storage.item.DeepCopyObject(), storage.errors["get"]
}

func (storage *SimpleTypedStorage) checkContext(ctx request.Context) {
	storage.actualNamespace, storage.namespacePresent = request.NamespaceFrom(ctx)
}

func bodyOrDie(response *http.Response) string {
	defer response.Body.Close()
	body, err := ioutil.ReadAll(response.Body)
	if err != nil {
		panic(err)
	}
	return string(body)
}

func extractBody(response *http.Response, object runtime.Object) (string, error) {
	return extractBodyDecoder(response, object, codec)
}

func extractBodyDecoder(response *http.Response, object runtime.Object, decoder runtime.Decoder) (string, error) {
	defer response.Body.Close()
	body, err := ioutil.ReadAll(response.Body)
	if err != nil {
		return string(body), err
	}
	return string(body), runtime.DecodeInto(decoder, body, object)
}

func extractBodyObject(response *http.Response, decoder runtime.Decoder) (runtime.Object, string, error) {
	defer response.Body.Close()
	body, err := ioutil.ReadAll(response.Body)
	if err != nil {
		return nil, string(body), err
	}
	obj, err := runtime.Decode(decoder, body)
	return obj, string(body), err
}

func TestNotFound(t *testing.T) {
	type T struct {
		Method string
		Path   string
		Status int
	}
	cases := map[string]T{
		// Positive checks to make sure everything is wired correctly
		"groupless GET root":       {"GET", "/" + grouplessPrefix + "/" + grouplessGroupVersion.Version + "/simpleroots", http.StatusOK},
		"groupless GET namespaced": {"GET", "/" + grouplessPrefix + "/" + grouplessGroupVersion.Version + "/namespaces/ns/simples", http.StatusOK},

		"groupless GET long prefix": {"GET", "/" + grouplessPrefix + "/", http.StatusNotFound},

		"groupless root PATCH method":                 {"PATCH", "/" + grouplessPrefix + "/" + grouplessGroupVersion.Version + "/simpleroots", http.StatusMethodNotAllowed},
		"groupless root GET missing storage":          {"GET", "/" + grouplessPrefix + "/" + grouplessGroupVersion.Version + "/blah", http.StatusNotFound},
		"groupless root GET with extra segment":       {"GET", "/" + grouplessPrefix + "/" + grouplessGroupVersion.Version + "/simpleroots/bar/baz", http.StatusNotFound},
		"groupless root DELETE without extra segment": {"DELETE", "/" + grouplessPrefix + "/" + grouplessGroupVersion.Version + "/simpleroots", http.StatusMethodNotAllowed},
		"groupless root DELETE with extra segment":    {"DELETE", "/" + grouplessPrefix + "/" + grouplessGroupVersion.Version + "/simpleroots/bar/baz", http.StatusNotFound},
		"groupless root PUT without extra segment":    {"PUT", "/" + grouplessPrefix + "/" + grouplessGroupVersion.Version + "/simpleroots", http.StatusMethodNotAllowed},
		"groupless root PUT with extra segment":       {"PUT", "/" + grouplessPrefix + "/" + grouplessGroupVersion.Version + "/simpleroots/bar/baz", http.StatusNotFound},
		"groupless root watch missing storage":        {"GET", "/" + grouplessPrefix + "/" + grouplessGroupVersion.Version + "/watch/", http.StatusInternalServerError},

		"groupless namespaced PATCH method":                 {"PATCH", "/" + grouplessPrefix + "/" + grouplessGroupVersion.Version + "/namespaces/ns/simples", http.StatusMethodNotAllowed},
		"groupless namespaced GET long prefix":              {"GET", "/" + grouplessPrefix + "/", http.StatusNotFound},
		"groupless namespaced GET missing storage":          {"GET", "/" + grouplessPrefix + "/" + grouplessGroupVersion.Version + "/blah", http.StatusNotFound},
		"groupless namespaced GET with extra segment":       {"GET", "/" + grouplessPrefix + "/" + grouplessGroupVersion.Version + "/namespaces/ns/simples/bar/baz", http.StatusNotFound},
		"groupless namespaced POST with extra segment":      {"POST", "/" + grouplessPrefix + "/" + grouplessGroupVersion.Version + "/namespaces/ns/simples/bar", http.StatusMethodNotAllowed},
		"groupless namespaced DELETE without extra segment": {"DELETE", "/" + grouplessPrefix + "/" + grouplessGroupVersion.Version + "/namespaces/ns/simples", http.StatusMethodNotAllowed},
		"groupless namespaced DELETE with extra segment":    {"DELETE", "/" + grouplessPrefix + "/" + grouplessGroupVersion.Version + "/namespaces/ns/simples/bar/baz", http.StatusNotFound},
		"groupless namespaced PUT without extra segment":    {"PUT", "/" + grouplessPrefix + "/" + grouplessGroupVersion.Version + "/namespaces/ns/simples", http.StatusMethodNotAllowed},
		"groupless namespaced PUT with extra segment":       {"PUT", "/" + grouplessPrefix + "/" + grouplessGroupVersion.Version + "/namespaces/ns/simples/bar/baz", http.StatusNotFound},
		"groupless namespaced watch missing storage":        {"GET", "/" + grouplessPrefix + "/" + grouplessGroupVersion.Version + "/watch/", http.StatusInternalServerError},
		"groupless namespaced watch with bad method":        {"POST", "/" + grouplessPrefix + "/" + grouplessGroupVersion.Version + "/watch/namespaces/ns/simples/bar", http.StatusMethodNotAllowed},
		"groupless namespaced watch param with bad method":  {"POST", "/" + grouplessPrefix + "/" + grouplessGroupVersion.Version + "/namespaces/ns/simples/bar?watch=true", http.StatusMethodNotAllowed},

		// Positive checks to make sure everything is wired correctly
		"GET root": {"GET", "/" + prefix + "/" + testGroupVersion.Group + "/" + testGroupVersion.Version + "/simpleroots", http.StatusOK},
		// TODO: JTL: "GET root item":       {"GET", "/" + prefix + "/" + testGroupVersion.Group + "/" + testGroupVersion.Version + "/simpleroots/bar", http.StatusOK},
		"GET namespaced": {"GET", "/" + prefix + "/" + testGroupVersion.Group + "/" + testGroupVersion.Version + "/namespaces/ns/simples", http.StatusOK},
		// TODO: JTL: "GET namespaced item": {"GET", "/" + prefix + "/" + testGroupVersion.Group + "/" + testGroupVersion.Version + "/namespaces/ns/simples/bar", http.StatusOK},

		"GET long prefix": {"GET", "/" + prefix + "/", http.StatusNotFound},

		"root PATCH method":           {"PATCH", "/" + prefix + "/" + testGroupVersion.Group + "/" + testGroupVersion.Version + "/simpleroots", http.StatusMethodNotAllowed},
		"root GET missing storage":    {"GET", "/" + prefix + "/" + testGroupVersion.Group + "/" + testGroupVersion.Version + "/blah", http.StatusNotFound},
		"root GET with extra segment": {"GET", "/" + prefix + "/" + testGroupVersion.Group + "/" + testGroupVersion.Version + "/simpleroots/bar/baz", http.StatusNotFound},
		// TODO: JTL: "root POST with extra segment":      {"POST", "/" + prefix + "/" + testGroupVersion.Group + "/" + testGroupVersion.Version + "/simpleroots/bar", http.StatusMethodNotAllowed},
		"root DELETE without extra segment": {"DELETE", "/" + prefix + "/" + testGroupVersion.Group + "/" + testGroupVersion.Version + "/simpleroots", http.StatusMethodNotAllowed},
		"root DELETE with extra segment":    {"DELETE", "/" + prefix + "/" + testGroupVersion.Group + "/" + testGroupVersion.Version + "/simpleroots/bar/baz", http.StatusNotFound},
		"root PUT without extra segment":    {"PUT", "/" + prefix + "/" + testGroupVersion.Group + "/" + testGroupVersion.Version + "/simpleroots", http.StatusMethodNotAllowed},
		"root PUT with extra segment":       {"PUT", "/" + prefix + "/" + testGroupVersion.Group + "/" + testGroupVersion.Version + "/simpleroots/bar/baz", http.StatusNotFound},
		"root watch missing storage":        {"GET", "/" + prefix + "/" + testGroupVersion.Group + "/" + testGroupVersion.Version + "/watch/", http.StatusInternalServerError},
		// TODO: JTL: "root watch with bad method":        {"POST", "/" + prefix + "/" + testGroupVersion.Group + "/" + testGroupVersion.Version + "/watch/simpleroot/bar", http.StatusMethodNotAllowed},

		"namespaced PATCH method":                 {"PATCH", "/" + prefix + "/" + testGroupVersion.Group + "/" + testGroupVersion.Version + "/namespaces/ns/simples", http.StatusMethodNotAllowed},
		"namespaced GET long prefix":              {"GET", "/" + prefix + "/", http.StatusNotFound},
		"namespaced GET missing storage":          {"GET", "/" + prefix + "/" + testGroupVersion.Group + "/" + testGroupVersion.Version + "/blah", http.StatusNotFound},
		"namespaced GET with extra segment":       {"GET", "/" + prefix + "/" + testGroupVersion.Group + "/" + testGroupVersion.Version + "/namespaces/ns/simples/bar/baz", http.StatusNotFound},
		"namespaced POST with extra segment":      {"POST", "/" + prefix + "/" + testGroupVersion.Group + "/" + testGroupVersion.Version + "/namespaces/ns/simples/bar", http.StatusMethodNotAllowed},
		"namespaced DELETE without extra segment": {"DELETE", "/" + prefix + "/" + testGroupVersion.Group + "/" + testGroupVersion.Version + "/namespaces/ns/simples", http.StatusMethodNotAllowed},
		"namespaced DELETE with extra segment":    {"DELETE", "/" + prefix + "/" + testGroupVersion.Group + "/" + testGroupVersion.Version + "/namespaces/ns/simples/bar/baz", http.StatusNotFound},
		"namespaced PUT without extra segment":    {"PUT", "/" + prefix + "/" + testGroupVersion.Group + "/" + testGroupVersion.Version + "/namespaces/ns/simples", http.StatusMethodNotAllowed},
		"namespaced PUT with extra segment":       {"PUT", "/" + prefix + "/" + testGroupVersion.Group + "/" + testGroupVersion.Version + "/namespaces/ns/simples/bar/baz", http.StatusNotFound},
		"namespaced watch missing storage":        {"GET", "/" + prefix + "/" + testGroupVersion.Group + "/" + testGroupVersion.Version + "/watch/", http.StatusInternalServerError},
		"namespaced watch with bad method":        {"POST", "/" + prefix + "/" + testGroupVersion.Group + "/" + testGroupVersion.Version + "/watch/namespaces/ns/simples/bar", http.StatusMethodNotAllowed},
		"namespaced watch param with bad method":  {"POST", "/" + prefix + "/" + testGroupVersion.Group + "/" + testGroupVersion.Version + "/namespaces/ns/simples/bar?watch=true", http.StatusMethodNotAllowed},
	}
	handler := handle(map[string]rest.Storage{
		"simples":     &SimpleRESTStorage{},
		"simpleroots": &SimpleRESTStorage{},
	})
	server := httptest.NewServer(handler)
	defer server.Close()
	client := http.Client{}
	for k, v := range cases {
		request, err := http.NewRequest(v.Method, server.URL+v.Path, nil)
		if err != nil {
			t.Fatalf("unexpected error: %v", err)
		}

		response, err := client.Do(request)
		if err != nil {
			t.Errorf("unexpected error: %v", err)
		}

		if response.StatusCode != v.Status {
			t.Errorf("Expected %d for %s (%s), Got %#v", v.Status, v.Method, k, response)
			t.Errorf("MAPPER: %v", mapper)
		}
	}
}

type UnimplementedRESTStorage struct{}

func (UnimplementedRESTStorage) New() runtime.Object {
	return &genericapitesting.Simple{}
}

// TestUnimplementedRESTStorage ensures that if a rest.Storage does not implement a given
// method, that it is literally not registered with the server.  In the past,
// we registered everything, and returned method not supported if it didn't support
// a verb.  Now we literally do not register a storage if it does not implement anything.
// TODO: in future, we should update proxy/redirect
func TestUnimplementedRESTStorage(t *testing.T) {
	type T struct {
		Method  string
		Path    string
		ErrCode int
	}
	cases := map[string]T{
		"groupless GET object":    {"GET", "/" + grouplessPrefix + "/" + grouplessGroupVersion.Version + "/foo/bar", http.StatusNotFound},
		"groupless GET list":      {"GET", "/" + grouplessPrefix + "/" + grouplessGroupVersion.Version + "/foo", http.StatusNotFound},
		"groupless POST list":     {"POST", "/" + grouplessPrefix + "/" + grouplessGroupVersion.Version + "/foo", http.StatusNotFound},
		"groupless PUT object":    {"PUT", "/" + grouplessPrefix + "/" + grouplessGroupVersion.Version + "/foo/bar", http.StatusNotFound},
		"groupless DELETE object": {"DELETE", "/" + grouplessPrefix + "/" + grouplessGroupVersion.Version + "/foo/bar", http.StatusNotFound},
		"groupless watch list":    {"GET", "/" + grouplessPrefix + "/" + grouplessGroupVersion.Version + "/watch/foo", http.StatusNotFound},
		"groupless watch object":  {"GET", "/" + grouplessPrefix + "/" + grouplessGroupVersion.Version + "/watch/foo/bar", http.StatusNotFound},
		"groupless proxy object":  {"GET", "/" + grouplessPrefix + "/" + grouplessGroupVersion.Version + "/proxy/foo/bar", http.StatusNotFound},

		"GET object":    {"GET", "/" + prefix + "/" + testGroupVersion.Group + "/" + testGroupVersion.Version + "/foo/bar", http.StatusNotFound},
		"GET list":      {"GET", "/" + prefix + "/" + testGroupVersion.Group + "/" + testGroupVersion.Version + "/foo", http.StatusNotFound},
		"POST list":     {"POST", "/" + prefix + "/" + testGroupVersion.Group + "/" + testGroupVersion.Version + "/foo", http.StatusNotFound},
		"PUT object":    {"PUT", "/" + prefix + "/" + testGroupVersion.Group + "/" + testGroupVersion.Version + "/foo/bar", http.StatusNotFound},
		"DELETE object": {"DELETE", "/" + prefix + "/" + testGroupVersion.Group + "/" + testGroupVersion.Version + "/foo/bar", http.StatusNotFound},
		"watch list":    {"GET", "/" + prefix + "/" + testGroupVersion.Group + "/" + testGroupVersion.Version + "/watch/foo", http.StatusNotFound},
		"watch object":  {"GET", "/" + prefix + "/" + testGroupVersion.Group + "/" + testGroupVersion.Version + "/watch/foo/bar", http.StatusNotFound},
		"proxy object":  {"GET", "/" + prefix + "/" + testGroupVersion.Group + "/" + testGroupVersion.Version + "/proxy/foo/bar", http.StatusNotFound},
	}
	handler := handle(map[string]rest.Storage{
		"foo": UnimplementedRESTStorage{},
	})
	server := httptest.NewServer(handler)
	defer server.Close()
	client := http.Client{}
	for k, v := range cases {
		request, err := http.NewRequest(v.Method, server.URL+v.Path, bytes.NewReader([]byte(`{"kind":"Simple","apiVersion":"version"}`)))
		if err != nil {
			t.Fatalf("unexpected error: %v", err)
		}

		response, err := client.Do(request)
		if err != nil {
			t.Fatalf("unexpected error: %v", err)
		}
		defer response.Body.Close()
		data, err := ioutil.ReadAll(response.Body)
		if err != nil {
			t.Fatalf("unexpected error: %v", err)
		}
		if response.StatusCode != v.ErrCode {
			t.Errorf("%s: expected %d for %s, Got %s", k, v.ErrCode, v.Method, string(data))
			continue
		}
	}
}

func TestList(t *testing.T) {
	testCases := []struct {
		url       string
		namespace string
		selfLink  string
		legacy    bool
		label     string
		field     string
	}{
		// Groupless API

		// legacy namespace param is ignored
		{
			url:       "/" + grouplessPrefix + "/" + grouplessGroupVersion.Version + "/simple?namespace=",
			namespace: "",
			selfLink:  "/" + grouplessPrefix + "/" + grouplessGroupVersion.Version + "/simple",
			legacy:    true,
		},
		{
			url:       "/" + grouplessPrefix + "/" + grouplessGroupVersion.Version + "/simple?namespace=other",
			namespace: "",
			selfLink:  "/" + grouplessPrefix + "/" + grouplessGroupVersion.Version + "/simple",
			legacy:    true,
		},
		{
			url:       "/" + grouplessPrefix + "/" + grouplessGroupVersion.Version + "/simple?namespace=other&labelSelector=a%3Db&fieldSelector=c%3Dd",
			namespace: "",
			selfLink:  "/" + grouplessPrefix + "/" + grouplessGroupVersion.Version + "/simple",
			legacy:    true,
			label:     "a=b",
			field:     "c=d",
		},
		// legacy api version is honored
		{
			url:       "/" + grouplessPrefix + "/" + grouplessGroupVersion.Version + "/simple",
			namespace: "",
			selfLink:  "/" + grouplessPrefix + "/" + grouplessGroupVersion.Version + "/simple",
			legacy:    true,
		},
		{
			url:       "/" + grouplessPrefix + "/" + grouplessGroupVersion.Version + "/namespaces/other/simple",
			namespace: "other",
			selfLink:  "/" + grouplessPrefix + "/" + grouplessGroupVersion.Version + "/namespaces/other/simple",
			legacy:    true,
		},
		{
			url:       "/" + grouplessPrefix + "/" + grouplessGroupVersion.Version + "/namespaces/other/simple?labelSelector=a%3Db&fieldSelector=c%3Dd",
			namespace: "other",
			selfLink:  "/" + grouplessPrefix + "/" + grouplessGroupVersion.Version + "/namespaces/other/simple",
			legacy:    true,
			label:     "a=b",
			field:     "c=d",
		},
		// list items across all namespaces
		{
			url:       "/" + grouplessPrefix + "/" + grouplessGroupVersion.Version + "/simple",
			namespace: "",
			selfLink:  "/" + grouplessPrefix + "/" + grouplessGroupVersion.Version + "/simple",
			legacy:    true,
		},
		// list items in a namespace in the path
		{
			url:       "/" + grouplessPrefix + "/" + grouplessGroupVersion.Version + "/namespaces/default/simple",
			namespace: "default",
			selfLink:  "/" + grouplessPrefix + "/" + grouplessGroupVersion.Version + "/namespaces/default/simple",
		},
		{
			url:       "/" + grouplessPrefix + "/" + grouplessGroupVersion.Version + "/namespaces/other/simple",
			namespace: "other",
			selfLink:  "/" + grouplessPrefix + "/" + grouplessGroupVersion.Version + "/namespaces/other/simple",
		},
		{
			url:       "/" + grouplessPrefix + "/" + grouplessGroupVersion.Version + "/namespaces/other/simple?labelSelector=a%3Db&fieldSelector=c%3Dd",
			namespace: "other",
			selfLink:  "/" + grouplessPrefix + "/" + grouplessGroupVersion.Version + "/namespaces/other/simple",
			label:     "a=b",
			field:     "c=d",
		},
		// list items across all namespaces
		{
			url:       "/" + grouplessPrefix + "/" + grouplessGroupVersion.Version + "/simple",
			namespace: "",
			selfLink:  "/" + grouplessPrefix + "/" + grouplessGroupVersion.Version + "/simple",
		},

		// Group API

		// legacy namespace param is ignored
		{
			url:       "/" + prefix + "/" + testGroupVersion.Group + "/" + testGroupVersion.Version + "/simple?namespace=",
			namespace: "",
			selfLink:  "/" + prefix + "/" + testGroupVersion.Group + "/" + testGroupVersion.Version + "/simple",
			legacy:    true,
		},
		{
			url:       "/" + prefix + "/" + testGroupVersion.Group + "/" + testGroupVersion.Version + "/simple?namespace=other",
			namespace: "",
			selfLink:  "/" + prefix + "/" + testGroupVersion.Group + "/" + testGroupVersion.Version + "/simple",
			legacy:    true,
		},
		{
			url:       "/" + prefix + "/" + testGroupVersion.Group + "/" + testGroupVersion.Version + "/simple?namespace=other&labelSelector=a%3Db&fieldSelector=c%3Dd",
			namespace: "",
			selfLink:  "/" + prefix + "/" + testGroupVersion.Group + "/" + testGroupVersion.Version + "/simple",
			legacy:    true,
			label:     "a=b",
			field:     "c=d",
		},
		// legacy api version is honored
		{
			url:       "/" + prefix + "/" + testGroupVersion.Group + "/" + testGroupVersion.Version + "/simple",
			namespace: "",
			selfLink:  "/" + prefix + "/" + testGroupVersion.Group + "/" + testGroupVersion.Version + "/simple",
			legacy:    true,
		},
		{
			url:       "/" + prefix + "/" + testGroupVersion.Group + "/" + testGroupVersion.Version + "/namespaces/other/simple",
			namespace: "other",
			selfLink:  "/" + prefix + "/" + testGroupVersion.Group + "/" + testGroupVersion.Version + "/namespaces/other/simple",
			legacy:    true,
		},
		{
			url:       "/" + prefix + "/" + testGroupVersion.Group + "/" + testGroupVersion.Version + "/namespaces/other/simple?labelSelector=a%3Db&fieldSelector=c%3Dd",
			namespace: "other",
			selfLink:  "/" + prefix + "/" + testGroupVersion.Group + "/" + testGroupVersion.Version + "/namespaces/other/simple",
			legacy:    true,
			label:     "a=b",
			field:     "c=d",
		},
		// list items across all namespaces
		{
			url:       "/" + prefix + "/" + testGroupVersion.Group + "/" + testGroupVersion.Version + "/simple",
			namespace: "",
			selfLink:  "/" + prefix + "/" + testGroupVersion.Group + "/" + testGroupVersion.Version + "/simple",
			legacy:    true,
		},
		// list items in a namespace in the path
		{
			url:       "/" + prefix + "/" + newGroupVersion.Group + "/" + newGroupVersion.Version + "/namespaces/default/simple",
			namespace: "default",
			selfLink:  "/" + prefix + "/" + newGroupVersion.Group + "/" + newGroupVersion.Version + "/namespaces/default/simple",
		},
		{
			url:       "/" + prefix + "/" + newGroupVersion.Group + "/" + newGroupVersion.Version + "/namespaces/other/simple",
			namespace: "other",
			selfLink:  "/" + prefix + "/" + newGroupVersion.Group + "/" + newGroupVersion.Version + "/namespaces/other/simple",
		},
		{
			url:       "/" + prefix + "/" + newGroupVersion.Group + "/" + newGroupVersion.Version + "/namespaces/other/simple?labelSelector=a%3Db&fieldSelector=c%3Dd",
			namespace: "other",
			selfLink:  "/" + prefix + "/" + newGroupVersion.Group + "/" + newGroupVersion.Version + "/namespaces/other/simple",
			label:     "a=b",
			field:     "c=d",
		},
		// list items across all namespaces
		{
			url:       "/" + prefix + "/" + newGroupVersion.Group + "/" + newGroupVersion.Version + "/simple",
			namespace: "",
			selfLink:  "/" + prefix + "/" + newGroupVersion.Group + "/" + newGroupVersion.Version + "/simple",
		},
	}
	for i, testCase := range testCases {
		storage := map[string]rest.Storage{}
		simpleStorage := SimpleRESTStorage{expectedResourceNamespace: testCase.namespace}
		storage["simple"] = &simpleStorage
		selfLinker := &setTestSelfLinker{
			t:           t,
			namespace:   testCase.namespace,
			expectedSet: testCase.selfLink,
		}
		var handler = handleInternal(storage, admissionControl, selfLinker, nil)
		server := httptest.NewServer(handler)
		defer server.Close()

		resp, err := http.Get(server.URL + testCase.url)
		if err != nil {
			t.Errorf("%d: unexpected error: %v", i, err)
			continue
		}
		defer resp.Body.Close()
		if resp.StatusCode != http.StatusOK {
			t.Errorf("%d: unexpected status: %d from url %s, Expected: %d, %#v", i, resp.StatusCode, testCase.url, http.StatusOK, resp)
			body, err := ioutil.ReadAll(resp.Body)
			if err != nil {
				t.Errorf("%d: unexpected error: %v", i, err)
				continue
			}
			t.Logf("%d: body: %s", i, string(body))
			continue
		}
		// TODO: future, restore get links
		if !selfLinker.called {
			t.Errorf("%d: never set self link", i)
		}
		if !simpleStorage.namespacePresent {
			t.Errorf("%d: namespace not set", i)
		} else if simpleStorage.actualNamespace != testCase.namespace {
			t.Errorf("%d: %q unexpected resource namespace: %s", i, testCase.url, simpleStorage.actualNamespace)
		}
		if simpleStorage.requestedLabelSelector == nil || simpleStorage.requestedLabelSelector.String() != testCase.label {
			t.Errorf("%d: unexpected label selector: expected=%v got=%v", i, testCase.label, simpleStorage.requestedLabelSelector)
		}
		if simpleStorage.requestedFieldSelector == nil || simpleStorage.requestedFieldSelector.String() != testCase.field {
			t.Errorf("%d: unexpected field selector: expected=%v got=%v", i, testCase.field, simpleStorage.requestedFieldSelector)
		}
	}
}

func TestRequestsWithInvalidQuery(t *testing.T) {
	storage := map[string]rest.Storage{}

	storage["simple"] = &SimpleRESTStorage{expectedResourceNamespace: "default"}
	storage["withoptions"] = GetWithOptionsRESTStorage{}

	var handler = handleInternal(storage, admissionControl, selfLinker, nil)
	server := httptest.NewServer(handler)
	defer server.Close()

	for i, test := range []struct {
		postfix string
		method  string
	}{
		{"/simple?labelSelector=<invalid>", http.MethodGet},
		{"/simple/foo?gracePeriodSeconds=<invalid>", http.MethodDelete},
		// {"/simple?labelSelector=<value>", http.MethodDelete}, TODO: implement DeleteCollection in  SimpleRESTStorage
		// {"/simple/foo?export=<invalid>", http.MethodGet}, TODO: there is no invalid bool in conversion. Should we be more strict?
		// {"/simple/foo?resourceVersion=<invalid>", http.MethodGet}, TODO: there is no invalid resourceVersion. Should we be more strict?
		// {"/withoptions?labelSelector=<invalid>", http.MethodGet}, TODO: SimpleGetOptions is always valid. Add more validation that can fail.
	} {
		baseURL := server.URL + "/" + grouplessPrefix + "/" + grouplessGroupVersion.Version + "/namespaces/default"
		url := baseURL + test.postfix
		r, err := http.NewRequest(test.method, url, nil)
		if err != nil {
			t.Errorf("%d: unexpected error: %v", i, err)
			continue
		}
		resp, err := http.DefaultClient.Do(r)
		if err != nil {
			t.Errorf("%d: unexpected error: %v", i, err)
			continue
		}
		defer resp.Body.Close()
		if resp.StatusCode != http.StatusBadRequest {
			t.Errorf("%d: unexpected status: %d from url %s, Expected: %d, %#v", i, resp.StatusCode, url, http.StatusBadRequest, resp)
			body, err := ioutil.ReadAll(resp.Body)
			if err != nil {
				t.Errorf("%d: unexpected error: %v", i, err)
				continue
			}
			t.Logf("%d: body: %s", i, string(body))
		}
	}
}

func TestListCompression(t *testing.T) {
	testCases := []struct {
		url            string
		namespace      string
		selfLink       string
		legacy         bool
		label          string
		field          string
		acceptEncoding string
	}{
		// list items in a namespace in the path
		{
			url:            "/" + grouplessPrefix + "/" + grouplessGroupVersion.Version + "/namespaces/default/simple",
			namespace:      "default",
			selfLink:       "/" + grouplessPrefix + "/" + grouplessGroupVersion.Version + "/namespaces/default/simple",
			acceptEncoding: "",
		},
		{
			url:            "/" + grouplessPrefix + "/" + grouplessGroupVersion.Version + "/namespaces/default/simple",
			namespace:      "default",
			selfLink:       "/" + grouplessPrefix + "/" + grouplessGroupVersion.Version + "/namespaces/default/simple",
			acceptEncoding: "gzip",
		},
	}
	for i, testCase := range testCases {
		storage := map[string]rest.Storage{}
		simpleStorage := SimpleRESTStorage{expectedResourceNamespace: testCase.namespace}
		storage["simple"] = &simpleStorage
		selfLinker := &setTestSelfLinker{
			t:           t,
			namespace:   testCase.namespace,
			expectedSet: testCase.selfLink,
		}
		var handler = handleInternal(storage, admissionControl, selfLinker, nil)

		requestContextMapper = request.NewRequestContextMapper()

		handler = filters.WithCompression(handler, requestContextMapper)
		handler = genericapifilters.WithRequestInfo(handler, newTestRequestInfoResolver(), requestContextMapper)
		handler = request.WithRequestContext(handler, requestContextMapper)

		server := httptest.NewServer(handler)

		defer server.Close()

		req, err := http.NewRequest("GET", server.URL+testCase.url, nil)
		if err != nil {
			t.Errorf("%d: unexpected error: %v", i, err)
			continue
		}
		// It's necessary to manually set Accept-Encoding here
		// to prevent http.DefaultClient from automatically
		// decoding responses
		req.Header.Set("Accept-Encoding", testCase.acceptEncoding)
		resp, err := http.DefaultClient.Do(req)
		if err != nil {
			t.Errorf("%d: unexpected error: %v", i, err)
			continue
		}
		defer resp.Body.Close()
		if resp.StatusCode != http.StatusOK {
			t.Errorf("%d: unexpected status: %d from url %s, Expected: %d, %#v", i, resp.StatusCode, testCase.url, http.StatusOK, resp)
			body, err := ioutil.ReadAll(resp.Body)
			if err != nil {
				t.Errorf("%d: unexpected error: %v", i, err)
				continue
			}
			t.Logf("%d: body: %s", i, string(body))
			continue
		}
		// TODO: future, restore get links
		if !selfLinker.called {
			t.Errorf("%d: never set self link", i)
		}
		if !simpleStorage.namespacePresent {
			t.Errorf("%d: namespace not set", i)
		} else if simpleStorage.actualNamespace != testCase.namespace {
			t.Errorf("%d: %q unexpected resource namespace: %s", i, testCase.url, simpleStorage.actualNamespace)
		}
		if simpleStorage.requestedLabelSelector == nil || simpleStorage.requestedLabelSelector.String() != testCase.label {
			t.Errorf("%d: unexpected label selector: %v", i, simpleStorage.requestedLabelSelector)
		}
		if simpleStorage.requestedFieldSelector == nil || simpleStorage.requestedFieldSelector.String() != testCase.field {
			t.Errorf("%d: unexpected field selector: %v", i, simpleStorage.requestedFieldSelector)
		}

		var decoder *json.Decoder
		if testCase.acceptEncoding == "gzip" {
			gzipReader, err := gzip.NewReader(resp.Body)
			if err != nil {
				t.Fatalf("unexpected error creating gzip reader: %v", err)
			}
			decoder = json.NewDecoder(gzipReader)
		} else {
			decoder = json.NewDecoder(resp.Body)
		}
		var itemOut genericapitesting.SimpleList
		err = decoder.Decode(&itemOut)
		if err != nil {
			t.Errorf("failed to read response body as SimpleList: %v", err)
		}
	}
}

func TestLogs(t *testing.T) {
	handler := handle(map[string]rest.Storage{})
	server := httptest.NewServer(handler)
	defer server.Close()
	client := http.Client{}

	request, err := http.NewRequest("GET", server.URL+"/logs", nil)
	if err != nil {
		t.Errorf("unexpected error: %v", err)
	}

	response, err := client.Do(request)
	if err != nil {
		t.Errorf("unexpected error: %v", err)
	}

	body, err := ioutil.ReadAll(response.Body)
	if err != nil {
		t.Fatalf("unexpected error: %v", err)
	}
	t.Logf("Data: %s", string(body))
}

func TestErrorList(t *testing.T) {
	storage := map[string]rest.Storage{}
	simpleStorage := SimpleRESTStorage{
		errors: map[string]error{"list": fmt.Errorf("test Error")},
	}
	storage["simple"] = &simpleStorage
	handler := handle(storage)
	server := httptest.NewServer(handler)
	defer server.Close()

	resp, err := http.Get(server.URL + "/" + prefix + "/" + testGroupVersion.Group + "/" + testGroupVersion.Version + "/simple")
	if err != nil {
		t.Fatalf("unexpected error: %v", err)
	}

	if resp.StatusCode != http.StatusInternalServerError {
		t.Errorf("Unexpected status: %d, Expected: %d, %#v", resp.StatusCode, http.StatusInternalServerError, resp)
	}
}

func TestNonEmptyList(t *testing.T) {
	storage := map[string]rest.Storage{}
	simpleStorage := SimpleRESTStorage{
		list: []genericapitesting.Simple{
			{
				ObjectMeta: metav1.ObjectMeta{Name: "something", Namespace: "other"},
				Other:      "foo",
			},
		},
	}
	storage["simple"] = &simpleStorage
	handler := handle(storage)
	server := httptest.NewServer(handler)
	defer server.Close()

	resp, err := http.Get(server.URL + "/" + prefix + "/" + testGroupVersion.Group + "/" + testGroupVersion.Version + "/simple")
	if err != nil {
		t.Fatalf("unexpected error: %v", err)
	}

	if resp.StatusCode != http.StatusOK {
		t.Errorf("Unexpected status: %d, Expected: %d, %#v", resp.StatusCode, http.StatusOK, resp)
		body, err := ioutil.ReadAll(resp.Body)
		if err != nil {
			t.Fatalf("unexpected error: %v", err)
		}
		t.Logf("Data: %s", string(body))
	}

	var listOut genericapitesting.SimpleList
	body, err := extractBody(resp, &listOut)
	if err != nil {
		t.Fatalf("unexpected error: %v", err)
	}
	t.Log(body)

	if len(listOut.Items) != 1 {
		t.Errorf("Unexpected response: %#v", listOut)
		return
	}
	if listOut.Items[0].Other != simpleStorage.list[0].Other {
		t.Errorf("Unexpected data: %#v, %s", listOut.Items[0], string(body))
	}
	if listOut.SelfLink != "/"+prefix+"/"+testGroupVersion.Group+"/"+testGroupVersion.Version+"/simple" {
		t.Errorf("unexpected list self link: %#v", listOut)
	}
	expectedSelfLink := "/" + prefix + "/" + testGroupVersion.Group + "/" + testGroupVersion.Version + "/namespaces/other/simple/something"
	if listOut.Items[0].ObjectMeta.SelfLink != expectedSelfLink {
		t.Errorf("Unexpected data: %#v, %s", listOut.Items[0].ObjectMeta.SelfLink, expectedSelfLink)
	}
}

func TestSelfLinkSkipsEmptyName(t *testing.T) {
	storage := map[string]rest.Storage{}
	simpleStorage := SimpleRESTStorage{
		list: []genericapitesting.Simple{
			{
				ObjectMeta: metav1.ObjectMeta{Namespace: "other"},
				Other:      "foo",
			},
		},
	}
	storage["simple"] = &simpleStorage
	handler := handle(storage)
	server := httptest.NewServer(handler)
	defer server.Close()

	resp, err := http.Get(server.URL + "/" + prefix + "/" + testGroupVersion.Group + "/" + testGroupVersion.Version + "/simple")
	if err != nil {
		t.Fatalf("unexpected error: %v", err)
	}

	if resp.StatusCode != http.StatusOK {
		t.Errorf("Unexpected status: %d, Expected: %d, %#v", resp.StatusCode, http.StatusOK, resp)
		body, err := ioutil.ReadAll(resp.Body)
		if err != nil {
			t.Fatalf("unexpected error: %v", err)
		}
		t.Logf("Data: %s", string(body))
	}
	var listOut genericapitesting.SimpleList
	body, err := extractBody(resp, &listOut)
	if err != nil {
		t.Fatalf("unexpected error: %v", err)
	}

	if len(listOut.Items) != 1 {
		t.Errorf("Unexpected response: %#v", listOut)
		return
	}
	if listOut.Items[0].Other != simpleStorage.list[0].Other {
		t.Errorf("Unexpected data: %#v, %s", listOut.Items[0], string(body))
	}
	if listOut.SelfLink != "/"+prefix+"/"+testGroupVersion.Group+"/"+testGroupVersion.Version+"/simple" {
		t.Errorf("unexpected list self link: %#v", listOut)
	}
	expectedSelfLink := ""
	if listOut.Items[0].ObjectMeta.SelfLink != expectedSelfLink {
		t.Errorf("Unexpected data: %#v, %s", listOut.Items[0].ObjectMeta.SelfLink, expectedSelfLink)
	}
}

func TestRootSelfLink(t *testing.T) {
	storage := map[string]rest.Storage{}
	simpleStorage := GetWithOptionsRootRESTStorage{
		SimpleTypedStorage: &SimpleTypedStorage{
			baseType: &genericapitesting.SimpleRoot{}, // a root scoped type
			item: &genericapitesting.SimpleRoot{
				ObjectMeta: metav1.ObjectMeta{Name: "foo"},
				Other:      "foo",
			},
		},
		takesPath: "atAPath",
	}
	storage["simple"] = &simpleStorage
	storage["simple/sub"] = &simpleStorage
	handler := handle(storage)
	server := httptest.NewServer(handler)
	defer server.Close()

	testCases := []struct {
		url      string
		selfLink string
	}{
		{
			url:      server.URL + "/" + prefix + "/" + testGroupVersion.Group + "/" + testGroupVersion.Version + "/simple/foo",
			selfLink: "/" + prefix + "/" + testGroupVersion.Group + "/" + testGroupVersion.Version + "/simple/foo",
		},
		{
			url:      server.URL + "/" + prefix + "/" + testGroupVersion.Group + "/" + testGroupVersion.Version + "/simple/foo/sub",
			selfLink: "/" + prefix + "/" + testGroupVersion.Group + "/" + testGroupVersion.Version + "/simple/foo/sub",
		},
	}

	for _, test := range testCases {
		resp, err := http.Get(test.url)
		if err != nil {
			t.Fatalf("unexpected error: %v", err)
		}

		if resp.StatusCode != http.StatusOK {
			t.Errorf("Unexpected status: %d, Expected: %d, %#v", resp.StatusCode, http.StatusOK, resp)
			body, err := ioutil.ReadAll(resp.Body)
			if err != nil {
				t.Fatalf("unexpected error: %v", err)
			}
			t.Logf("Data: %s", string(body))
		}
		var out genericapitesting.SimpleRoot
		if _, err := extractBody(resp, &out); err != nil {
			t.Fatalf("unexpected error: %v", err)
		}

		if out.SelfLink != test.selfLink {
			t.Errorf("unexpected self link: %#v", out.SelfLink)
		}
	}
}

func TestMetadata(t *testing.T) {
	simpleStorage := &MetadataRESTStorage{&SimpleRESTStorage{}, []string{"text/plain"}}
	h := handle(map[string]rest.Storage{"simple": simpleStorage})
	ws := h.(*defaultAPIServer).container.RegisteredWebServices()
	if len(ws) == 0 {
		t.Fatal("no web services registered")
	}
	matches := map[string]int{}
	for _, w := range ws {
		for _, r := range w.Routes() {
			t.Logf("%v %v %#v", r.Method, r.Path, r.Produces)
			s := strings.Join(r.Produces, ",")
			i := matches[s]
			matches[s] = i + 1
		}
	}
	cs := []func() bool{
		func() bool {
			return matches["text/plain,application/json,application/yaml,application/vnd.kubernetes.protobuf"] == 0
		},
		func() bool {
			return matches["application/json,application/yaml,application/vnd.kubernetes.protobuf,application/json;stream=watch,application/vnd.kubernetes.protobuf;stream=watch"] == 0
		},
		func() bool {
			return matches["application/json,application/yaml,application/vnd.kubernetes.protobuf"] == 0
		},
		func() bool {
			return len(matches) != 4
		},
	}
	for i, c := range cs {
		if c() {
			t.Errorf("[%d]unexpected mime types: %#v", i, matches)
		}
	}
}

func TestExport(t *testing.T) {
	storage := map[string]rest.Storage{}
	simpleStorage := SimpleRESTStorage{
		item: genericapitesting.Simple{
			ObjectMeta: metav1.ObjectMeta{
				ResourceVersion:   "1234",
				CreationTimestamp: metav1.NewTime(time.Unix(10, 10)),
			},
			Other: "foo",
		},
	}
	selfLinker := &setTestSelfLinker{
		t:           t,
		expectedSet: "/" + prefix + "/" + testGroupVersion.Group + "/" + testGroupVersion.Version + "/namespaces/default/simple/id",
		name:        "id",
		namespace:   "default",
	}
	storage["simple"] = &simpleStorage
	handler := handleLinker(storage, selfLinker)
	server := httptest.NewServer(handler)
	defer server.Close()

	resp, err := http.Get(server.URL + "/" + prefix + "/" + testGroupVersion.Group + "/" + testGroupVersion.Version + "/namespaces/default/simple/id?export=true")
	if err != nil {
		t.Fatalf("unexpected error: %v", err)
	}
	if resp.StatusCode != http.StatusOK {
		data, _ := ioutil.ReadAll(resp.Body)
		resp.Body.Close()
		t.Fatalf("unexpected response: %#v\n%s\n", resp, string(data))
	}
	var itemOut genericapitesting.Simple
	body, err := extractBody(resp, &itemOut)
	if err != nil {
		t.Errorf("unexpected error: %v", err)
	}

	if itemOut.Name != simpleStorage.item.Name {
		t.Errorf("Unexpected data: %#v, expected %#v (%s)", itemOut, simpleStorage.item, string(body))
	}
	if itemOut.Other != "exported" {
		t.Errorf("Expected: exported, saw: %s", itemOut.Other)
	}

	if !selfLinker.called {
		t.Errorf("Never set self link")
	}
}

func TestGet(t *testing.T) {
	storage := map[string]rest.Storage{}
	simpleStorage := SimpleRESTStorage{
		item: genericapitesting.Simple{
			Other: "foo",
		},
	}
	selfLinker := &setTestSelfLinker{
		t:           t,
		expectedSet: "/" + prefix + "/" + testGroupVersion.Group + "/" + testGroupVersion.Version + "/namespaces/default/simple/id",
		name:        "id",
		namespace:   "default",
	}
	storage["simple"] = &simpleStorage
	handler := handleLinker(storage, selfLinker)
	server := httptest.NewServer(handler)
	defer server.Close()

	resp, err := http.Get(server.URL + "/" + prefix + "/" + testGroupVersion.Group + "/" + testGroupVersion.Version + "/namespaces/default/simple/id")
	if err != nil {
		t.Fatalf("unexpected error: %v", err)
	}
	if resp.StatusCode != http.StatusOK {
		t.Fatalf("unexpected response: %#v", resp)
	}
	var itemOut genericapitesting.Simple
	body, err := extractBody(resp, &itemOut)
	if err != nil {
		t.Errorf("unexpected error: %v", err)
	}

	if itemOut.Name != simpleStorage.item.Name {
		t.Errorf("Unexpected data: %#v, expected %#v (%s)", itemOut, simpleStorage.item, string(body))
	}
	if !selfLinker.called {
		t.Errorf("Never set self link")
	}
}

func TestGetCompression(t *testing.T) {
	storage := map[string]rest.Storage{}
	simpleStorage := SimpleRESTStorage{
		item: genericapitesting.Simple{
			Other: "foo",
		},
	}
	selfLinker := &setTestSelfLinker{
		t:           t,
		expectedSet: "/" + prefix + "/" + testGroupVersion.Group + "/" + testGroupVersion.Version + "/namespaces/default/simple/id",
		name:        "id",
		namespace:   "default",
	}

	requestContextMapper = request.NewRequestContextMapper()

	storage["simple"] = &simpleStorage
	handler := handleLinker(storage, selfLinker)
	handler = filters.WithCompression(handler, requestContextMapper)
	handler = genericapifilters.WithRequestInfo(handler, newTestRequestInfoResolver(), requestContextMapper)
	handler = request.WithRequestContext(handler, requestContextMapper)
	server := httptest.NewServer(handler)
	defer server.Close()

	tests := []struct {
		acceptEncoding string
	}{
		{acceptEncoding: ""},
		{acceptEncoding: "gzip"},
	}

	for _, test := range tests {
		req, err := http.NewRequest("GET", server.URL+"/"+prefix+"/"+testGroupVersion.Group+"/"+testGroupVersion.Version+"/namespaces/default/simple/id", nil)
		if err != nil {
			t.Fatalf("unexpected error cretaing request: %v", err)
		}
		// It's necessary to manually set Accept-Encoding here
		// to prevent http.DefaultClient from automatically
		// decoding responses
		req.Header.Set("Accept-Encoding", test.acceptEncoding)
		resp, err := http.DefaultClient.Do(req)
		if err != nil {
			t.Fatalf("unexpected error: %v", err)
		}
		if resp.StatusCode != http.StatusOK {
			t.Fatalf("unexpected response: %#v", resp)
		}
		var decoder *json.Decoder
		if test.acceptEncoding == "gzip" {
			gzipReader, err := gzip.NewReader(resp.Body)
			if err != nil {
				t.Fatalf("unexpected error creating gzip reader: %v", err)
			}
			decoder = json.NewDecoder(gzipReader)
		} else {
			decoder = json.NewDecoder(resp.Body)
		}
		var itemOut genericapitesting.Simple
		err = decoder.Decode(&itemOut)
		if err != nil {
			t.Errorf("unexpected error: %v", err)
		}
		body, err := ioutil.ReadAll(resp.Body)
		if err != nil {
			t.Errorf("unexpected error reading body: %v", err)
		}

		if itemOut.Name != simpleStorage.item.Name {
			t.Errorf("Unexpected data: %#v, expected %#v (%s)", itemOut, simpleStorage.item, string(body))
		}
		if !selfLinker.called {
			t.Errorf("Never set self link")
		}
	}
}

func TestGetUninitialized(t *testing.T) {
	storage := map[string]rest.Storage{}
	simpleStorage := SimpleRESTStorage{
		list: []genericapitesting.Simple{
			{
				ObjectMeta: metav1.ObjectMeta{
					Initializers: &metav1.Initializers{
						Pending: []metav1.Initializer{{Name: "test"}},
					},
				},
				Other: "foo",
			},
		},
	}
	selfLinker := &setTestSelfLinker{
		t:              t,
		expectedSet:    "/" + prefix + "/" + testGroupVersion.Group + "/" + testGroupVersion.Version + "/namespaces/default/simple/id",
		alternativeSet: sets.NewString("/" + prefix + "/" + testGroupVersion.Group + "/" + testGroupVersion.Version + "/namespaces/default/simple"),
		name:           "id",
		namespace:      "default",
	}
	storage["simple"] = &simpleStorage
	handler := handleLinker(storage, selfLinker)
	server := httptest.NewServer(handler)
	defer server.Close()

	resp, err := http.Get(server.URL + "/" + prefix + "/" + testGroupVersion.Group + "/" + testGroupVersion.Version + "/namespaces/default/simple?includeUninitialized=true")
	if err != nil {
		t.Fatalf("unexpected error: %v", err)
	}
	if resp.StatusCode != http.StatusOK {
		t.Fatalf("unexpected response: %#v", resp)
	}
	var itemOut genericapitesting.SimpleList
	body, err := extractBody(resp, &itemOut)
	if err != nil {
		t.Errorf("unexpected error: %v", err)
	}
	if len(itemOut.Items) != 1 || itemOut.Items[0].Other != "foo" {
		t.Errorf("Unexpected data: %#v, expected %#v (%s)", itemOut, simpleStorage.item, string(body))
	}
	if !simpleStorage.requestedUninitialized {
		t.Errorf("Didn't set correct flag")
	}
}

func TestGetPretty(t *testing.T) {
	storage := map[string]rest.Storage{}
	simpleStorage := SimpleRESTStorage{
		item: genericapitesting.Simple{
			Other: "foo",
		},
	}
	selfLinker := &setTestSelfLinker{
		t:           t,
		expectedSet: "/" + prefix + "/" + testGroupVersion.Group + "/" + testGroupVersion.Version + "/namespaces/default/simple/id",
		name:        "id",
		namespace:   "default",
	}
	storage["simple"] = &simpleStorage
	handler := handleLinker(storage, selfLinker)
	server := httptest.NewServer(handler)
	defer server.Close()

	tests := []struct {
		accept    string
		userAgent string
		params    url.Values
		pretty    bool
	}{
		{accept: runtime.ContentTypeJSON},
		{accept: runtime.ContentTypeJSON + ";pretty=0"},
		{accept: runtime.ContentTypeJSON, userAgent: "kubectl"},
		{accept: runtime.ContentTypeJSON, params: url.Values{"pretty": {"0"}}},

		{pretty: true, accept: runtime.ContentTypeJSON, userAgent: "curl"},
		{pretty: true, accept: runtime.ContentTypeJSON, userAgent: "Mozilla/5.0"},
		{pretty: true, accept: runtime.ContentTypeJSON, userAgent: "Wget"},
		{pretty: true, accept: runtime.ContentTypeJSON + ";pretty=1"},
		{pretty: true, accept: runtime.ContentTypeJSON, params: url.Values{"pretty": {"1"}}},
		{pretty: true, accept: runtime.ContentTypeJSON, params: url.Values{"pretty": {"true"}}},
	}
	for i, test := range tests {
		u, err := url.Parse(server.URL + "/" + prefix + "/" + testGroupVersion.Group + "/" + testGroupVersion.Version + "/namespaces/default/simple/id")
		if err != nil {
			t.Fatal(err)
		}
		u.RawQuery = test.params.Encode()
		req := &http.Request{Method: "GET", URL: u}
		req.Header = http.Header{}
		req.Header.Set("Accept", test.accept)
		req.Header.Set("User-Agent", test.userAgent)
		resp, err := http.DefaultClient.Do(req)
		if err != nil {
			t.Fatal(err)
		}
		if resp.StatusCode != http.StatusOK {
			t.Fatal(err)
		}
		var itemOut genericapitesting.Simple
		body, err := extractBody(resp, &itemOut)
		if err != nil {
			t.Fatal(err)
		}
		// to get stable ordering we need to use a go type
		unstructured := genericapitesting.Simple{}
		if err := json.Unmarshal([]byte(body), &unstructured); err != nil {
			t.Fatal(err)
		}
		var expect string
		if test.pretty {
			out, err := json.MarshalIndent(unstructured, "", "  ")
			if err != nil {
				t.Fatal(err)
			}
			expect = string(out)
		} else {
			out, err := json.Marshal(unstructured)
			if err != nil {
				t.Fatal(err)
			}
			expect = string(out) + "\n"
		}
		if expect != body {
			t.Errorf("%d: body did not match expected:\n%s\n%s", i, body, expect)
		}
	}
}

func TestGetTable(t *testing.T) {
	now := metav1.Now()
	obj := genericapitesting.Simple{
		ObjectMeta: metav1.ObjectMeta{Name: "foo1", Namespace: "ns1", ResourceVersion: "10", SelfLink: "/blah", CreationTimestamp: now, UID: types.UID("abcdef0123")},
		Other:      "foo",
	}

	m, err := meta.Accessor(&obj)
	if err != nil {
		t.Fatal(err)
	}
	partial := meta.AsPartialObjectMetadata(m)
	partial.GetObjectKind().SetGroupVersionKind(metav1beta1.SchemeGroupVersion.WithKind("PartialObjectMetadata"))
	encodedBody, err := runtime.Encode(metainternalversion.Codecs.LegacyCodec(metav1beta1.SchemeGroupVersion), partial)
	if err != nil {
		t.Fatal(err)
	}
	// the codec includes a trailing newline that is not present during decode
	encodedBody = bytes.TrimSpace(encodedBody)

	metaDoc := metav1.ObjectMeta{}.SwaggerDoc()

	tests := []struct {
		accept     string
		params     url.Values
		pretty     bool
		expected   *metav1beta1.Table
		statusCode int
		item       bool
	}{
		{
			accept:     runtime.ContentTypeJSON + ";as=Table;v=v1;g=meta.k8s.io",
			statusCode: http.StatusNotAcceptable,
		},
		{
			item:   true,
			accept: runtime.ContentTypeJSON + ";as=Table;v=v1beta1;g=meta.k8s.io",
			expected: &metav1beta1.Table{
				TypeMeta: metav1.TypeMeta{Kind: "Table", APIVersion: "meta.k8s.io/v1beta1"},
				ListMeta: metav1.ListMeta{ResourceVersion: "10", SelfLink: "/blah"},
				ColumnDefinitions: []metav1beta1.TableColumnDefinition{
					{Name: "Name", Type: "string", Format: "name", Description: metaDoc["name"]},
					{Name: "Created At", Type: "date", Description: metaDoc["creationTimestamp"]},
				},
				Rows: []metav1beta1.TableRow{
					{Cells: []interface{}{"foo1", now.Time.UTC().Format(time.RFC3339)}, Object: runtime.RawExtension{Raw: encodedBody}},
				},
			},
		},
		{
			item:   true,
			accept: runtime.ContentTypeJSON + ";as=Table;v=v1beta1;g=meta.k8s.io",
			params: url.Values{"includeObject": []string{"Metadata"}},
			expected: &metav1beta1.Table{
				TypeMeta: metav1.TypeMeta{Kind: "Table", APIVersion: "meta.k8s.io/v1beta1"},
				ListMeta: metav1.ListMeta{ResourceVersion: "10", SelfLink: "/blah"},
				ColumnDefinitions: []metav1beta1.TableColumnDefinition{
					{Name: "Name", Type: "string", Format: "name", Description: metaDoc["name"]},
					{Name: "Created At", Type: "date", Description: metaDoc["creationTimestamp"]},
				},
				Rows: []metav1beta1.TableRow{
					{Cells: []interface{}{"foo1", now.Time.UTC().Format(time.RFC3339)}, Object: runtime.RawExtension{Raw: encodedBody}},
				},
			},
		},
		{
			accept: runtime.ContentTypeJSON + ";as=Table;v=v1beta1;g=meta.k8s.io",
			params: url.Values{"includeObject": []string{"Metadata"}},
			expected: &metav1beta1.Table{
				TypeMeta: metav1.TypeMeta{Kind: "Table", APIVersion: "meta.k8s.io/v1beta1"},
				ListMeta: metav1.ListMeta{ResourceVersion: "10", SelfLink: "/test/link"},
				ColumnDefinitions: []metav1beta1.TableColumnDefinition{
					{Name: "Name", Type: "string", Format: "name", Description: metaDoc["name"]},
					{Name: "Created At", Type: "date", Description: metaDoc["creationTimestamp"]},
				},
				Rows: []metav1beta1.TableRow{
					{Cells: []interface{}{"foo1", now.Time.UTC().Format(time.RFC3339)}, Object: runtime.RawExtension{Raw: encodedBody}},
				},
			},
		},
	}
	for i, test := range tests {
		t.Run(fmt.Sprintf("%d", i), func(t *testing.T) {
			storage := map[string]rest.Storage{}
			simpleStorage := SimpleRESTStorage{
				item: obj,
				list: []genericapitesting.Simple{obj},
			}
			selfLinker := &setTestSelfLinker{
				t:           t,
				expectedSet: "/" + prefix + "/" + testGroupVersion.Group + "/" + testGroupVersion.Version + "/namespaces/default/simple",
				namespace:   "default",
			}
			if test.item {
				selfLinker.expectedSet += "/id"
				selfLinker.name = "id"
			}
			storage["simple"] = &simpleStorage
			handler := handleLinker(storage, selfLinker)
			server := httptest.NewServer(handler)
			defer server.Close()

			var id string
			if test.item {
				id = "/id"
			}
			u, err := url.Parse(server.URL + "/" + prefix + "/" + testGroupVersion.Group + "/" + testGroupVersion.Version + "/namespaces/default/simple" + id)
			if err != nil {
				t.Fatal(err)
			}
			u.RawQuery = test.params.Encode()
			req := &http.Request{Method: "GET", URL: u}
			req.Header = http.Header{}
			req.Header.Set("Accept", test.accept)
			resp, err := http.DefaultClient.Do(req)
			if err != nil {
				t.Fatal(err)
			}
			if test.statusCode != 0 {
				if resp.StatusCode != test.statusCode {
					t.Errorf("%d: unexpected response: %#v", i, resp)
				}
				obj, _, err := extractBodyObject(resp, unstructured.UnstructuredJSONScheme)
				if err != nil {
					t.Fatalf("%d: unexpected body read error: %v", i, err)
				}
				gvk := schema.GroupVersionKind{Version: "v1", Kind: "Status"}
				if obj.GetObjectKind().GroupVersionKind() != gvk {
					t.Fatalf("%d: unexpected error body: %#v", i, obj)
				}
				return
			}
			if resp.StatusCode != http.StatusOK {
				t.Errorf("%d: unexpected response: %#v", i, resp)
			}
			var itemOut metav1beta1.Table
			body, err := extractBody(resp, &itemOut)
			if err != nil {
				t.Fatal(err)
			}
			if !reflect.DeepEqual(test.expected, &itemOut) {
				t.Log(body)
				t.Errorf("%d: did not match: %s", i, diff.ObjectReflectDiff(test.expected, &itemOut))
			}
		})
	}
}

func TestGetPartialObjectMetadata(t *testing.T) {
	now := metav1.Time{metav1.Now().Rfc3339Copy().Local()}
	storage := map[string]rest.Storage{}
	simpleStorage := SimpleRESTStorage{
		item: genericapitesting.Simple{
			ObjectMeta: metav1.ObjectMeta{Name: "foo1", Namespace: "ns1", CreationTimestamp: now, UID: types.UID("abcdef0123")},
			Other:      "foo",
		},
		list: []genericapitesting.Simple{
			{
				ObjectMeta: metav1.ObjectMeta{Name: "foo1", Namespace: "ns1", CreationTimestamp: now, UID: types.UID("newer")},
				Other:      "foo",
			},
			{
				ObjectMeta: metav1.ObjectMeta{Name: "foo2", Namespace: "ns2", CreationTimestamp: now, UID: types.UID("older")},
				Other:      "bar",
			},
		},
	}
	selfLinker := &setTestSelfLinker{
		t:              t,
		expectedSet:    "/" + prefix + "/" + testGroupVersion.Group + "/" + testGroupVersion.Version + "/namespaces/default/simple/id",
		alternativeSet: sets.NewString("/" + prefix + "/" + testGroupVersion.Group + "/" + testGroupVersion.Version + "/namespaces/default/simple"),
		name:           "id",
		namespace:      "default",
	}
	storage["simple"] = &simpleStorage
	handler := handleLinker(storage, selfLinker)
	server := httptest.NewServer(handler)
	defer server.Close()

	tests := []struct {
		accept     string
		params     url.Values
		pretty     bool
		list       bool
		expected   runtime.Object
		expectKind schema.GroupVersionKind
		statusCode int
	}{
		{
			accept:     runtime.ContentTypeJSON + ";as=PartialObjectMetadata;v=v1;g=meta.k8s.io",
			statusCode: http.StatusNotAcceptable,
		},
		{
			accept:     runtime.ContentTypeJSON + ";as=PartialObjectMetadata;v=v1;g=meta.k8s.io, application/json",
			expectKind: schema.GroupVersionKind{Kind: "Simple", Group: testGroupVersion.Group, Version: testGroupVersion.Version},
		},
		{
<<<<<<< HEAD
			accept:     runtime.ContentTypeJSON + ";as=PartialObjectMetadata;v=v1alpha1;g=meta.k8s.io, application/json",
			expectKind: schema.GroupVersionKind{Kind: "PartialObjectMetadata", Group: "meta.k8s.io", Version: "v1alpha1"},
=======
			accept:     runtime.ContentTypeJSON + ";as=PartialObjectMetadata;v=v1beta1;g=meta.k8s.io, application/json",
			expectKind: schema.GroupVersionKind{Kind: "PartialObjectMetadata", Group: "meta.k8s.io", Version: "v1beta1"},
>>>>>>> ed33434d
		},
		{
			list:       true,
			accept:     runtime.ContentTypeJSON + ";as=PartialObjectMetadata;v=v1beta1;g=meta.k8s.io",
			statusCode: http.StatusNotAcceptable,
		},
		{
			list:       true,
			accept:     runtime.ContentTypeJSON + ";as=PartialObjectMetadata;v=v1;g=meta.k8s.io, application/json",
			expectKind: schema.GroupVersionKind{Kind: "SimpleList", Group: testGroupVersion.Group, Version: testGroupVersion.Version},
		},
		{
			list:       true,
<<<<<<< HEAD
			accept:     runtime.ContentTypeJSON + ";as=PartialObjectMetadataList;v=v1alpha1;g=meta.k8s.io, application/json",
			expectKind: schema.GroupVersionKind{Kind: "PartialObjectMetadataList", Group: "meta.k8s.io", Version: "v1alpha1"},
		},
		{
			accept:     runtime.ContentTypeJSON + ";as=PartialObjectMetadataList;v=v1alpha1;g=meta.k8s.io",
=======
			accept:     runtime.ContentTypeJSON + ";as=PartialObjectMetadataList;v=v1beta1;g=meta.k8s.io, application/json",
			expectKind: schema.GroupVersionKind{Kind: "PartialObjectMetadataList", Group: "meta.k8s.io", Version: "v1beta1"},
		},
		{
			accept:     runtime.ContentTypeJSON + ";as=PartialObjectMetadataList;v=v1beta1;g=meta.k8s.io",
>>>>>>> ed33434d
			statusCode: http.StatusNotAcceptable,
		},
		{
			accept: runtime.ContentTypeJSON + ";as=PartialObjectMetadata;v=v1beta1;g=meta.k8s.io",
			expected: &metav1beta1.PartialObjectMetadata{
				ObjectMeta: metav1.ObjectMeta{Name: "foo1", Namespace: "ns1", CreationTimestamp: now, UID: types.UID("abcdef0123")},
			},
			expectKind: schema.GroupVersionKind{Kind: "PartialObjectMetadata", Group: "meta.k8s.io", Version: "v1beta1"},
		},
		{
			list:   true,
			accept: runtime.ContentTypeJSON + ";as=PartialObjectMetadataList;v=v1beta1;g=meta.k8s.io",
			expected: &metav1beta1.PartialObjectMetadataList{
				Items: []*metav1beta1.PartialObjectMetadata{
					{
						TypeMeta:   metav1.TypeMeta{APIVersion: "meta.k8s.io/v1beta1", Kind: "PartialObjectMetadata"},
						ObjectMeta: metav1.ObjectMeta{Name: "foo1", Namespace: "ns1", CreationTimestamp: now, UID: types.UID("newer")},
					},
					{
						TypeMeta:   metav1.TypeMeta{APIVersion: "meta.k8s.io/v1beta1", Kind: "PartialObjectMetadata"},
						ObjectMeta: metav1.ObjectMeta{Name: "foo2", Namespace: "ns2", CreationTimestamp: now, UID: types.UID("older")},
					},
				},
			},
			expectKind: schema.GroupVersionKind{Kind: "PartialObjectMetadataList", Group: "meta.k8s.io", Version: "v1beta1"},
		},
	}
	for i, test := range tests {
		suffix := "/namespaces/default/simple/id"
		if test.list {
			suffix = "/namespaces/default/simple"
		}
		u, err := url.Parse(server.URL + "/" + prefix + "/" + testGroupVersion.Group + "/" + testGroupVersion.Version + suffix)
		if err != nil {
			t.Fatal(err)
		}
		u.RawQuery = test.params.Encode()
		req := &http.Request{Method: "GET", URL: u}
		req.Header = http.Header{}
		req.Header.Set("Accept", test.accept)
		resp, err := http.DefaultClient.Do(req)
		if err != nil {
			t.Fatal(err)
		}
		if test.statusCode != 0 {
			if resp.StatusCode != test.statusCode {
				t.Errorf("%d: unexpected response: %#v", i, resp)
			}
			obj, _, err := extractBodyObject(resp, unstructured.UnstructuredJSONScheme)
			if err != nil {
				t.Errorf("%d: unexpected body read error: %v", i, err)
				continue
			}
			gvk := schema.GroupVersionKind{Version: "v1", Kind: "Status"}
			if obj.GetObjectKind().GroupVersionKind() != gvk {
				t.Errorf("%d: unexpected error body: %#v", i, obj)
			}
			continue
		}
		if resp.StatusCode != http.StatusOK {
			t.Errorf("%d: invalid status: %#v\n%s", i, resp, bodyOrDie(resp))
			continue
		}
		body := ""
		if test.expected != nil {
<<<<<<< HEAD
			itemOut, d, err := extractBodyObject(resp, metainternalversion.Codecs.LegacyCodec(metav1alpha1.SchemeGroupVersion))
=======
			itemOut, d, err := extractBodyObject(resp, metainternalversion.Codecs.LegacyCodec(metav1beta1.SchemeGroupVersion))
>>>>>>> ed33434d
			if err != nil {
				t.Fatal(err)
			}
			if !reflect.DeepEqual(test.expected, itemOut) {
				t.Errorf("%d: did not match: %s", i, diff.ObjectReflectDiff(test.expected, itemOut))
			}
			body = d
		} else {
			d, err := ioutil.ReadAll(resp.Body)
			if err != nil {
				t.Fatal(err)
			}
			body = string(d)
		}
		obj := &unstructured.Unstructured{}
		if err := json.Unmarshal([]byte(body), obj); err != nil {
			t.Fatal(err)
		}
		if obj.GetObjectKind().GroupVersionKind() != test.expectKind {
			t.Errorf("%d: unexpected kind: %#v", i, obj.GetObjectKind().GroupVersionKind())
		}
	}
}

func TestGetBinary(t *testing.T) {
	simpleStorage := SimpleRESTStorage{
		stream: &SimpleStream{
			contentType: "text/plain",
			Reader:      bytes.NewBufferString("response data"),
		},
	}
	stream := simpleStorage.stream
	server := httptest.NewServer(handle(map[string]rest.Storage{"simple": &simpleStorage}))
	defer server.Close()

	req, err := http.NewRequest("GET", server.URL+"/"+prefix+"/"+testGroupVersion.Group+"/"+testGroupVersion.Version+"/namespaces/default/simple/binary", nil)
	if err != nil {
		t.Fatalf("unexpected error: %v", err)
	}
	req.Header.Add("Accept", "text/other, */*")
	resp, err := http.DefaultClient.Do(req)
	if err != nil {
		t.Fatalf("unexpected error: %v", err)
	}
	if resp.StatusCode != http.StatusOK {
		t.Fatalf("unexpected response: %#v", resp)
	}
	body, err := ioutil.ReadAll(resp.Body)
	if err != nil {
		t.Errorf("unexpected error: %v", err)
	}
	if !stream.closed || stream.version != testGroupVersion.String() || stream.accept != "text/other, */*" ||
		resp.Header.Get("Content-Type") != stream.contentType || string(body) != "response data" {
		t.Errorf("unexpected stream: %#v", stream)
	}
}

func validateSimpleGetOptionsParams(t *testing.T, route *restful.Route) {
	// Validate name and description
	expectedParams := map[string]string{
		"param1":  "description for param1",
		"param2":  "description for param2",
		"atAPath": "",
	}
	for _, p := range route.ParameterDocs {
		data := p.Data()
		if desc, exists := expectedParams[data.Name]; exists {
			if desc != data.Description {
				t.Errorf("unexpected description for parameter %s: %s\n", data.Name, data.Description)
			}
			delete(expectedParams, data.Name)
		}
	}
	if len(expectedParams) > 0 {
		t.Errorf("did not find all expected parameters: %#v", expectedParams)
	}
}

func TestGetWithOptionsRouteParams(t *testing.T) {
	storage := map[string]rest.Storage{}
	simpleStorage := GetWithOptionsRESTStorage{
		SimpleRESTStorage: &SimpleRESTStorage{},
	}
	storage["simple"] = &simpleStorage
	handler := handle(storage)
	ws := handler.(*defaultAPIServer).container.RegisteredWebServices()
	if len(ws) == 0 {
		t.Fatal("no web services registered")
	}
	routes := ws[0].Routes()
	for i := range routes {
		if routes[i].Method == "GET" && routes[i].Operation == "readNamespacedSimple" {
			validateSimpleGetOptionsParams(t, &routes[i])
			break
		}
	}
}

func TestGetWithOptions(t *testing.T) {

	tests := []struct {
		name         string
		rootScoped   bool
		requestURL   string
		expectedPath string
	}{
		{
			name:         "basic",
			requestURL:   "/namespaces/default/simple/id?param1=test1&param2=test2",
			expectedPath: "",
		},
		{
			name:         "with root slash",
			requestURL:   "/namespaces/default/simple/id/?param1=test1&param2=test2",
			expectedPath: "/",
		},
		{
			name:         "with path",
			requestURL:   "/namespaces/default/simple/id/a/different/path?param1=test1&param2=test2",
			expectedPath: "/a/different/path",
		},
		{
			name:         "with path with trailing slash",
			requestURL:   "/namespaces/default/simple/id/a/different/path/?param1=test1&param2=test2",
			expectedPath: "/a/different/path/",
		},
		{
			name:         "as subresource",
			requestURL:   "/namespaces/default/simple/id/subresource/another/different/path?param1=test1&param2=test2",
			expectedPath: "/another/different/path",
		},
		{
			name:         "cluster-scoped basic",
			rootScoped:   true,
			requestURL:   "/simple/id?param1=test1&param2=test2",
			expectedPath: "",
		},
		{
			name:         "cluster-scoped basic with path",
			rootScoped:   true,
			requestURL:   "/simple/id/a/cluster/path?param1=test1&param2=test2",
			expectedPath: "/a/cluster/path",
		},
		{
			name:         "cluster-scoped basic as subresource",
			rootScoped:   true,
			requestURL:   "/simple/id/subresource/another/cluster/path?param1=test1&param2=test2",
			expectedPath: "/another/cluster/path",
		},
	}

	for _, test := range tests {
		simpleStorage := GetWithOptionsRESTStorage{
			SimpleRESTStorage: &SimpleRESTStorage{
				item: genericapitesting.Simple{
					Other: "foo",
				},
			},
			takesPath: "atAPath",
		}
		simpleRootStorage := GetWithOptionsRootRESTStorage{
			SimpleTypedStorage: &SimpleTypedStorage{
				baseType: &genericapitesting.SimpleRoot{}, // a root scoped type
				item: &genericapitesting.SimpleRoot{
					Other: "foo",
				},
			},
			takesPath: "atAPath",
		}

		storage := map[string]rest.Storage{}
		if test.rootScoped {
			storage["simple"] = &simpleRootStorage
			storage["simple/subresource"] = &simpleRootStorage
		} else {
			storage["simple"] = &simpleStorage
			storage["simple/subresource"] = &simpleStorage
		}
		handler := handle(storage)
		server := httptest.NewServer(handler)
		defer server.Close()

		resp, err := http.Get(server.URL + "/" + prefix + "/" + testGroupVersion.Group + "/" + testGroupVersion.Version + test.requestURL)
		if err != nil {
			t.Errorf("%s: %v", test.name, err)
			continue
		}
		if resp.StatusCode != http.StatusOK {
			t.Errorf("%s: unexpected response: %#v", test.name, resp)
			continue
		}
		var itemOut genericapitesting.Simple
		body, err := extractBody(resp, &itemOut)
		if err != nil {
			t.Errorf("%s: %v", test.name, err)
			continue
		}

		if itemOut.Name != simpleStorage.item.Name {
			t.Errorf("%s: Unexpected data: %#v, expected %#v (%s)", test.name, itemOut, simpleStorage.item, string(body))
			continue
		}

		var opts *genericapitesting.SimpleGetOptions
		var ok bool
		if test.rootScoped {
			opts, ok = simpleRootStorage.optionsReceived.(*genericapitesting.SimpleGetOptions)
		} else {
			opts, ok = simpleStorage.optionsReceived.(*genericapitesting.SimpleGetOptions)

		}
		if !ok {
			t.Errorf("%s: Unexpected options object received: %#v", test.name, simpleStorage.optionsReceived)
			continue
		}
		if opts.Param1 != "test1" || opts.Param2 != "test2" {
			t.Errorf("%s: Did not receive expected options: %#v", test.name, opts)
			continue
		}
		if opts.Path != test.expectedPath {
			t.Errorf("%s: Unexpected path value. Expected: %s. Actual: %s.", test.name, test.expectedPath, opts.Path)
			continue
		}
	}
}

func TestGetAlternateSelfLink(t *testing.T) {
	storage := map[string]rest.Storage{}
	simpleStorage := SimpleRESTStorage{
		item: genericapitesting.Simple{
			Other: "foo",
		},
	}
	selfLinker := &setTestSelfLinker{
		t:           t,
		expectedSet: "/" + prefix + "/" + testGroupVersion.Group + "/" + testGroupVersion.Version + "/namespaces/test/simple/id",
		name:        "id",
		namespace:   "test",
	}
	storage["simple"] = &simpleStorage
	handler := handleLinker(storage, selfLinker)
	server := httptest.NewServer(handler)
	defer server.Close()

	resp, err := http.Get(server.URL + "/" + prefix + "/" + testGroupVersion.Group + "/" + testGroupVersion.Version + "/namespaces/test/simple/id")
	if err != nil {
		t.Fatalf("unexpected error: %v", err)
	}
	if resp.StatusCode != http.StatusOK {
		t.Fatalf("unexpected response: %#v", resp)
	}
	var itemOut genericapitesting.Simple
	body, err := extractBody(resp, &itemOut)
	if err != nil {
		t.Fatalf("unexpected error: %v", err)
	}
	if itemOut.Name != simpleStorage.item.Name {
		t.Errorf("Unexpected data: %#v, expected %#v (%s)", itemOut, simpleStorage.item, string(body))
	}
	if !selfLinker.called {
		t.Errorf("Never set self link")
	}
}

func TestGetNamespaceSelfLink(t *testing.T) {
	storage := map[string]rest.Storage{}
	simpleStorage := SimpleRESTStorage{
		item: genericapitesting.Simple{
			Other: "foo",
		},
	}
	selfLinker := &setTestSelfLinker{
		t:           t,
		expectedSet: "/" + prefix + "/" + newGroupVersion.Group + "/" + newGroupVersion.Version + "/namespaces/foo/simple/id",
		name:        "id",
		namespace:   "foo",
	}
	storage["simple"] = &simpleStorage
	handler := handleInternal(storage, admissionControl, selfLinker, nil)
	server := httptest.NewServer(handler)
	defer server.Close()

	resp, err := http.Get(server.URL + "/" + prefix + "/" + newGroupVersion.Group + "/" + newGroupVersion.Version + "/namespaces/foo/simple/id")
	if err != nil {
		t.Fatalf("unexpected error: %v", err)
	}
	if resp.StatusCode != http.StatusOK {
		t.Fatalf("unexpected response: %#v", resp)
	}
	var itemOut genericapitesting.Simple
	body, err := extractBody(resp, &itemOut)
	if err != nil {
		t.Fatalf("unexpected error: %v", err)
	}
	if itemOut.Name != simpleStorage.item.Name {
		t.Errorf("Unexpected data: %#v, expected %#v (%s)", itemOut, simpleStorage.item, string(body))
	}
	if !selfLinker.called {
		t.Errorf("Never set self link")
	}
}

func TestGetMissing(t *testing.T) {
	storage := map[string]rest.Storage{}
	simpleStorage := SimpleRESTStorage{
		errors: map[string]error{"get": apierrs.NewNotFound(schema.GroupResource{Resource: "simples"}, "id")},
	}
	storage["simple"] = &simpleStorage
	handler := handle(storage)
	server := httptest.NewServer(handler)
	defer server.Close()

	resp, err := http.Get(server.URL + "/" + prefix + "/" + testGroupVersion.Group + "/" + testGroupVersion.Version + "/namespaces/default/simple/id")
	if err != nil {
		t.Errorf("unexpected error: %v", err)
	}

	if resp.StatusCode != http.StatusNotFound {
		t.Errorf("Unexpected response %#v", resp)
	}
}

func TestGetRetryAfter(t *testing.T) {
	storage := map[string]rest.Storage{}
	simpleStorage := SimpleRESTStorage{
		errors: map[string]error{"get": apierrs.NewServerTimeout(schema.GroupResource{Resource: "simples"}, "id", 2)},
	}
	storage["simple"] = &simpleStorage
	handler := handle(storage)
	server := httptest.NewServer(handler)
	defer server.Close()

	resp, err := http.Get(server.URL + "/" + prefix + "/" + testGroupVersion.Group + "/" + testGroupVersion.Version + "/namespaces/default/simple/id")
	if err != nil {
		t.Errorf("unexpected error: %v", err)
	}
	if resp.StatusCode != http.StatusInternalServerError {
		t.Errorf("Unexpected response %#v", resp)
	}
	if resp.Header.Get("Retry-After") != "2" {
		t.Errorf("Unexpected Retry-After header: %v", resp.Header)
	}
}

func TestConnect(t *testing.T) {
	responseText := "Hello World"
	itemID := "theID"
	connectStorage := &ConnecterRESTStorage{
		connectHandler: &OutputConnect{
			response: responseText,
		},
	}
	storage := map[string]rest.Storage{
		"simple":         &SimpleRESTStorage{},
		"simple/connect": connectStorage,
	}
	handler := handle(storage)
	server := httptest.NewServer(handler)
	defer server.Close()

	resp, err := http.Get(server.URL + "/" + prefix + "/" + testGroupVersion.Group + "/" + testGroupVersion.Version + "/namespaces/default/simple/" + itemID + "/connect")

	if err != nil {
		t.Errorf("unexpected error: %v", err)
	}
	if resp.StatusCode != http.StatusOK {
		t.Errorf("unexpected response: %#v", resp)
	}
	defer resp.Body.Close()
	body, err := ioutil.ReadAll(resp.Body)
	if err != nil {
		t.Fatalf("Unexpected error: %v", err)
	}
	if connectStorage.receivedID != itemID {
		t.Errorf("Unexpected item id. Expected: %s. Actual: %s.", itemID, connectStorage.receivedID)
	}
	if string(body) != responseText {
		t.Errorf("Unexpected response. Expected: %s. Actual: %s.", responseText, string(body))
	}
}

func TestConnectResponderObject(t *testing.T) {
	itemID := "theID"
	simple := &genericapitesting.Simple{Other: "foo"}
	connectStorage := &ConnecterRESTStorage{}
	connectStorage.handlerFunc = func() http.Handler {
		return http.HandlerFunc(func(w http.ResponseWriter, req *http.Request) {
			connectStorage.receivedResponder.Object(http.StatusCreated, simple)
		})
	}
	storage := map[string]rest.Storage{
		"simple":         &SimpleRESTStorage{},
		"simple/connect": connectStorage,
	}
	handler := handle(storage)
	server := httptest.NewServer(handler)
	defer server.Close()

	resp, err := http.Get(server.URL + "/" + prefix + "/" + testGroupVersion.Group + "/" + testGroupVersion.Version + "/namespaces/default/simple/" + itemID + "/connect")

	if err != nil {
		t.Errorf("unexpected error: %v", err)
	}
	if resp.StatusCode != http.StatusCreated {
		t.Errorf("unexpected response: %#v", resp)
	}
	defer resp.Body.Close()
	body, err := ioutil.ReadAll(resp.Body)
	if err != nil {
		t.Fatalf("Unexpected error: %v", err)
	}
	if connectStorage.receivedID != itemID {
		t.Errorf("Unexpected item id. Expected: %s. Actual: %s.", itemID, connectStorage.receivedID)
	}
	obj, err := runtime.Decode(codec, body)
	if err != nil {
		t.Fatal(err)
	}
	if !apiequality.Semantic.DeepEqual(obj, simple) {
		t.Errorf("Unexpected response: %#v", obj)
	}
}

func TestConnectResponderError(t *testing.T) {
	itemID := "theID"
	connectStorage := &ConnecterRESTStorage{}
	connectStorage.handlerFunc = func() http.Handler {
		return http.HandlerFunc(func(w http.ResponseWriter, req *http.Request) {
			connectStorage.receivedResponder.Error(apierrs.NewForbidden(schema.GroupResource{Resource: "simples"}, itemID, errors.New("you are terminated")))
		})
	}
	storage := map[string]rest.Storage{
		"simple":         &SimpleRESTStorage{},
		"simple/connect": connectStorage,
	}
	handler := handle(storage)
	server := httptest.NewServer(handler)
	defer server.Close()

	resp, err := http.Get(server.URL + "/" + prefix + "/" + testGroupVersion.Group + "/" + testGroupVersion.Version + "/namespaces/default/simple/" + itemID + "/connect")

	if err != nil {
		t.Errorf("unexpected error: %v", err)
	}
	if resp.StatusCode != http.StatusForbidden {
		t.Errorf("unexpected response: %#v", resp)
	}
	defer resp.Body.Close()
	body, err := ioutil.ReadAll(resp.Body)
	if err != nil {
		t.Fatalf("Unexpected error: %v", err)
	}
	if connectStorage.receivedID != itemID {
		t.Errorf("Unexpected item id. Expected: %s. Actual: %s.", itemID, connectStorage.receivedID)
	}
	obj, err := runtime.Decode(codec, body)
	if err != nil {
		t.Fatal(err)
	}
	if obj.(*metav1.Status).Code != http.StatusForbidden {
		t.Errorf("Unexpected response: %#v", obj)
	}
}

func TestConnectWithOptionsRouteParams(t *testing.T) {
	connectStorage := &ConnecterRESTStorage{
		connectHandler:      &OutputConnect{},
		emptyConnectOptions: &genericapitesting.SimpleGetOptions{},
	}
	storage := map[string]rest.Storage{
		"simple":         &SimpleRESTStorage{},
		"simple/connect": connectStorage,
	}
	handler := handle(storage)
	ws := handler.(*defaultAPIServer).container.RegisteredWebServices()
	if len(ws) == 0 {
		t.Fatal("no web services registered")
	}
	routes := ws[0].Routes()
	for i := range routes {
		switch routes[i].Operation {
		case "connectGetNamespacedSimpleConnect":
		case "connectPostNamespacedSimpleConnect":
		case "connectPutNamespacedSimpleConnect":
		case "connectDeleteNamespacedSimpleConnect":
			validateSimpleGetOptionsParams(t, &routes[i])

		}
	}
}

func TestConnectWithOptions(t *testing.T) {
	responseText := "Hello World"
	itemID := "theID"
	connectStorage := &ConnecterRESTStorage{
		connectHandler: &OutputConnect{
			response: responseText,
		},
		emptyConnectOptions: &genericapitesting.SimpleGetOptions{},
	}
	storage := map[string]rest.Storage{
		"simple":         &SimpleRESTStorage{},
		"simple/connect": connectStorage,
	}
	handler := handle(storage)
	server := httptest.NewServer(handler)
	defer server.Close()

	resp, err := http.Get(server.URL + "/" + prefix + "/" + testGroupVersion.Group + "/" + testGroupVersion.Version + "/namespaces/default/simple/" + itemID + "/connect?param1=value1&param2=value2")

	if err != nil {
		t.Errorf("unexpected error: %v", err)
	}
	if resp.StatusCode != http.StatusOK {
		t.Errorf("unexpected response: %#v", resp)
	}
	defer resp.Body.Close()
	body, err := ioutil.ReadAll(resp.Body)
	if err != nil {
		t.Fatalf("Unexpected error: %v", err)
	}
	if connectStorage.receivedID != itemID {
		t.Errorf("Unexpected item id. Expected: %s. Actual: %s.", itemID, connectStorage.receivedID)
	}
	if string(body) != responseText {
		t.Errorf("Unexpected response. Expected: %s. Actual: %s.", responseText, string(body))
	}
	if connectStorage.receivedResponder == nil {
		t.Errorf("Unexpected responder")
	}
	opts, ok := connectStorage.receivedConnectOptions.(*genericapitesting.SimpleGetOptions)
	if !ok {
		t.Fatalf("Unexpected options type: %#v", connectStorage.receivedConnectOptions)
	}
	if opts.Param1 != "value1" && opts.Param2 != "value2" {
		t.Errorf("Unexpected options value: %#v", opts)
	}
}

func TestConnectWithOptionsAndPath(t *testing.T) {
	responseText := "Hello World"
	itemID := "theID"
	testPath := "/a/b/c/def"
	connectStorage := &ConnecterRESTStorage{
		connectHandler: &OutputConnect{
			response: responseText,
		},
		emptyConnectOptions: &genericapitesting.SimpleGetOptions{},
		takesPath:           "atAPath",
	}
	storage := map[string]rest.Storage{
		"simple":         &SimpleRESTStorage{},
		"simple/connect": connectStorage,
	}
	handler := handle(storage)
	server := httptest.NewServer(handler)
	defer server.Close()

	resp, err := http.Get(server.URL + "/" + prefix + "/" + testGroupVersion.Group + "/" + testGroupVersion.Version + "/namespaces/default/simple/" + itemID + "/connect" + testPath + "?param1=value1&param2=value2")

	if err != nil {
		t.Errorf("unexpected error: %v", err)
	}
	if resp.StatusCode != http.StatusOK {
		t.Errorf("unexpected response: %#v", resp)
	}
	defer resp.Body.Close()
	body, err := ioutil.ReadAll(resp.Body)
	if err != nil {
		t.Fatalf("Unexpected error: %v", err)
	}
	if connectStorage.receivedID != itemID {
		t.Errorf("Unexpected item id. Expected: %s. Actual: %s.", itemID, connectStorage.receivedID)
	}
	if string(body) != responseText {
		t.Errorf("Unexpected response. Expected: %s. Actual: %s.", responseText, string(body))
	}
	opts, ok := connectStorage.receivedConnectOptions.(*genericapitesting.SimpleGetOptions)
	if !ok {
		t.Fatalf("Unexpected options type: %#v", connectStorage.receivedConnectOptions)
	}
	if opts.Param1 != "value1" && opts.Param2 != "value2" {
		t.Errorf("Unexpected options value: %#v", opts)
	}
	if opts.Path != testPath {
		t.Errorf("Unexpected path value. Expected: %s. Actual: %s.", testPath, opts.Path)
	}
}

func TestDelete(t *testing.T) {
	storage := map[string]rest.Storage{}
	simpleStorage := SimpleRESTStorage{}
	ID := "id"
	storage["simple"] = &simpleStorage
	handler := handle(storage)
	server := httptest.NewServer(handler)
	defer server.Close()

	client := http.Client{}
	request, err := http.NewRequest("DELETE", server.URL+"/"+prefix+"/"+testGroupVersion.Group+"/"+testGroupVersion.Version+"/namespaces/default/simple/"+ID, nil)
	res, err := client.Do(request)
	if err != nil {
		t.Fatalf("unexpected error: %v", err)
	}
	if res.StatusCode != http.StatusOK {
		t.Errorf("unexpected response: %#v", res)
	}
	if simpleStorage.deleted != ID {
		t.Errorf("Unexpected delete: %s, expected %s", simpleStorage.deleted, ID)
	}
}

func TestDeleteWithOptions(t *testing.T) {
	storage := map[string]rest.Storage{}
	simpleStorage := SimpleRESTStorage{}
	ID := "id"
	storage["simple"] = &simpleStorage
	handler := handle(storage)
	server := httptest.NewServer(handler)
	defer server.Close()

	grace := int64(300)
	item := &metav1.DeleteOptions{
		GracePeriodSeconds: &grace,
	}
	body, err := runtime.Encode(codec, item)
	if err != nil {
		t.Fatalf("unexpected error: %v", err)
	}

	client := http.Client{}
	request, err := http.NewRequest("DELETE", server.URL+"/"+prefix+"/"+testGroupVersion.Group+"/"+testGroupVersion.Version+"/namespaces/default/simple/"+ID, bytes.NewReader(body))
	res, err := client.Do(request)
	if err != nil {
		t.Fatalf("unexpected error: %v", err)
	}
	if res.StatusCode != http.StatusOK {
		t.Errorf("unexpected response: %s %#v", request.URL, res)
		s, err := ioutil.ReadAll(res.Body)
		if err != nil {
			t.Fatalf("unexpected error: %v", err)
		}
		t.Logf(string(s))
	}
	if simpleStorage.deleted != ID {
		t.Errorf("Unexpected delete: %s, expected %s", simpleStorage.deleted, ID)
	}
	simpleStorage.deleteOptions.GetObjectKind().SetGroupVersionKind(schema.GroupVersionKind{})
	if !apiequality.Semantic.DeepEqual(simpleStorage.deleteOptions, item) {
		t.Errorf("unexpected delete options: %s", diff.ObjectDiff(simpleStorage.deleteOptions, item))
	}
}

func TestDeleteWithOptionsQuery(t *testing.T) {
	storage := map[string]rest.Storage{}
	simpleStorage := SimpleRESTStorage{}
	ID := "id"
	storage["simple"] = &simpleStorage
	handler := handle(storage)
	server := httptest.NewServer(handler)
	defer server.Close()

	grace := int64(300)
	item := &metav1.DeleteOptions{
		GracePeriodSeconds: &grace,
	}

	client := http.Client{}
	request, err := http.NewRequest("DELETE", server.URL+"/"+prefix+"/"+testGroupVersion.Group+"/"+testGroupVersion.Version+"/namespaces/default/simple/"+ID+"?gracePeriodSeconds="+strconv.FormatInt(grace, 10), nil)
	res, err := client.Do(request)
	if err != nil {
		t.Fatalf("unexpected error: %v", err)
	}
	if res.StatusCode != http.StatusOK {
		t.Fatalf("unexpected response: %s %#v", request.URL, res)
		s, err := ioutil.ReadAll(res.Body)
		if err != nil {
			t.Fatalf("unexpected error: %v", err)
		}
		t.Logf(string(s))
	}
	if simpleStorage.deleted != ID {
		t.Fatalf("Unexpected delete: %s, expected %s", simpleStorage.deleted, ID)
	}
	simpleStorage.deleteOptions.GetObjectKind().SetGroupVersionKind(schema.GroupVersionKind{})
	if !apiequality.Semantic.DeepEqual(simpleStorage.deleteOptions, item) {
		t.Errorf("unexpected delete options: %s", diff.ObjectDiff(simpleStorage.deleteOptions, item))
	}
}

func TestDeleteWithOptionsQueryAndBody(t *testing.T) {
	storage := map[string]rest.Storage{}
	simpleStorage := SimpleRESTStorage{}
	ID := "id"
	storage["simple"] = &simpleStorage
	handler := handle(storage)
	server := httptest.NewServer(handler)
	defer server.Close()

	grace := int64(300)
	item := &metav1.DeleteOptions{
		GracePeriodSeconds: &grace,
	}
	body, err := runtime.Encode(codec, item)
	if err != nil {
		t.Fatalf("unexpected error: %v", err)
	}
	client := http.Client{}
	request, err := http.NewRequest("DELETE", server.URL+"/"+prefix+"/"+testGroupVersion.Group+"/"+testGroupVersion.Version+"/namespaces/default/simple/"+ID+"?gracePeriodSeconds="+strconv.FormatInt(grace+10, 10), bytes.NewReader(body))
	res, err := client.Do(request)
	if err != nil {
		t.Fatalf("unexpected error: %v", err)
	}
	if res.StatusCode != http.StatusOK {
		t.Errorf("unexpected response: %s %#v", request.URL, res)
		s, err := ioutil.ReadAll(res.Body)
		if err != nil {
			t.Fatalf("unexpected error: %v", err)
		}
		t.Logf(string(s))
	}
	if simpleStorage.deleted != ID {
		t.Errorf("Unexpected delete: %s, expected %s", simpleStorage.deleted, ID)
	}
	simpleStorage.deleteOptions.GetObjectKind().SetGroupVersionKind(schema.GroupVersionKind{})
	if !apiequality.Semantic.DeepEqual(simpleStorage.deleteOptions, item) {
		t.Errorf("unexpected delete options: %s", diff.ObjectDiff(simpleStorage.deleteOptions, item))
	}
}

func TestDeleteInvokesAdmissionControl(t *testing.T) {
	// TODO: remove mutating deny when we removed it from the endpoint implementation and ported all plugins
	for _, admit := range []admission.Interface{alwaysMutatingDeny{}, alwaysValidatingDeny{}} {
		t.Logf("Testing %T", admit)

		storage := map[string]rest.Storage{}
		simpleStorage := SimpleRESTStorage{}
		ID := "id"
		storage["simple"] = &simpleStorage
		handler := handleInternal(storage, admit, selfLinker, nil)
		server := httptest.NewServer(handler)
		defer server.Close()

		client := http.Client{}
		request, err := http.NewRequest("DELETE", server.URL+"/"+prefix+"/"+testGroupVersion.Group+"/"+testGroupVersion.Version+"/namespaces/default/simple/"+ID, nil)
		response, err := client.Do(request)
		if err != nil {
			t.Errorf("unexpected error: %v", err)
		}
		if response.StatusCode != http.StatusForbidden {
			t.Errorf("Unexpected response %#v", response)
		}
	}
}

func TestDeleteMissing(t *testing.T) {
	storage := map[string]rest.Storage{}
	ID := "id"
	simpleStorage := SimpleRESTStorage{
		errors: map[string]error{"delete": apierrs.NewNotFound(schema.GroupResource{Resource: "simples"}, ID)},
	}
	storage["simple"] = &simpleStorage
	handler := handle(storage)
	server := httptest.NewServer(handler)
	defer server.Close()

	client := http.Client{}
	request, err := http.NewRequest("DELETE", server.URL+"/"+prefix+"/"+testGroupVersion.Group+"/"+testGroupVersion.Version+"/namespaces/default/simple/"+ID, nil)
	response, err := client.Do(request)
	if err != nil {
		t.Errorf("unexpected error: %v", err)
	}

	if response.StatusCode != http.StatusNotFound {
		t.Errorf("Unexpected response %#v", response)
	}
}

func TestPatch(t *testing.T) {
	storage := map[string]rest.Storage{}
	ID := "id"
	item := &genericapitesting.Simple{
		ObjectMeta: metav1.ObjectMeta{
			Name:      ID,
			Namespace: "", // update should allow the client to send an empty namespace
			UID:       "uid",
		},
		Other: "bar",
	}
	simpleStorage := SimpleRESTStorage{item: *item}
	storage["simple"] = &simpleStorage
	selfLinker := &setTestSelfLinker{
		t:           t,
		expectedSet: "/" + prefix + "/" + testGroupVersion.Group + "/" + testGroupVersion.Version + "/namespaces/default/simple/" + ID,
		name:        ID,
		namespace:   metav1.NamespaceDefault,
	}
	handler := handleLinker(storage, selfLinker)
	server := httptest.NewServer(handler)
	defer server.Close()

	client := http.Client{}
	request, err := http.NewRequest("PATCH", server.URL+"/"+prefix+"/"+testGroupVersion.Group+"/"+testGroupVersion.Version+"/namespaces/default/simple/"+ID, bytes.NewReader([]byte(`{"labels":{"foo":"bar"}}`)))
	request.Header.Set("Content-Type", "application/merge-patch+json; charset=UTF-8")
	response, err := client.Do(request)
	if err != nil {
		t.Errorf("unexpected error: %v", err)
	}
	dump, _ := httputil.DumpResponse(response, true)
	t.Log(string(dump))

	if simpleStorage.updated == nil || simpleStorage.updated.Labels["foo"] != "bar" {
		t.Errorf("Unexpected update value %#v, expected %#v.", simpleStorage.updated, item)
	}
	if !selfLinker.called {
		t.Errorf("Never set self link")
	}
}

func TestPatchRequiresMatchingName(t *testing.T) {
	storage := map[string]rest.Storage{}
	ID := "id"
	item := &genericapitesting.Simple{
		ObjectMeta: metav1.ObjectMeta{
			Name:      ID,
			Namespace: "", // update should allow the client to send an empty namespace
			UID:       "uid",
		},
		Other: "bar",
	}
	simpleStorage := SimpleRESTStorage{item: *item}
	storage["simple"] = &simpleStorage
	handler := handle(storage)
	server := httptest.NewServer(handler)
	defer server.Close()

	client := http.Client{}
	request, err := http.NewRequest("PATCH", server.URL+"/"+prefix+"/"+testGroupVersion.Group+"/"+testGroupVersion.Version+"/namespaces/default/simple/"+ID, bytes.NewReader([]byte(`{"metadata":{"name":"idbar"}}`)))
	request.Header.Set("Content-Type", "application/merge-patch+json")
	response, err := client.Do(request)
	if err != nil {
		t.Errorf("unexpected error: %v", err)
	}
	if response.StatusCode != http.StatusBadRequest {
		t.Errorf("Unexpected response %#v", response)
	}
}

func TestUpdate(t *testing.T) {
	storage := map[string]rest.Storage{}
	simpleStorage := SimpleRESTStorage{}
	ID := "id"
	storage["simple"] = &simpleStorage
	selfLinker := &setTestSelfLinker{
		t:           t,
		expectedSet: "/" + prefix + "/" + testGroupVersion.Group + "/" + testGroupVersion.Version + "/namespaces/default/simple/" + ID,
		name:        ID,
		namespace:   metav1.NamespaceDefault,
	}
	handler := handleLinker(storage, selfLinker)
	server := httptest.NewServer(handler)
	defer server.Close()

	item := &genericapitesting.Simple{
		ObjectMeta: metav1.ObjectMeta{
			Name:      ID,
			Namespace: "", // update should allow the client to send an empty namespace
		},
		Other: "bar",
	}
	body, err := runtime.Encode(testCodec, item)
	if err != nil {
		// The following cases will fail, so die now
		t.Fatalf("unexpected error: %v", err)
	}

	client := http.Client{}
	request, err := http.NewRequest("PUT", server.URL+"/"+prefix+"/"+testGroupVersion.Group+"/"+testGroupVersion.Version+"/namespaces/default/simple/"+ID, bytes.NewReader(body))
	response, err := client.Do(request)
	if err != nil {
		t.Errorf("unexpected error: %v", err)
	}
	dump, _ := httputil.DumpResponse(response, true)
	t.Log(string(dump))

	if simpleStorage.updated == nil || simpleStorage.updated.Name != item.Name {
		t.Errorf("Unexpected update value %#v, expected %#v.", simpleStorage.updated, item)
	}
	if !selfLinker.called {
		t.Errorf("Never set self link")
	}
}

func TestUpdateInvokesAdmissionControl(t *testing.T) {
	for _, admit := range []admission.Interface{alwaysMutatingDeny{}, alwaysValidatingDeny{}} {
		t.Logf("Testing %T", admit)

		storage := map[string]rest.Storage{}
		simpleStorage := SimpleRESTStorage{}
		ID := "id"
		storage["simple"] = &simpleStorage
		handler := handleInternal(storage, admit, selfLinker, nil)
		server := httptest.NewServer(handler)
		defer server.Close()

		item := &genericapitesting.Simple{
			ObjectMeta: metav1.ObjectMeta{
				Name:      ID,
				Namespace: metav1.NamespaceDefault,
			},
			Other: "bar",
		}
		body, err := runtime.Encode(testCodec, item)
		if err != nil {
			// The following cases will fail, so die now
			t.Fatalf("unexpected error: %v", err)
		}

		client := http.Client{}
		request, err := http.NewRequest("PUT", server.URL+"/"+prefix+"/"+testGroupVersion.Group+"/"+testGroupVersion.Version+"/namespaces/default/simple/"+ID, bytes.NewReader(body))
		response, err := client.Do(request)
		if err != nil {
			t.Errorf("unexpected error: %v", err)
		}
		dump, _ := httputil.DumpResponse(response, true)
		t.Log(string(dump))

		if response.StatusCode != http.StatusForbidden {
			t.Errorf("Unexpected response %#v", response)
		}
	}
}

func TestUpdateRequiresMatchingName(t *testing.T) {
	storage := map[string]rest.Storage{}
	simpleStorage := SimpleRESTStorage{}
	ID := "id"
	storage["simple"] = &simpleStorage
	handler := handle(storage)
	server := httptest.NewServer(handler)
	defer server.Close()

	item := &genericapitesting.Simple{
		Other: "bar",
	}
	body, err := runtime.Encode(testCodec, item)
	if err != nil {
		// The following cases will fail, so die now
		t.Fatalf("unexpected error: %v", err)
	}

	client := http.Client{}
	request, err := http.NewRequest("PUT", server.URL+"/"+prefix+"/"+testGroupVersion.Group+"/"+testGroupVersion.Version+"/namespaces/default/simple/"+ID, bytes.NewReader(body))
	response, err := client.Do(request)
	if err != nil {
		t.Errorf("unexpected error: %v", err)
	}
	if response.StatusCode != http.StatusBadRequest {
		dump, _ := httputil.DumpResponse(response, true)
		t.Log(string(dump))
		t.Errorf("Unexpected response %#v", response)
	}
}

func TestUpdateAllowsMissingNamespace(t *testing.T) {
	storage := map[string]rest.Storage{}
	simpleStorage := SimpleRESTStorage{}
	ID := "id"
	storage["simple"] = &simpleStorage
	handler := handle(storage)
	server := httptest.NewServer(handler)
	defer server.Close()

	item := &genericapitesting.Simple{
		ObjectMeta: metav1.ObjectMeta{
			Name: ID,
		},
		Other: "bar",
	}
	body, err := runtime.Encode(testCodec, item)
	if err != nil {
		// The following cases will fail, so die now
		t.Fatalf("unexpected error: %v", err)
	}

	client := http.Client{}
	request, err := http.NewRequest("PUT", server.URL+"/"+prefix+"/"+testGroupVersion.Group+"/"+testGroupVersion.Version+"/namespaces/default/simple/"+ID, bytes.NewReader(body))
	response, err := client.Do(request)
	if err != nil {
		t.Errorf("unexpected error: %v", err)
	}
	dump, _ := httputil.DumpResponse(response, true)
	t.Log(string(dump))

	if response.StatusCode != http.StatusOK {
		t.Errorf("Unexpected response %#v", response)
	}
}

// when the object name and namespace can't be retrieved, don't update.  It isn't safe.
func TestUpdateDisallowsMismatchedNamespaceOnError(t *testing.T) {
	storage := map[string]rest.Storage{}
	simpleStorage := SimpleRESTStorage{}
	ID := "id"
	storage["simple"] = &simpleStorage
	selfLinker := &setTestSelfLinker{
		t:   t,
		err: fmt.Errorf("test error"),
	}
	handler := handleLinker(storage, selfLinker)
	server := httptest.NewServer(handler)
	defer server.Close()

	item := &genericapitesting.Simple{
		ObjectMeta: metav1.ObjectMeta{
			Name:      ID,
			Namespace: "other", // does not match request
		},
		Other: "bar",
	}
	body, err := runtime.Encode(testCodec, item)
	if err != nil {
		// The following cases will fail, so die now
		t.Fatalf("unexpected error: %v", err)
	}

	client := http.Client{}
	request, err := http.NewRequest("PUT", server.URL+"/"+prefix+"/"+testGroupVersion.Group+"/"+testGroupVersion.Version+"/namespaces/default/simple/"+ID, bytes.NewReader(body))
	response, err := client.Do(request)
	if err != nil {
		t.Errorf("unexpected error: %v", err)
	}
	dump, _ := httputil.DumpResponse(response, true)
	t.Log(string(dump))

	if simpleStorage.updated != nil {
		t.Errorf("Unexpected update value %#v.", simpleStorage.updated)
	}
	if selfLinker.called {
		t.Errorf("self link ignored")
	}
}

func TestUpdatePreventsMismatchedNamespace(t *testing.T) {
	storage := map[string]rest.Storage{}
	simpleStorage := SimpleRESTStorage{}
	ID := "id"
	storage["simple"] = &simpleStorage
	handler := handle(storage)
	server := httptest.NewServer(handler)
	defer server.Close()

	item := &genericapitesting.Simple{
		ObjectMeta: metav1.ObjectMeta{
			Name:      ID,
			Namespace: "other",
		},
		Other: "bar",
	}
	body, err := runtime.Encode(testCodec, item)
	if err != nil {
		// The following cases will fail, so die now
		t.Fatalf("unexpected error: %v", err)
	}

	client := http.Client{}
	request, err := http.NewRequest("PUT", server.URL+"/"+prefix+"/"+testGroupVersion.Group+"/"+testGroupVersion.Version+"/namespaces/default/simple/"+ID, bytes.NewReader(body))
	response, err := client.Do(request)
	if err != nil {
		t.Errorf("unexpected error: %v", err)
	}
	if response.StatusCode != http.StatusBadRequest {
		t.Errorf("Unexpected response %#v", response)
	}
}

func TestUpdateMissing(t *testing.T) {
	storage := map[string]rest.Storage{}
	ID := "id"
	simpleStorage := SimpleRESTStorage{
		errors: map[string]error{"update": apierrs.NewNotFound(schema.GroupResource{Resource: "simples"}, ID)},
	}
	storage["simple"] = &simpleStorage
	handler := handle(storage)
	server := httptest.NewServer(handler)
	defer server.Close()

	item := &genericapitesting.Simple{
		ObjectMeta: metav1.ObjectMeta{
			Name:      ID,
			Namespace: metav1.NamespaceDefault,
		},
		Other: "bar",
	}
	body, err := runtime.Encode(testCodec, item)
	if err != nil {
		t.Errorf("unexpected error: %v", err)
	}

	client := http.Client{}
	request, err := http.NewRequest("PUT", server.URL+"/"+prefix+"/"+testGroupVersion.Group+"/"+testGroupVersion.Version+"/namespaces/default/simple/"+ID, bytes.NewReader(body))
	response, err := client.Do(request)
	if err != nil {
		t.Errorf("unexpected error: %v", err)
	}
	if response.StatusCode != http.StatusNotFound {
		t.Errorf("Unexpected response %#v", response)
	}
}

func TestCreateNotFound(t *testing.T) {
	handler := handle(map[string]rest.Storage{
		"simple": &SimpleRESTStorage{
			// storage.Create can fail with not found error in theory.
			// See http://pr.k8s.io/486#discussion_r15037092.
			errors: map[string]error{"create": apierrs.NewNotFound(schema.GroupResource{Resource: "simples"}, "id")},
		},
	})
	server := httptest.NewServer(handler)
	defer server.Close()
	client := http.Client{}

	simple := &genericapitesting.Simple{Other: "foo"}
	data, err := runtime.Encode(testCodec, simple)
	if err != nil {
		t.Errorf("unexpected error: %v", err)
	}
	request, err := http.NewRequest("POST", server.URL+"/"+prefix+"/"+testGroupVersion.Group+"/"+testGroupVersion.Version+"/namespaces/default/simple", bytes.NewBuffer(data))
	if err != nil {
		t.Errorf("unexpected error: %v", err)
	}

	response, err := client.Do(request)
	if err != nil {
		t.Errorf("unexpected error: %v", err)
	}

	if response.StatusCode != http.StatusNotFound {
		t.Errorf("Unexpected response %#v", response)
	}
}

func TestCreateChecksDecode(t *testing.T) {
	handler := handle(map[string]rest.Storage{"simple": &SimpleRESTStorage{}})
	server := httptest.NewServer(handler)
	defer server.Close()
	client := http.Client{}

	simple := &example.Pod{}
	data, err := runtime.Encode(testCodec, simple)
	if err != nil {
		t.Errorf("unexpected error: %v", err)
	}
	request, err := http.NewRequest("POST", server.URL+"/"+prefix+"/"+testGroupVersion.Group+"/"+testGroupVersion.Version+"/namespaces/default/simple", bytes.NewBuffer(data))
	if err != nil {
		t.Errorf("unexpected error: %v", err)
	}
	response, err := client.Do(request)
	if err != nil {
		t.Errorf("unexpected error: %v", err)
	}
	if response.StatusCode != http.StatusBadRequest {
		t.Errorf("Unexpected response %#v", response)
	}
	b, err := ioutil.ReadAll(response.Body)
	if err != nil {
		t.Errorf("unexpected error: %v", err)
	} else if !strings.Contains(string(b), "cannot be handled as a Simple") {
		t.Errorf("unexpected response: %s", string(b))
	}
}

func TestParentResourceIsRequired(t *testing.T) {
	storage := &SimpleTypedStorage{
		baseType: &genericapitesting.SimpleRoot{}, // a root scoped type
		item:     &genericapitesting.SimpleRoot{},
	}
	group := &APIGroupVersion{
		Storage: map[string]rest.Storage{
			"simple/sub": storage,
		},
		Root:      "/" + prefix,
		Creater:   scheme,
		Convertor: scheme,
		Defaulter: scheme,
		Typer:     scheme,
		Linker:    selfLinker,

		Admit:   admissionControl,
		Context: requestContextMapper,
		Mapper:  namespaceMapper,

		GroupVersion:           newGroupVersion,
		OptionsExternalVersion: &newGroupVersion,

		Serializer:     codecs,
		ParameterCodec: parameterCodec,
	}
	container := restful.NewContainer()
	if err := group.InstallREST(container); err == nil {
		t.Fatal("expected error")
	}

	storage = &SimpleTypedStorage{
		baseType: &genericapitesting.SimpleRoot{}, // a root scoped type
		item:     &genericapitesting.SimpleRoot{},
	}
	group = &APIGroupVersion{
		Storage: map[string]rest.Storage{
			"simple":     &SimpleRESTStorage{},
			"simple/sub": storage,
		},
		Root:      "/" + prefix,
		Creater:   scheme,
		Convertor: scheme,
		Defaulter: scheme,
		Typer:     scheme,
		Linker:    selfLinker,

		Admit:   admissionControl,
		Context: requestContextMapper,
		Mapper:  namespaceMapper,

		GroupVersion:           newGroupVersion,
		OptionsExternalVersion: &newGroupVersion,

		Serializer:     codecs,
		ParameterCodec: parameterCodec,
	}
	container = restful.NewContainer()
	if err := group.InstallREST(container); err != nil {
		t.Fatal(err)
	}

	handler := genericapifilters.WithRequestInfo(container, newTestRequestInfoResolver(), requestContextMapper)
	handler = request.WithRequestContext(handler, requestContextMapper)

	// resource is NOT registered in the root scope
	w := httptest.NewRecorder()
	handler.ServeHTTP(w, &http.Request{Method: "GET", URL: &url.URL{Path: "/" + prefix + "/simple/test/sub"}})
	if w.Code != http.StatusNotFound {
		t.Errorf("expected not found: %#v", w)
	}

	// resource is registered in the namespace scope
	w = httptest.NewRecorder()
	handler.ServeHTTP(w, &http.Request{Method: "GET", URL: &url.URL{Path: "/" + prefix + "/" + newGroupVersion.Group + "/" + newGroupVersion.Version + "/namespaces/test/simple/test/sub"}})
	if w.Code != http.StatusOK {
		t.Fatalf("expected OK: %#v", w)
	}
	if storage.actualNamespace != "test" {
		t.Errorf("namespace should be set %#v", storage)
	}
}

func TestCreateWithName(t *testing.T) {
	pathName := "helloworld"
	storage := &NamedCreaterRESTStorage{SimpleRESTStorage: &SimpleRESTStorage{}}
	handler := handle(map[string]rest.Storage{
		"simple":     &SimpleRESTStorage{},
		"simple/sub": storage,
	})
	server := httptest.NewServer(handler)
	defer server.Close()
	client := http.Client{}

	simple := &genericapitesting.Simple{Other: "foo"}
	data, err := runtime.Encode(testCodec, simple)
	if err != nil {
		t.Errorf("unexpected error: %v", err)
	}
	request, err := http.NewRequest("POST", server.URL+"/"+prefix+"/"+testGroupVersion.Group+"/"+testGroupVersion.Version+"/namespaces/default/simple/"+pathName+"/sub", bytes.NewBuffer(data))
	if err != nil {
		t.Errorf("unexpected error: %v", err)
	}
	response, err := client.Do(request)
	if err != nil {
		t.Errorf("unexpected error: %v", err)
	}
	if response.StatusCode != http.StatusCreated {
		t.Errorf("Unexpected response %#v", response)
	}
	if storage.createdName != pathName {
		t.Errorf("Did not get expected name in create context. Got: %s, Expected: %s", storage.createdName, pathName)
	}
}

func TestUpdateChecksDecode(t *testing.T) {
	handler := handle(map[string]rest.Storage{"simple": &SimpleRESTStorage{}})
	server := httptest.NewServer(handler)
	defer server.Close()
	client := http.Client{}

	simple := &example.Pod{}
	data, err := runtime.Encode(testCodec, simple)
	if err != nil {
		t.Errorf("unexpected error: %v", err)
	}
	request, err := http.NewRequest("PUT", server.URL+"/"+prefix+"/"+testGroupVersion.Group+"/"+testGroupVersion.Version+"/namespaces/default/simple/bar", bytes.NewBuffer(data))
	if err != nil {
		t.Errorf("unexpected error: %v", err)
	}
	response, err := client.Do(request)
	if err != nil {
		t.Errorf("unexpected error: %v", err)
	}
	if response.StatusCode != http.StatusBadRequest {
		t.Errorf("Unexpected response %#v\n%s", response, readBodyOrDie(response.Body))
	}
	b, err := ioutil.ReadAll(response.Body)
	if err != nil {
		t.Errorf("unexpected error: %v", err)
	} else if !strings.Contains(string(b), "cannot be handled as a Simple") {
		t.Errorf("unexpected response: %s", string(b))
	}
}

type setTestSelfLinker struct {
	t              *testing.T
	expectedSet    string
	alternativeSet sets.String
	name           string
	namespace      string
	called         bool
	err            error
}

func (s *setTestSelfLinker) Namespace(runtime.Object) (string, error) { return s.namespace, s.err }
func (s *setTestSelfLinker) Name(runtime.Object) (string, error)      { return s.name, s.err }
func (s *setTestSelfLinker) SelfLink(runtime.Object) (string, error)  { return "", s.err }
func (s *setTestSelfLinker) SetSelfLink(obj runtime.Object, selfLink string) error {
	if e, a := s.expectedSet, selfLink; e != a {
		if !s.alternativeSet.Has(a) {
			s.t.Errorf("expected '%v', got '%v'", e, a)
		}
	}
	s.called = true
	return s.err
}

func TestCreate(t *testing.T) {
	storage := SimpleRESTStorage{
		injectedFunction: func(obj runtime.Object) (runtime.Object, error) {
			time.Sleep(5 * time.Millisecond)
			return obj, nil
		},
	}
	selfLinker := &setTestSelfLinker{
		t:           t,
		name:        "bar",
		namespace:   "default",
		expectedSet: "/" + prefix + "/" + testGroupVersion.Group + "/" + testGroupVersion.Version + "/namespaces/default/foo/bar",
	}
	handler := handleLinker(map[string]rest.Storage{"foo": &storage}, selfLinker)
	server := httptest.NewServer(handler)
	defer server.Close()
	client := http.Client{}

	simple := &genericapitesting.Simple{
		Other: "bar",
	}
	data, err := runtime.Encode(testCodec, simple)
	if err != nil {
		t.Errorf("unexpected error: %v", err)
	}
	request, err := http.NewRequest("POST", server.URL+"/"+prefix+"/"+testGroupVersion.Group+"/"+testGroupVersion.Version+"/namespaces/default/foo", bytes.NewBuffer(data))
	if err != nil {
		t.Errorf("unexpected error: %v", err)
	}

	wg := sync.WaitGroup{}
	wg.Add(1)
	var response *http.Response
	go func() {
		response, err = client.Do(request)
		wg.Done()
	}()
	wg.Wait()
	if err != nil {
		t.Errorf("unexpected error: %v", err)
	}

	var itemOut genericapitesting.Simple
	body, err := extractBody(response, &itemOut)
	if err != nil {
		t.Errorf("unexpected error: %v %#v", err, response)
	}

	itemOut.GetObjectKind().SetGroupVersionKind(schema.GroupVersionKind{})
	if !reflect.DeepEqual(&itemOut, simple) {
		t.Errorf("Unexpected data: %#v, expected %#v (%s)", itemOut, simple, string(body))
	}
	if response.StatusCode != http.StatusCreated {
		t.Errorf("Unexpected status: %d, Expected: %d, %#v", response.StatusCode, http.StatusOK, response)
	}
	if !selfLinker.called {
		t.Errorf("Never set self link")
	}
}

func TestCreateYAML(t *testing.T) {
	storage := SimpleRESTStorage{
		injectedFunction: func(obj runtime.Object) (runtime.Object, error) {
			time.Sleep(5 * time.Millisecond)
			return obj, nil
		},
	}
	selfLinker := &setTestSelfLinker{
		t:           t,
		name:        "bar",
		namespace:   "default",
		expectedSet: "/" + prefix + "/" + testGroupVersion.Group + "/" + testGroupVersion.Version + "/namespaces/default/foo/bar",
	}
	handler := handleLinker(map[string]rest.Storage{"foo": &storage}, selfLinker)
	server := httptest.NewServer(handler)
	defer server.Close()
	client := http.Client{}

	// yaml encoder
	simple := &genericapitesting.Simple{
		Other: "bar",
	}
	info, ok := runtime.SerializerInfoForMediaType(codecs.SupportedMediaTypes(), "application/yaml")
	if !ok {
		t.Fatal("No yaml serializer")
	}
	encoder := codecs.EncoderForVersion(info.Serializer, testGroupVersion)
	decoder := codecs.DecoderToVersion(info.Serializer, testInternalGroupVersion)

	data, err := runtime.Encode(encoder, simple)
	if err != nil {
		t.Fatalf("unexpected error: %v", err)
	}
	request, err := http.NewRequest("POST", server.URL+"/"+prefix+"/"+testGroupVersion.Group+"/"+testGroupVersion.Version+"/namespaces/default/foo", bytes.NewBuffer(data))
	if err != nil {
		t.Fatalf("unexpected error: %v", err)
	}
	request.Header.Set("Accept", "application/yaml, application/json")
	request.Header.Set("Content-Type", "application/yaml")

	wg := sync.WaitGroup{}
	wg.Add(1)
	var response *http.Response
	go func() {
		response, err = client.Do(request)
		wg.Done()
	}()
	wg.Wait()
	if err != nil {
		t.Fatalf("unexpected error: %v", err)
	}

	var itemOut genericapitesting.Simple
	body, err := extractBodyDecoder(response, &itemOut, decoder)
	if err != nil {
		t.Fatalf("unexpected error: %v %#v", err, response)
	}

	itemOut.GetObjectKind().SetGroupVersionKind(schema.GroupVersionKind{})
	if !reflect.DeepEqual(&itemOut, simple) {
		t.Errorf("Unexpected data: %#v, expected %#v (%s)", itemOut, simple, string(body))
	}
	if response.StatusCode != http.StatusCreated {
		t.Errorf("Unexpected status: %d, Expected: %d, %#v", response.StatusCode, http.StatusOK, response)
	}
	if !selfLinker.called {
		t.Errorf("Never set self link")
	}
}
func TestCreateInNamespace(t *testing.T) {
	storage := SimpleRESTStorage{
		injectedFunction: func(obj runtime.Object) (runtime.Object, error) {
			time.Sleep(5 * time.Millisecond)
			return obj, nil
		},
	}
	selfLinker := &setTestSelfLinker{
		t:           t,
		name:        "bar",
		namespace:   "other",
		expectedSet: "/" + prefix + "/" + testGroupVersion.Group + "/" + testGroupVersion.Version + "/namespaces/other/foo/bar",
	}
	handler := handleLinker(map[string]rest.Storage{"foo": &storage}, selfLinker)
	server := httptest.NewServer(handler)
	defer server.Close()
	client := http.Client{}

	simple := &genericapitesting.Simple{
		Other: "bar",
	}
	data, err := runtime.Encode(testCodec, simple)
	if err != nil {
		t.Fatalf("unexpected error: %v", err)
	}
	request, err := http.NewRequest("POST", server.URL+"/"+prefix+"/"+testGroupVersion.Group+"/"+testGroupVersion.Version+"/namespaces/other/foo", bytes.NewBuffer(data))
	if err != nil {
		t.Fatalf("unexpected error: %v", err)
	}

	wg := sync.WaitGroup{}
	wg.Add(1)
	var response *http.Response
	go func() {
		response, err = client.Do(request)
		wg.Done()
	}()
	wg.Wait()
	if err != nil {
		t.Fatalf("unexpected error: %v", err)
	}

	var itemOut genericapitesting.Simple
	body, err := extractBody(response, &itemOut)
	if err != nil {
		t.Fatalf("unexpected error: %v\n%s", err, data)
	}

	itemOut.GetObjectKind().SetGroupVersionKind(schema.GroupVersionKind{})
	if !reflect.DeepEqual(&itemOut, simple) {
		t.Errorf("Unexpected data: %#v, expected %#v (%s)", itemOut, simple, string(body))
	}
	if response.StatusCode != http.StatusCreated {
		t.Errorf("Unexpected status: %d, Expected: %d, %#v", response.StatusCode, http.StatusOK, response)
	}
	if !selfLinker.called {
		t.Errorf("Never set self link")
	}
}

func TestCreateInvokeAdmissionControl(t *testing.T) {
	for _, admit := range []admission.Interface{alwaysMutatingDeny{}, alwaysValidatingDeny{}} {
		t.Logf("Testing %T", admit)

		storage := SimpleRESTStorage{
			injectedFunction: func(obj runtime.Object) (runtime.Object, error) {
				time.Sleep(5 * time.Millisecond)
				return obj, nil
			},
		}
		selfLinker := &setTestSelfLinker{
			t:           t,
			name:        "bar",
			namespace:   "other",
			expectedSet: "/" + prefix + "/" + testGroupVersion.Group + "/" + testGroupVersion.Version + "/namespaces/other/foo/bar",
		}
		handler := handleInternal(map[string]rest.Storage{"foo": &storage}, admit, selfLinker, nil)
		server := httptest.NewServer(handler)
		defer server.Close()
		client := http.Client{}

		simple := &genericapitesting.Simple{
			Other: "bar",
		}
		data, err := runtime.Encode(testCodec, simple)
		if err != nil {
			t.Errorf("unexpected error: %v", err)
		}
		request, err := http.NewRequest("POST", server.URL+"/"+prefix+"/"+testGroupVersion.Group+"/"+testGroupVersion.Version+"/namespaces/other/foo", bytes.NewBuffer(data))
		if err != nil {
			t.Errorf("unexpected error: %v", err)
		}

		wg := sync.WaitGroup{}
		wg.Add(1)
		var response *http.Response
		go func() {
			response, err = client.Do(request)
			wg.Done()
		}()
		wg.Wait()
		if err != nil {
			t.Errorf("unexpected error: %v", err)
		}
		if response.StatusCode != http.StatusForbidden {
			t.Errorf("Unexpected status: %d, Expected: %d, %#v", response.StatusCode, http.StatusForbidden, response)
		}
	}
}

func expectApiStatus(t *testing.T, method, url string, data []byte, code int) *metav1.Status {
	client := http.Client{}
	request, err := http.NewRequest(method, url, bytes.NewBuffer(data))
	if err != nil {
		t.Fatalf("unexpected error %#v", err)
		return nil
	}
	response, err := client.Do(request)
	if err != nil {
		t.Fatalf("unexpected error on %s %s: %v", method, url, err)
		return nil
	}
	var status metav1.Status
	if body, err := extractBody(response, &status); err != nil {
		t.Fatalf("unexpected error on %s %s: %v\nbody:\n%s", method, url, err, body)
		return nil
	}
	if code != response.StatusCode {
		t.Fatalf("Expected %s %s to return %d, Got %d", method, url, code, response.StatusCode)
	}
	return &status
}

func TestDelayReturnsError(t *testing.T) {
	storage := SimpleRESTStorage{
		injectedFunction: func(obj runtime.Object) (runtime.Object, error) {
			return nil, apierrs.NewAlreadyExists(schema.GroupResource{Resource: "foos"}, "bar")
		},
	}
	handler := handle(map[string]rest.Storage{"foo": &storage})
	server := httptest.NewServer(handler)
	defer server.Close()

	status := expectApiStatus(t, "DELETE", fmt.Sprintf("%s/"+prefix+"/"+testGroupVersion.Group+"/"+testGroupVersion.Version+"/namespaces/default/foo/bar", server.URL), nil, http.StatusConflict)
	if status.Status != metav1.StatusFailure || status.Message == "" || status.Details == nil || status.Reason != metav1.StatusReasonAlreadyExists {
		t.Errorf("Unexpected status %#v", status)
	}
}

type UnregisteredAPIObject struct {
	Value string
}

func (obj *UnregisteredAPIObject) GetObjectKind() schema.ObjectKind {
	return schema.EmptyObjectKind
}
func (obj *UnregisteredAPIObject) DeepCopyObject() runtime.Object {
	if obj == nil {
		return nil
	}
	clone := *obj
	return &clone
}

func TestWriteJSONDecodeError(t *testing.T) {
	server := httptest.NewServer(http.HandlerFunc(func(w http.ResponseWriter, req *http.Request) {
		responsewriters.WriteObjectNegotiated(request.NewContext(), codecs, newGroupVersion, w, req, http.StatusOK, &UnregisteredAPIObject{"Undecodable"})
	}))
	defer server.Close()
	// We send a 200 status code before we encode the object, so we expect OK, but there will
	// still be an error object.  This seems ok, the alternative is to validate the object before
	// encoding, but this really should never happen, so it's wasted compute for every API request.
	status := expectApiStatus(t, "GET", server.URL, nil, http.StatusOK)
	if status.Reason != metav1.StatusReasonUnknown {
		t.Errorf("unexpected reason %#v", status)
	}
	if !strings.Contains(status.Message, "no kind is registered for the type endpoints.UnregisteredAPIObject") {
		t.Errorf("unexpected message %#v", status)
	}
}

type marshalError struct {
	err error
}

func (m *marshalError) MarshalJSON() ([]byte, error) {
	return []byte{}, m.err
}

func TestWriteRAWJSONMarshalError(t *testing.T) {
	server := httptest.NewServer(http.HandlerFunc(func(w http.ResponseWriter, req *http.Request) {
		responsewriters.WriteRawJSON(http.StatusOK, &marshalError{errors.New("Undecodable")}, w)
	}))
	defer server.Close()
	client := http.Client{}
	resp, err := client.Get(server.URL)
	if err != nil {
		t.Errorf("unexpected error: %v", err)
	}

	if resp.StatusCode != http.StatusInternalServerError {
		t.Errorf("unexpected status code %d", resp.StatusCode)
	}
}

func TestCreateTimeout(t *testing.T) {
	testOver := make(chan struct{})
	defer close(testOver)
	storage := SimpleRESTStorage{
		injectedFunction: func(obj runtime.Object) (runtime.Object, error) {
			// Eliminate flakes by ensuring the create operation takes longer than this test.
			<-testOver
			return obj, nil
		},
	}
	handler := handle(map[string]rest.Storage{
		"foo": &storage,
	})
	server := httptest.NewServer(handler)
	defer server.Close()

	simple := &genericapitesting.Simple{Other: "foo"}
	data, err := runtime.Encode(testCodec, simple)
	if err != nil {
		t.Errorf("unexpected error: %v", err)
	}
	itemOut := expectApiStatus(t, "POST", server.URL+"/"+prefix+"/"+testGroupVersion.Group+"/"+testGroupVersion.Version+"/namespaces/default/foo?timeout=4ms", data, http.StatusGatewayTimeout)
	if itemOut.Status != metav1.StatusFailure || itemOut.Reason != metav1.StatusReasonTimeout {
		t.Errorf("Unexpected status %#v", itemOut)
	}
}

func TestCreateChecksAPIVersion(t *testing.T) {
	handler := handle(map[string]rest.Storage{"simple": &SimpleRESTStorage{}})
	server := httptest.NewServer(handler)
	defer server.Close()
	client := http.Client{}

	simple := &genericapitesting.Simple{}
	//using newCodec and send the request to testVersion URL shall cause a discrepancy in apiVersion
	data, err := runtime.Encode(newCodec, simple)
	if err != nil {
		t.Errorf("unexpected error: %v", err)
	}
	request, err := http.NewRequest("POST", server.URL+"/"+prefix+"/"+testGroupVersion.Group+"/"+testGroupVersion.Version+"/namespaces/default/simple", bytes.NewBuffer(data))
	if err != nil {
		t.Errorf("unexpected error: %v", err)
	}
	response, err := client.Do(request)
	if err != nil {
		t.Errorf("unexpected error: %v", err)
	}
	if response.StatusCode != http.StatusBadRequest {
		t.Errorf("Unexpected response %#v", response)
	}
	b, err := ioutil.ReadAll(response.Body)
	if err != nil {
		t.Errorf("unexpected error: %v", err)
	} else if !strings.Contains(string(b), "does not match the expected API version") {
		t.Errorf("unexpected response: %s", string(b))
	}
}

func TestCreateDefaultsAPIVersion(t *testing.T) {
	handler := handle(map[string]rest.Storage{"simple": &SimpleRESTStorage{}})
	server := httptest.NewServer(handler)
	defer server.Close()
	client := http.Client{}

	simple := &genericapitesting.Simple{}
	data, err := runtime.Encode(codec, simple)
	if err != nil {
		t.Errorf("unexpected error: %v", err)
	}

	m := make(map[string]interface{})
	if err := json.Unmarshal(data, &m); err != nil {
		t.Errorf("unexpected error: %v", err)
	}
	delete(m, "apiVersion")
	data, err = json.Marshal(m)
	if err != nil {
		t.Errorf("unexpected error: %v", err)
	}

	request, err := http.NewRequest("POST", server.URL+"/"+prefix+"/"+testGroupVersion.Group+"/"+testGroupVersion.Version+"/namespaces/default/simple", bytes.NewBuffer(data))
	if err != nil {
		t.Errorf("unexpected error: %v", err)
	}
	response, err := client.Do(request)
	if err != nil {
		t.Errorf("unexpected error: %v", err)
	}
	if response.StatusCode != http.StatusCreated {
		t.Errorf("unexpected status: %d, Expected: %d, %#v", response.StatusCode, http.StatusCreated, response)
	}
}

func TestUpdateChecksAPIVersion(t *testing.T) {
	handler := handle(map[string]rest.Storage{"simple": &SimpleRESTStorage{}})
	server := httptest.NewServer(handler)
	defer server.Close()
	client := http.Client{}

	simple := &genericapitesting.Simple{ObjectMeta: metav1.ObjectMeta{Name: "bar"}}
	data, err := runtime.Encode(newCodec, simple)
	if err != nil {
		t.Fatalf("unexpected error: %v", err)
	}
	request, err := http.NewRequest("PUT", server.URL+"/"+prefix+"/"+testGroupVersion.Group+"/"+testGroupVersion.Version+"/namespaces/default/simple/bar", bytes.NewBuffer(data))
	if err != nil {
		t.Fatalf("unexpected error: %v", err)
	}
	response, err := client.Do(request)
	if err != nil {
		t.Fatalf("unexpected error: %v", err)
	}
	if response.StatusCode != http.StatusBadRequest {
		t.Errorf("Unexpected response %#v", response)
	}
	b, err := ioutil.ReadAll(response.Body)
	if err != nil {
		t.Errorf("unexpected error: %v", err)
	} else if !strings.Contains(string(b), "does not match the expected API version") {
		t.Errorf("unexpected response: %s", string(b))
	}
}

type SimpleXGSubresourceRESTStorage struct {
	item    genericapitesting.SimpleXGSubresource
	itemGVK schema.GroupVersionKind
}

func (storage *SimpleXGSubresourceRESTStorage) New() runtime.Object {
	return &genericapitesting.SimpleXGSubresource{}
}

func (storage *SimpleXGSubresourceRESTStorage) Get(ctx request.Context, id string, options *metav1.GetOptions) (runtime.Object, error) {
	return storage.item.DeepCopyObject(), nil
}

var _ = rest.GroupVersionKindProvider(&SimpleXGSubresourceRESTStorage{})

func (storage *SimpleXGSubresourceRESTStorage) GroupVersionKind(containingGV schema.GroupVersion) schema.GroupVersionKind {
	return storage.itemGVK
}

func TestXGSubresource(t *testing.T) {
	container := restful.NewContainer()
	container.Router(restful.CurlyRouter{})
	mux := container.ServeMux

	itemID := "theID"
	subresourceStorage := &SimpleXGSubresourceRESTStorage{
		item: genericapitesting.SimpleXGSubresource{
			SubresourceInfo: "foo",
		},
		itemGVK: testGroup2Version.WithKind("SimpleXGSubresource"),
	}
	storage := map[string]rest.Storage{
		"simple":           &SimpleRESTStorage{},
		"simple/subsimple": subresourceStorage,
	}

	group := APIGroupVersion{
		Storage: storage,

		Creater:   scheme,
		Convertor: scheme,
		Defaulter: scheme,
		Typer:     scheme,
		Linker:    selfLinker,
		Mapper:    namespaceMapper,

		ParameterCodec: parameterCodec,

		Admit:   admissionControl,
		Context: requestContextMapper,

		Root:                   "/" + prefix,
		GroupVersion:           testGroupVersion,
		OptionsExternalVersion: &testGroupVersion,
		Serializer:             codecs,
	}

	if err := (&group).InstallREST(container); err != nil {
		panic(fmt.Sprintf("unable to install container %s: %v", group.GroupVersion, err))
	}

	server := newTestServer(defaultAPIServer{mux, container})
	defer server.Close()

	resp, err := http.Get(server.URL + "/" + prefix + "/" + testGroupVersion.Group + "/" + testGroupVersion.Version + "/namespaces/default/simple/" + itemID + "/subsimple")
	if err != nil {
		t.Fatalf("unexpected error: %v", err)
	}
	if resp.StatusCode != http.StatusOK {
		t.Fatalf("unexpected response: %#v", resp)
	}
	var itemOut genericapitesting.SimpleXGSubresource
	body, err := extractBody(resp, &itemOut)
	if err != nil {
		t.Errorf("unexpected error: %v", err)
	}

	// Test if the returned object has the expected group, version and kind
	// We are directly unmarshaling JSON here because TypeMeta cannot be decoded through the
	// installed decoders. TypeMeta cannot be decoded because it is added to the ignored
	// conversion type list in API scheme and hence cannot be converted from input type object
	// to output type object. So it's values don't appear in the decoded output object.
	decoder := json.NewDecoder(strings.NewReader(body))
	var itemFromBody genericapitesting.SimpleXGSubresource
	err = decoder.Decode(&itemFromBody)
	if err != nil {
		t.Errorf("unexpected JSON decoding error: %v", err)
	}
	if want := fmt.Sprintf("%s/%s", testGroup2Version.Group, testGroup2Version.Version); itemFromBody.APIVersion != want {
		t.Errorf("unexpected APIVersion got: %+v want: %+v", itemFromBody.APIVersion, want)
	}
	if itemFromBody.Kind != "SimpleXGSubresource" {
		t.Errorf("unexpected Kind got: %+v want: SimpleXGSubresource", itemFromBody.Kind)
	}

	if itemOut.Name != subresourceStorage.item.Name {
		t.Errorf("Unexpected data: %#v, expected %#v (%s)", itemOut, subresourceStorage.item, string(body))
	}
}

func readBodyOrDie(r io.Reader) []byte {
	body, err := ioutil.ReadAll(r)
	if err != nil {
		panic(err)
	}
	return body
}

// BenchmarkUpdateProtobuf measures the cost of processing an update on the server in proto
func BenchmarkUpdateProtobuf(b *testing.B) {
	items := benchmarkItems(b)

	simpleStorage := &SimpleRESTStorage{}
	handler := handle(map[string]rest.Storage{"simples": simpleStorage})
	server := httptest.NewServer(handler)
	defer server.Close()
	client := http.Client{}

	dest, _ := url.Parse(server.URL)
	dest.Path = "/" + prefix + "/" + newGroupVersion.Group + "/" + newGroupVersion.Version + "/namespaces/foo/simples/bar"
	dest.RawQuery = ""

	info, _ := runtime.SerializerInfoForMediaType(codecs.SupportedMediaTypes(), "application/vnd.kubernetes.protobuf")
	e := codecs.EncoderForVersion(info.Serializer, newGroupVersion)
	data, err := runtime.Encode(e, &items[0])
	if err != nil {
		b.Fatal(err)
	}

	b.ResetTimer()
	for i := 0; i < b.N; i++ {
		request, err := http.NewRequest("PUT", dest.String(), bytes.NewReader(data))
		if err != nil {
			b.Fatalf("unexpected error: %v", err)
		}
		request.Header.Set("Accept", "application/vnd.kubernetes.protobuf")
		request.Header.Set("Content-Type", "application/vnd.kubernetes.protobuf")
		response, err := client.Do(request)
		if err != nil {
			b.Fatalf("unexpected error: %v", err)
		}
		if response.StatusCode != http.StatusBadRequest {
			body, _ := ioutil.ReadAll(response.Body)
			b.Fatalf("Unexpected response %#v\n%s", response, body)
		}
		_, _ = ioutil.ReadAll(response.Body)
		response.Body.Close()
	}
	b.StopTimer()
}

func newTestServer(handler http.Handler) *httptest.Server {
	handler = genericapifilters.WithRequestInfo(handler, newTestRequestInfoResolver(), requestContextMapper)
	handler = request.WithRequestContext(handler, requestContextMapper)
	return httptest.NewServer(handler)
}

func newTestRequestInfoResolver() *request.RequestInfoFactory {
	return &request.RequestInfoFactory{
		APIPrefixes:          sets.NewString("api", "apis"),
		GrouplessAPIPrefixes: sets.NewString("api"),
	}
}

const benchmarkSeed = 100

func benchmarkItems(b *testing.B) []example.Pod {
	clientapiObjectFuzzer := fuzzer.FuzzerFor(examplefuzzer.Funcs, rand.NewSource(benchmarkSeed), codecs)
	items := make([]example.Pod, 3)
	for i := range items {
		clientapiObjectFuzzer.Fuzz(&items[i])
	}
	return items
}<|MERGE_RESOLUTION|>--- conflicted
+++ resolved
@@ -2023,13 +2023,8 @@
 			expectKind: schema.GroupVersionKind{Kind: "Simple", Group: testGroupVersion.Group, Version: testGroupVersion.Version},
 		},
 		{
-<<<<<<< HEAD
-			accept:     runtime.ContentTypeJSON + ";as=PartialObjectMetadata;v=v1alpha1;g=meta.k8s.io, application/json",
-			expectKind: schema.GroupVersionKind{Kind: "PartialObjectMetadata", Group: "meta.k8s.io", Version: "v1alpha1"},
-=======
 			accept:     runtime.ContentTypeJSON + ";as=PartialObjectMetadata;v=v1beta1;g=meta.k8s.io, application/json",
 			expectKind: schema.GroupVersionKind{Kind: "PartialObjectMetadata", Group: "meta.k8s.io", Version: "v1beta1"},
->>>>>>> ed33434d
 		},
 		{
 			list:       true,
@@ -2043,19 +2038,11 @@
 		},
 		{
 			list:       true,
-<<<<<<< HEAD
-			accept:     runtime.ContentTypeJSON + ";as=PartialObjectMetadataList;v=v1alpha1;g=meta.k8s.io, application/json",
-			expectKind: schema.GroupVersionKind{Kind: "PartialObjectMetadataList", Group: "meta.k8s.io", Version: "v1alpha1"},
-		},
-		{
-			accept:     runtime.ContentTypeJSON + ";as=PartialObjectMetadataList;v=v1alpha1;g=meta.k8s.io",
-=======
 			accept:     runtime.ContentTypeJSON + ";as=PartialObjectMetadataList;v=v1beta1;g=meta.k8s.io, application/json",
 			expectKind: schema.GroupVersionKind{Kind: "PartialObjectMetadataList", Group: "meta.k8s.io", Version: "v1beta1"},
 		},
 		{
 			accept:     runtime.ContentTypeJSON + ";as=PartialObjectMetadataList;v=v1beta1;g=meta.k8s.io",
->>>>>>> ed33434d
 			statusCode: http.StatusNotAcceptable,
 		},
 		{
@@ -2121,11 +2108,7 @@
 		}
 		body := ""
 		if test.expected != nil {
-<<<<<<< HEAD
-			itemOut, d, err := extractBodyObject(resp, metainternalversion.Codecs.LegacyCodec(metav1alpha1.SchemeGroupVersion))
-=======
 			itemOut, d, err := extractBodyObject(resp, metainternalversion.Codecs.LegacyCodec(metav1beta1.SchemeGroupVersion))
->>>>>>> ed33434d
 			if err != nil {
 				t.Fatal(err)
 			}
