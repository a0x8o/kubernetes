--- conflicted
+++ resolved
@@ -15,10 +15,6 @@
         "watch_test.go",
     ],
     embed = [":go_default_library"],
-<<<<<<< HEAD
-    importpath = "k8s.io/apiserver/pkg/endpoints",
-=======
->>>>>>> ed33434d
     deps = [
         "//vendor/github.com/emicklei/go-restful:go_default_library",
         "//vendor/golang.org/x/net/websocket:go_default_library",
