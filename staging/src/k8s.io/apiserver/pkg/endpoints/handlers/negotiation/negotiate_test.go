/*
Copyright 2015 The Kubernetes Authors.

Licensed under the Apache License, Version 2.0 (the "License");
you may not use this file except in compliance with the License.
You may obtain a copy of the License at

    http://www.apache.org/licenses/LICENSE-2.0

Unless required by applicable law or agreed to in writing, software
distributed under the License is distributed on an "AS IS" BASIS,
WITHOUT WARRANTIES OR CONDITIONS OF ANY KIND, either express or implied.
See the License for the specific language governing permissions and
limitations under the License.
*/

package negotiation

import (
	"net/http"
	"net/url"
	"testing"

	metav1 "k8s.io/apimachinery/pkg/apis/meta/v1"
	"k8s.io/apimachinery/pkg/runtime"
)

// statusError is an object that can be converted into an metav1.Status
type statusError interface {
	Status() metav1.Status
}

type fakeNegotiater struct {
	serializer, streamSerializer runtime.Serializer
	framer                       runtime.Framer
	types, streamTypes           []string
}

func (n *fakeNegotiater) SupportedMediaTypes() []runtime.SerializerInfo {
	var out []runtime.SerializerInfo
	for _, s := range n.types {
		info := runtime.SerializerInfo{Serializer: n.serializer, MediaType: s, EncodesAsText: true}
		for _, t := range n.streamTypes {
			if t == s {
				info.StreamSerializer = &runtime.StreamSerializerInfo{
					EncodesAsText: true,
					Framer:        n.framer,
					Serializer:    n.streamSerializer,
				}
			}
		}
		out = append(out, info)
	}
	return out
}

func (n *fakeNegotiater) EncoderForVersion(serializer runtime.Encoder, gv runtime.GroupVersioner) runtime.Encoder {
	return n.serializer
}

func (n *fakeNegotiater) DecoderToVersion(serializer runtime.Decoder, gv runtime.GroupVersioner) runtime.Decoder {
	return n.serializer
}

var fakeCodec = runtime.NewCodec(runtime.NoopEncoder{}, runtime.NoopDecoder{})

func TestNegotiate(t *testing.T) {
	testCases := []struct {
		accept      string
		req         *http.Request
		ns          *fakeNegotiater
		serializer  runtime.Serializer
		contentType string
		params      map[string]string
		errFn       func(error) bool
	}{
		// pick a default
		{
			req:         &http.Request{},
			contentType: "application/json",
			ns:          &fakeNegotiater{serializer: fakeCodec, types: []string{"application/json"}},
			serializer:  fakeCodec,
		},
		{
			accept:      "",
			contentType: "application/json",
			ns:          &fakeNegotiater{serializer: fakeCodec, types: []string{"application/json"}},
			serializer:  fakeCodec,
		},
		{
			accept:      "*/*",
			contentType: "application/json",
			ns:          &fakeNegotiater{serializer: fakeCodec, types: []string{"application/json"}},
			serializer:  fakeCodec,
		},
		{
			accept:      "application/*",
			contentType: "application/json",
			ns:          &fakeNegotiater{serializer: fakeCodec, types: []string{"application/json"}},
			serializer:  fakeCodec,
		},
		{
			accept:      "application/json",
			contentType: "application/json",
			ns:          &fakeNegotiater{serializer: fakeCodec, types: []string{"application/json"}},
			serializer:  fakeCodec,
		},
		{
			accept:      "application/json",
			contentType: "application/json",
			ns:          &fakeNegotiater{serializer: fakeCodec, types: []string{"application/json", "application/protobuf"}},
			serializer:  fakeCodec,
		},
		{
			accept:      "application/protobuf",
			contentType: "application/protobuf",
			ns:          &fakeNegotiater{serializer: fakeCodec, types: []string{"application/json", "application/protobuf"}},
			serializer:  fakeCodec,
		},
		{
			accept:      "application/json; pretty=1",
			contentType: "application/json",
			ns:          &fakeNegotiater{serializer: fakeCodec, types: []string{"application/json"}},
			serializer:  fakeCodec,
			params:      map[string]string{"pretty": "1"},
		},
		{
			accept:      "unrecognized/stuff,application/json; pretty=1",
			contentType: "application/json",
			ns:          &fakeNegotiater{serializer: fakeCodec, types: []string{"application/json"}},
			serializer:  fakeCodec,
			params:      map[string]string{"pretty": "1"},
		},

		// query param triggers pretty
		{
			req: &http.Request{
				Header: http.Header{"Accept": []string{"application/json"}},
				URL:    &url.URL{RawQuery: "pretty=1"},
			},
			contentType: "application/json",
			ns:          &fakeNegotiater{serializer: fakeCodec, types: []string{"application/json"}},
			serializer:  fakeCodec,
			params:      map[string]string{"pretty": "1"},
		},

		// certain user agents trigger pretty
		{
			req: &http.Request{
				Header: http.Header{
					"Accept":     []string{"application/json"},
					"User-Agent": []string{"curl"},
				},
			},
			contentType: "application/json",
			ns:          &fakeNegotiater{serializer: fakeCodec, types: []string{"application/json"}},
			serializer:  fakeCodec,
			params:      map[string]string{"pretty": "1"},
		},
		{
			req: &http.Request{
				Header: http.Header{
					"Accept":     []string{"application/json"},
					"User-Agent": []string{"Wget"},
				},
			},
			contentType: "application/json",
			ns:          &fakeNegotiater{serializer: fakeCodec, types: []string{"application/json"}},
			serializer:  fakeCodec,
			params:      map[string]string{"pretty": "1"},
		},
		{
			req: &http.Request{
				Header: http.Header{
					"Accept":     []string{"application/json"},
					"User-Agent": []string{"Mozilla/5.0"},
				},
			},
			contentType: "application/json",
			ns:          &fakeNegotiater{serializer: fakeCodec, types: []string{"application/json"}},
			serializer:  fakeCodec,
			params:      map[string]string{"pretty": "1"},
		},
		{
			req: &http.Request{
				Header: http.Header{
<<<<<<< HEAD
					"Accept": []string{"application/json;as=BOGUS;v=v1alpha1;g=meta.k8s.io, application/json"},
=======
					"Accept": []string{"application/json;as=BOGUS;v=v1beta1;g=meta.k8s.io, application/json"},
>>>>>>> ed33434d
				},
			},
			contentType: "application/json",
			ns:          &fakeNegotiater{serializer: fakeCodec, types: []string{"application/json"}},
			serializer:  fakeCodec,
		},
		{
			req: &http.Request{
				Header: http.Header{
					"Accept": []string{"application/BOGUS, application/json"},
				},
			},
			contentType: "application/json",
			ns:          &fakeNegotiater{serializer: fakeCodec, types: []string{"application/json"}},
			serializer:  fakeCodec,
		},
		// "application" is not a valid media type, so the server will reject the response during
		// negotiation (the server, in error, has specified an invalid media type)
		{
			accept: "application",
			ns:     &fakeNegotiater{serializer: fakeCodec, types: []string{"application"}},
			errFn: func(err error) bool {
				return err.Error() == "only the following media types are accepted: application"
			},
		},
		{
			ns: &fakeNegotiater{},
			errFn: func(err error) bool {
				return err.Error() == "only the following media types are accepted: "
			},
		},
		{
			accept: "*/*",
			ns:     &fakeNegotiater{},
			errFn: func(err error) bool {
				return err.Error() == "only the following media types are accepted: "
			},
		},
	}

	for i, test := range testCases {
		req := test.req
		if req == nil {
			req = &http.Request{Header: http.Header{}}
			req.Header.Set("Accept", test.accept)
		}
		s, err := NegotiateOutputSerializer(req, test.ns)
		switch {
		case err == nil && test.errFn != nil:
			t.Errorf("%d: failed: expected error", i)
			continue
		case err != nil && test.errFn == nil:
			t.Errorf("%d: failed: %v", i, err)
			continue
		case err != nil:
			if !test.errFn(err) {
				t.Errorf("%d: failed: %v", i, err)
			}
			status, ok := err.(statusError)
			if !ok {
				t.Errorf("%d: failed, error should be statusError: %v", i, err)
				continue
			}
			if status.Status().Status != metav1.StatusFailure || status.Status().Code != http.StatusNotAcceptable {
				t.Errorf("%d: failed: %v", i, err)
				continue
			}
			continue
		}
		if test.contentType != s.MediaType {
			t.Errorf("%d: unexpected %s %s", i, test.contentType, s.MediaType)
		}
		if s.Serializer != test.serializer {
			t.Errorf("%d: unexpected %s %s", i, test.serializer, s.Serializer)
		}
	}
}<|MERGE_RESOLUTION|>--- conflicted
+++ resolved
@@ -184,11 +184,7 @@
 		{
 			req: &http.Request{
 				Header: http.Header{
-<<<<<<< HEAD
-					"Accept": []string{"application/json;as=BOGUS;v=v1alpha1;g=meta.k8s.io, application/json"},
-=======
 					"Accept": []string{"application/json;as=BOGUS;v=v1beta1;g=meta.k8s.io, application/json"},
->>>>>>> ed33434d
 				},
 			},
 			contentType: "application/json",
