--- conflicted
+++ resolved
@@ -13,10 +13,6 @@
         "root_test.go",
     ],
     embed = [":go_default_library"],
-<<<<<<< HEAD
-    importpath = "k8s.io/apiserver/pkg/endpoints/discovery",
-=======
->>>>>>> ed33434d
     deps = [
         "//vendor/github.com/stretchr/testify/assert:go_default_library",
         "//vendor/k8s.io/apimachinery/pkg/apimachinery/announced:go_default_library",
