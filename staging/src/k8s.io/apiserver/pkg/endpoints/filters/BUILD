--- conflicted
+++ resolved
@@ -18,10 +18,6 @@
         "requestinfo_test.go",
     ],
     embed = [":go_default_library"],
-<<<<<<< HEAD
-    importpath = "k8s.io/apiserver/pkg/endpoints/filters",
-=======
->>>>>>> ed33434d
     deps = [
         "//vendor/github.com/pborman/uuid:go_default_library",
         "//vendor/k8s.io/api/authentication/v1:go_default_library",
