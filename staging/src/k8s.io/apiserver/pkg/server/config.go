--- conflicted
+++ resolved
@@ -360,21 +360,12 @@
 	host := c.ExternalAddress
 	if host == "" && c.PublicAddress != nil {
 		host = c.PublicAddress.String()
-<<<<<<< HEAD
 	}
 
 	// if there is no port, and we have a ReadWritePort, use that
 	if _, _, err := net.SplitHostPort(host); err != nil && c.ReadWritePort != 0 {
 		host = net.JoinHostPort(host, strconv.Itoa(c.ReadWritePort))
 	}
-=======
-	}
-
-	// if there is no port, and we have a ReadWritePort, use that
-	if _, _, err := net.SplitHostPort(host); err != nil && c.ReadWritePort != 0 {
-		host = net.JoinHostPort(host, strconv.Itoa(c.ReadWritePort))
-	}
->>>>>>> ed33434d
 	c.ExternalAddress = host
 
 	if c.OpenAPIConfig != nil && c.OpenAPIConfig.SecurityDefinitions != nil {
