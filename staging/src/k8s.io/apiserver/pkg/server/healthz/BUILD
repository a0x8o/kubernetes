--- conflicted
+++ resolved
@@ -10,10 +10,6 @@
     name = "go_default_test",
     srcs = ["healthz_test.go"],
     embed = [":go_default_library"],
-<<<<<<< HEAD
-    importpath = "k8s.io/apiserver/pkg/server/healthz",
-=======
->>>>>>> ed33434d
 )
 
 go_library(
