load("@io_bazel_rules_go//go:def.bzl", "go_library", "go_test")

go_library(
    name = "go_default_library",
    srcs = [
        "admission.go",
        "api_enablement.go",
        "audit.go",
        "authentication.go",
        "authorization.go",
        "coreapi.go",
        "doc.go",
        "etcd.go",
        "feature.go",
        "recommended.go",
        "server_run_options.go",
        "serving.go",
        "serving_with_loopback.go",
    ],
    importpath = "k8s.io/apiserver/pkg/server/options",
    visibility = ["//visibility:public"],
    deps = [
        "//vendor/github.com/golang/glog:go_default_library",
        "//vendor/github.com/pborman/uuid:go_default_library",
        "//vendor/github.com/spf13/pflag:go_default_library",
        "//vendor/gopkg.in/natefinch/lumberjack.v2:go_default_library",
        "//vendor/k8s.io/apimachinery/pkg/apis/meta/v1:go_default_library",
        "//vendor/k8s.io/apimachinery/pkg/runtime:go_default_library",
        "//vendor/k8s.io/apimachinery/pkg/runtime/schema:go_default_library",
        "//vendor/k8s.io/apimachinery/pkg/runtime/serializer:go_default_library",
        "//vendor/k8s.io/apimachinery/pkg/util/net:go_default_library",
        "//vendor/k8s.io/apimachinery/pkg/util/sets:go_default_library",
        "//vendor/k8s.io/apiserver/pkg/admission:go_default_library",
        "//vendor/k8s.io/apiserver/pkg/admission/initializer:go_default_library",
        "//vendor/k8s.io/apiserver/pkg/admission/metrics:go_default_library",
        "//vendor/k8s.io/apiserver/pkg/admission/plugin/initialization:go_default_library",
        "//vendor/k8s.io/apiserver/pkg/admission/plugin/namespace/lifecycle:go_default_library",
        "//vendor/k8s.io/apiserver/pkg/admission/plugin/webhook/mutating:go_default_library",
        "//vendor/k8s.io/apiserver/pkg/admission/plugin/webhook/validating:go_default_library",
        "//vendor/k8s.io/apiserver/pkg/apis/apiserver:go_default_library",
        "//vendor/k8s.io/apiserver/pkg/apis/apiserver/v1alpha1:go_default_library",
        "//vendor/k8s.io/apiserver/pkg/apis/audit/v1beta1:go_default_library",
        "//vendor/k8s.io/apiserver/pkg/audit:go_default_library",
        "//vendor/k8s.io/apiserver/pkg/audit/policy:go_default_library",
        "//vendor/k8s.io/apiserver/pkg/authentication/authenticatorfactory:go_default_library",
        "//vendor/k8s.io/apiserver/pkg/authorization/authorizerfactory:go_default_library",
        "//vendor/k8s.io/apiserver/pkg/features:go_default_library",
        "//vendor/k8s.io/apiserver/pkg/registry/generic:go_default_library",
        "//vendor/k8s.io/apiserver/pkg/registry/generic/registry:go_default_library",
        "//vendor/k8s.io/apiserver/pkg/server:go_default_library",
        "//vendor/k8s.io/apiserver/pkg/server/healthz:go_default_library",
        "//vendor/k8s.io/apiserver/pkg/server/resourceconfig:go_default_library",
        "//vendor/k8s.io/apiserver/pkg/server/storage:go_default_library",
        "//vendor/k8s.io/apiserver/pkg/storage/etcd3/preflight:go_default_library",
        "//vendor/k8s.io/apiserver/pkg/storage/storagebackend:go_default_library",
        "//vendor/k8s.io/apiserver/pkg/util/feature:go_default_library",
        "//vendor/k8s.io/apiserver/pkg/util/flag:go_default_library",
        "//vendor/k8s.io/apiserver/plugin/pkg/audit/buffered:go_default_library",
        "//vendor/k8s.io/apiserver/plugin/pkg/audit/log:go_default_library",
        "//vendor/k8s.io/apiserver/plugin/pkg/audit/webhook:go_default_library",
        "//vendor/k8s.io/client-go/informers:go_default_library",
        "//vendor/k8s.io/client-go/kubernetes:go_default_library",
        "//vendor/k8s.io/client-go/kubernetes/typed/authentication/v1beta1:go_default_library",
        "//vendor/k8s.io/client-go/kubernetes/typed/authorization/v1beta1:go_default_library",
        "//vendor/k8s.io/client-go/kubernetes/typed/core/v1:go_default_library",
        "//vendor/k8s.io/client-go/rest:go_default_library",
        "//vendor/k8s.io/client-go/tools/clientcmd:go_default_library",
        "//vendor/k8s.io/client-go/util/cert:go_default_library",
        "//vendor/k8s.io/kube-openapi/pkg/common:go_default_library",
    ],
)

go_test(
    name = "go_default_test",
    srcs = [
        "admission_test.go",
        "serving_test.go",
    ],
    data = glob(["testdata/**"]),
    embed = [":go_default_library"],
<<<<<<< HEAD
    importpath = "k8s.io/apiserver/pkg/server/options",
=======
>>>>>>> ed33434d
    deps = [
        "//vendor/github.com/stretchr/testify/assert:go_default_library",
        "//vendor/k8s.io/apimachinery/pkg/runtime:go_default_library",
        "//vendor/k8s.io/apimachinery/pkg/runtime/serializer:go_default_library",
        "//vendor/k8s.io/apimachinery/pkg/util/sets:go_default_library",
        "//vendor/k8s.io/apimachinery/pkg/version:go_default_library",
        "//vendor/k8s.io/apiserver/pkg/admission:go_default_library",
        "//vendor/k8s.io/apiserver/pkg/endpoints/request:go_default_library",
        "//vendor/k8s.io/apiserver/pkg/server:go_default_library",
        "//vendor/k8s.io/apiserver/pkg/util/flag:go_default_library",
        "//vendor/k8s.io/client-go/discovery:go_default_library",
        "//vendor/k8s.io/client-go/rest:go_default_library",
    ],
)

filegroup(
    name = "package-srcs",
    srcs = glob(["**"]),
    tags = ["automanaged"],
    visibility = ["//visibility:private"],
)

filegroup(
    name = "all-srcs",
    srcs = [
        ":package-srcs",
        "//staging/src/k8s.io/apiserver/pkg/server/options/encryptionconfig:all-srcs",
    ],
    tags = ["automanaged"],
    visibility = ["//visibility:public"],
)<|MERGE_RESOLUTION|>--- conflicted
+++ resolved
@@ -74,16 +74,15 @@
     name = "go_default_test",
     srcs = [
         "admission_test.go",
+        "audit_test.go",
         "serving_test.go",
     ],
     data = glob(["testdata/**"]),
     embed = [":go_default_library"],
-<<<<<<< HEAD
-    importpath = "k8s.io/apiserver/pkg/server/options",
-=======
->>>>>>> ed33434d
     deps = [
+        "//vendor/github.com/spf13/pflag:go_default_library",
         "//vendor/github.com/stretchr/testify/assert:go_default_library",
+        "//vendor/github.com/stretchr/testify/require:go_default_library",
         "//vendor/k8s.io/apimachinery/pkg/runtime:go_default_library",
         "//vendor/k8s.io/apimachinery/pkg/runtime/serializer:go_default_library",
         "//vendor/k8s.io/apimachinery/pkg/util/sets:go_default_library",
@@ -94,6 +93,7 @@
         "//vendor/k8s.io/apiserver/pkg/util/flag:go_default_library",
         "//vendor/k8s.io/client-go/discovery:go_default_library",
         "//vendor/k8s.io/client-go/rest:go_default_library",
+        "//vendor/k8s.io/client-go/tools/clientcmd/api/v1:go_default_library",
     ],
 )
 
