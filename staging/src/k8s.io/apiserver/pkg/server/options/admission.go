--- conflicted
+++ resolved
@@ -73,22 +73,13 @@
 //  Servers that do care can overwrite/append that field after creation.
 func NewAdmissionOptions() *AdmissionOptions {
 	options := &AdmissionOptions{
-<<<<<<< HEAD
-		Plugins:     admission.NewPlugins(),
-		PluginNames: []string{},
-=======
 		Plugins: admission.NewPlugins(),
->>>>>>> ed33434d
 		// This list is mix of mutating admission plugins and validating
 		// admission plugins. The apiserver always runs the validating ones
 		// after all the mutating ones, so their relative order in this list
 		// doesn't matter.
 		RecommendedPluginOrder: []string{lifecycle.PluginName, initialization.PluginName, mutatingwebhook.PluginName, validatingwebhook.PluginName},
-<<<<<<< HEAD
-		DefaultOffPlugins:      []string{initialization.PluginName, mutatingwebhook.PluginName, validatingwebhook.PluginName},
-=======
 		DefaultOffPlugins:      sets.NewString(initialization.PluginName),
->>>>>>> ed33434d
 	}
 	server.RegisterAllAdmissionPlugins(options.Plugins)
 	return options
@@ -168,14 +159,6 @@
 	errs := []error{}
 
 	registeredPlugins := sets.NewString(a.Plugins.Registered()...)
-<<<<<<< HEAD
-	for _, name := range a.PluginNames {
-		if !registeredPlugins.Has(name) {
-			errs = append(errs, fmt.Errorf("admission-control plugin %q is invalid", name))
-		}
-	}
-
-=======
 	for _, name := range a.EnablePlugins {
 		if !registeredPlugins.Has(name) {
 			errs = append(errs, fmt.Errorf("enable-admission-plugins plugin %q is unknown", name))
@@ -209,7 +192,6 @@
 			registeredPlugins.Difference(intersections).List()))
 	}
 
->>>>>>> ed33434d
 	return errs
 }
 
