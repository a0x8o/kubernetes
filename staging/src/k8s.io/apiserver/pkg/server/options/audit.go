--- conflicted
+++ resolved
@@ -102,21 +102,10 @@
 
 // AuditWebhookOptions control the webhook configuration for audit events.
 type AuditWebhookOptions struct {
-<<<<<<< HEAD
-	ConfigFile string
-	// Should the webhook asynchronous batch events to the webhook backend or
-	// should the webhook block responses?
-	//
-	// Defaults to asynchronous batch events.
-	Mode string
-	// Configuration for batching webhook. Only used in batch mode.
-	BatchConfig pluginwebhook.BatchBackendConfig
-=======
 	ConfigFile     string
 	InitialBackoff time.Duration
 
 	BatchOptions AuditBatchOptions
->>>>>>> ed33434d
 }
 
 func NewAuditOptions() *AuditOptions {
@@ -125,26 +114,19 @@
 
 	return &AuditOptions{
 		WebhookOptions: AuditWebhookOptions{
-<<<<<<< HEAD
-			Mode:        pluginwebhook.ModeBatch,
-			BatchConfig: pluginwebhook.NewDefaultBatchBackendConfig(),
-		},
-		LogOptions: AuditLogOptions{Format: pluginlog.FormatJson},
-=======
 			BatchOptions: AuditBatchOptions{
 				Mode:        ModeBatch,
-				BatchConfig: defaultLogBatchConfig,
+				BatchConfig: pluginbuffered.NewDefaultBatchConfig(),
 			},
 			InitialBackoff: pluginwebhook.DefaultInitialBackoff,
 		},
 		LogOptions: AuditLogOptions{
 			Format: pluginlog.FormatJson,
 			BatchOptions: AuditBatchOptions{
-				Mode:        ModeBatch,
-				BatchConfig: pluginbuffered.NewDefaultBatchConfig(),
+				Mode:        ModeBlocking,
+				BatchConfig: defaultLogBatchConfig,
 			},
 		},
->>>>>>> ed33434d
 	}
 }
 
@@ -163,73 +145,10 @@
 		if len(o.WebhookOptions.ConfigFile) > 0 {
 			allErrors = append(allErrors, fmt.Errorf("feature '%s' must be enabled to set option --audit-webhook-config-file", features.AdvancedAuditing))
 		}
-	} else {
-<<<<<<< HEAD
-		// Check webhook mode
-		validMode := false
-		for _, m := range pluginwebhook.AllowedModes {
-			if m == o.WebhookOptions.Mode {
-				validMode = true
-				break
-			}
-=======
-		// check webhook configuration
-		if err := validateBackendMode(pluginwebhook.PluginName, o.WebhookOptions.BatchOptions.Mode); err != nil {
-			allErrors = append(allErrors, err)
-		}
-		if err := validateBackendBatchConfig(pluginwebhook.PluginName, o.LogOptions.BatchOptions.BatchConfig); err != nil {
-			allErrors = append(allErrors, err)
-		}
-
-		// check log configuration
-		if err := validateBackendMode(pluginlog.PluginName, o.LogOptions.BatchOptions.Mode); err != nil {
-			allErrors = append(allErrors, err)
->>>>>>> ed33434d
-		}
-		if err := validateBackendBatchConfig(pluginlog.PluginName, o.LogOptions.BatchOptions.BatchConfig); err != nil {
-			allErrors = append(allErrors, err)
-		}
-
-<<<<<<< HEAD
-		// Check webhook batch configuration
-		if o.WebhookOptions.BatchConfig.BufferSize <= 0 {
-			allErrors = append(allErrors, fmt.Errorf("invalid audit batch webhook buffer size %v, must be a positive number", o.WebhookOptions.BatchConfig.BufferSize))
-		}
-		if o.WebhookOptions.BatchConfig.MaxBatchSize <= 0 {
-			allErrors = append(allErrors, fmt.Errorf("invalid audit batch webhook max batch size %v, must be a positive number", o.WebhookOptions.BatchConfig.MaxBatchSize))
-		}
-		if o.WebhookOptions.BatchConfig.ThrottleQPS <= 0 {
-			allErrors = append(allErrors, fmt.Errorf("invalid audit batch webhook throttle QPS %v, must be a positive number", o.WebhookOptions.BatchConfig.ThrottleQPS))
-		}
-		if o.WebhookOptions.BatchConfig.ThrottleBurst <= 0 {
-			allErrors = append(allErrors, fmt.Errorf("invalid audit batch webhook throttle burst %v, must be a positive number", o.WebhookOptions.BatchConfig.ThrottleBurst))
-		}
-
-=======
->>>>>>> ed33434d
-		// Check log format
-		validFormat := false
-		for _, f := range pluginlog.AllowedFormats {
-			if f == o.LogOptions.Format {
-				validFormat = true
-				break
-			}
-		}
-		if !validFormat {
-			allErrors = append(allErrors, fmt.Errorf("invalid audit log format %s, allowed formats are %q", o.LogOptions.Format, strings.Join(pluginlog.AllowedFormats, ",")))
-		}
-	}
-
-	// Check validities of MaxAge, MaxBackups and MaxSize of log options
-	if o.LogOptions.MaxAge < 0 {
-		allErrors = append(allErrors, fmt.Errorf("--audit-log-maxage %v can't be a negative number", o.LogOptions.MaxAge))
-	}
-	if o.LogOptions.MaxBackups < 0 {
-		allErrors = append(allErrors, fmt.Errorf("--audit-log-maxbackup %v can't be a negative number", o.LogOptions.MaxBackups))
-	}
-	if o.LogOptions.MaxSize < 0 {
-		allErrors = append(allErrors, fmt.Errorf("--audit-log-maxsize %v can't be a negative number", o.LogOptions.MaxSize))
-	}
+	}
+
+	allErrors = append(allErrors, o.LogOptions.Validate()...)
+	allErrors = append(allErrors, o.WebhookOptions.Validate()...)
 
 	return allErrors
 }
@@ -243,7 +162,15 @@
 	return fmt.Errorf("invalid audit %s mode %s, allowed modes are %q", pluginName, mode, strings.Join(AllowedModes, ","))
 }
 
-func validateBackendBatchConfig(pluginName string, config pluginbuffered.BatchConfig) error {
+func validateBackendBatchOptions(pluginName string, options AuditBatchOptions) error {
+	if err := validateBackendMode(pluginName, options.Mode); err != nil {
+		return err
+	}
+	if options.Mode != ModeBatch {
+		// Don't validate the unused options.
+		return nil
+	}
+	config := options.BatchConfig
 	if config.BufferSize <= 0 {
 		return fmt.Errorf("invalid audit batch %s buffer size %v, must be a positive number", pluginName, config.BufferSize)
 	}
@@ -362,8 +289,52 @@
 			" gate. Known formats are "+strings.Join(pluginlog.AllowedFormats, ",")+".")
 }
 
+func (o *AuditLogOptions) Validate() []error {
+	// Check whether the log backend is enabled based on the options.
+	if !o.enabled() {
+		return nil
+	}
+
+	var allErrors []error
+	if advancedAuditingEnabled() {
+		if err := validateBackendBatchOptions(pluginlog.PluginName, o.BatchOptions); err != nil {
+			allErrors = append(allErrors, err)
+		}
+
+		// Check log format
+		validFormat := false
+		for _, f := range pluginlog.AllowedFormats {
+			if f == o.Format {
+				validFormat = true
+				break
+			}
+		}
+		if !validFormat {
+			allErrors = append(allErrors, fmt.Errorf("invalid audit log format %s, allowed formats are %q", o.Format, strings.Join(pluginlog.AllowedFormats, ",")))
+		}
+	}
+
+	// Check validities of MaxAge, MaxBackups and MaxSize of log options, if file log backend is enabled.
+	if o.MaxAge < 0 {
+		allErrors = append(allErrors, fmt.Errorf("--audit-log-maxage %v can't be a negative number", o.MaxAge))
+	}
+	if o.MaxBackups < 0 {
+		allErrors = append(allErrors, fmt.Errorf("--audit-log-maxbackup %v can't be a negative number", o.MaxBackups))
+	}
+	if o.MaxSize < 0 {
+		allErrors = append(allErrors, fmt.Errorf("--audit-log-maxsize %v can't be a negative number", o.MaxSize))
+	}
+
+	return allErrors
+}
+
+// Check whether the log backend is enabled based on the options.
+func (o *AuditLogOptions) enabled() bool {
+	return o != nil && o.Path != ""
+}
+
 func (o *AuditLogOptions) getWriter() io.Writer {
-	if o.Path == "" {
+	if !o.enabled() {
 		return nil
 	}
 
@@ -396,49 +367,38 @@
 	fs.StringVar(&o.ConfigFile, "audit-webhook-config-file", o.ConfigFile,
 		"Path to a kubeconfig formatted file that defines the audit webhook configuration."+
 			" Requires the 'AdvancedAuditing' feature gate.")
-<<<<<<< HEAD
-	fs.StringVar(&o.Mode, "audit-webhook-mode", o.Mode,
-		"Strategy for sending audit events. Blocking indicates sending events should block"+
-			" server responses. Batch causes the webhook to buffer and send events"+
-			" asynchronously. Known modes are "+strings.Join(pluginwebhook.AllowedModes, ",")+".")
-	fs.IntVar(&o.BatchConfig.BufferSize, "audit-webhook-batch-buffer-size",
-		o.BatchConfig.BufferSize, "The size of the buffer to store events before "+
-			"batching and sending to the webhook. Only used in batch mode.")
-	fs.IntVar(&o.BatchConfig.MaxBatchSize, "audit-webhook-batch-max-size",
-		o.BatchConfig.MaxBatchSize, "The maximum size of a batch sent to the webhook. "+
-			"Only used in batch mode.")
-	fs.DurationVar(&o.BatchConfig.MaxBatchWait, "audit-webhook-batch-max-wait",
-		o.BatchConfig.MaxBatchWait, "The amount of time to wait before force sending the "+
-			"batch that hadn't reached the max size. Only used in batch mode.")
-	fs.Float32Var(&o.BatchConfig.ThrottleQPS, "audit-webhook-batch-throttle-qps",
-		o.BatchConfig.ThrottleQPS, "Maximum average number of requests per second. "+
-			"Only used in batch mode.")
-	fs.IntVar(&o.BatchConfig.ThrottleBurst, "audit-webhook-batch-throttle-burst",
-		o.BatchConfig.ThrottleBurst, "Maximum number of requests sent at the same "+
-			"moment if ThrottleQPS was not utilized before. Only used in batch mode.")
-	fs.DurationVar(&o.BatchConfig.InitialBackoff, "audit-webhook-batch-initial-backoff",
-		o.BatchConfig.InitialBackoff, "The amount of time to wait before retrying the "+
-			"first failed requests. Only used in batch mode.")
-=======
 	fs.DurationVar(&o.InitialBackoff, "audit-webhook-initial-backoff",
 		o.InitialBackoff, "The amount of time to wait before retrying the first failed request.")
 	fs.DurationVar(&o.InitialBackoff, "audit-webhook-batch-initial-backoff",
 		o.InitialBackoff, "The amount of time to wait before retrying the first failed request.")
 	fs.MarkDeprecated("audit-webhook-batch-initial-backoff",
 		"Deprecated, use --audit-webhook-initial-backoff instead.")
->>>>>>> ed33434d
+}
+
+func (o *AuditWebhookOptions) Validate() []error {
+	if !o.enabled() {
+		return nil
+	}
+
+	var allErrors []error
+	if advancedAuditingEnabled() {
+		if err := validateBackendBatchOptions(pluginwebhook.PluginName, o.BatchOptions); err != nil {
+			allErrors = append(allErrors, err)
+		}
+	}
+	return allErrors
+}
+
+func (o *AuditWebhookOptions) enabled() bool {
+	return o != nil && o.ConfigFile != ""
 }
 
 func (o *AuditWebhookOptions) applyTo(c *server.Config) error {
-	if o.ConfigFile == "" {
-		return nil
-	}
-
-<<<<<<< HEAD
-	webhook, err := pluginwebhook.NewBackend(o.ConfigFile, o.Mode, auditv1beta1.SchemeGroupVersion, o.BatchConfig)
-=======
-	webhook, err := pluginwebhook.NewBackend(o.ConfigFile, auditv1beta1.SchemeGroupVersion)
->>>>>>> ed33434d
+	if !o.enabled() {
+		return nil
+	}
+
+	webhook, err := pluginwebhook.NewBackend(o.ConfigFile, auditv1beta1.SchemeGroupVersion, o.InitialBackoff)
 	if err != nil {
 		return fmt.Errorf("initializing audit webhook: %v", err)
 	}
