package(default_visibility = ["//visibility:public"])

load(
    "@io_bazel_rules_go//go:def.bzl",
    "go_library",
    "go_test",
)

go_test(
    name = "go_default_test",
    srcs = [
        "cacher_whitebox_test.go",
        "selection_predicate_test.go",
        "time_budget_test.go",
        "util_test.go",
        "watch_cache_test.go",
    ],
    embed = [":go_default_library"],
<<<<<<< HEAD
    importpath = "k8s.io/apiserver/pkg/storage",
=======
>>>>>>> ed33434d
    deps = [
        "//vendor/k8s.io/api/core/v1:go_default_library",
        "//vendor/k8s.io/apimachinery/pkg/api/equality:go_default_library",
        "//vendor/k8s.io/apimachinery/pkg/api/errors:go_default_library",
        "//vendor/k8s.io/apimachinery/pkg/api/meta:go_default_library",
        "//vendor/k8s.io/apimachinery/pkg/apis/meta/v1:go_default_library",
        "//vendor/k8s.io/apimachinery/pkg/fields:go_default_library",
        "//vendor/k8s.io/apimachinery/pkg/labels:go_default_library",
        "//vendor/k8s.io/apimachinery/pkg/runtime:go_default_library",
        "//vendor/k8s.io/apimachinery/pkg/runtime/schema:go_default_library",
        "//vendor/k8s.io/apimachinery/pkg/util/clock:go_default_library",
        "//vendor/k8s.io/apimachinery/pkg/util/diff:go_default_library",
        "//vendor/k8s.io/apimachinery/pkg/util/sets:go_default_library",
        "//vendor/k8s.io/apimachinery/pkg/util/wait:go_default_library",
        "//vendor/k8s.io/apimachinery/pkg/watch:go_default_library",
        "//vendor/k8s.io/client-go/tools/cache:go_default_library",
    ],
)

go_library(
    name = "go_default_library",
    srcs = [
        "cacher.go",
        "doc.go",
        "errors.go",
        "interfaces.go",
        "selection_predicate.go",
        "time_budget.go",
        "util.go",
        "watch_cache.go",
    ],
    importpath = "k8s.io/apiserver/pkg/storage",
    deps = [
        "//vendor/github.com/golang/glog:go_default_library",
        "//vendor/golang.org/x/net/context:go_default_library",
        "//vendor/k8s.io/apimachinery/pkg/api/errors:go_default_library",
        "//vendor/k8s.io/apimachinery/pkg/api/meta:go_default_library",
        "//vendor/k8s.io/apimachinery/pkg/api/validation/path:go_default_library",
        "//vendor/k8s.io/apimachinery/pkg/apis/meta/v1:go_default_library",
        "//vendor/k8s.io/apimachinery/pkg/conversion:go_default_library",
        "//vendor/k8s.io/apimachinery/pkg/fields:go_default_library",
        "//vendor/k8s.io/apimachinery/pkg/labels:go_default_library",
        "//vendor/k8s.io/apimachinery/pkg/runtime:go_default_library",
        "//vendor/k8s.io/apimachinery/pkg/types:go_default_library",
        "//vendor/k8s.io/apimachinery/pkg/util/clock:go_default_library",
        "//vendor/k8s.io/apimachinery/pkg/util/runtime:go_default_library",
        "//vendor/k8s.io/apimachinery/pkg/util/validation/field:go_default_library",
        "//vendor/k8s.io/apimachinery/pkg/util/wait:go_default_library",
        "//vendor/k8s.io/apimachinery/pkg/watch:go_default_library",
        "//vendor/k8s.io/apiserver/pkg/features:go_default_library",
        "//vendor/k8s.io/apiserver/pkg/util/feature:go_default_library",
        "//vendor/k8s.io/apiserver/pkg/util/trace:go_default_library",
        "//vendor/k8s.io/client-go/tools/cache:go_default_library",
    ],
)

filegroup(
    name = "package-srcs",
    srcs = glob(["**"]),
    tags = ["automanaged"],
    visibility = ["//visibility:private"],
)

filegroup(
    name = "all-srcs",
    srcs = [
        ":package-srcs",
        "//staging/src/k8s.io/apiserver/pkg/storage/errors:all-srcs",
        "//staging/src/k8s.io/apiserver/pkg/storage/etcd:all-srcs",
        "//staging/src/k8s.io/apiserver/pkg/storage/etcd3:all-srcs",
        "//staging/src/k8s.io/apiserver/pkg/storage/names:all-srcs",
        "//staging/src/k8s.io/apiserver/pkg/storage/storagebackend:all-srcs",
        "//staging/src/k8s.io/apiserver/pkg/storage/testing:all-srcs",
        "//staging/src/k8s.io/apiserver/pkg/storage/tests:all-srcs",
        "//staging/src/k8s.io/apiserver/pkg/storage/value:all-srcs",
    ],
    tags = ["automanaged"],
)<|MERGE_RESOLUTION|>--- conflicted
+++ resolved
@@ -16,10 +16,6 @@
         "watch_cache_test.go",
     ],
     embed = [":go_default_library"],
-<<<<<<< HEAD
-    importpath = "k8s.io/apiserver/pkg/storage",
-=======
->>>>>>> ed33434d
     deps = [
         "//vendor/k8s.io/api/core/v1:go_default_library",
         "//vendor/k8s.io/apimachinery/pkg/api/equality:go_default_library",
@@ -32,7 +28,6 @@
         "//vendor/k8s.io/apimachinery/pkg/runtime/schema:go_default_library",
         "//vendor/k8s.io/apimachinery/pkg/util/clock:go_default_library",
         "//vendor/k8s.io/apimachinery/pkg/util/diff:go_default_library",
-        "//vendor/k8s.io/apimachinery/pkg/util/sets:go_default_library",
         "//vendor/k8s.io/apimachinery/pkg/util/wait:go_default_library",
         "//vendor/k8s.io/apimachinery/pkg/watch:go_default_library",
         "//vendor/k8s.io/client-go/tools/cache:go_default_library",
