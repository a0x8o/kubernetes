--- conflicted
+++ resolved
@@ -16,10 +16,6 @@
     name = "go_default_test",
     srcs = ["checks_test.go"],
     embed = [":go_default_library"],
-<<<<<<< HEAD
-    importpath = "k8s.io/apiserver/pkg/storage/etcd3/preflight",
-=======
->>>>>>> ed33434d
     deps = ["//vendor/k8s.io/apimachinery/pkg/util/wait:go_default_library"],
 )
 
