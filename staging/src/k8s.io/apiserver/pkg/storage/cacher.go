/*
Copyright 2015 The Kubernetes Authors.

Licensed under the Apache License, Version 2.0 (the "License");
you may not use this file except in compliance with the License.
You may obtain a copy of the License at

    http://www.apache.org/licenses/LICENSE-2.0

Unless required by applicable law or agreed to in writing, software
distributed under the License is distributed on an "AS IS" BASIS,
WITHOUT WARRANTIES OR CONDITIONS OF ANY KIND, either express or implied.
See the License for the specific language governing permissions and
limitations under the License.
*/

package storage

import (
	"fmt"
	"net/http"
	"reflect"
	"sync"
	"time"

	"github.com/golang/glog"
	"golang.org/x/net/context"

	"k8s.io/apimachinery/pkg/api/errors"
	"k8s.io/apimachinery/pkg/api/meta"
	metav1 "k8s.io/apimachinery/pkg/apis/meta/v1"
	"k8s.io/apimachinery/pkg/conversion"
	"k8s.io/apimachinery/pkg/fields"
	"k8s.io/apimachinery/pkg/labels"
	"k8s.io/apimachinery/pkg/runtime"
	utilruntime "k8s.io/apimachinery/pkg/util/runtime"
	"k8s.io/apimachinery/pkg/util/wait"
	"k8s.io/apimachinery/pkg/watch"
	"k8s.io/apiserver/pkg/features"
	utilfeature "k8s.io/apiserver/pkg/util/feature"
	utiltrace "k8s.io/apiserver/pkg/util/trace"
	"k8s.io/client-go/tools/cache"
)

// CacherConfig contains the configuration for a given Cache.
type CacherConfig struct {
	// Maximum size of the history cached in memory.
	CacheCapacity int

	// An underlying storage.Interface.
	Storage Interface

	// An underlying storage.Versioner.
	Versioner Versioner

	// The Cache will be caching objects of a given Type and assumes that they
	// are all stored under ResourcePrefix directory in the underlying database.
	Type           interface{}
	ResourcePrefix string

	// KeyFunc is used to get a key in the underlying storage for a given object.
	KeyFunc func(runtime.Object) (string, error)

	// GetAttrsFunc is used to get object labels, fields, and the uninitialized bool
	GetAttrsFunc func(runtime.Object) (label labels.Set, field fields.Set, uninitialized bool, err error)

	// TriggerPublisherFunc is used for optimizing amount of watchers that
	// needs to process an incoming event.
	TriggerPublisherFunc TriggerPublisherFunc

	// NewList is a function that creates new empty object storing a list of
	// objects of type Type.
	NewListFunc func() runtime.Object

	Codec runtime.Codec
}

type watchersMap map[int]*cacheWatcher

func (wm watchersMap) addWatcher(w *cacheWatcher, number int) {
	wm[number] = w
}

func (wm watchersMap) deleteWatcher(number int) {
	delete(wm, number)
}

func (wm watchersMap) terminateAll() {
	for key, watcher := range wm {
		delete(wm, key)
		watcher.stop()
	}
}

type indexedWatchers struct {
	allWatchers   watchersMap
	valueWatchers map[string]watchersMap
}

func (i *indexedWatchers) addWatcher(w *cacheWatcher, number int, value string, supported bool) {
	if supported {
		if _, ok := i.valueWatchers[value]; !ok {
			i.valueWatchers[value] = watchersMap{}
		}
		i.valueWatchers[value].addWatcher(w, number)
	} else {
		i.allWatchers.addWatcher(w, number)
	}
}

func (i *indexedWatchers) deleteWatcher(number int, value string, supported bool) {
	if supported {
		i.valueWatchers[value].deleteWatcher(number)
		if len(i.valueWatchers[value]) == 0 {
			delete(i.valueWatchers, value)
		}
	} else {
		i.allWatchers.deleteWatcher(number)
	}
}

func (i *indexedWatchers) terminateAll(objectType reflect.Type) {
	if len(i.allWatchers) > 0 || len(i.valueWatchers) > 0 {
		glog.Warningf("Terminating all watchers from cacher %v", objectType)
	}
	i.allWatchers.terminateAll()
	for index, watchers := range i.valueWatchers {
		watchers.terminateAll()
		delete(i.valueWatchers, index)
	}
}

type filterWithAttrsFunc func(key string, l labels.Set, f fields.Set, uninitialized bool) bool

// Cacher is responsible for serving WATCH and LIST requests for a given
// resource from its internal cache and updating its cache in the background
// based on the underlying storage contents.
// Cacher implements storage.Interface (although most of the calls are just
// delegated to the underlying storage).
type Cacher struct {
	// HighWaterMarks for performance debugging.
	// Important: Since HighWaterMark is using sync/atomic, it has to be at the top of the struct due to a bug on 32-bit platforms
	// See: https://golang.org/pkg/sync/atomic/ for more information
	incomingHWM HighWaterMark
	// Incoming events that should be dispatched to watchers.
	incoming chan watchCacheEvent

	sync.RWMutex

	// Before accessing the cacher's cache, wait for the ready to be ok.
	// This is necessary to prevent users from accessing structures that are
	// uninitialized or are being repopulated right now.
	// ready needs to be set to false when the cacher is paused or stopped.
	// ready needs to be set to true when the cacher is ready to use after
	// initialization.
	ready *ready

	// Underlying storage.Interface.
	storage Interface

	// Expected type of objects in the underlying cache.
	objectType reflect.Type

	// "sliding window" of recent changes of objects and the current state.
	watchCache *watchCache
	reflector  *cache.Reflector

	// Versioner is used to handle resource versions.
	versioner Versioner

	// triggerFunc is used for optimizing amount of watchers that needs to process
	// an incoming event.
	triggerFunc TriggerPublisherFunc
	// watchers is mapping from the value of trigger function that a
	// watcher is interested into the watchers
	watcherIdx int
	watchers   indexedWatchers

	// Defines a time budget that can be spend on waiting for not-ready watchers
	// while dispatching event before shutting them down.
	dispatchTimeoutBudget *timeBudget

	// Handling graceful termination.
	stopLock sync.RWMutex
	stopped  bool
	stopCh   chan struct{}
	stopWg   sync.WaitGroup
}

// Create a new Cacher responsible for servicing WATCH and LIST requests from
// its internal cache and updating its cache in the background based on the
// given configuration.
func NewCacherFromConfig(config CacherConfig) *Cacher {
	watchCache := newWatchCache(config.CacheCapacity, config.KeyFunc, config.GetAttrsFunc)
	listerWatcher := newCacherListerWatcher(config.Storage, config.ResourcePrefix, config.NewListFunc)
	reflectorName := "storage/cacher.go:" + config.ResourcePrefix

	// Give this error when it is constructed rather than when you get the
	// first watch item, because it's much easier to track down that way.
	if obj, ok := config.Type.(runtime.Object); ok {
		if err := runtime.CheckCodec(config.Codec, obj); err != nil {
			panic("storage codec doesn't seem to match given type: " + err.Error())
		}
	}

	stopCh := make(chan struct{})
	cacher := &Cacher{
		ready:       newReady(),
		storage:     config.Storage,
		objectType:  reflect.TypeOf(config.Type),
		watchCache:  watchCache,
		reflector:   cache.NewNamedReflector(reflectorName, listerWatcher, config.Type, watchCache, 0),
		versioner:   config.Versioner,
		triggerFunc: config.TriggerPublisherFunc,
		watcherIdx:  0,
		watchers: indexedWatchers{
			allWatchers:   make(map[int]*cacheWatcher),
			valueWatchers: make(map[string]watchersMap),
		},
		// TODO: Figure out the correct value for the buffer size.
		incoming:              make(chan watchCacheEvent, 100),
		dispatchTimeoutBudget: newTimeBudget(stopCh),
		// We need to (potentially) stop both:
		// - wait.Until go-routine
		// - reflector.ListAndWatch
		// and there are no guarantees on the order that they will stop.
		// So we will be simply closing the channel, and synchronizing on the WaitGroup.
		stopCh: stopCh,
	}
	watchCache.SetOnEvent(cacher.processEvent)
	go cacher.dispatchEvents()

	cacher.stopWg.Add(1)
	go func() {
		defer cacher.stopWg.Done()
		wait.Until(
			func() {
				if !cacher.isStopped() {
					cacher.startCaching(stopCh)
				}
			}, time.Second, stopCh,
		)
	}()
	return cacher
}

func (c *Cacher) startCaching(stopChannel <-chan struct{}) {
	// The 'usable' lock is always 'RLock'able when it is safe to use the cache.
	// It is safe to use the cache after a successful list until a disconnection.
	// We start with usable (write) locked. The below OnReplace function will
	// unlock it after a successful list. The below defer will then re-lock
	// it when this function exits (always due to disconnection), only if
	// we actually got a successful list. This cycle will repeat as needed.
	successfulList := false
	c.watchCache.SetOnReplace(func() {
		successfulList = true
		c.ready.set(true)
	})
	defer func() {
		if successfulList {
			c.ready.set(false)
		}
	}()

	c.terminateAllWatchers()
	// Note that since onReplace may be not called due to errors, we explicitly
	// need to retry it on errors under lock.
	// Also note that startCaching is called in a loop, so there's no need
	// to have another loop here.
	if err := c.reflector.ListAndWatch(stopChannel); err != nil {
		glog.Errorf("unexpected ListAndWatch error: %v", err)
	}
}

// Implements storage.Interface.
func (c *Cacher) Versioner() Versioner {
	return c.storage.Versioner()
}

// Implements storage.Interface.
func (c *Cacher) Create(ctx context.Context, key string, obj, out runtime.Object, ttl uint64) error {
	return c.storage.Create(ctx, key, obj, out, ttl)
}

// Implements storage.Interface.
func (c *Cacher) Delete(ctx context.Context, key string, out runtime.Object, preconditions *Preconditions) error {
	return c.storage.Delete(ctx, key, out, preconditions)
}

// Implements storage.Interface.
func (c *Cacher) Watch(ctx context.Context, key string, resourceVersion string, pred SelectionPredicate) (watch.Interface, error) {
	watchRV, err := c.versioner.ParseWatchResourceVersion(resourceVersion)
	if err != nil {
		return nil, err
	}

	c.ready.wait()

	// We explicitly use thread unsafe version and do locking ourself to ensure that
	// no new events will be processed in the meantime. The watchCache will be unlocked
	// on return from this function.
	// Note that we cannot do it under Cacher lock, to avoid a deadlock, since the
	// underlying watchCache is calling processEvent under its lock.
	c.watchCache.RLock()
	defer c.watchCache.RUnlock()
	initEvents, err := c.watchCache.GetAllEventsSinceThreadUnsafe(watchRV)
	if err != nil {
		// To match the uncached watch implementation, once we have passed authn/authz/admission,
		// and successfully parsed a resource version, other errors must fail with a watch event of type ERROR,
		// rather than a directly returned error.
		return newErrWatcher(err), nil
	}

	triggerValue, triggerSupported := "", false
	// TODO: Currently we assume that in a given Cacher object, any <predicate> that is
	// passed here is aware of exactly the same trigger (at most one).
	// Thus, either 0 or 1 values will be returned.
	if matchValues := pred.MatcherIndex(); len(matchValues) > 0 {
		triggerValue, triggerSupported = matchValues[0].Value, true
	}

	// If there is triggerFunc defined, but triggerSupported is false,
	// we can't narrow the amount of events significantly at this point.
	//
	// That said, currently triggerFunc is defined only for Pods and Nodes,
	// and there is only constant number of watchers for which triggerSupported
	// is false (excluding those issues explicitly by users).
	// Thus, to reduce the risk of those watchers blocking all watchers of a
	// given resource in the system, we increase the sizes of buffers for them.
	chanSize := 10
	if c.triggerFunc != nil && !triggerSupported {
		// TODO: We should tune this value and ideally make it dependent on the
		// number of objects of a given type and/or their churn.
		chanSize = 1000
	}

	c.Lock()
	defer c.Unlock()
	forget := forgetWatcher(c, c.watcherIdx, triggerValue, triggerSupported)
	watcher := newCacheWatcher(watchRV, chanSize, initEvents, filterWithAttrsFunction(key, pred), forget, c.versioner)

	c.watchers.addWatcher(watcher, c.watcherIdx, triggerValue, triggerSupported)
	c.watcherIdx++
	return watcher, nil
}

// Implements storage.Interface.
func (c *Cacher) WatchList(ctx context.Context, key string, resourceVersion string, pred SelectionPredicate) (watch.Interface, error) {
	return c.Watch(ctx, key, resourceVersion, pred)
}

// Implements storage.Interface.
func (c *Cacher) Get(ctx context.Context, key string, resourceVersion string, objPtr runtime.Object, ignoreNotFound bool) error {
	if resourceVersion == "" {
		// If resourceVersion is not specified, serve it from underlying
		// storage (for backward compatibility).
		return c.storage.Get(ctx, key, resourceVersion, objPtr, ignoreNotFound)
	}

	// If resourceVersion is specified, serve it from cache.
	// It's guaranteed that the returned value is at least that
	// fresh as the given resourceVersion.
	getRV, err := c.versioner.ParseListResourceVersion(resourceVersion)
	if err != nil {
		return err
	}

	if getRV == 0 && !c.ready.check() {
		// If Cacher is not yet initialized and we don't require any specific
		// minimal resource version, simply forward the request to storage.
		return c.storage.Get(ctx, key, resourceVersion, objPtr, ignoreNotFound)
	}

	// Do not create a trace - it's not for free and there are tons
	// of Get requests. We can add it if it will be really needed.
	c.ready.wait()

	objVal, err := conversion.EnforcePtr(objPtr)
	if err != nil {
		return err
	}

	obj, exists, readResourceVersion, err := c.watchCache.WaitUntilFreshAndGet(getRV, key, nil)
	if err != nil {
		return err
	}

	if exists {
		elem, ok := obj.(*storeElement)
		if !ok {
			return fmt.Errorf("non *storeElement returned from storage: %v", obj)
		}
		objVal.Set(reflect.ValueOf(elem.Object).Elem())
	} else {
		objVal.Set(reflect.Zero(objVal.Type()))
		if !ignoreNotFound {
			return NewKeyNotFoundError(key, int64(readResourceVersion))
		}
	}
	return nil
}

// Implements storage.Interface.
func (c *Cacher) GetToList(ctx context.Context, key string, resourceVersion string, pred SelectionPredicate, listObj runtime.Object) error {
	pagingEnabled := utilfeature.DefaultFeatureGate.Enabled(features.APIListChunking)
	if resourceVersion == "" || (pagingEnabled && (len(pred.Continue) > 0 || pred.Limit > 0)) {
		// If resourceVersion is not specified, serve it from underlying
		// storage (for backward compatibility). If a continuation or limit is
		// requested, serve it from the underlying storage as well.
		return c.storage.GetToList(ctx, key, resourceVersion, pred, listObj)
	}

	// If resourceVersion is specified, serve it from cache.
	// It's guaranteed that the returned value is at least that
	// fresh as the given resourceVersion.
	listRV, err := c.versioner.ParseListResourceVersion(resourceVersion)
	if err != nil {
		return err
	}

	if listRV == 0 && !c.ready.check() {
		// If Cacher is not yet initialized and we don't require any specific
		// minimal resource version, simply forward the request to storage.
		return c.storage.GetToList(ctx, key, resourceVersion, pred, listObj)
	}

	trace := utiltrace.New(fmt.Sprintf("cacher %v: List", c.objectType.String()))
	defer trace.LogIfLong(500 * time.Millisecond)

	c.ready.wait()
	trace.Step("Ready")

	// List elements with at least 'listRV' from cache.
	listPtr, err := meta.GetItemsPtr(listObj)
	if err != nil {
		return err
	}
	listVal, err := conversion.EnforcePtr(listPtr)
	if err != nil || listVal.Kind() != reflect.Slice {
		return fmt.Errorf("need a pointer to slice, got %v", listVal.Kind())
	}
	filter := filterWithAttrsFunction(key, pred)

	obj, exists, readResourceVersion, err := c.watchCache.WaitUntilFreshAndGet(listRV, key, trace)
	if err != nil {
		return err
	}
	trace.Step("Got from cache")

	if exists {
		elem, ok := obj.(*storeElement)
		if !ok {
			return fmt.Errorf("non *storeElement returned from storage: %v", obj)
		}
		if filter(elem.Key, elem.Labels, elem.Fields, elem.Uninitialized) {
			listVal.Set(reflect.Append(listVal, reflect.ValueOf(elem.Object).Elem()))
		}
	}
	if c.versioner != nil {
		if err := c.versioner.UpdateList(listObj, readResourceVersion, ""); err != nil {
			return err
		}
	}
	return nil
}

// Implements storage.Interface.
func (c *Cacher) List(ctx context.Context, key string, resourceVersion string, pred SelectionPredicate, listObj runtime.Object) error {
	pagingEnabled := utilfeature.DefaultFeatureGate.Enabled(features.APIListChunking)
	hasContinuation := pagingEnabled && len(pred.Continue) > 0
	hasLimit := pagingEnabled && pred.Limit > 0 && resourceVersion != "0"
	if resourceVersion == "" || hasContinuation || hasLimit {
		// If resourceVersion is not specified, serve it from underlying
		// storage (for backward compatibility). If a continuation is
		// requested, serve it from the underlying storage as well.
		// Limits are only sent to storage when resourceVersion is non-zero
		// since the watch cache isn't able to perform continuations, and
		// limits are ignored when resource version is zero.
		return c.storage.List(ctx, key, resourceVersion, pred, listObj)
	}

	// If resourceVersion is specified, serve it from cache.
	// It's guaranteed that the returned value is at least that
	// fresh as the given resourceVersion.
	listRV, err := c.versioner.ParseListResourceVersion(resourceVersion)
	if err != nil {
		return err
	}

	if listRV == 0 && !c.ready.check() {
		// If Cacher is not yet initialized and we don't require any specific
		// minimal resource version, simply forward the request to storage.
		return c.storage.List(ctx, key, resourceVersion, pred, listObj)
	}

	trace := utiltrace.New(fmt.Sprintf("cacher %v: List", c.objectType.String()))
	defer trace.LogIfLong(500 * time.Millisecond)

	c.ready.wait()
	trace.Step("Ready")

	// List elements with at least 'listRV' from cache.
	listPtr, err := meta.GetItemsPtr(listObj)
	if err != nil {
		return err
	}
	listVal, err := conversion.EnforcePtr(listPtr)
	if err != nil || listVal.Kind() != reflect.Slice {
		return fmt.Errorf("need a pointer to slice, got %v", listVal.Kind())
	}
	filter := filterWithAttrsFunction(key, pred)

	objs, readResourceVersion, err := c.watchCache.WaitUntilFreshAndList(listRV, trace)
	if err != nil {
		return err
	}
	trace.Step(fmt.Sprintf("Listed %d items from cache", len(objs)))
	if len(objs) > listVal.Cap() && pred.Label.Empty() && pred.Field.Empty() {
		// Resize the slice appropriately, since we already know that none
		// of the elements will be filtered out.
		listVal.Set(reflect.MakeSlice(reflect.SliceOf(c.objectType.Elem()), 0, len(objs)))
		trace.Step("Resized result")
	}
	for _, obj := range objs {
		elem, ok := obj.(*storeElement)
		if !ok {
			return fmt.Errorf("non *storeElement returned from storage: %v", obj)
		}
		if filter(elem.Key, elem.Labels, elem.Fields, elem.Uninitialized) {
			listVal.Set(reflect.Append(listVal, reflect.ValueOf(elem.Object).Elem()))
		}
	}
	trace.Step(fmt.Sprintf("Filtered %d items", listVal.Len()))
	if c.versioner != nil {
		if err := c.versioner.UpdateList(listObj, readResourceVersion, ""); err != nil {
			return err
		}
	}
	return nil
}

// Implements storage.Interface.
func (c *Cacher) GuaranteedUpdate(
	ctx context.Context, key string, ptrToType runtime.Object, ignoreNotFound bool,
	preconditions *Preconditions, tryUpdate UpdateFunc, _ ...runtime.Object) error {
	// Ignore the suggestion and try to pass down the current version of the object
	// read from cache.
	if elem, exists, err := c.watchCache.GetByKey(key); err != nil {
		glog.Errorf("GetByKey returned error: %v", err)
	} else if exists {
		currObj := elem.(*storeElement).Object.DeepCopyObject()
		return c.storage.GuaranteedUpdate(ctx, key, ptrToType, ignoreNotFound, preconditions, tryUpdate, currObj)
	}
	// If we couldn't get the object, fallback to no-suggestion.
	return c.storage.GuaranteedUpdate(ctx, key, ptrToType, ignoreNotFound, preconditions, tryUpdate)
}

func (c *Cacher) Count(pathPrefix string) (int64, error) {
	return c.storage.Count(pathPrefix)
}

func (c *Cacher) triggerValues(event *watchCacheEvent) ([]string, bool) {
	// TODO: Currently we assume that in a given Cacher object, its <c.triggerFunc>
	// is aware of exactly the same trigger (at most one). Thus calling:
	//   c.triggerFunc(<some object>)
	// can return only 0 or 1 values.
	// That means, that triggerValues itself may return up to 2 different values.
	if c.triggerFunc == nil {
		return nil, false
	}
	result := make([]string, 0, 2)
	matchValues := c.triggerFunc(event.Object)
	if len(matchValues) > 0 {
		result = append(result, matchValues[0].Value)
	}
	if event.PrevObject == nil {
		return result, len(result) > 0
	}
	prevMatchValues := c.triggerFunc(event.PrevObject)
	if len(prevMatchValues) > 0 {
		if len(result) == 0 || result[0] != prevMatchValues[0].Value {
			result = append(result, prevMatchValues[0].Value)
		}
	}
	return result, len(result) > 0
}

func (c *Cacher) processEvent(event *watchCacheEvent) {
	if curLen := int64(len(c.incoming)); c.incomingHWM.Update(curLen) {
		// Monitor if this gets backed up, and how much.
		glog.V(1).Infof("cacher (%v): %v objects queued in incoming channel.", c.objectType.String(), curLen)
	}
	c.incoming <- *event
}

func (c *Cacher) dispatchEvents() {
	for {
		select {
		case event, ok := <-c.incoming:
			if !ok {
				return
			}
			c.dispatchEvent(&event)
		case <-c.stopCh:
			return
		}
	}
}

func (c *Cacher) dispatchEvent(event *watchCacheEvent) {
	triggerValues, supported := c.triggerValues(event)

	c.Lock()
	defer c.Unlock()
	// Iterate over "allWatchers" no matter what the trigger function is.
	for _, watcher := range c.watchers.allWatchers {
		watcher.add(event, c.dispatchTimeoutBudget)
	}
	if supported {
		// Iterate over watchers interested in the given values of the trigger.
		for _, triggerValue := range triggerValues {
			for _, watcher := range c.watchers.valueWatchers[triggerValue] {
				watcher.add(event, c.dispatchTimeoutBudget)
			}
		}
	} else {
		// supported equal to false generally means that trigger function
		// is not defined (or not aware of any indexes). In this case,
		// watchers filters should generally also don't generate any
		// trigger values, but can cause problems in case of some
		// misconfiguration. Thus we paranoidly leave this branch.

		// Iterate over watchers interested in exact values for all values.
		for _, watchers := range c.watchers.valueWatchers {
			for _, watcher := range watchers {
				watcher.add(event, c.dispatchTimeoutBudget)
			}
		}
	}
}

func (c *Cacher) terminateAllWatchers() {
	c.Lock()
	defer c.Unlock()
	c.watchers.terminateAll(c.objectType)
}

func (c *Cacher) isStopped() bool {
	c.stopLock.RLock()
	defer c.stopLock.RUnlock()
	return c.stopped
}

func (c *Cacher) Stop() {
	// avoid stopping twice (note: cachers are shared with subresources)
	if c.isStopped() {
		return
	}
	c.stopLock.Lock()
	if c.stopped {
		c.stopLock.Unlock()
		return
	}
	c.stopped = true
	c.stopLock.Unlock()
	close(c.stopCh)
	c.stopWg.Wait()
}

func forgetWatcher(c *Cacher, index int, triggerValue string, triggerSupported bool) func(bool) {
	return func(lock bool) {
		if lock {
			c.Lock()
			defer c.Unlock()
		} else {
			// false is currently passed only if we are forcing watcher to close due
			// to its unresponsiveness and blocking other watchers.
			// TODO: Get this information in cleaner way.
			glog.V(1).Infof("Forcing watcher close due to unresponsiveness: %v", c.objectType.String())
		}
		// It's possible that the watcher is already not in the structure (e.g. in case of
		// simultaneous Stop() and terminateAllWatchers(), but it doesn't break anything.
		c.watchers.deleteWatcher(index, triggerValue, triggerSupported)
	}
}

<<<<<<< HEAD
func filterFunction(key string, p SelectionPredicate) func(string, runtime.Object) bool {
	filterFunc := func(objKey string, obj runtime.Object) bool {
		if !hasPathPrefix(objKey, key) {
			return false
		}
		matches, err := p.Matches(obj)
		if err != nil {
			glog.Errorf("invalid object for matching. Obj: %v. Err: %v", obj, err)
			return false
		}
		return matches
	}
	return filterFunc
}

func watchFilterFunction(key string, p SelectionPredicate) watchFilterFunc {
=======
func filterWithAttrsFunction(key string, p SelectionPredicate) filterWithAttrsFunc {
>>>>>>> ed33434d
	filterFunc := func(objKey string, label labels.Set, field fields.Set, uninitialized bool) bool {
		if !hasPathPrefix(objKey, key) {
			return false
		}
		return p.MatchesObjectAttributes(label, field, uninitialized)
	}
	return filterFunc
}

// Returns resource version to which the underlying cache is synced.
func (c *Cacher) LastSyncResourceVersion() (uint64, error) {
	c.ready.wait()

	resourceVersion := c.reflector.LastSyncResourceVersion()
	return c.versioner.ParseListResourceVersion(resourceVersion)
}

// cacherListerWatcher opaques storage.Interface to expose cache.ListerWatcher.
type cacherListerWatcher struct {
	storage        Interface
	resourcePrefix string
	newListFunc    func() runtime.Object
}

func newCacherListerWatcher(storage Interface, resourcePrefix string, newListFunc func() runtime.Object) cache.ListerWatcher {
	return &cacherListerWatcher{
		storage:        storage,
		resourcePrefix: resourcePrefix,
		newListFunc:    newListFunc,
	}
}

// Implements cache.ListerWatcher interface.
func (lw *cacherListerWatcher) List(options metav1.ListOptions) (runtime.Object, error) {
	list := lw.newListFunc()
	if err := lw.storage.List(context.TODO(), lw.resourcePrefix, "", Everything, list); err != nil {
		return nil, err
	}
	return list, nil
}

// Implements cache.ListerWatcher interface.
func (lw *cacherListerWatcher) Watch(options metav1.ListOptions) (watch.Interface, error) {
	return lw.storage.WatchList(context.TODO(), lw.resourcePrefix, options.ResourceVersion, Everything)
}

// errWatcher implements watch.Interface to return a single error
type errWatcher struct {
	result chan watch.Event
}

func newErrWatcher(err error) *errWatcher {
	// Create an error event
	errEvent := watch.Event{Type: watch.Error}
	switch err := err.(type) {
	case runtime.Object:
		errEvent.Object = err
	case *errors.StatusError:
		errEvent.Object = &err.ErrStatus
	default:
		errEvent.Object = &metav1.Status{
			Status:  metav1.StatusFailure,
			Message: err.Error(),
			Reason:  metav1.StatusReasonInternalError,
			Code:    http.StatusInternalServerError,
		}
	}

	// Create a watcher with room for a single event, populate it, and close the channel
	watcher := &errWatcher{result: make(chan watch.Event, 1)}
	watcher.result <- errEvent
	close(watcher.result)

	return watcher
}

// Implements watch.Interface.
func (c *errWatcher) ResultChan() <-chan watch.Event {
	return c.result
}

// Implements watch.Interface.
func (c *errWatcher) Stop() {
	// no-op
}

// cachWatcher implements watch.Interface
type cacheWatcher struct {
	sync.Mutex
	input     chan *watchCacheEvent
	result    chan watch.Event
	done      chan struct{}
	filter    filterWithAttrsFunc
	stopped   bool
	forget    func(bool)
	versioner Versioner
}

func newCacheWatcher(resourceVersion uint64, chanSize int, initEvents []*watchCacheEvent, filter filterWithAttrsFunc, forget func(bool), versioner Versioner) *cacheWatcher {
	watcher := &cacheWatcher{
		input:     make(chan *watchCacheEvent, chanSize),
		result:    make(chan watch.Event, chanSize),
		done:      make(chan struct{}),
		filter:    filter,
		stopped:   false,
		forget:    forget,
		versioner: versioner,
	}
	go watcher.process(initEvents, resourceVersion)
	return watcher
}

// Implements watch.Interface.
func (c *cacheWatcher) ResultChan() <-chan watch.Event {
	return c.result
}

// Implements watch.Interface.
func (c *cacheWatcher) Stop() {
	c.forget(true)
	c.stop()
}

func (c *cacheWatcher) stop() {
	c.Lock()
	defer c.Unlock()
	if !c.stopped {
		c.stopped = true
		close(c.done)
		close(c.input)
	}
}

var timerPool sync.Pool

func (c *cacheWatcher) add(event *watchCacheEvent, budget *timeBudget) {
	// Try to send the event immediately, without blocking.
	select {
	case c.input <- event:
		return
	default:
	}

	// OK, block sending, but only for up to <timeout>.
	// cacheWatcher.add is called very often, so arrange
	// to reuse timers instead of constantly allocating.
	startTime := time.Now()
	timeout := budget.takeAvailable()

	t, ok := timerPool.Get().(*time.Timer)
	if ok {
		t.Reset(timeout)
	} else {
		t = time.NewTimer(timeout)
	}
	defer timerPool.Put(t)

	select {
	case c.input <- event:
		stopped := t.Stop()
		if !stopped {
			// Consume triggered (but not yet received) timer event
			// so that future reuse does not get a spurious timeout.
			<-t.C
		}
	case <-t.C:
		// This means that we couldn't send event to that watcher.
		// Since we don't want to block on it infinitely,
		// we simply terminate it.
		c.forget(false)
		c.stop()
	}

	budget.returnUnused(timeout - time.Since(startTime))
}

// NOTE: sendWatchCacheEvent is assumed to not modify <event> !!!
func (c *cacheWatcher) sendWatchCacheEvent(event *watchCacheEvent) {
	curObjPasses := event.Type != watch.Deleted && c.filter(event.Key, event.ObjLabels, event.ObjFields, event.ObjUninitialized)
	oldObjPasses := false
	if event.PrevObject != nil {
		oldObjPasses = c.filter(event.Key, event.PrevObjLabels, event.PrevObjFields, event.PrevObjUninitialized)
	}
	if !curObjPasses && !oldObjPasses {
		// Watcher is not interested in that object.
		return
	}

	var watchEvent watch.Event
	switch {
	case curObjPasses && !oldObjPasses:
		watchEvent = watch.Event{Type: watch.Added, Object: event.Object.DeepCopyObject()}
	case curObjPasses && oldObjPasses:
		watchEvent = watch.Event{Type: watch.Modified, Object: event.Object.DeepCopyObject()}
	case !curObjPasses && oldObjPasses:
		// return a delete event with the previous object content, but with the event's resource version
		oldObj := event.PrevObject.DeepCopyObject()
		if err := c.versioner.UpdateObject(oldObj, event.ResourceVersion); err != nil {
			utilruntime.HandleError(fmt.Errorf("failure to version api object (%d) %#v: %v", event.ResourceVersion, oldObj, err))
		}
		watchEvent = watch.Event{Type: watch.Deleted, Object: oldObj}
	}

	// We need to ensure that if we put event X to the c.result, all
	// previous events were already put into it before, no matter whether
	// c.done is close or not.
	// Thus we cannot simply select from c.done and c.result and this
	// would give us non-determinism.
	// At the same time, we don't want to block infinitely on putting
	// to c.result, when c.done is already closed.

	// This ensures that with c.done already close, we at most once go
	// into the next select after this. With that, no matter which
	// statement we choose there, we will deliver only consecutive
	// events.
	select {
	case <-c.done:
		return
	default:
	}

	select {
	case c.result <- watchEvent:
	case <-c.done:
	}
}

func (c *cacheWatcher) process(initEvents []*watchCacheEvent, resourceVersion uint64) {
	defer utilruntime.HandleCrash()

	// Check how long we are processing initEvents.
	// As long as these are not processed, we are not processing
	// any incoming events, so if it takes long, we may actually
	// block all watchers for some time.
	// TODO: From the logs it seems that there happens processing
	// times even up to 1s which is very long. However, this doesn't
	// depend that much on the number of initEvents. E.g. from the
	// 2000-node Kubemark run we have logs like this, e.g.:
	// ... processing 13862 initEvents took 66.808689ms
	// ... processing 14040 initEvents took 993.532539ms
	// We should understand what is blocking us in those cases (e.g.
	// is it lack of CPU, network, or sth else) and potentially
	// consider increase size of result buffer in those cases.
	const initProcessThreshold = 500 * time.Millisecond
	startTime := time.Now()
	for _, event := range initEvents {
		c.sendWatchCacheEvent(event)
	}
	processingTime := time.Since(startTime)
	if processingTime > initProcessThreshold {
		objType := "<null>"
		if len(initEvents) > 0 {
			objType = reflect.TypeOf(initEvents[0].Object).String()
		}
		glog.V(2).Infof("processing %d initEvents of %s took %v", len(initEvents), objType, processingTime)
	}

	defer close(c.result)
	defer c.Stop()
	for {
		event, ok := <-c.input
		if !ok {
			return
		}
		// only send events newer than resourceVersion
		if event.ResourceVersion > resourceVersion {
			c.sendWatchCacheEvent(event)
		}
	}
}

type ready struct {
	ok bool
	c  *sync.Cond
}

func newReady() *ready {
	return &ready{c: sync.NewCond(&sync.Mutex{})}
}

func (r *ready) wait() {
	r.c.L.Lock()
	for !r.ok {
		r.c.Wait()
	}
	r.c.L.Unlock()
}

// TODO: Make check() function more sophisticated, in particular
// allow it to behave as "waitWithTimeout".
func (r *ready) check() bool {
	r.c.L.Lock()
	defer r.c.L.Unlock()
	return r.ok
}

func (r *ready) set(ok bool) {
	r.c.L.Lock()
	defer r.c.L.Unlock()
	r.ok = ok
	r.c.Broadcast()
}<|MERGE_RESOLUTION|>--- conflicted
+++ resolved
@@ -684,26 +684,7 @@
 	}
 }
 
-<<<<<<< HEAD
-func filterFunction(key string, p SelectionPredicate) func(string, runtime.Object) bool {
-	filterFunc := func(objKey string, obj runtime.Object) bool {
-		if !hasPathPrefix(objKey, key) {
-			return false
-		}
-		matches, err := p.Matches(obj)
-		if err != nil {
-			glog.Errorf("invalid object for matching. Obj: %v. Err: %v", obj, err)
-			return false
-		}
-		return matches
-	}
-	return filterFunc
-}
-
-func watchFilterFunction(key string, p SelectionPredicate) watchFilterFunc {
-=======
 func filterWithAttrsFunction(key string, p SelectionPredicate) filterWithAttrsFunc {
->>>>>>> ed33434d
 	filterFunc := func(objKey string, label labels.Set, field fields.Set, uninitialized bool) bool {
 		if !hasPathPrefix(objKey, key) {
 			return false
