package(default_visibility = ["//visibility:public"])

load(
    "@io_bazel_rules_go//go:def.bzl",
    "go_library",
    "go_test",
)

go_test(
    name = "go_default_test",
    srcs = ["cacher_test.go"],
    embed = [":go_default_library"],
<<<<<<< HEAD
    importpath = "k8s.io/apiserver/pkg/storage/tests",
=======
>>>>>>> ed33434d
    deps = [
        "//vendor/golang.org/x/net/context:go_default_library",
        "//vendor/k8s.io/apimachinery/pkg/api/equality:go_default_library",
        "//vendor/k8s.io/apimachinery/pkg/api/errors:go_default_library",
        "//vendor/k8s.io/apimachinery/pkg/api/meta:go_default_library",
        "//vendor/k8s.io/apimachinery/pkg/api/testing:go_default_library",
        "//vendor/k8s.io/apimachinery/pkg/apis/meta/v1:go_default_library",
        "//vendor/k8s.io/apimachinery/pkg/fields:go_default_library",
        "//vendor/k8s.io/apimachinery/pkg/labels:go_default_library",
        "//vendor/k8s.io/apimachinery/pkg/runtime:go_default_library",
        "//vendor/k8s.io/apimachinery/pkg/runtime/serializer:go_default_library",
        "//vendor/k8s.io/apimachinery/pkg/util/sets:go_default_library",
        "//vendor/k8s.io/apimachinery/pkg/util/wait:go_default_library",
        "//vendor/k8s.io/apimachinery/pkg/watch:go_default_library",
        "//vendor/k8s.io/apiserver/pkg/apis/example:go_default_library",
        "//vendor/k8s.io/apiserver/pkg/apis/example/v1:go_default_library",
        "//vendor/k8s.io/apiserver/pkg/storage:go_default_library",
        "//vendor/k8s.io/apiserver/pkg/storage/etcd:go_default_library",
        "//vendor/k8s.io/apiserver/pkg/storage/etcd/etcdtest:go_default_library",
        "//vendor/k8s.io/apiserver/pkg/storage/etcd/testing:go_default_library",
        "//vendor/k8s.io/apiserver/pkg/storage/etcd3:go_default_library",
        "//vendor/k8s.io/apiserver/pkg/storage/value:go_default_library",
    ],
)

go_library(
    name = "go_default_library",
    srcs = ["utils.go"],
    importpath = "k8s.io/apiserver/pkg/storage/tests",
    deps = ["//vendor/k8s.io/apiserver/pkg/apis/example:go_default_library"],
)

filegroup(
    name = "package-srcs",
    srcs = glob(["**"]),
    tags = ["automanaged"],
    visibility = ["//visibility:private"],
)

filegroup(
    name = "all-srcs",
    srcs = [":package-srcs"],
    tags = ["automanaged"],
)<|MERGE_RESOLUTION|>--- conflicted
+++ resolved
@@ -10,10 +10,6 @@
     name = "go_default_test",
     srcs = ["cacher_test.go"],
     embed = [":go_default_library"],
-<<<<<<< HEAD
-    importpath = "k8s.io/apiserver/pkg/storage/tests",
-=======
->>>>>>> ed33434d
     deps = [
         "//vendor/golang.org/x/net/context:go_default_library",
         "//vendor/k8s.io/apimachinery/pkg/api/equality:go_default_library",
