--- conflicted
+++ resolved
@@ -14,7 +14,6 @@
         "//vendor/k8s.io/api/admissionregistration/v1beta1:go_default_library",
         "//vendor/k8s.io/apimachinery/pkg/api/errors:go_default_library",
         "//vendor/k8s.io/apimachinery/pkg/runtime:go_default_library",
-        "//vendor/k8s.io/apimachinery/pkg/runtime/serializer:go_default_library",
         "//vendor/k8s.io/apimachinery/pkg/util/runtime:go_default_library",
         "//vendor/k8s.io/apiserver/pkg/admission:go_default_library",
         "//vendor/k8s.io/apiserver/pkg/admission/configuration:go_default_library",
@@ -35,10 +34,6 @@
     name = "go_default_test",
     srcs = ["admission_test.go"],
     embed = [":go_default_library"],
-<<<<<<< HEAD
-    importpath = "k8s.io/apiserver/pkg/admission/plugin/webhook/validating",
-=======
->>>>>>> ed33434d
     deps = [
         "//vendor/k8s.io/api/admission/v1beta1:go_default_library",
         "//vendor/k8s.io/api/admissionregistration/v1beta1:go_default_library",
