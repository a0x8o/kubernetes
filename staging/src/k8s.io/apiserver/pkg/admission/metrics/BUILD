load("@io_bazel_rules_go//go:def.bzl", "go_library", "go_test")

go_library(
    name = "go_default_library",
    srcs = ["metrics.go"],
    importpath = "k8s.io/apiserver/pkg/admission/metrics",
    visibility = ["//visibility:public"],
    deps = [
        "//vendor/github.com/prometheus/client_golang/prometheus:go_default_library",
        "//vendor/k8s.io/apiserver/pkg/admission:go_default_library",
    ],
)

go_test(
    name = "go_default_test",
    srcs = [
        "metrics_test.go",
        "testutil_test.go",
    ],
    embed = [":go_default_library"],
<<<<<<< HEAD
    importpath = "k8s.io/apiserver/pkg/admission/metrics",
=======
>>>>>>> ed33434d
    deps = [
        "//vendor/github.com/prometheus/client_golang/prometheus:go_default_library",
        "//vendor/github.com/prometheus/client_model/go:go_default_library",
        "//vendor/k8s.io/apimachinery/pkg/runtime/schema:go_default_library",
        "//vendor/k8s.io/apiserver/pkg/admission:go_default_library",
    ],
)

filegroup(
    name = "package-srcs",
    srcs = glob(["**"]),
    tags = ["automanaged"],
    visibility = ["//visibility:private"],
)

filegroup(
    name = "all-srcs",
    srcs = [":package-srcs"],
    tags = ["automanaged"],
    visibility = ["//visibility:public"],
)<|MERGE_RESOLUTION|>--- conflicted
+++ resolved
@@ -18,10 +18,6 @@
         "testutil_test.go",
     ],
     embed = [":go_default_library"],
-<<<<<<< HEAD
-    importpath = "k8s.io/apiserver/pkg/admission/metrics",
-=======
->>>>>>> ed33434d
     deps = [
         "//vendor/github.com/prometheus/client_golang/prometheus:go_default_library",
         "//vendor/github.com/prometheus/client_model/go:go_default_library",
