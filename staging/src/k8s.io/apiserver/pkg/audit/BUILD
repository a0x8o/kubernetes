package(default_visibility = ["//visibility:public"])

load(
    "@io_bazel_rules_go//go:def.bzl",
    "go_library",
    "go_test",
)

go_library(
    name = "go_default_library",
    srcs = [
        "format.go",
        "metrics.go",
        "request.go",
        "scheme.go",
        "types.go",
        "union.go",
    ],
    importpath = "k8s.io/apiserver/pkg/audit",
    deps = [
        "//vendor/github.com/golang/glog:go_default_library",
        "//vendor/github.com/pborman/uuid:go_default_library",
        "//vendor/github.com/prometheus/client_golang/prometheus:go_default_library",
        "//vendor/k8s.io/apimachinery/pkg/apis/meta/v1:go_default_library",
        "//vendor/k8s.io/apimachinery/pkg/runtime:go_default_library",
        "//vendor/k8s.io/apimachinery/pkg/runtime/schema:go_default_library",
        "//vendor/k8s.io/apimachinery/pkg/runtime/serializer:go_default_library",
        "//vendor/k8s.io/apimachinery/pkg/types:go_default_library",
        "//vendor/k8s.io/apimachinery/pkg/util/errors:go_default_library",
        "//vendor/k8s.io/apimachinery/pkg/util/net:go_default_library",
        "//vendor/k8s.io/apiserver/pkg/apis/audit:go_default_library",
        "//vendor/k8s.io/apiserver/pkg/apis/audit/v1alpha1:go_default_library",
        "//vendor/k8s.io/apiserver/pkg/apis/audit/v1beta1:go_default_library",
        "//vendor/k8s.io/apiserver/pkg/authentication/user:go_default_library",
        "//vendor/k8s.io/apiserver/pkg/authorization/authorizer:go_default_library",
    ],
)

go_test(
    name = "go_default_test",
<<<<<<< HEAD
    srcs = ["union_test.go"],
    embed = [":go_default_library"],
    importpath = "k8s.io/apiserver/pkg/audit",
=======
    srcs = [
        "request_test.go",
        "union_test.go",
    ],
    embed = [":go_default_library"],
>>>>>>> ed33434d
    deps = [
        "//vendor/github.com/stretchr/testify/assert:go_default_library",
        "//vendor/k8s.io/apimachinery/pkg/types:go_default_library",
        "//vendor/k8s.io/apiserver/pkg/apis/audit:go_default_library",
    ],
)

filegroup(
    name = "package-srcs",
    srcs = glob(["**"]),
    tags = ["automanaged"],
    visibility = ["//visibility:private"],
)

filegroup(
    name = "all-srcs",
    srcs = [
        ":package-srcs",
        "//staging/src/k8s.io/apiserver/pkg/audit/policy:all-srcs",
    ],
    tags = ["automanaged"],
)<|MERGE_RESOLUTION|>--- conflicted
+++ resolved
@@ -38,17 +38,11 @@
 
 go_test(
     name = "go_default_test",
-<<<<<<< HEAD
-    srcs = ["union_test.go"],
-    embed = [":go_default_library"],
-    importpath = "k8s.io/apiserver/pkg/audit",
-=======
     srcs = [
         "request_test.go",
         "union_test.go",
     ],
     embed = [":go_default_library"],
->>>>>>> ed33434d
     deps = [
         "//vendor/github.com/stretchr/testify/assert:go_default_library",
         "//vendor/k8s.io/apimachinery/pkg/types:go_default_library",
