package(default_visibility = ["//visibility:public"])

load(
    "@io_bazel_rules_go//go:def.bzl",
    "go_library",
    "go_test",
)

go_test(
    name = "go_default_test",
    srcs = [
        "map_string_bool_test.go",
        "namedcertkey_flag_test.go",
    ],
    library = ":go_default_library",
<<<<<<< HEAD
    deps = [
        "//vendor/github.com/spf13/pflag:go_default_library",
        "//vendor/github.com/stretchr/testify/assert:go_default_library",
        "//vendor/github.com/stretchr/testify/require:go_default_library",
    ],
=======
    deps = ["//vendor/github.com/spf13/pflag:go_default_library"],
>>>>>>> 66f5f2bc
)

go_library(
    name = "go_default_library",
    srcs = [
        "configuration_map.go",
        "flags.go",
        "map_string_bool.go",
        "namedcertkey_flag.go",
        "string_flag.go",
        "tristate.go",
    ],
    deps = [
        "//vendor/github.com/golang/glog:go_default_library",
        "//vendor/github.com/spf13/pflag:go_default_library",
    ],
)

filegroup(
    name = "package-srcs",
    srcs = glob(["**"]),
    tags = ["automanaged"],
    visibility = ["//visibility:private"],
)

filegroup(
    name = "all-srcs",
    srcs = [":package-srcs"],
    tags = ["automanaged"],
)<|MERGE_RESOLUTION|>--- conflicted
+++ resolved
@@ -12,16 +12,13 @@
         "map_string_bool_test.go",
         "namedcertkey_flag_test.go",
     ],
+    importpath = "k8s.io/apiserver/pkg/util/flag",
     library = ":go_default_library",
-<<<<<<< HEAD
     deps = [
         "//vendor/github.com/spf13/pflag:go_default_library",
         "//vendor/github.com/stretchr/testify/assert:go_default_library",
         "//vendor/github.com/stretchr/testify/require:go_default_library",
     ],
-=======
-    deps = ["//vendor/github.com/spf13/pflag:go_default_library"],
->>>>>>> 66f5f2bc
 )
 
 go_library(
@@ -34,6 +31,7 @@
         "string_flag.go",
         "tristate.go",
     ],
+    importpath = "k8s.io/apiserver/pkg/util/flag",
     deps = [
         "//vendor/github.com/golang/glog:go_default_library",
         "//vendor/github.com/spf13/pflag:go_default_library",
