--- conflicted
+++ resolved
@@ -1,5 +1,5 @@
 /*
-Copyright 2017 The Kubernetes Authors.
+Copyright 2018 The Kubernetes Authors.
 
 Licensed under the Apache License, Version 2.0 (the "License");
 you may not use this file except in compliance with the License.
@@ -20,10 +20,7 @@
 	glog "github.com/golang/glog"
 	discovery "k8s.io/client-go/discovery"
 	admissionregistrationv1alpha1 "k8s.io/client-go/kubernetes/typed/admissionregistration/v1alpha1"
-<<<<<<< HEAD
 	admissionregistrationv1beta1 "k8s.io/client-go/kubernetes/typed/admissionregistration/v1beta1"
-=======
->>>>>>> 71bdf476
 	appsv1 "k8s.io/client-go/kubernetes/typed/apps/v1"
 	appsv1beta1 "k8s.io/client-go/kubernetes/typed/apps/v1beta1"
 	appsv1beta2 "k8s.io/client-go/kubernetes/typed/apps/v1beta2"
@@ -38,6 +35,7 @@
 	batchv2alpha1 "k8s.io/client-go/kubernetes/typed/batch/v2alpha1"
 	certificatesv1beta1 "k8s.io/client-go/kubernetes/typed/certificates/v1beta1"
 	corev1 "k8s.io/client-go/kubernetes/typed/core/v1"
+	eventsv1beta1 "k8s.io/client-go/kubernetes/typed/events/v1beta1"
 	extensionsv1beta1 "k8s.io/client-go/kubernetes/typed/extensions/v1beta1"
 	networkingv1 "k8s.io/client-go/kubernetes/typed/networking/v1"
 	policyv1beta1 "k8s.io/client-go/kubernetes/typed/policy/v1beta1"
@@ -87,6 +85,9 @@
 	CoreV1() corev1.CoreV1Interface
 	// Deprecated: please explicitly pick a version if possible.
 	Core() corev1.CoreV1Interface
+	EventsV1beta1() eventsv1beta1.EventsV1beta1Interface
+	// Deprecated: please explicitly pick a version if possible.
+	Events() eventsv1beta1.EventsV1beta1Interface
 	ExtensionsV1beta1() extensionsv1beta1.ExtensionsV1beta1Interface
 	// Deprecated: please explicitly pick a version if possible.
 	Extensions() extensionsv1beta1.ExtensionsV1beta1Interface
@@ -107,11 +108,11 @@
 	SettingsV1alpha1() settingsv1alpha1.SettingsV1alpha1Interface
 	// Deprecated: please explicitly pick a version if possible.
 	Settings() settingsv1alpha1.SettingsV1alpha1Interface
-	StorageV1alpha1() storagev1alpha1.StorageV1alpha1Interface
 	StorageV1beta1() storagev1beta1.StorageV1beta1Interface
 	StorageV1() storagev1.StorageV1Interface
 	// Deprecated: please explicitly pick a version if possible.
 	Storage() storagev1.StorageV1Interface
+	StorageV1alpha1() storagev1alpha1.StorageV1alpha1Interface
 }
 
 // Clientset contains the clients for groups. Each group has exactly one
@@ -134,6 +135,7 @@
 	batchV2alpha1                 *batchv2alpha1.BatchV2alpha1Client
 	certificatesV1beta1           *certificatesv1beta1.CertificatesV1beta1Client
 	coreV1                        *corev1.CoreV1Client
+	eventsV1beta1                 *eventsv1beta1.EventsV1beta1Client
 	extensionsV1beta1             *extensionsv1beta1.ExtensionsV1beta1Client
 	networkingV1                  *networkingv1.NetworkingV1Client
 	policyV1beta1                 *policyv1beta1.PolicyV1beta1Client
@@ -142,9 +144,9 @@
 	rbacV1alpha1                  *rbacv1alpha1.RbacV1alpha1Client
 	schedulingV1alpha1            *schedulingv1alpha1.SchedulingV1alpha1Client
 	settingsV1alpha1              *settingsv1alpha1.SettingsV1alpha1Client
-	storageV1alpha1               *storagev1alpha1.StorageV1alpha1Client
 	storageV1beta1                *storagev1beta1.StorageV1beta1Client
 	storageV1                     *storagev1.StorageV1Client
+	storageV1alpha1               *storagev1alpha1.StorageV1alpha1Client
 }
 
 // AdmissionregistrationV1alpha1 retrieves the AdmissionregistrationV1alpha1Client
@@ -275,6 +277,17 @@
 	return c.coreV1
 }
 
+// EventsV1beta1 retrieves the EventsV1beta1Client
+func (c *Clientset) EventsV1beta1() eventsv1beta1.EventsV1beta1Interface {
+	return c.eventsV1beta1
+}
+
+// Deprecated: Events retrieves the default version of EventsClient.
+// Please explicitly pick a version.
+func (c *Clientset) Events() eventsv1beta1.EventsV1beta1Interface {
+	return c.eventsV1beta1
+}
+
 // ExtensionsV1beta1 retrieves the ExtensionsV1beta1Client
 func (c *Clientset) ExtensionsV1beta1() extensionsv1beta1.ExtensionsV1beta1Interface {
 	return c.extensionsV1beta1
@@ -351,25 +364,25 @@
 	return c.settingsV1alpha1
 }
 
+// StorageV1beta1 retrieves the StorageV1beta1Client
+func (c *Clientset) StorageV1beta1() storagev1beta1.StorageV1beta1Interface {
+	return c.storageV1beta1
+}
+
+// StorageV1 retrieves the StorageV1Client
+func (c *Clientset) StorageV1() storagev1.StorageV1Interface {
+	return c.storageV1
+}
+
+// Deprecated: Storage retrieves the default version of StorageClient.
+// Please explicitly pick a version.
+func (c *Clientset) Storage() storagev1.StorageV1Interface {
+	return c.storageV1
+}
+
 // StorageV1alpha1 retrieves the StorageV1alpha1Client
 func (c *Clientset) StorageV1alpha1() storagev1alpha1.StorageV1alpha1Interface {
 	return c.storageV1alpha1
-}
-
-// StorageV1beta1 retrieves the StorageV1beta1Client
-func (c *Clientset) StorageV1beta1() storagev1beta1.StorageV1beta1Interface {
-	return c.storageV1beta1
-}
-
-// StorageV1 retrieves the StorageV1Client
-func (c *Clientset) StorageV1() storagev1.StorageV1Interface {
-	return c.storageV1
-}
-
-// Deprecated: Storage retrieves the default version of StorageClient.
-// Please explicitly pick a version.
-func (c *Clientset) Storage() storagev1.StorageV1Interface {
-	return c.storageV1
 }
 
 // Discovery retrieves the DiscoveryClient
@@ -452,6 +465,10 @@
 	if err != nil {
 		return nil, err
 	}
+	cs.eventsV1beta1, err = eventsv1beta1.NewForConfig(&configShallowCopy)
+	if err != nil {
+		return nil, err
+	}
 	cs.extensionsV1beta1, err = extensionsv1beta1.NewForConfig(&configShallowCopy)
 	if err != nil {
 		return nil, err
@@ -484,15 +501,15 @@
 	if err != nil {
 		return nil, err
 	}
+	cs.storageV1beta1, err = storagev1beta1.NewForConfig(&configShallowCopy)
+	if err != nil {
+		return nil, err
+	}
+	cs.storageV1, err = storagev1.NewForConfig(&configShallowCopy)
+	if err != nil {
+		return nil, err
+	}
 	cs.storageV1alpha1, err = storagev1alpha1.NewForConfig(&configShallowCopy)
-	if err != nil {
-		return nil, err
-	}
-	cs.storageV1beta1, err = storagev1beta1.NewForConfig(&configShallowCopy)
-	if err != nil {
-		return nil, err
-	}
-	cs.storageV1, err = storagev1.NewForConfig(&configShallowCopy)
 	if err != nil {
 		return nil, err
 	}
@@ -525,6 +542,7 @@
 	cs.batchV2alpha1 = batchv2alpha1.NewForConfigOrDie(c)
 	cs.certificatesV1beta1 = certificatesv1beta1.NewForConfigOrDie(c)
 	cs.coreV1 = corev1.NewForConfigOrDie(c)
+	cs.eventsV1beta1 = eventsv1beta1.NewForConfigOrDie(c)
 	cs.extensionsV1beta1 = extensionsv1beta1.NewForConfigOrDie(c)
 	cs.networkingV1 = networkingv1.NewForConfigOrDie(c)
 	cs.policyV1beta1 = policyv1beta1.NewForConfigOrDie(c)
@@ -533,9 +551,9 @@
 	cs.rbacV1alpha1 = rbacv1alpha1.NewForConfigOrDie(c)
 	cs.schedulingV1alpha1 = schedulingv1alpha1.NewForConfigOrDie(c)
 	cs.settingsV1alpha1 = settingsv1alpha1.NewForConfigOrDie(c)
-	cs.storageV1alpha1 = storagev1alpha1.NewForConfigOrDie(c)
 	cs.storageV1beta1 = storagev1beta1.NewForConfigOrDie(c)
 	cs.storageV1 = storagev1.NewForConfigOrDie(c)
+	cs.storageV1alpha1 = storagev1alpha1.NewForConfigOrDie(c)
 
 	cs.DiscoveryClient = discovery.NewDiscoveryClientForConfigOrDie(c)
 	return &cs
@@ -560,6 +578,7 @@
 	cs.batchV2alpha1 = batchv2alpha1.New(c)
 	cs.certificatesV1beta1 = certificatesv1beta1.New(c)
 	cs.coreV1 = corev1.New(c)
+	cs.eventsV1beta1 = eventsv1beta1.New(c)
 	cs.extensionsV1beta1 = extensionsv1beta1.New(c)
 	cs.networkingV1 = networkingv1.New(c)
 	cs.policyV1beta1 = policyv1beta1.New(c)
@@ -568,9 +587,9 @@
 	cs.rbacV1alpha1 = rbacv1alpha1.New(c)
 	cs.schedulingV1alpha1 = schedulingv1alpha1.New(c)
 	cs.settingsV1alpha1 = settingsv1alpha1.New(c)
-	cs.storageV1alpha1 = storagev1alpha1.New(c)
 	cs.storageV1beta1 = storagev1beta1.New(c)
 	cs.storageV1 = storagev1.New(c)
+	cs.storageV1alpha1 = storagev1alpha1.New(c)
 
 	cs.DiscoveryClient = discovery.NewDiscoveryClient(c)
 	return &cs
