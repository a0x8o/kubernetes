package(default_visibility = ["//visibility:public"])

load(
    "@io_bazel_rules_go//go:def.bzl",
    "go_library",
)

go_library(
    name = "go_default_library",
    srcs = [
        "clientset_generated.go",
        "doc.go",
        "register.go",
    ],
    deps = [
        "//vendor/k8s.io/api/admissionregistration/v1alpha1:go_default_library",
<<<<<<< HEAD
        "//vendor/k8s.io/api/apps/v1:go_default_library",
=======
>>>>>>> 66f5f2bc
        "//vendor/k8s.io/api/apps/v1beta1:go_default_library",
        "//vendor/k8s.io/api/apps/v1beta2:go_default_library",
        "//vendor/k8s.io/api/authentication/v1:go_default_library",
        "//vendor/k8s.io/api/authentication/v1beta1:go_default_library",
        "//vendor/k8s.io/api/authorization/v1:go_default_library",
        "//vendor/k8s.io/api/authorization/v1beta1:go_default_library",
        "//vendor/k8s.io/api/autoscaling/v1:go_default_library",
        "//vendor/k8s.io/api/autoscaling/v2beta1:go_default_library",
        "//vendor/k8s.io/api/batch/v1:go_default_library",
        "//vendor/k8s.io/api/batch/v1beta1:go_default_library",
        "//vendor/k8s.io/api/batch/v2alpha1:go_default_library",
        "//vendor/k8s.io/api/certificates/v1beta1:go_default_library",
        "//vendor/k8s.io/api/core/v1:go_default_library",
        "//vendor/k8s.io/api/extensions/v1beta1:go_default_library",
        "//vendor/k8s.io/api/networking/v1:go_default_library",
        "//vendor/k8s.io/api/policy/v1beta1:go_default_library",
        "//vendor/k8s.io/api/rbac/v1:go_default_library",
        "//vendor/k8s.io/api/rbac/v1alpha1:go_default_library",
        "//vendor/k8s.io/api/rbac/v1beta1:go_default_library",
        "//vendor/k8s.io/api/scheduling/v1alpha1:go_default_library",
        "//vendor/k8s.io/api/settings/v1alpha1:go_default_library",
        "//vendor/k8s.io/api/storage/v1:go_default_library",
        "//vendor/k8s.io/api/storage/v1beta1:go_default_library",
        "//vendor/k8s.io/apimachinery/pkg/apis/meta/v1:go_default_library",
        "//vendor/k8s.io/apimachinery/pkg/runtime:go_default_library",
        "//vendor/k8s.io/apimachinery/pkg/runtime/schema:go_default_library",
        "//vendor/k8s.io/apimachinery/pkg/runtime/serializer:go_default_library",
        "//vendor/k8s.io/apimachinery/pkg/watch:go_default_library",
        "//vendor/k8s.io/client-go/discovery:go_default_library",
        "//vendor/k8s.io/client-go/discovery/fake:go_default_library",
        "//vendor/k8s.io/client-go/kubernetes:go_default_library",
        "//vendor/k8s.io/client-go/kubernetes/typed/admissionregistration/v1alpha1:go_default_library",
        "//vendor/k8s.io/client-go/kubernetes/typed/admissionregistration/v1alpha1/fake:go_default_library",
        "//vendor/k8s.io/client-go/kubernetes/typed/apps/v1:go_default_library",
        "//vendor/k8s.io/client-go/kubernetes/typed/apps/v1/fake:go_default_library",
        "//vendor/k8s.io/client-go/kubernetes/typed/apps/v1beta1:go_default_library",
        "//vendor/k8s.io/client-go/kubernetes/typed/apps/v1beta1/fake:go_default_library",
        "//vendor/k8s.io/client-go/kubernetes/typed/apps/v1beta2:go_default_library",
        "//vendor/k8s.io/client-go/kubernetes/typed/apps/v1beta2/fake:go_default_library",
        "//vendor/k8s.io/client-go/kubernetes/typed/authentication/v1:go_default_library",
        "//vendor/k8s.io/client-go/kubernetes/typed/authentication/v1/fake:go_default_library",
        "//vendor/k8s.io/client-go/kubernetes/typed/authentication/v1beta1:go_default_library",
        "//vendor/k8s.io/client-go/kubernetes/typed/authentication/v1beta1/fake:go_default_library",
        "//vendor/k8s.io/client-go/kubernetes/typed/authorization/v1:go_default_library",
        "//vendor/k8s.io/client-go/kubernetes/typed/authorization/v1/fake:go_default_library",
        "//vendor/k8s.io/client-go/kubernetes/typed/authorization/v1beta1:go_default_library",
        "//vendor/k8s.io/client-go/kubernetes/typed/authorization/v1beta1/fake:go_default_library",
        "//vendor/k8s.io/client-go/kubernetes/typed/autoscaling/v1:go_default_library",
        "//vendor/k8s.io/client-go/kubernetes/typed/autoscaling/v1/fake:go_default_library",
        "//vendor/k8s.io/client-go/kubernetes/typed/autoscaling/v2beta1:go_default_library",
        "//vendor/k8s.io/client-go/kubernetes/typed/autoscaling/v2beta1/fake:go_default_library",
        "//vendor/k8s.io/client-go/kubernetes/typed/batch/v1:go_default_library",
        "//vendor/k8s.io/client-go/kubernetes/typed/batch/v1/fake:go_default_library",
        "//vendor/k8s.io/client-go/kubernetes/typed/batch/v1beta1:go_default_library",
        "//vendor/k8s.io/client-go/kubernetes/typed/batch/v1beta1/fake:go_default_library",
        "//vendor/k8s.io/client-go/kubernetes/typed/batch/v2alpha1:go_default_library",
        "//vendor/k8s.io/client-go/kubernetes/typed/batch/v2alpha1/fake:go_default_library",
        "//vendor/k8s.io/client-go/kubernetes/typed/certificates/v1beta1:go_default_library",
        "//vendor/k8s.io/client-go/kubernetes/typed/certificates/v1beta1/fake:go_default_library",
        "//vendor/k8s.io/client-go/kubernetes/typed/core/v1:go_default_library",
        "//vendor/k8s.io/client-go/kubernetes/typed/core/v1/fake:go_default_library",
        "//vendor/k8s.io/client-go/kubernetes/typed/extensions/v1beta1:go_default_library",
        "//vendor/k8s.io/client-go/kubernetes/typed/extensions/v1beta1/fake:go_default_library",
        "//vendor/k8s.io/client-go/kubernetes/typed/networking/v1:go_default_library",
        "//vendor/k8s.io/client-go/kubernetes/typed/networking/v1/fake:go_default_library",
        "//vendor/k8s.io/client-go/kubernetes/typed/policy/v1beta1:go_default_library",
        "//vendor/k8s.io/client-go/kubernetes/typed/policy/v1beta1/fake:go_default_library",
        "//vendor/k8s.io/client-go/kubernetes/typed/rbac/v1:go_default_library",
        "//vendor/k8s.io/client-go/kubernetes/typed/rbac/v1/fake:go_default_library",
        "//vendor/k8s.io/client-go/kubernetes/typed/rbac/v1alpha1:go_default_library",
        "//vendor/k8s.io/client-go/kubernetes/typed/rbac/v1alpha1/fake:go_default_library",
        "//vendor/k8s.io/client-go/kubernetes/typed/rbac/v1beta1:go_default_library",
        "//vendor/k8s.io/client-go/kubernetes/typed/rbac/v1beta1/fake:go_default_library",
        "//vendor/k8s.io/client-go/kubernetes/typed/scheduling/v1alpha1:go_default_library",
        "//vendor/k8s.io/client-go/kubernetes/typed/scheduling/v1alpha1/fake:go_default_library",
        "//vendor/k8s.io/client-go/kubernetes/typed/settings/v1alpha1:go_default_library",
        "//vendor/k8s.io/client-go/kubernetes/typed/settings/v1alpha1/fake:go_default_library",
        "//vendor/k8s.io/client-go/kubernetes/typed/storage/v1:go_default_library",
        "//vendor/k8s.io/client-go/kubernetes/typed/storage/v1/fake:go_default_library",
        "//vendor/k8s.io/client-go/kubernetes/typed/storage/v1beta1:go_default_library",
        "//vendor/k8s.io/client-go/kubernetes/typed/storage/v1beta1/fake:go_default_library",
        "//vendor/k8s.io/client-go/testing:go_default_library",
    ],
)

filegroup(
    name = "package-srcs",
    srcs = glob(["**"]),
    tags = ["automanaged"],
    visibility = ["//visibility:private"],
)

filegroup(
    name = "all-srcs",
    srcs = [":package-srcs"],
    tags = ["automanaged"],
)<|MERGE_RESOLUTION|>--- conflicted
+++ resolved
@@ -12,12 +12,10 @@
         "doc.go",
         "register.go",
     ],
+    importpath = "k8s.io/client-go/kubernetes/fake",
     deps = [
         "//vendor/k8s.io/api/admissionregistration/v1alpha1:go_default_library",
-<<<<<<< HEAD
         "//vendor/k8s.io/api/apps/v1:go_default_library",
-=======
->>>>>>> 66f5f2bc
         "//vendor/k8s.io/api/apps/v1beta1:go_default_library",
         "//vendor/k8s.io/api/apps/v1beta2:go_default_library",
         "//vendor/k8s.io/api/authentication/v1:go_default_library",
