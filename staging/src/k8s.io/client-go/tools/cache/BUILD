package(default_visibility = ["//visibility:public"])

load(
    "@io_bazel_rules_go//go:def.bzl",
    "go_library",
    "go_test",
)

go_test(
    name = "go_default_test",
    srcs = [
        "controller_test.go",
        "delta_fifo_test.go",
        "expiration_cache_test.go",
        "fifo_test.go",
        "heap_test.go",
        "index_test.go",
        "mutation_detector_test.go",
        "processor_listener_test.go",
        "reflector_test.go",
        "shared_informer_test.go",
        "store_test.go",
        "undelta_store_test.go",
    ],
    embed = [":go_default_library"],
<<<<<<< HEAD
    importpath = "k8s.io/client-go/tools/cache",
=======
>>>>>>> ed33434d
    race = "off",
    deps = [
        "//vendor/github.com/google/gofuzz:go_default_library",
        "//vendor/k8s.io/api/core/v1:go_default_library",
        "//vendor/k8s.io/apimachinery/pkg/api/meta:go_default_library",
        "//vendor/k8s.io/apimachinery/pkg/apis/meta/v1:go_default_library",
        "//vendor/k8s.io/apimachinery/pkg/runtime:go_default_library",
        "//vendor/k8s.io/apimachinery/pkg/util/clock:go_default_library",
        "//vendor/k8s.io/apimachinery/pkg/util/sets:go_default_library",
        "//vendor/k8s.io/apimachinery/pkg/util/wait:go_default_library",
        "//vendor/k8s.io/apimachinery/pkg/watch:go_default_library",
        "//vendor/k8s.io/client-go/tools/cache/testing:go_default_library",
    ],
)

go_library(
    name = "go_default_library",
    srcs = [
        "controller.go",
        "delta_fifo.go",
        "doc.go",
        "expiration_cache.go",
        "expiration_cache_fakes.go",
        "fake_custom_store.go",
        "fifo.go",
        "heap.go",
        "index.go",
        "listers.go",
        "listwatch.go",
        "mutation_cache.go",
        "mutation_detector.go",
        "reflector.go",
        "reflector_metrics.go",
        "shared_informer.go",
        "store.go",
        "thread_safe_store.go",
        "undelta_store.go",
    ],
    importpath = "k8s.io/client-go/tools/cache",
    deps = [
        "//vendor/github.com/golang/glog:go_default_library",
        "//vendor/golang.org/x/net/context:go_default_library",
        "//vendor/k8s.io/apimachinery/pkg/api/errors:go_default_library",
        "//vendor/k8s.io/apimachinery/pkg/api/meta:go_default_library",
        "//vendor/k8s.io/apimachinery/pkg/apis/meta/v1:go_default_library",
        "//vendor/k8s.io/apimachinery/pkg/fields:go_default_library",
        "//vendor/k8s.io/apimachinery/pkg/labels:go_default_library",
        "//vendor/k8s.io/apimachinery/pkg/runtime:go_default_library",
        "//vendor/k8s.io/apimachinery/pkg/runtime/schema:go_default_library",
        "//vendor/k8s.io/apimachinery/pkg/util/cache:go_default_library",
        "//vendor/k8s.io/apimachinery/pkg/util/clock:go_default_library",
        "//vendor/k8s.io/apimachinery/pkg/util/diff:go_default_library",
        "//vendor/k8s.io/apimachinery/pkg/util/runtime:go_default_library",
        "//vendor/k8s.io/apimachinery/pkg/util/sets:go_default_library",
        "//vendor/k8s.io/apimachinery/pkg/util/wait:go_default_library",
        "//vendor/k8s.io/apimachinery/pkg/watch:go_default_library",
        "//vendor/k8s.io/client-go/rest:go_default_library",
        "//vendor/k8s.io/client-go/tools/pager:go_default_library",
        "//vendor/k8s.io/client-go/util/buffer:go_default_library",
        "//vendor/k8s.io/client-go/util/retry:go_default_library",
    ],
)

filegroup(
    name = "package-srcs",
    srcs = glob(["**"]),
    tags = ["automanaged"],
    visibility = ["//visibility:private"],
)

filegroup(
    name = "all-srcs",
    srcs = [
        ":package-srcs",
        "//staging/src/k8s.io/client-go/tools/cache/testing:all-srcs",
    ],
    tags = ["automanaged"],
)<|MERGE_RESOLUTION|>--- conflicted
+++ resolved
@@ -23,10 +23,6 @@
         "undelta_store_test.go",
     ],
     embed = [":go_default_library"],
-<<<<<<< HEAD
-    importpath = "k8s.io/client-go/tools/cache",
-=======
->>>>>>> ed33434d
     race = "off",
     deps = [
         "//vendor/github.com/google/gofuzz:go_default_library",
