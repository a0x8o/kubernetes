--- conflicted
+++ resolved
@@ -10,10 +10,6 @@
     name = "go_default_test",
     srcs = ["fake_controller_source_test.go"],
     embed = [":go_default_library"],
-<<<<<<< HEAD
-    importpath = "k8s.io/client-go/tools/cache/testing",
-=======
->>>>>>> ed33434d
     deps = [
         "//vendor/k8s.io/api/core/v1:go_default_library",
         "//vendor/k8s.io/apimachinery/pkg/apis/meta/v1:go_default_library",
