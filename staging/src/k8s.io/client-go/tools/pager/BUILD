--- conflicted
+++ resolved
@@ -38,10 +38,6 @@
     name = "go_default_test",
     srcs = ["pager_test.go"],
     embed = [":go_default_library"],
-<<<<<<< HEAD
-    importpath = "k8s.io/client-go/tools/pager",
-=======
->>>>>>> ed33434d
     deps = [
         "//vendor/golang.org/x/net/context:go_default_library",
         "//vendor/k8s.io/apimachinery/pkg/api/errors:go_default_library",
