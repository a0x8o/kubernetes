--- conflicted
+++ resolved
@@ -13,10 +13,6 @@
         "events_cache_test.go",
     ],
     embed = [":go_default_library"],
-<<<<<<< HEAD
-    importpath = "k8s.io/client-go/tools/record",
-=======
->>>>>>> ed33434d
     deps = [
         "//vendor/k8s.io/api/core/v1:go_default_library",
         "//vendor/k8s.io/apimachinery/pkg/api/errors:go_default_library",
