--- conflicted
+++ resolved
@@ -8,6 +8,7 @@
 go_library(
     name = "go_default_library",
     srcs = ["interface.go"],
+    importpath = "k8s.io/client-go/informers/apps",
     deps = [
         "//vendor/k8s.io/client-go/informers/apps/v1:go_default_library",
         "//vendor/k8s.io/client-go/informers/apps/v1beta1:go_default_library",
@@ -27,10 +28,7 @@
     name = "all-srcs",
     srcs = [
         ":package-srcs",
-<<<<<<< HEAD
         "//staging/src/k8s.io/client-go/informers/apps/v1:all-srcs",
-=======
->>>>>>> 66f5f2bc
         "//staging/src/k8s.io/client-go/informers/apps/v1beta1:all-srcs",
         "//staging/src/k8s.io/client-go/informers/apps/v1beta2:all-srcs",
     ],
