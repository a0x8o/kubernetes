--- conflicted
+++ resolved
@@ -10,10 +10,6 @@
     name = "go_default_test",
     srcs = ["gcp_test.go"],
     embed = [":go_default_library"],
-<<<<<<< HEAD
-    importpath = "k8s.io/client-go/plugin/pkg/client/auth/gcp",
-=======
->>>>>>> ed33434d
     deps = ["//vendor/golang.org/x/oauth2:go_default_library"],
 )
 
