package(default_visibility = ["//visibility:public"])

load(
    "@io_bazel_rules_go//go:def.bzl",
    "go_library",
    "go_test",
)

go_test(
    name = "go_default_test",
    srcs = ["azure_test.go"],
    embed = [":go_default_library"],
<<<<<<< HEAD
    importpath = "k8s.io/client-go/plugin/pkg/client/auth/azure",
=======
>>>>>>> ed33434d
    deps = ["//vendor/github.com/Azure/go-autorest/autorest/adal:go_default_library"],
)

go_library(
    name = "go_default_library",
    srcs = ["azure.go"],
    importpath = "k8s.io/client-go/plugin/pkg/client/auth/azure",
    deps = [
        "//vendor/github.com/Azure/go-autorest/autorest:go_default_library",
        "//vendor/github.com/Azure/go-autorest/autorest/adal:go_default_library",
        "//vendor/github.com/Azure/go-autorest/autorest/azure:go_default_library",
        "//vendor/github.com/golang/glog:go_default_library",
        "//vendor/k8s.io/apimachinery/pkg/util/net:go_default_library",
        "//vendor/k8s.io/client-go/rest:go_default_library",
    ],
)

filegroup(
    name = "package-srcs",
    srcs = glob(["**"]),
    tags = ["automanaged"],
    visibility = ["//visibility:private"],
)

filegroup(
    name = "all-srcs",
    srcs = [":package-srcs"],
    tags = ["automanaged"],
)<|MERGE_RESOLUTION|>--- conflicted
+++ resolved
@@ -10,10 +10,6 @@
     name = "go_default_test",
     srcs = ["azure_test.go"],
     embed = [":go_default_library"],
-<<<<<<< HEAD
-    importpath = "k8s.io/client-go/plugin/pkg/client/auth/azure",
-=======
->>>>>>> ed33434d
     deps = ["//vendor/github.com/Azure/go-autorest/autorest/adal:go_default_library"],
 )
 
