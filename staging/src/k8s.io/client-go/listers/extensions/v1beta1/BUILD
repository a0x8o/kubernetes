package(default_visibility = ["//visibility:public"])

load(
    "@io_bazel_rules_go//go:def.bzl",
    "go_library",
    "go_test",
)

go_library(
    name = "go_default_library",
    srcs = [
        "daemonset.go",
        "daemonset_expansion.go",
        "deployment.go",
        "deployment_expansion.go",
        "expansion_generated.go",
        "ingress.go",
        "podsecuritypolicy.go",
        "replicaset.go",
        "replicaset_expansion.go",
        "scale.go",
    ],
    importpath = "k8s.io/client-go/listers/extensions/v1beta1",
    deps = [
        "//vendor/k8s.io/api/apps/v1beta1:go_default_library",
        "//vendor/k8s.io/api/core/v1:go_default_library",
        "//vendor/k8s.io/api/extensions/v1beta1:go_default_library",
        "//vendor/k8s.io/apimachinery/pkg/api/errors:go_default_library",
        "//vendor/k8s.io/apimachinery/pkg/apis/meta/v1:go_default_library",
        "//vendor/k8s.io/apimachinery/pkg/labels:go_default_library",
        "//vendor/k8s.io/client-go/tools/cache:go_default_library",
    ],
)

go_test(
    name = "go_default_test",
    srcs = ["daemonset_expansion_test.go"],
    embed = [":go_default_library"],
<<<<<<< HEAD
    importpath = "k8s.io/client-go/listers/extensions/v1beta1",
=======
>>>>>>> ed33434d
    deps = [
        "//vendor/k8s.io/api/core/v1:go_default_library",
        "//vendor/k8s.io/api/extensions/v1beta1:go_default_library",
        "//vendor/k8s.io/apimachinery/pkg/apis/meta/v1:go_default_library",
        "//vendor/k8s.io/apimachinery/pkg/labels:go_default_library",
        "//vendor/k8s.io/apimachinery/pkg/util/sets:go_default_library",
        "//vendor/k8s.io/client-go/tools/cache:go_default_library",
    ],
)

filegroup(
    name = "package-srcs",
    srcs = glob(["**"]),
    tags = ["automanaged"],
    visibility = ["//visibility:private"],
)

filegroup(
    name = "all-srcs",
    srcs = [":package-srcs"],
    tags = ["automanaged"],
)<|MERGE_RESOLUTION|>--- conflicted
+++ resolved
@@ -36,10 +36,6 @@
     name = "go_default_test",
     srcs = ["daemonset_expansion_test.go"],
     embed = [":go_default_library"],
-<<<<<<< HEAD
-    importpath = "k8s.io/client-go/listers/extensions/v1beta1",
-=======
->>>>>>> ed33434d
     deps = [
         "//vendor/k8s.io/api/core/v1:go_default_library",
         "//vendor/k8s.io/api/extensions/v1beta1:go_default_library",
