--- conflicted
+++ resolved
@@ -9,14 +9,9 @@
 go_library(
     name = "go_default_library",
     srcs = ["discovery.go"],
+    importpath = "k8s.io/client-go/discovery/fake",
     deps = [
-<<<<<<< HEAD
         "//vendor/github.com/googleapis/gnostic/OpenAPIv2:go_default_library",
-=======
-        "//vendor/github.com/emicklei/go-restful-swagger12:go_default_library",
-        "//vendor/github.com/googleapis/gnostic/OpenAPIv2:go_default_library",
-        "//vendor/k8s.io/api/core/v1:go_default_library",
->>>>>>> 66f5f2bc
         "//vendor/k8s.io/apimachinery/pkg/apis/meta/v1:go_default_library",
         "//vendor/k8s.io/apimachinery/pkg/runtime/schema:go_default_library",
         "//vendor/k8s.io/apimachinery/pkg/version:go_default_library",
@@ -42,6 +37,7 @@
 go_test(
     name = "go_default_xtest",
     srcs = ["discovery_test.go"],
+    importpath = "k8s.io/client-go/discovery/fake_test",
     deps = [
         "//vendor/k8s.io/apimachinery/pkg/version:go_default_library",
         "//vendor/k8s.io/client-go/discovery/fake:go_default_library",
