--- conflicted
+++ resolved
@@ -14,18 +14,11 @@
         "restmapper.go",
         "unstructured.go",
     ],
+    importpath = "k8s.io/client-go/discovery",
     deps = [
-<<<<<<< HEAD
         "//vendor/github.com/golang/glog:go_default_library",
         "//vendor/github.com/golang/protobuf/proto:go_default_library",
         "//vendor/github.com/googleapis/gnostic/OpenAPIv2:go_default_library",
-=======
-        "//vendor/github.com/emicklei/go-restful-swagger12:go_default_library",
-        "//vendor/github.com/golang/glog:go_default_library",
-        "//vendor/github.com/golang/protobuf/proto:go_default_library",
-        "//vendor/github.com/googleapis/gnostic/OpenAPIv2:go_default_library",
-        "//vendor/k8s.io/api/core/v1:go_default_library",
->>>>>>> 66f5f2bc
         "//vendor/k8s.io/apimachinery/pkg/api/errors:go_default_library",
         "//vendor/k8s.io/apimachinery/pkg/api/meta:go_default_library",
         "//vendor/k8s.io/apimachinery/pkg/apis/meta/v1:go_default_library",
@@ -46,11 +39,8 @@
         "helper_blackbox_test.go",
         "restmapper_test.go",
     ],
+    importpath = "k8s.io/client-go/discovery_test",
     deps = [
-<<<<<<< HEAD
-=======
-        "//vendor/github.com/emicklei/go-restful-swagger12:go_default_library",
->>>>>>> 66f5f2bc
         "//vendor/github.com/gogo/protobuf/proto:go_default_library",
         "//vendor/github.com/googleapis/gnostic/OpenAPIv2:go_default_library",
         "//vendor/github.com/stretchr/testify/assert:go_default_library",
