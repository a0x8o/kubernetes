--- conflicted
+++ resolved
@@ -14,10 +14,6 @@
         "rate_limitting_queue_test.go",
     ],
     embed = [":go_default_library"],
-<<<<<<< HEAD
-    importpath = "k8s.io/client-go/util/workqueue",
-=======
->>>>>>> ed33434d
     deps = [
         "//vendor/k8s.io/apimachinery/pkg/util/clock:go_default_library",
         "//vendor/k8s.io/apimachinery/pkg/util/wait:go_default_library",
