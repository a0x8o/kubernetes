--- conflicted
+++ resolved
@@ -20,10 +20,6 @@
     name = "go_default_test",
     srcs = ["util_test.go"],
     embed = [":go_default_library"],
-<<<<<<< HEAD
-    importpath = "k8s.io/client-go/util/retry",
-=======
->>>>>>> ed33434d
     deps = [
         "//vendor/k8s.io/apimachinery/pkg/api/errors:go_default_library",
         "//vendor/k8s.io/apimachinery/pkg/runtime/schema:go_default_library",
