--- conflicted
+++ resolved
@@ -15,10 +15,6 @@
         "certificate_store_test.go",
     ],
     embed = [":go_default_library"],
-<<<<<<< HEAD
-    importpath = "k8s.io/client-go/util/certificate",
-=======
->>>>>>> ed33434d
     tags = ["automanaged"],
     deps = [
         "//vendor/k8s.io/api/certificates/v1beta1:go_default_library",
