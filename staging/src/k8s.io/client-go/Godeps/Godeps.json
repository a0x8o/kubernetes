{
	"ImportPath": "k8s.io/client-go",
	"GoVersion": "go1.9",
	"GodepVersion": "v79",
	"Packages": [
		"./..."
	],
	"Deps": [
		{
			"ImportPath": "cloud.google.com/go/compute/metadata",
			"Rev": "3b1ae45394a234c385be014e9a488f2bb6eef821"
		},
		{
			"ImportPath": "cloud.google.com/go/internal",
			"Rev": "3b1ae45394a234c385be014e9a488f2bb6eef821"
		},
		{
			"ImportPath": "github.com/Azure/go-autorest/autorest",
			"Rev": "d4e6b95c12a08b4de2d48b45d5b4d594e5d32fab"
		},
		{
			"ImportPath": "github.com/Azure/go-autorest/autorest/adal",
			"Rev": "d4e6b95c12a08b4de2d48b45d5b4d594e5d32fab"
		},
		{
			"ImportPath": "github.com/Azure/go-autorest/autorest/azure",
			"Rev": "d4e6b95c12a08b4de2d48b45d5b4d594e5d32fab"
		},
		{
			"ImportPath": "github.com/Azure/go-autorest/autorest/date",
			"Rev": "d4e6b95c12a08b4de2d48b45d5b4d594e5d32fab"
		},
		{
			"ImportPath": "github.com/davecgh/go-spew/spew",
			"Rev": "782f4967f2dc4564575ca782fe2d04090b5faca8"
		},
		{
			"ImportPath": "github.com/dgrijalva/jwt-go",
			"Rev": "01aeca54ebda6e0fbfafd0a524d234159c05ec20"
		},
		{
			"ImportPath": "github.com/docker/spdystream",
			"Rev": "449fdfce4d962303d702fec724ef0ad181c92528"
		},
		{
			"ImportPath": "github.com/docker/spdystream/spdy",
			"Rev": "449fdfce4d962303d702fec724ef0ad181c92528"
		},
		{
			"ImportPath": "github.com/ghodss/yaml",
			"Rev": "73d445a93680fa1a78ae23a5839bad48f32ba1ee"
		},
		{
			"ImportPath": "github.com/gogo/protobuf/proto",
			"Rev": "c0656edd0d9eab7c66d1eb0c568f9039345796f7"
		},
		{
			"ImportPath": "github.com/gogo/protobuf/sortkeys",
			"Rev": "c0656edd0d9eab7c66d1eb0c568f9039345796f7"
		},
		{
			"ImportPath": "github.com/golang/glog",
			"Rev": "44145f04b68cf362d9c4df2182967c2275eaefed"
		},
		{
			"ImportPath": "github.com/golang/groupcache/lru",
			"Rev": "02826c3e79038b59d737d3b1c0a1d937f71a4433"
		},
		{
			"ImportPath": "github.com/golang/protobuf/proto",
			"Rev": "1643683e1b54a9e88ad26d98f81400c8c9d9f4f9"
		},
		{
			"ImportPath": "github.com/golang/protobuf/ptypes",
			"Rev": "1643683e1b54a9e88ad26d98f81400c8c9d9f4f9"
		},
		{
			"ImportPath": "github.com/golang/protobuf/ptypes/any",
			"Rev": "1643683e1b54a9e88ad26d98f81400c8c9d9f4f9"
		},
		{
			"ImportPath": "github.com/golang/protobuf/ptypes/duration",
			"Rev": "1643683e1b54a9e88ad26d98f81400c8c9d9f4f9"
		},
		{
			"ImportPath": "github.com/golang/protobuf/ptypes/timestamp",
			"Rev": "1643683e1b54a9e88ad26d98f81400c8c9d9f4f9"
		},
		{
			"ImportPath": "github.com/google/gofuzz",
			"Rev": "44d81051d367757e1c7c6a5a86423ece9afcf63c"
		},
		{
			"ImportPath": "github.com/googleapis/gnostic/OpenAPIv2",
			"Rev": "0c5108395e2debce0d731cf0287ddf7242066aba"
		},
		{
			"ImportPath": "github.com/googleapis/gnostic/compiler",
			"Rev": "0c5108395e2debce0d731cf0287ddf7242066aba"
		},
		{
			"ImportPath": "github.com/googleapis/gnostic/extensions",
			"Rev": "0c5108395e2debce0d731cf0287ddf7242066aba"
		},
		{
			"ImportPath": "github.com/gophercloud/gophercloud",
<<<<<<< HEAD
			"Rev": "8e59687aa4b27ab22a0bf3295f1e165ff7bd5f97"
		},
		{
			"ImportPath": "github.com/gophercloud/gophercloud/openstack",
			"Rev": "8e59687aa4b27ab22a0bf3295f1e165ff7bd5f97"
		},
		{
			"ImportPath": "github.com/gophercloud/gophercloud/openstack/identity/v2/tenants",
			"Rev": "8e59687aa4b27ab22a0bf3295f1e165ff7bd5f97"
		},
		{
			"ImportPath": "github.com/gophercloud/gophercloud/openstack/identity/v2/tokens",
			"Rev": "8e59687aa4b27ab22a0bf3295f1e165ff7bd5f97"
		},
		{
			"ImportPath": "github.com/gophercloud/gophercloud/openstack/identity/v3/tokens",
			"Rev": "8e59687aa4b27ab22a0bf3295f1e165ff7bd5f97"
		},
		{
			"ImportPath": "github.com/gophercloud/gophercloud/openstack/utils",
			"Rev": "8e59687aa4b27ab22a0bf3295f1e165ff7bd5f97"
		},
		{
			"ImportPath": "github.com/gophercloud/gophercloud/pagination",
			"Rev": "8e59687aa4b27ab22a0bf3295f1e165ff7bd5f97"
		},
		{
			"ImportPath": "github.com/gregjones/httpcache",
			"Rev": "787624de3eb7bd915c329cba748687a3b22666a6"
		},
		{
			"ImportPath": "github.com/gregjones/httpcache/diskcache",
			"Rev": "787624de3eb7bd915c329cba748687a3b22666a6"
=======
			"Rev": "6da026c32e2d622cc242d32984259c77237aefe1"
		},
		{
			"ImportPath": "github.com/gophercloud/gophercloud/openstack",
			"Rev": "6da026c32e2d622cc242d32984259c77237aefe1"
		},
		{
			"ImportPath": "github.com/gophercloud/gophercloud/openstack/identity/v2/tenants",
			"Rev": "6da026c32e2d622cc242d32984259c77237aefe1"
		},
		{
			"ImportPath": "github.com/gophercloud/gophercloud/openstack/identity/v2/tokens",
			"Rev": "6da026c32e2d622cc242d32984259c77237aefe1"
		},
		{
			"ImportPath": "github.com/gophercloud/gophercloud/openstack/identity/v3/tokens",
			"Rev": "6da026c32e2d622cc242d32984259c77237aefe1"
		},
		{
			"ImportPath": "github.com/gophercloud/gophercloud/openstack/utils",
			"Rev": "6da026c32e2d622cc242d32984259c77237aefe1"
		},
		{
			"ImportPath": "github.com/gophercloud/gophercloud/pagination",
			"Rev": "6da026c32e2d622cc242d32984259c77237aefe1"
>>>>>>> ed33434d
		},
		{
			"ImportPath": "github.com/hashicorp/golang-lru",
			"Rev": "a0d98a5f288019575c6d1f4bb1573fef2d1fcdc4"
		},
		{
			"ImportPath": "github.com/hashicorp/golang-lru/simplelru",
			"Rev": "a0d98a5f288019575c6d1f4bb1573fef2d1fcdc4"
		},
		{
			"ImportPath": "github.com/howeyc/gopass",
			"Rev": "bf9dde6d0d2c004a008c27aaee91170c786f6db8"
		},
		{
			"ImportPath": "github.com/imdario/mergo",
			"Rev": "6633656539c1639d9d78127b7d47c622b5d7b6dc"
		},
		{
			"ImportPath": "github.com/json-iterator/go",
			"Rev": "13f86432b882000a51c6e610c620974462691a97"
<<<<<<< HEAD
		},
		{
			"ImportPath": "github.com/juju/ratelimit",
			"Rev": "5b9ff866471762aa2ab2dced63c9fb6f53921342"
		},
		{
			"ImportPath": "github.com/mailru/easyjson/buffer",
			"Rev": "2f5df55504ebc322e4d52d34df6a1f5b503bf26d"
		},
		{
			"ImportPath": "github.com/mailru/easyjson/jlexer",
			"Rev": "2f5df55504ebc322e4d52d34df6a1f5b503bf26d"
		},
		{
			"ImportPath": "github.com/mailru/easyjson/jwriter",
			"Rev": "2f5df55504ebc322e4d52d34df6a1f5b503bf26d"
		},
		{
			"ImportPath": "github.com/peterbourgon/diskv",
			"Rev": "5f041e8faa004a95c88a202771f4cc3e991971e6"
=======
>>>>>>> ed33434d
		},
		{
			"ImportPath": "github.com/pmezard/go-difflib/difflib",
			"Rev": "d8ed2627bdf02c080bf22230dbb337003b7aba2d"
		},
		{
			"ImportPath": "github.com/spf13/pflag",
			"Rev": "4c012f6dcd9546820e378d0bdda4d8fc772cdfea"
		},
		{
			"ImportPath": "github.com/stretchr/testify/assert",
			"Rev": "f6abca593680b2315d2075e0f5e2a9751e3f431a"
		},
		{
			"ImportPath": "golang.org/x/crypto/ssh/terminal",
			"Rev": "81e90905daefcd6fd217b62423c0908922eadb30"
		},
		{
			"ImportPath": "golang.org/x/net/context",
			"Rev": "1c05540f6879653db88113bc4a2b70aec4bd491f"
		},
		{
			"ImportPath": "golang.org/x/net/context/ctxhttp",
			"Rev": "1c05540f6879653db88113bc4a2b70aec4bd491f"
		},
		{
			"ImportPath": "golang.org/x/net/http2",
			"Rev": "1c05540f6879653db88113bc4a2b70aec4bd491f"
		},
		{
			"ImportPath": "golang.org/x/net/http2/hpack",
			"Rev": "1c05540f6879653db88113bc4a2b70aec4bd491f"
		},
		{
			"ImportPath": "golang.org/x/net/idna",
			"Rev": "1c05540f6879653db88113bc4a2b70aec4bd491f"
		},
		{
			"ImportPath": "golang.org/x/net/lex/httplex",
			"Rev": "1c05540f6879653db88113bc4a2b70aec4bd491f"
		},
		{
			"ImportPath": "golang.org/x/oauth2",
			"Rev": "a6bd8cefa1811bd24b86f8902872e4e8225f74c4"
		},
		{
			"ImportPath": "golang.org/x/oauth2/google",
			"Rev": "a6bd8cefa1811bd24b86f8902872e4e8225f74c4"
		},
		{
			"ImportPath": "golang.org/x/oauth2/internal",
			"Rev": "a6bd8cefa1811bd24b86f8902872e4e8225f74c4"
		},
		{
			"ImportPath": "golang.org/x/oauth2/jws",
			"Rev": "a6bd8cefa1811bd24b86f8902872e4e8225f74c4"
		},
		{
			"ImportPath": "golang.org/x/oauth2/jwt",
			"Rev": "a6bd8cefa1811bd24b86f8902872e4e8225f74c4"
		},
		{
			"ImportPath": "golang.org/x/sys/unix",
			"Rev": "95c6576299259db960f6c5b9b69ea52422860fce"
		},
		{
			"ImportPath": "golang.org/x/sys/windows",
			"Rev": "95c6576299259db960f6c5b9b69ea52422860fce"
		},
		{
			"ImportPath": "golang.org/x/text/secure/bidirule",
			"Rev": "b19bf474d317b857955b12035d2c5acb57ce8b01"
		},
		{
			"ImportPath": "golang.org/x/text/transform",
			"Rev": "b19bf474d317b857955b12035d2c5acb57ce8b01"
		},
		{
			"ImportPath": "golang.org/x/text/unicode/bidi",
			"Rev": "b19bf474d317b857955b12035d2c5acb57ce8b01"
		},
		{
			"ImportPath": "golang.org/x/text/unicode/norm",
			"Rev": "b19bf474d317b857955b12035d2c5acb57ce8b01"
		},
		{
			"ImportPath": "golang.org/x/time/rate",
			"Rev": "f51c12702a4d776e4c1fa9b0fabab841babae631"
		},
		{
			"ImportPath": "gopkg.in/inf.v0",
			"Rev": "3887ee99ecf07df5b447e9b00d9c0b2adaa9f3e4"
		},
		{
			"ImportPath": "gopkg.in/yaml.v2",
			"Rev": "670d4cfef0544295bc27a114dbac37980d83185a"
		},
		{
			"ImportPath": "k8s.io/api/admissionregistration/v1alpha1",
			"Rev": "xxxxxxxxxxxxxxxxxxxxxxxxxxxxxxxxxxxxxxxx"
		},
		{
			"ImportPath": "k8s.io/api/admissionregistration/v1beta1",
			"Rev": "xxxxxxxxxxxxxxxxxxxxxxxxxxxxxxxxxxxxxxxx"
		},
		{
			"ImportPath": "k8s.io/api/apps/v1",
			"Rev": "xxxxxxxxxxxxxxxxxxxxxxxxxxxxxxxxxxxxxxxx"
		},
		{
			"ImportPath": "k8s.io/api/apps/v1beta1",
			"Rev": "xxxxxxxxxxxxxxxxxxxxxxxxxxxxxxxxxxxxxxxx"
		},
		{
			"ImportPath": "k8s.io/api/apps/v1beta2",
			"Rev": "xxxxxxxxxxxxxxxxxxxxxxxxxxxxxxxxxxxxxxxx"
		},
		{
			"ImportPath": "k8s.io/api/authentication/v1",
			"Rev": "xxxxxxxxxxxxxxxxxxxxxxxxxxxxxxxxxxxxxxxx"
		},
		{
			"ImportPath": "k8s.io/api/authentication/v1beta1",
			"Rev": "xxxxxxxxxxxxxxxxxxxxxxxxxxxxxxxxxxxxxxxx"
		},
		{
			"ImportPath": "k8s.io/api/authorization/v1",
			"Rev": "xxxxxxxxxxxxxxxxxxxxxxxxxxxxxxxxxxxxxxxx"
		},
		{
			"ImportPath": "k8s.io/api/authorization/v1beta1",
			"Rev": "xxxxxxxxxxxxxxxxxxxxxxxxxxxxxxxxxxxxxxxx"
		},
		{
			"ImportPath": "k8s.io/api/autoscaling/v1",
			"Rev": "xxxxxxxxxxxxxxxxxxxxxxxxxxxxxxxxxxxxxxxx"
		},
		{
			"ImportPath": "k8s.io/api/autoscaling/v2beta1",
			"Rev": "xxxxxxxxxxxxxxxxxxxxxxxxxxxxxxxxxxxxxxxx"
		},
		{
			"ImportPath": "k8s.io/api/batch/v1",
			"Rev": "xxxxxxxxxxxxxxxxxxxxxxxxxxxxxxxxxxxxxxxx"
		},
		{
			"ImportPath": "k8s.io/api/batch/v1beta1",
			"Rev": "xxxxxxxxxxxxxxxxxxxxxxxxxxxxxxxxxxxxxxxx"
		},
		{
			"ImportPath": "k8s.io/api/batch/v2alpha1",
			"Rev": "xxxxxxxxxxxxxxxxxxxxxxxxxxxxxxxxxxxxxxxx"
		},
		{
			"ImportPath": "k8s.io/api/certificates/v1beta1",
			"Rev": "xxxxxxxxxxxxxxxxxxxxxxxxxxxxxxxxxxxxxxxx"
		},
		{
			"ImportPath": "k8s.io/api/core/v1",
			"Rev": "xxxxxxxxxxxxxxxxxxxxxxxxxxxxxxxxxxxxxxxx"
		},
		{
			"ImportPath": "k8s.io/api/events/v1beta1",
			"Rev": "xxxxxxxxxxxxxxxxxxxxxxxxxxxxxxxxxxxxxxxx"
		},
		{
			"ImportPath": "k8s.io/api/extensions/v1beta1",
			"Rev": "xxxxxxxxxxxxxxxxxxxxxxxxxxxxxxxxxxxxxxxx"
		},
		{
			"ImportPath": "k8s.io/api/imagepolicy/v1alpha1",
			"Rev": "xxxxxxxxxxxxxxxxxxxxxxxxxxxxxxxxxxxxxxxx"
		},
		{
			"ImportPath": "k8s.io/api/networking/v1",
			"Rev": "xxxxxxxxxxxxxxxxxxxxxxxxxxxxxxxxxxxxxxxx"
		},
		{
			"ImportPath": "k8s.io/api/policy/v1beta1",
			"Rev": "xxxxxxxxxxxxxxxxxxxxxxxxxxxxxxxxxxxxxxxx"
		},
		{
			"ImportPath": "k8s.io/api/rbac/v1",
			"Rev": "xxxxxxxxxxxxxxxxxxxxxxxxxxxxxxxxxxxxxxxx"
		},
		{
			"ImportPath": "k8s.io/api/rbac/v1alpha1",
			"Rev": "xxxxxxxxxxxxxxxxxxxxxxxxxxxxxxxxxxxxxxxx"
		},
		{
			"ImportPath": "k8s.io/api/rbac/v1beta1",
			"Rev": "xxxxxxxxxxxxxxxxxxxxxxxxxxxxxxxxxxxxxxxx"
		},
		{
			"ImportPath": "k8s.io/api/scheduling/v1alpha1",
			"Rev": "xxxxxxxxxxxxxxxxxxxxxxxxxxxxxxxxxxxxxxxx"
		},
		{
			"ImportPath": "k8s.io/api/settings/v1alpha1",
			"Rev": "xxxxxxxxxxxxxxxxxxxxxxxxxxxxxxxxxxxxxxxx"
		},
		{
			"ImportPath": "k8s.io/api/storage/v1",
			"Rev": "xxxxxxxxxxxxxxxxxxxxxxxxxxxxxxxxxxxxxxxx"
		},
		{
			"ImportPath": "k8s.io/api/storage/v1alpha1",
			"Rev": "xxxxxxxxxxxxxxxxxxxxxxxxxxxxxxxxxxxxxxxx"
		},
		{
			"ImportPath": "k8s.io/api/storage/v1beta1",
			"Rev": "xxxxxxxxxxxxxxxxxxxxxxxxxxxxxxxxxxxxxxxx"
		},
		{
			"ImportPath": "k8s.io/apimachinery/pkg/api/equality",
			"Rev": "xxxxxxxxxxxxxxxxxxxxxxxxxxxxxxxxxxxxxxxx"
		},
		{
			"ImportPath": "k8s.io/apimachinery/pkg/api/errors",
			"Rev": "xxxxxxxxxxxxxxxxxxxxxxxxxxxxxxxxxxxxxxxx"
		},
		{
			"ImportPath": "k8s.io/apimachinery/pkg/api/meta",
			"Rev": "xxxxxxxxxxxxxxxxxxxxxxxxxxxxxxxxxxxxxxxx"
		},
		{
			"ImportPath": "k8s.io/apimachinery/pkg/api/resource",
			"Rev": "xxxxxxxxxxxxxxxxxxxxxxxxxxxxxxxxxxxxxxxx"
		},
		{
			"ImportPath": "k8s.io/apimachinery/pkg/api/testing",
			"Rev": "xxxxxxxxxxxxxxxxxxxxxxxxxxxxxxxxxxxxxxxx"
		},
		{
			"ImportPath": "k8s.io/apimachinery/pkg/api/testing/fuzzer",
			"Rev": "xxxxxxxxxxxxxxxxxxxxxxxxxxxxxxxxxxxxxxxx"
		},
		{
			"ImportPath": "k8s.io/apimachinery/pkg/api/testing/roundtrip",
			"Rev": "xxxxxxxxxxxxxxxxxxxxxxxxxxxxxxxxxxxxxxxx"
		},
		{
			"ImportPath": "k8s.io/apimachinery/pkg/apimachinery",
			"Rev": "xxxxxxxxxxxxxxxxxxxxxxxxxxxxxxxxxxxxxxxx"
		},
		{
			"ImportPath": "k8s.io/apimachinery/pkg/apimachinery/announced",
			"Rev": "xxxxxxxxxxxxxxxxxxxxxxxxxxxxxxxxxxxxxxxx"
		},
		{
			"ImportPath": "k8s.io/apimachinery/pkg/apimachinery/registered",
			"Rev": "xxxxxxxxxxxxxxxxxxxxxxxxxxxxxxxxxxxxxxxx"
		},
		{
			"ImportPath": "k8s.io/apimachinery/pkg/apis/meta/fuzzer",
			"Rev": "xxxxxxxxxxxxxxxxxxxxxxxxxxxxxxxxxxxxxxxx"
		},
		{
			"ImportPath": "k8s.io/apimachinery/pkg/apis/meta/internalversion",
			"Rev": "xxxxxxxxxxxxxxxxxxxxxxxxxxxxxxxxxxxxxxxx"
		},
		{
			"ImportPath": "k8s.io/apimachinery/pkg/apis/meta/v1",
			"Rev": "xxxxxxxxxxxxxxxxxxxxxxxxxxxxxxxxxxxxxxxx"
		},
		{
			"ImportPath": "k8s.io/apimachinery/pkg/apis/meta/v1/unstructured",
			"Rev": "xxxxxxxxxxxxxxxxxxxxxxxxxxxxxxxxxxxxxxxx"
		},
		{
			"ImportPath": "k8s.io/apimachinery/pkg/apis/meta/v1beta1",
			"Rev": "xxxxxxxxxxxxxxxxxxxxxxxxxxxxxxxxxxxxxxxx"
		},
		{
			"ImportPath": "k8s.io/apimachinery/pkg/conversion",
			"Rev": "xxxxxxxxxxxxxxxxxxxxxxxxxxxxxxxxxxxxxxxx"
		},
		{
			"ImportPath": "k8s.io/apimachinery/pkg/conversion/queryparams",
			"Rev": "xxxxxxxxxxxxxxxxxxxxxxxxxxxxxxxxxxxxxxxx"
		},
		{
			"ImportPath": "k8s.io/apimachinery/pkg/fields",
			"Rev": "xxxxxxxxxxxxxxxxxxxxxxxxxxxxxxxxxxxxxxxx"
		},
		{
			"ImportPath": "k8s.io/apimachinery/pkg/labels",
			"Rev": "xxxxxxxxxxxxxxxxxxxxxxxxxxxxxxxxxxxxxxxx"
		},
		{
			"ImportPath": "k8s.io/apimachinery/pkg/runtime",
			"Rev": "xxxxxxxxxxxxxxxxxxxxxxxxxxxxxxxxxxxxxxxx"
		},
		{
			"ImportPath": "k8s.io/apimachinery/pkg/runtime/schema",
			"Rev": "xxxxxxxxxxxxxxxxxxxxxxxxxxxxxxxxxxxxxxxx"
		},
		{
			"ImportPath": "k8s.io/apimachinery/pkg/runtime/serializer",
			"Rev": "xxxxxxxxxxxxxxxxxxxxxxxxxxxxxxxxxxxxxxxx"
		},
		{
			"ImportPath": "k8s.io/apimachinery/pkg/runtime/serializer/json",
			"Rev": "xxxxxxxxxxxxxxxxxxxxxxxxxxxxxxxxxxxxxxxx"
		},
		{
			"ImportPath": "k8s.io/apimachinery/pkg/runtime/serializer/protobuf",
			"Rev": "xxxxxxxxxxxxxxxxxxxxxxxxxxxxxxxxxxxxxxxx"
		},
		{
			"ImportPath": "k8s.io/apimachinery/pkg/runtime/serializer/recognizer",
			"Rev": "xxxxxxxxxxxxxxxxxxxxxxxxxxxxxxxxxxxxxxxx"
		},
		{
			"ImportPath": "k8s.io/apimachinery/pkg/runtime/serializer/streaming",
			"Rev": "xxxxxxxxxxxxxxxxxxxxxxxxxxxxxxxxxxxxxxxx"
		},
		{
			"ImportPath": "k8s.io/apimachinery/pkg/runtime/serializer/versioning",
			"Rev": "xxxxxxxxxxxxxxxxxxxxxxxxxxxxxxxxxxxxxxxx"
		},
		{
			"ImportPath": "k8s.io/apimachinery/pkg/selection",
			"Rev": "xxxxxxxxxxxxxxxxxxxxxxxxxxxxxxxxxxxxxxxx"
		},
		{
			"ImportPath": "k8s.io/apimachinery/pkg/types",
			"Rev": "xxxxxxxxxxxxxxxxxxxxxxxxxxxxxxxxxxxxxxxx"
		},
		{
			"ImportPath": "k8s.io/apimachinery/pkg/util/cache",
			"Rev": "xxxxxxxxxxxxxxxxxxxxxxxxxxxxxxxxxxxxxxxx"
		},
		{
			"ImportPath": "k8s.io/apimachinery/pkg/util/clock",
			"Rev": "xxxxxxxxxxxxxxxxxxxxxxxxxxxxxxxxxxxxxxxx"
		},
		{
			"ImportPath": "k8s.io/apimachinery/pkg/util/diff",
			"Rev": "xxxxxxxxxxxxxxxxxxxxxxxxxxxxxxxxxxxxxxxx"
		},
		{
			"ImportPath": "k8s.io/apimachinery/pkg/util/errors",
			"Rev": "xxxxxxxxxxxxxxxxxxxxxxxxxxxxxxxxxxxxxxxx"
		},
		{
			"ImportPath": "k8s.io/apimachinery/pkg/util/framer",
			"Rev": "xxxxxxxxxxxxxxxxxxxxxxxxxxxxxxxxxxxxxxxx"
		},
		{
			"ImportPath": "k8s.io/apimachinery/pkg/util/httpstream",
			"Rev": "xxxxxxxxxxxxxxxxxxxxxxxxxxxxxxxxxxxxxxxx"
		},
		{
			"ImportPath": "k8s.io/apimachinery/pkg/util/httpstream/spdy",
			"Rev": "xxxxxxxxxxxxxxxxxxxxxxxxxxxxxxxxxxxxxxxx"
		},
		{
			"ImportPath": "k8s.io/apimachinery/pkg/util/intstr",
			"Rev": "xxxxxxxxxxxxxxxxxxxxxxxxxxxxxxxxxxxxxxxx"
		},
		{
			"ImportPath": "k8s.io/apimachinery/pkg/util/json",
			"Rev": "xxxxxxxxxxxxxxxxxxxxxxxxxxxxxxxxxxxxxxxx"
		},
		{
			"ImportPath": "k8s.io/apimachinery/pkg/util/mergepatch",
			"Rev": "xxxxxxxxxxxxxxxxxxxxxxxxxxxxxxxxxxxxxxxx"
		},
		{
			"ImportPath": "k8s.io/apimachinery/pkg/util/net",
			"Rev": "xxxxxxxxxxxxxxxxxxxxxxxxxxxxxxxxxxxxxxxx"
		},
		{
			"ImportPath": "k8s.io/apimachinery/pkg/util/remotecommand",
			"Rev": "xxxxxxxxxxxxxxxxxxxxxxxxxxxxxxxxxxxxxxxx"
		},
		{
			"ImportPath": "k8s.io/apimachinery/pkg/util/runtime",
			"Rev": "xxxxxxxxxxxxxxxxxxxxxxxxxxxxxxxxxxxxxxxx"
		},
		{
			"ImportPath": "k8s.io/apimachinery/pkg/util/sets",
			"Rev": "xxxxxxxxxxxxxxxxxxxxxxxxxxxxxxxxxxxxxxxx"
		},
		{
			"ImportPath": "k8s.io/apimachinery/pkg/util/strategicpatch",
			"Rev": "xxxxxxxxxxxxxxxxxxxxxxxxxxxxxxxxxxxxxxxx"
		},
		{
			"ImportPath": "k8s.io/apimachinery/pkg/util/validation",
			"Rev": "xxxxxxxxxxxxxxxxxxxxxxxxxxxxxxxxxxxxxxxx"
		},
		{
			"ImportPath": "k8s.io/apimachinery/pkg/util/validation/field",
			"Rev": "xxxxxxxxxxxxxxxxxxxxxxxxxxxxxxxxxxxxxxxx"
		},
		{
			"ImportPath": "k8s.io/apimachinery/pkg/util/wait",
			"Rev": "xxxxxxxxxxxxxxxxxxxxxxxxxxxxxxxxxxxxxxxx"
		},
		{
			"ImportPath": "k8s.io/apimachinery/pkg/util/yaml",
			"Rev": "xxxxxxxxxxxxxxxxxxxxxxxxxxxxxxxxxxxxxxxx"
		},
		{
			"ImportPath": "k8s.io/apimachinery/pkg/version",
			"Rev": "xxxxxxxxxxxxxxxxxxxxxxxxxxxxxxxxxxxxxxxx"
		},
		{
			"ImportPath": "k8s.io/apimachinery/pkg/watch",
			"Rev": "xxxxxxxxxxxxxxxxxxxxxxxxxxxxxxxxxxxxxxxx"
		},
		{
			"ImportPath": "k8s.io/apimachinery/third_party/forked/golang/json",
			"Rev": "xxxxxxxxxxxxxxxxxxxxxxxxxxxxxxxxxxxxxxxx"
		},
		{
			"ImportPath": "k8s.io/apimachinery/third_party/forked/golang/netutil",
			"Rev": "xxxxxxxxxxxxxxxxxxxxxxxxxxxxxxxxxxxxxxxx"
		},
		{
			"ImportPath": "k8s.io/apimachinery/third_party/forked/golang/reflect",
			"Rev": "xxxxxxxxxxxxxxxxxxxxxxxxxxxxxxxxxxxxxxxx"
		},
		{
<<<<<<< HEAD
			"ImportPath": "k8s.io/kube-openapi/pkg/common",
			"Rev": "39a7bf85c140f972372c2a0d1ee40adbf0c8bfe1"
		},
		{
			"ImportPath": "k8s.io/kube-openapi/pkg/util/proto",
			"Rev": "39a7bf85c140f972372c2a0d1ee40adbf0c8bfe1"
=======
			"ImportPath": "k8s.io/kube-openapi/pkg/util/proto",
			"Rev": "50ae88d24ede7b8bad68e23c805b5d3da5c8abaf"
>>>>>>> ed33434d
		}
	]
}<|MERGE_RESOLUTION|>--- conflicted
+++ resolved
@@ -104,67 +104,31 @@
 		},
 		{
 			"ImportPath": "github.com/gophercloud/gophercloud",
-<<<<<<< HEAD
-			"Rev": "8e59687aa4b27ab22a0bf3295f1e165ff7bd5f97"
+			"Rev": "6da026c32e2d622cc242d32984259c77237aefe1"
 		},
 		{
 			"ImportPath": "github.com/gophercloud/gophercloud/openstack",
-			"Rev": "8e59687aa4b27ab22a0bf3295f1e165ff7bd5f97"
+			"Rev": "6da026c32e2d622cc242d32984259c77237aefe1"
 		},
 		{
 			"ImportPath": "github.com/gophercloud/gophercloud/openstack/identity/v2/tenants",
-			"Rev": "8e59687aa4b27ab22a0bf3295f1e165ff7bd5f97"
+			"Rev": "6da026c32e2d622cc242d32984259c77237aefe1"
 		},
 		{
 			"ImportPath": "github.com/gophercloud/gophercloud/openstack/identity/v2/tokens",
-			"Rev": "8e59687aa4b27ab22a0bf3295f1e165ff7bd5f97"
+			"Rev": "6da026c32e2d622cc242d32984259c77237aefe1"
 		},
 		{
 			"ImportPath": "github.com/gophercloud/gophercloud/openstack/identity/v3/tokens",
-			"Rev": "8e59687aa4b27ab22a0bf3295f1e165ff7bd5f97"
+			"Rev": "6da026c32e2d622cc242d32984259c77237aefe1"
 		},
 		{
 			"ImportPath": "github.com/gophercloud/gophercloud/openstack/utils",
-			"Rev": "8e59687aa4b27ab22a0bf3295f1e165ff7bd5f97"
+			"Rev": "6da026c32e2d622cc242d32984259c77237aefe1"
 		},
 		{
 			"ImportPath": "github.com/gophercloud/gophercloud/pagination",
-			"Rev": "8e59687aa4b27ab22a0bf3295f1e165ff7bd5f97"
-		},
-		{
-			"ImportPath": "github.com/gregjones/httpcache",
-			"Rev": "787624de3eb7bd915c329cba748687a3b22666a6"
-		},
-		{
-			"ImportPath": "github.com/gregjones/httpcache/diskcache",
-			"Rev": "787624de3eb7bd915c329cba748687a3b22666a6"
-=======
-			"Rev": "6da026c32e2d622cc242d32984259c77237aefe1"
-		},
-		{
-			"ImportPath": "github.com/gophercloud/gophercloud/openstack",
-			"Rev": "6da026c32e2d622cc242d32984259c77237aefe1"
-		},
-		{
-			"ImportPath": "github.com/gophercloud/gophercloud/openstack/identity/v2/tenants",
-			"Rev": "6da026c32e2d622cc242d32984259c77237aefe1"
-		},
-		{
-			"ImportPath": "github.com/gophercloud/gophercloud/openstack/identity/v2/tokens",
-			"Rev": "6da026c32e2d622cc242d32984259c77237aefe1"
-		},
-		{
-			"ImportPath": "github.com/gophercloud/gophercloud/openstack/identity/v3/tokens",
-			"Rev": "6da026c32e2d622cc242d32984259c77237aefe1"
-		},
-		{
-			"ImportPath": "github.com/gophercloud/gophercloud/openstack/utils",
-			"Rev": "6da026c32e2d622cc242d32984259c77237aefe1"
-		},
-		{
-			"ImportPath": "github.com/gophercloud/gophercloud/pagination",
-			"Rev": "6da026c32e2d622cc242d32984259c77237aefe1"
->>>>>>> ed33434d
+			"Rev": "6da026c32e2d622cc242d32984259c77237aefe1"
 		},
 		{
 			"ImportPath": "github.com/hashicorp/golang-lru",
@@ -185,29 +149,6 @@
 		{
 			"ImportPath": "github.com/json-iterator/go",
 			"Rev": "13f86432b882000a51c6e610c620974462691a97"
-<<<<<<< HEAD
-		},
-		{
-			"ImportPath": "github.com/juju/ratelimit",
-			"Rev": "5b9ff866471762aa2ab2dced63c9fb6f53921342"
-		},
-		{
-			"ImportPath": "github.com/mailru/easyjson/buffer",
-			"Rev": "2f5df55504ebc322e4d52d34df6a1f5b503bf26d"
-		},
-		{
-			"ImportPath": "github.com/mailru/easyjson/jlexer",
-			"Rev": "2f5df55504ebc322e4d52d34df6a1f5b503bf26d"
-		},
-		{
-			"ImportPath": "github.com/mailru/easyjson/jwriter",
-			"Rev": "2f5df55504ebc322e4d52d34df6a1f5b503bf26d"
-		},
-		{
-			"ImportPath": "github.com/peterbourgon/diskv",
-			"Rev": "5f041e8faa004a95c88a202771f4cc3e991971e6"
-=======
->>>>>>> ed33434d
 		},
 		{
 			"ImportPath": "github.com/pmezard/go-difflib/difflib",
@@ -634,17 +575,8 @@
 			"Rev": "xxxxxxxxxxxxxxxxxxxxxxxxxxxxxxxxxxxxxxxx"
 		},
 		{
-<<<<<<< HEAD
-			"ImportPath": "k8s.io/kube-openapi/pkg/common",
-			"Rev": "39a7bf85c140f972372c2a0d1ee40adbf0c8bfe1"
-		},
-		{
-			"ImportPath": "k8s.io/kube-openapi/pkg/util/proto",
-			"Rev": "39a7bf85c140f972372c2a0d1ee40adbf0c8bfe1"
-=======
 			"ImportPath": "k8s.io/kube-openapi/pkg/util/proto",
 			"Rev": "50ae88d24ede7b8bad68e23c805b5d3da5c8abaf"
->>>>>>> ed33434d
 		}
 	]
 }