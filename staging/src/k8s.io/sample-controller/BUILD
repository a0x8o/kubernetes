--- conflicted
+++ resolved
@@ -38,10 +38,6 @@
 go_binary(
     name = "sample-controller",
     embed = [":go_default_library"],
-<<<<<<< HEAD
-    importpath = "k8s.io/sample-controller",
-=======
->>>>>>> ed33434d
     visibility = ["//visibility:public"],
 )
 
