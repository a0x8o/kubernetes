/*
Copyright 2017 The Kubernetes Authors.

Licensed under the Apache License, Version 2.0 (the "License");
you may not use this file except in compliance with the License.
You may obtain a copy of the License at

    http://www.apache.org/licenses/LICENSE-2.0

Unless required by applicable law or agreed to in writing, software
distributed under the License is distributed on an "AS IS" BASIS,
WITHOUT WARRANTIES OR CONDITIONS OF ANY KIND, either express or implied.
See the License for the specific language governing permissions and
limitations under the License.
*/

package apiserver

import (
	"fmt"
	"io"
	"net/http"
	"path"
	"sync"
	"sync/atomic"
	"time"

	openapispec "github.com/go-openapi/spec"
	"github.com/go-openapi/strfmt"
	"github.com/go-openapi/validate"
	"github.com/golang/glog"

	apierrors "k8s.io/apimachinery/pkg/api/errors"
	"k8s.io/apimachinery/pkg/api/meta"
	metav1 "k8s.io/apimachinery/pkg/apis/meta/v1"
	"k8s.io/apimachinery/pkg/apis/meta/v1/unstructured"
	"k8s.io/apimachinery/pkg/labels"
	"k8s.io/apimachinery/pkg/runtime"
	"k8s.io/apimachinery/pkg/runtime/schema"
	"k8s.io/apimachinery/pkg/runtime/serializer/json"
	"k8s.io/apimachinery/pkg/runtime/serializer/versioning"
	"k8s.io/apimachinery/pkg/types"
	utilruntime "k8s.io/apimachinery/pkg/util/runtime"
	"k8s.io/apiserver/pkg/admission"
	"k8s.io/apiserver/pkg/endpoints/handlers"
	apirequest "k8s.io/apiserver/pkg/endpoints/request"
	"k8s.io/apiserver/pkg/registry/generic"
	genericregistry "k8s.io/apiserver/pkg/registry/generic/registry"
	"k8s.io/apiserver/pkg/storage/storagebackend"
	"k8s.io/client-go/discovery"
	cache "k8s.io/client-go/tools/cache"

	"k8s.io/apiextensions-apiserver/pkg/apis/apiextensions"
	apiservervalidation "k8s.io/apiextensions-apiserver/pkg/apiserver/validation"
	informers "k8s.io/apiextensions-apiserver/pkg/client/informers/internalversion/apiextensions/internalversion"
	listers "k8s.io/apiextensions-apiserver/pkg/client/listers/apiextensions/internalversion"
	"k8s.io/apiextensions-apiserver/pkg/controller/finalizer"
	"k8s.io/apiextensions-apiserver/pkg/registry/customresource"
)

// crdHandler serves the `/apis` endpoint.
// This is registered as a filter so that it never collides with any explicitly registered endpoints
type crdHandler struct {
	versionDiscoveryHandler *versionDiscoveryHandler
	groupDiscoveryHandler   *groupDiscoveryHandler

	customStorageLock sync.Mutex
	// customStorage contains a crdStorageMap
	customStorage atomic.Value

	requestContextMapper apirequest.RequestContextMapper

	crdLister listers.CustomResourceDefinitionLister

	delegate          http.Handler
	restOptionsGetter generic.RESTOptionsGetter
	admission         admission.Interface
}

// crdInfo stores enough information to serve the storage for the custom resource
type crdInfo struct {
	storage      *customresource.REST
	requestScope handlers.RequestScope
}

// crdStorageMap goes from customresourcedefinition to its storage
type crdStorageMap map[types.UID]*crdInfo

func NewCustomResourceDefinitionHandler(
	versionDiscoveryHandler *versionDiscoveryHandler,
	groupDiscoveryHandler *groupDiscoveryHandler,
	requestContextMapper apirequest.RequestContextMapper,
	crdLister listers.CustomResourceDefinitionLister,
	crdInformer informers.CustomResourceDefinitionInformer,
	delegate http.Handler,
	restOptionsGetter generic.RESTOptionsGetter,
	admission admission.Interface) *crdHandler {
	ret := &crdHandler{
		versionDiscoveryHandler: versionDiscoveryHandler,
		groupDiscoveryHandler:   groupDiscoveryHandler,
		customStorage:           atomic.Value{},
		requestContextMapper:    requestContextMapper,
		crdLister:               crdLister,
		delegate:                delegate,
		restOptionsGetter:       restOptionsGetter,
		admission:               admission,
	}

	crdInformer.Informer().AddEventHandler(cache.ResourceEventHandlerFuncs{
		UpdateFunc: ret.updateCustomResourceDefinition,
	})

	ret.customStorage.Store(crdStorageMap{})
	return ret
}

func (r *crdHandler) ServeHTTP(w http.ResponseWriter, req *http.Request) {
	ctx, ok := r.requestContextMapper.Get(req)
	if !ok {
		// programmer error
		panic("missing context")
	}
	requestInfo, ok := apirequest.RequestInfoFrom(ctx)
	if !ok {
		// programmer error
		panic("missing requestInfo")
	}
	if !requestInfo.IsResourceRequest {
		pathParts := splitPath(requestInfo.Path)
		// only match /apis/<group>/<version>
		// only registered under /apis
		if len(pathParts) == 3 {
			r.versionDiscoveryHandler.ServeHTTP(w, req)
			return
		}
		// only match /apis/<group>
		if len(pathParts) == 2 {
			r.groupDiscoveryHandler.ServeHTTP(w, req)
			return
		}

		r.delegate.ServeHTTP(w, req)
		return
	}

	crdName := requestInfo.Resource + "." + requestInfo.APIGroup
	crd, err := r.crdLister.Get(crdName)
	if apierrors.IsNotFound(err) {
		r.delegate.ServeHTTP(w, req)
		return
	}
	if err != nil {
		http.Error(w, err.Error(), http.StatusInternalServerError)
		return
	}
	if crd.Spec.Version != requestInfo.APIVersion {
		r.delegate.ServeHTTP(w, req)
		return
	}
	if !apiextensions.IsCRDConditionTrue(crd, apiextensions.Established) {
		r.delegate.ServeHTTP(w, req)
	}
	if len(requestInfo.Subresource) > 0 {
		http.NotFound(w, req)
		return
	}

	terminating := apiextensions.IsCRDConditionTrue(crd, apiextensions.Terminating)

	crdInfo, err := r.getServingInfoFor(crd)
	if err != nil {
		http.Error(w, err.Error(), http.StatusInternalServerError)
		return
	}

	storage := crdInfo.storage
	requestScope := crdInfo.requestScope
	minRequestTimeout := 1 * time.Minute

	switch requestInfo.Verb {
	case "get":
		handler := handlers.GetResource(storage, storage, requestScope)
		handler(w, req)
		return
	case "list":
		forceWatch := false
		handler := handlers.ListResource(storage, storage, requestScope, forceWatch, minRequestTimeout)
		handler(w, req)
		return
	case "watch":
		forceWatch := true
		handler := handlers.ListResource(storage, storage, requestScope, forceWatch, minRequestTimeout)
		handler(w, req)
		return
	case "create":
		if terminating {
			http.Error(w, fmt.Sprintf("%v not allowed while CustomResourceDefinition is terminating", requestInfo.Verb), http.StatusMethodNotAllowed)
			return
		}
		handler := handlers.CreateResource(storage, requestScope, discovery.NewUnstructuredObjectTyper(nil), r.admission)
		handler(w, req)
		return
	case "update":
		if terminating {
			http.Error(w, fmt.Sprintf("%v not allowed while CustomResourceDefinition is terminating", requestInfo.Verb), http.StatusMethodNotAllowed)
			return
		}
		handler := handlers.UpdateResource(storage, requestScope, discovery.NewUnstructuredObjectTyper(nil), r.admission)
		handler(w, req)
		return
	case "patch":
		if terminating {
			http.Error(w, fmt.Sprintf("%v not allowed while CustomResourceDefinition is terminating", requestInfo.Verb), http.StatusMethodNotAllowed)
			return
		}
		handler := handlers.PatchResource(storage, requestScope, r.admission, unstructured.UnstructuredObjectConverter{})
		handler(w, req)
		return
	case "delete":
		allowsOptions := true
		handler := handlers.DeleteResource(storage, allowsOptions, requestScope, r.admission)
		handler(w, req)
		return
	case "deletecollection":
		checkBody := true
		handler := handlers.DeleteCollection(storage, checkBody, requestScope, r.admission)
		handler(w, req)
		return

	default:
		http.Error(w, fmt.Sprintf("unhandled verb %q", requestInfo.Verb), http.StatusMethodNotAllowed)
		return
	}
}

// removeDeadStorage removes REST storage that isn't being used
func (r *crdHandler) removeDeadStorage() {
	// these don't have to be live.  A snapshot is fine
	// if we wrongly delete, that's ok.  The rest storage will be recreated on the next request
	// if we wrongly miss one, that's ok.  We'll get it next time
	storageMap := r.customStorage.Load().(crdStorageMap)
	allCustomResourceDefinitions, err := r.crdLister.List(labels.Everything())
	if err != nil {
		utilruntime.HandleError(err)
		return
	}

	for uid := range storageMap {
		found := false
		for _, crd := range allCustomResourceDefinitions {
			if crd.UID == uid {
				found = true
				break
			}
		}
		if !found {
			delete(storageMap, uid)
		}
	}

	r.customStorageLock.Lock()
	defer r.customStorageLock.Unlock()

	r.customStorage.Store(storageMap)
}

// GetCustomResourceListerCollectionDeleter returns the ListerCollectionDeleter for
// the given uid, or nil if one does not exist.
func (r *crdHandler) GetCustomResourceListerCollectionDeleter(crd *apiextensions.CustomResourceDefinition) finalizer.ListerCollectionDeleter {
	info, err := r.getServingInfoFor(crd)
	if err != nil {
		utilruntime.HandleError(err)
	}
	return info.storage
}

func (r *crdHandler) getServingInfoFor(crd *apiextensions.CustomResourceDefinition) (*crdInfo, error) {
	storageMap := r.customStorage.Load().(crdStorageMap)
	ret, ok := storageMap[crd.UID]
	if ok {
		return ret, nil
	}

	r.customStorageLock.Lock()
	defer r.customStorageLock.Unlock()

	ret, ok = storageMap[crd.UID]
	if ok {
		return ret, nil
	}

	// In addition to Unstructured objects (Custom Resources), we also may sometimes need to
	// decode unversioned Options objects, so we delegate to parameterScheme for such types.
	parameterScheme := runtime.NewScheme()
	parameterScheme.AddUnversionedTypes(schema.GroupVersion{Group: crd.Spec.Group, Version: crd.Spec.Version},
		&metav1.ListOptions{},
		&metav1.ExportOptions{},
		&metav1.GetOptions{},
		&metav1.DeleteOptions{},
	)
	parameterScheme.AddGeneratedDeepCopyFuncs(metav1.GetGeneratedDeepCopyFuncs()...)
	parameterCodec := runtime.NewParameterCodec(parameterScheme)

	kind := schema.GroupVersionKind{Group: crd.Spec.Group, Version: crd.Spec.Version, Kind: crd.Spec.Names.Kind}
	typer := unstructuredObjectTyper{
		delegate:          parameterScheme,
		unstructuredTyper: discovery.NewUnstructuredObjectTyper(nil),
	}
	creator := unstructuredCreator{}

	// convert CRD schema to openapi schema
	openapiSchema := &openapispec.Schema{}
	if err := apiservervalidation.ConvertToOpenAPITypes(crd, openapiSchema); err != nil {
		return nil, err
	}
	if err := openapispec.ExpandSchema(openapiSchema, nil, nil); err != nil {
		return nil, err
	}
	validator := validate.NewSchemaValidator(openapiSchema, nil, "", strfmt.Default)

	storage := customresource.NewREST(
		schema.GroupResource{Group: crd.Spec.Group, Resource: crd.Spec.Names.Plural},
		schema.GroupVersionKind{Group: crd.Spec.Group, Version: crd.Spec.Version, Kind: crd.Spec.Names.ListKind},
		customresource.NewStrategy(
			typer,
			crd.Spec.Scope == apiextensions.NamespaceScoped,
			kind,
			validator,
		),
		r.restOptionsGetter,
	)

	selfLinkPrefix := ""
	switch crd.Spec.Scope {
	case apiextensions.ClusterScoped:
		selfLinkPrefix = "/" + path.Join("apis", crd.Spec.Group, crd.Spec.Version) + "/"
	case apiextensions.NamespaceScoped:
		selfLinkPrefix = "/" + path.Join("apis", crd.Spec.Group, crd.Spec.Version, "namespaces") + "/"
	}

	clusterScoped := crd.Spec.Scope == apiextensions.ClusterScoped

	requestScope := handlers.RequestScope{
		Namer: handlers.ContextBasedNaming{
			GetContext: func(req *http.Request) apirequest.Context {
				ret, _ := r.requestContextMapper.Get(req)
				return ret
			},
			SelfLinker:         meta.NewAccessor(),
			ClusterScoped:      clusterScoped,
			SelfLinkPathPrefix: selfLinkPrefix,
		},
		ContextFunc: func(req *http.Request) apirequest.Context {
			ret, _ := r.requestContextMapper.Get(req)
			return ret
		},

		Serializer:     unstructuredNegotiatedSerializer{typer: typer, creator: creator},
		ParameterCodec: parameterCodec,

		Creater: creator,
		Convertor: crdObjectConverter{
			UnstructuredObjectConverter: unstructured.UnstructuredObjectConverter{},
			clusterScoped:               clusterScoped,
		},
		Defaulter:       unstructuredDefaulter{parameterScheme},
		Typer:           typer,
		UnsafeConvertor: unstructured.UnstructuredObjectConverter{},

		Resource:    schema.GroupVersionResource{Group: crd.Spec.Group, Version: crd.Spec.Version, Resource: crd.Spec.Names.Plural},
		Kind:        kind,
		Subresource: "",

		MetaGroupVersion: metav1.SchemeGroupVersion,
	}

	ret = &crdInfo{
		storage:      storage,
		requestScope: requestScope,
	}

	storageMap2 := make(crdStorageMap, len(storageMap))

	// Copy because we cannot write to storageMap without a race
	// as it is used without locking elsewhere
	for k, v := range storageMap {
		storageMap2[k] = v
	}

	storageMap2[crd.UID] = ret
	r.customStorage.Store(storageMap2)
	return ret, nil
}

<<<<<<< HEAD
// crdObjectConverter is a converter that supports field selectors for CRDs.
type crdObjectConverter struct {
	unstructured.UnstructuredObjectConverter
	clusterScoped bool
}

func (c crdObjectConverter) ConvertFieldLabel(version, kind, label, value string) (string, string, error) {
	// We currently only support metadata.namespace and metadata.name.
	switch {
	case label == "metadata.name":
		return label, value, nil
	case !c.clusterScoped && label == "metadata.namespace":
		return label, value, nil
	default:
		return "", "", fmt.Errorf("field label not supported: %s", label)
	}
}

=======
>>>>>>> 66f5f2bc
func (c *crdHandler) updateCustomResourceDefinition(oldObj, _ interface{}) {
	oldCRD := oldObj.(*apiextensions.CustomResourceDefinition)
	glog.V(4).Infof("Updating customresourcedefinition %s", oldCRD.Name)

	c.customStorageLock.Lock()
	defer c.customStorageLock.Unlock()

	storageMap := c.customStorage.Load().(crdStorageMap)
	storageMap2 := make(crdStorageMap, len(storageMap))

	// Copy because we cannot write to storageMap without a race
	// as it is used without locking elsewhere
	for k, v := range storageMap {
		storageMap2[k] = v
	}

	delete(storageMap2, oldCRD.UID)
	c.customStorage.Store(storageMap2)
}

type unstructuredNegotiatedSerializer struct {
	typer   runtime.ObjectTyper
	creator runtime.ObjectCreater
}

func (s unstructuredNegotiatedSerializer) SupportedMediaTypes() []runtime.SerializerInfo {
	return []runtime.SerializerInfo{
		{
			MediaType:        "application/json",
			EncodesAsText:    true,
			Serializer:       json.NewSerializer(json.DefaultMetaFactory, s.creator, s.typer, false),
			PrettySerializer: json.NewSerializer(json.DefaultMetaFactory, s.creator, s.typer, true),
			StreamSerializer: &runtime.StreamSerializerInfo{
				EncodesAsText: true,
				Serializer:    json.NewSerializer(json.DefaultMetaFactory, s.creator, s.typer, false),
				Framer:        json.Framer,
			},
		},
	}
}

func (s unstructuredNegotiatedSerializer) EncoderForVersion(serializer runtime.Encoder, gv runtime.GroupVersioner) runtime.Encoder {
	return versioning.NewDefaultingCodecForScheme(Scheme, crEncoderInstance, nil, gv, nil)
}

func (s unstructuredNegotiatedSerializer) DecoderToVersion(serializer runtime.Decoder, gv runtime.GroupVersioner) runtime.Decoder {
	return unstructuredDecoder{delegate: Codecs.DecoderToVersion(serializer, gv)}
}

type unstructuredDecoder struct {
	delegate runtime.Decoder
}

func (d unstructuredDecoder) Decode(data []byte, defaults *schema.GroupVersionKind, into runtime.Object) (runtime.Object, *schema.GroupVersionKind, error) {
	// Delegate for things other than Unstructured.
	if _, ok := into.(runtime.Unstructured); !ok && into != nil {
		return d.delegate.Decode(data, defaults, into)
	}
	return unstructured.UnstructuredJSONScheme.Decode(data, defaults, into)
}

type unstructuredObjectTyper struct {
	delegate          runtime.ObjectTyper
	unstructuredTyper runtime.ObjectTyper
}

func (t unstructuredObjectTyper) ObjectKinds(obj runtime.Object) ([]schema.GroupVersionKind, bool, error) {
	// Delegate for things other than Unstructured.
	if _, ok := obj.(runtime.Unstructured); !ok {
		return t.delegate.ObjectKinds(obj)
	}
	return t.unstructuredTyper.ObjectKinds(obj)
}

func (t unstructuredObjectTyper) Recognizes(gvk schema.GroupVersionKind) bool {
	return t.delegate.Recognizes(gvk) || t.unstructuredTyper.Recognizes(gvk)
}

var crEncoderInstance = crEncoder{}

// crEncoder *usually* encodes using the unstructured.UnstructuredJSONScheme, but if the type is Status or WatchEvent
// it will serialize them out using the converting codec.
type crEncoder struct{}

func (crEncoder) Encode(obj runtime.Object, w io.Writer) error {
	switch t := obj.(type) {
	case *metav1.Status, *metav1.WatchEvent:
		for _, info := range Codecs.SupportedMediaTypes() {
			// we are always json
			if info.MediaType == "application/json" {
				return info.Serializer.Encode(obj, w)
			}
		}

		return fmt.Errorf("unable to find json serializer for %T", t)

	default:
		return unstructured.UnstructuredJSONScheme.Encode(obj, w)
	}
}

type unstructuredCreator struct{}

func (c unstructuredCreator) New(kind schema.GroupVersionKind) (runtime.Object, error) {
	ret := &unstructured.Unstructured{}
	ret.SetGroupVersionKind(kind)
	return ret, nil
}

type unstructuredDefaulter struct {
	delegate runtime.ObjectDefaulter
}

func (d unstructuredDefaulter) Default(in runtime.Object) {
	// Delegate for things other than Unstructured.
	if _, ok := in.(runtime.Unstructured); !ok {
		d.delegate.Default(in)
	}
}

type CRDRESTOptionsGetter struct {
	StorageConfig           storagebackend.Config
	StoragePrefix           string
	EnableWatchCache        bool
	DefaultWatchCacheSize   int
	EnableGarbageCollection bool
	DeleteCollectionWorkers int
}

func (t CRDRESTOptionsGetter) GetRESTOptions(resource schema.GroupResource) (generic.RESTOptions, error) {
	ret := generic.RESTOptions{
		StorageConfig:           &t.StorageConfig,
		Decorator:               generic.UndecoratedStorage,
		EnableGarbageCollection: t.EnableGarbageCollection,
		DeleteCollectionWorkers: t.DeleteCollectionWorkers,
		ResourcePrefix:          resource.Group + "/" + resource.Resource,
	}
	if t.EnableWatchCache {
		ret.Decorator = genericregistry.StorageWithCacher(t.DefaultWatchCacheSize)
	}
	return ret, nil
}<|MERGE_RESOLUTION|>--- conflicted
+++ resolved
@@ -30,6 +30,7 @@
 	"github.com/go-openapi/validate"
 	"github.com/golang/glog"
 
+	apiequality "k8s.io/apimachinery/pkg/api/equality"
 	apierrors "k8s.io/apimachinery/pkg/api/errors"
 	"k8s.io/apimachinery/pkg/api/meta"
 	metav1 "k8s.io/apimachinery/pkg/apis/meta/v1"
@@ -79,6 +80,11 @@
 
 // crdInfo stores enough information to serve the storage for the custom resource
 type crdInfo struct {
+	// spec and acceptedNames are used to compare against if a change is made on a CRD. We only update
+	// the storage if one of these changes.
+	spec          *apiextensions.CustomResourceDefinitionSpec
+	acceptedNames *apiextensions.CustomResourceDefinitionNames
+
 	storage      *customresource.REST
 	requestScope handlers.RequestScope
 }
@@ -108,6 +114,9 @@
 
 	crdInformer.Informer().AddEventHandler(cache.ResourceEventHandlerFuncs{
 		UpdateFunc: ret.updateCustomResourceDefinition,
+		DeleteFunc: func(obj interface{}) {
+			ret.removeDeadStorage()
+		},
 	})
 
 	ret.customStorage.Store(crdStorageMap{})
@@ -245,7 +254,7 @@
 		return
 	}
 
-	for uid := range storageMap {
+	for uid, s := range storageMap {
 		found := false
 		for _, crd := range allCustomResourceDefinitions {
 			if crd.UID == uid {
@@ -254,6 +263,8 @@
 			}
 		}
 		if !found {
+			glog.V(4).Infof("Removing dead CRD storage for %v", s.requestScope.Resource)
+			s.storage.DestroyFunc()
 			delete(storageMap, uid)
 		}
 	}
@@ -301,7 +312,7 @@
 	parameterScheme.AddGeneratedDeepCopyFuncs(metav1.GetGeneratedDeepCopyFuncs()...)
 	parameterCodec := runtime.NewParameterCodec(parameterScheme)
 
-	kind := schema.GroupVersionKind{Group: crd.Spec.Group, Version: crd.Spec.Version, Kind: crd.Spec.Names.Kind}
+	kind := schema.GroupVersionKind{Group: crd.Spec.Group, Version: crd.Spec.Version, Kind: crd.Status.AcceptedNames.Kind}
 	typer := unstructuredObjectTyper{
 		delegate:          parameterScheme,
 		unstructuredTyper: discovery.NewUnstructuredObjectTyper(nil),
@@ -319,8 +330,8 @@
 	validator := validate.NewSchemaValidator(openapiSchema, nil, "", strfmt.Default)
 
 	storage := customresource.NewREST(
-		schema.GroupResource{Group: crd.Spec.Group, Resource: crd.Spec.Names.Plural},
-		schema.GroupVersionKind{Group: crd.Spec.Group, Version: crd.Spec.Version, Kind: crd.Spec.Names.ListKind},
+		schema.GroupResource{Group: crd.Spec.Group, Resource: crd.Status.AcceptedNames.Plural},
+		schema.GroupVersionKind{Group: crd.Spec.Group, Version: crd.Spec.Version, Kind: crd.Status.AcceptedNames.ListKind},
 		customresource.NewStrategy(
 			typer,
 			crd.Spec.Scope == apiextensions.NamespaceScoped,
@@ -367,7 +378,7 @@
 		Typer:           typer,
 		UnsafeConvertor: unstructured.UnstructuredObjectConverter{},
 
-		Resource:    schema.GroupVersionResource{Group: crd.Spec.Group, Version: crd.Spec.Version, Resource: crd.Spec.Names.Plural},
+		Resource:    schema.GroupVersionResource{Group: crd.Spec.Group, Version: crd.Spec.Version, Resource: crd.Status.AcceptedNames.Plural},
 		Kind:        kind,
 		Subresource: "",
 
@@ -375,6 +386,9 @@
 	}
 
 	ret = &crdInfo{
+		spec:          &crd.Spec,
+		acceptedNames: &crd.Status.AcceptedNames,
+
 		storage:      storage,
 		requestScope: requestScope,
 	}
@@ -392,7 +406,6 @@
 	return ret, nil
 }
 
-<<<<<<< HEAD
 // crdObjectConverter is a converter that supports field selectors for CRDs.
 type crdObjectConverter struct {
 	unstructured.UnstructuredObjectConverter
@@ -411,25 +424,36 @@
 	}
 }
 
-=======
->>>>>>> 66f5f2bc
-func (c *crdHandler) updateCustomResourceDefinition(oldObj, _ interface{}) {
+func (c *crdHandler) updateCustomResourceDefinition(oldObj, newObj interface{}) {
 	oldCRD := oldObj.(*apiextensions.CustomResourceDefinition)
-	glog.V(4).Infof("Updating customresourcedefinition %s", oldCRD.Name)
+	newCRD := newObj.(*apiextensions.CustomResourceDefinition)
 
 	c.customStorageLock.Lock()
 	defer c.customStorageLock.Unlock()
-
 	storageMap := c.customStorage.Load().(crdStorageMap)
+
+	oldInfo, found := storageMap[newCRD.UID]
+	if !found {
+		return
+	}
+	if apiequality.Semantic.DeepEqual(&newCRD.Spec, oldInfo.spec) && apiequality.Semantic.DeepEqual(&newCRD.Status.AcceptedNames, oldInfo.acceptedNames) {
+		glog.V(6).Infof("Ignoring customresourcedefinition %s update because neither spec, nor accepted names changed", oldCRD.Name)
+		return
+	}
+
+	glog.V(4).Infof("Updating customresourcedefinition %s", oldCRD.Name)
 	storageMap2 := make(crdStorageMap, len(storageMap))
 
 	// Copy because we cannot write to storageMap without a race
 	// as it is used without locking elsewhere
 	for k, v := range storageMap {
+		if k == oldCRD.UID {
+			v.storage.DestroyFunc()
+			continue
+		}
 		storageMap2[k] = v
 	}
 
-	delete(storageMap2, oldCRD.UID)
 	c.customStorage.Store(storageMap2)
 }
 
