--- conflicted
+++ resolved
@@ -14,6 +14,7 @@
         "customresource_discovery_controller.go",
         "customresource_handler.go",
     ],
+    importpath = "k8s.io/apiextensions-apiserver/pkg/apiserver",
     deps = [
         "//vendor/github.com/go-openapi/spec:go_default_library",
         "//vendor/github.com/go-openapi/strfmt:go_default_library",
@@ -33,6 +34,7 @@
         "//vendor/k8s.io/apiextensions-apiserver/pkg/controller/status:go_default_library",
         "//vendor/k8s.io/apiextensions-apiserver/pkg/registry/customresource:go_default_library",
         "//vendor/k8s.io/apiextensions-apiserver/pkg/registry/customresourcedefinition:go_default_library",
+        "//vendor/k8s.io/apimachinery/pkg/api/equality:go_default_library",
         "//vendor/k8s.io/apimachinery/pkg/api/errors:go_default_library",
         "//vendor/k8s.io/apimachinery/pkg/api/meta:go_default_library",
         "//vendor/k8s.io/apimachinery/pkg/apimachinery/announced:go_default_library",
@@ -78,14 +80,12 @@
         "//staging/src/k8s.io/apiextensions-apiserver/pkg/apiserver/validation:all-srcs",
     ],
     tags = ["automanaged"],
-<<<<<<< HEAD
 )
 
 go_test(
     name = "go_default_test",
     srcs = ["customresource_handler_test.go"],
+    importpath = "k8s.io/apiextensions-apiserver/pkg/apiserver",
     library = ":go_default_library",
     deps = ["//vendor/k8s.io/apimachinery/pkg/apis/meta/v1/unstructured:go_default_library"],
-=======
->>>>>>> 66f5f2bc
 )