{
	"ImportPath": "k8s.io/sample-apiserver",
	"GoVersion": "go1.9",
	"GodepVersion": "v79",
	"Packages": [
		"./..."
	],
	"Deps": [
		{
			"ImportPath": "bitbucket.org/ww/goautoneg",
			"Rev": "75cd24fc2f2c2a2088577d12123ddee5f54e0675"
		},
		{
			"ImportPath": "github.com/NYTimes/gziphandler",
			"Rev": "56545f4a5d46df9a6648819d1664c3a03a13ffdb"
		},
		{
			"ImportPath": "github.com/PuerkitoBio/purell",
			"Rev": "8a290539e2e8629dbc4e6bad948158f790ec31f4"
		},
		{
			"ImportPath": "github.com/PuerkitoBio/urlesc",
			"Rev": "5bd2802263f21d8788851d5305584c82a5c75d7e"
		},
		{
			"ImportPath": "github.com/beorn7/perks/quantile",
			"Rev": "3ac7bf7a47d159a033b107610db8a1b6575507a4"
		},
		{
			"ImportPath": "github.com/coreos/etcd/auth/authpb",
			"Rev": "95a726a27e09030f9ccbd9982a1508f5a6d25ada"
		},
		{
			"ImportPath": "github.com/coreos/etcd/client",
			"Rev": "95a726a27e09030f9ccbd9982a1508f5a6d25ada"
		},
		{
			"ImportPath": "github.com/coreos/etcd/clientv3",
			"Rev": "95a726a27e09030f9ccbd9982a1508f5a6d25ada"
		},
		{
			"ImportPath": "github.com/coreos/etcd/etcdserver/api/v3rpc/rpctypes",
			"Rev": "95a726a27e09030f9ccbd9982a1508f5a6d25ada"
		},
		{
			"ImportPath": "github.com/coreos/etcd/etcdserver/etcdserverpb",
			"Rev": "95a726a27e09030f9ccbd9982a1508f5a6d25ada"
		},
		{
			"ImportPath": "github.com/coreos/etcd/mvcc/mvccpb",
			"Rev": "95a726a27e09030f9ccbd9982a1508f5a6d25ada"
		},
		{
			"ImportPath": "github.com/coreos/etcd/pkg/pathutil",
			"Rev": "95a726a27e09030f9ccbd9982a1508f5a6d25ada"
		},
		{
			"ImportPath": "github.com/coreos/etcd/pkg/srv",
			"Rev": "95a726a27e09030f9ccbd9982a1508f5a6d25ada"
		},
		{
			"ImportPath": "github.com/coreos/etcd/pkg/tlsutil",
			"Rev": "95a726a27e09030f9ccbd9982a1508f5a6d25ada"
		},
		{
			"ImportPath": "github.com/coreos/etcd/pkg/transport",
			"Rev": "95a726a27e09030f9ccbd9982a1508f5a6d25ada"
		},
		{
			"ImportPath": "github.com/coreos/etcd/pkg/types",
			"Rev": "95a726a27e09030f9ccbd9982a1508f5a6d25ada"
		},
		{
			"ImportPath": "github.com/coreos/etcd/version",
			"Rev": "95a726a27e09030f9ccbd9982a1508f5a6d25ada"
		},
		{
			"ImportPath": "github.com/coreos/go-semver/semver",
			"Rev": "568e959cd89871e61434c1143528d9162da89ef2"
		},
		{
			"ImportPath": "github.com/coreos/go-systemd/daemon",
			"Rev": "48702e0da86bd25e76cfef347e2adeb434a0d0a6"
		},
		{
			"ImportPath": "github.com/davecgh/go-spew/spew",
			"Rev": "782f4967f2dc4564575ca782fe2d04090b5faca8"
		},
		{
			"ImportPath": "github.com/elazarl/go-bindata-assetfs",
			"Rev": "3dcc96556217539f50599357fb481ac0dc7439b9"
		},
		{
			"ImportPath": "github.com/emicklei/go-restful",
			"Rev": "ff4f55a206334ef123e4f79bbf348980da81ca46"
		},
		{
			"ImportPath": "github.com/emicklei/go-restful-swagger12",
			"Rev": "dcef7f55730566d41eae5db10e7d6981829720f6"
		},
		{
			"ImportPath": "github.com/emicklei/go-restful/log",
			"Rev": "ff4f55a206334ef123e4f79bbf348980da81ca46"
		},
		{
			"ImportPath": "github.com/evanphx/json-patch",
			"Rev": "944e07253867aacae43c04b2e6a239005443f33a"
		},
		{
			"ImportPath": "github.com/ghodss/yaml",
			"Rev": "73d445a93680fa1a78ae23a5839bad48f32ba1ee"
		},
		{
			"ImportPath": "github.com/go-openapi/jsonpointer",
			"Rev": "46af16f9f7b149af66e5d1bd010e3574dc06de98"
		},
		{
			"ImportPath": "github.com/go-openapi/jsonreference",
			"Rev": "13c6e3589ad90f49bd3e3bbe2c2cb3d7a4142272"
		},
		{
			"ImportPath": "github.com/go-openapi/spec",
			"Rev": "1de3e0542de65ad8d75452a595886fdd0befb363"
		},
		{
			"ImportPath": "github.com/go-openapi/swag",
			"Rev": "f3f9494671f93fcff853e3c6e9e948b3eb71e590"
		},
		{
			"ImportPath": "github.com/gogo/protobuf/proto",
			"Rev": "c0656edd0d9eab7c66d1eb0c568f9039345796f7"
		},
		{
			"ImportPath": "github.com/gogo/protobuf/sortkeys",
			"Rev": "c0656edd0d9eab7c66d1eb0c568f9039345796f7"
		},
		{
			"ImportPath": "github.com/golang/glog",
			"Rev": "44145f04b68cf362d9c4df2182967c2275eaefed"
		},
		{
			"ImportPath": "github.com/golang/protobuf/proto",
			"Rev": "1643683e1b54a9e88ad26d98f81400c8c9d9f4f9"
		},
		{
			"ImportPath": "github.com/golang/protobuf/protoc-gen-go/descriptor",
			"Rev": "1643683e1b54a9e88ad26d98f81400c8c9d9f4f9"
		},
		{
			"ImportPath": "github.com/golang/protobuf/ptypes",
			"Rev": "1643683e1b54a9e88ad26d98f81400c8c9d9f4f9"
		},
		{
			"ImportPath": "github.com/golang/protobuf/ptypes/any",
			"Rev": "1643683e1b54a9e88ad26d98f81400c8c9d9f4f9"
		},
		{
			"ImportPath": "github.com/golang/protobuf/ptypes/duration",
			"Rev": "1643683e1b54a9e88ad26d98f81400c8c9d9f4f9"
		},
		{
			"ImportPath": "github.com/golang/protobuf/ptypes/timestamp",
			"Rev": "1643683e1b54a9e88ad26d98f81400c8c9d9f4f9"
		},
		{
			"ImportPath": "github.com/google/gofuzz",
			"Rev": "44d81051d367757e1c7c6a5a86423ece9afcf63c"
		},
		{
			"ImportPath": "github.com/googleapis/gnostic/OpenAPIv2",
			"Rev": "0c5108395e2debce0d731cf0287ddf7242066aba"
		},
		{
			"ImportPath": "github.com/googleapis/gnostic/compiler",
			"Rev": "0c5108395e2debce0d731cf0287ddf7242066aba"
		},
		{
			"ImportPath": "github.com/googleapis/gnostic/extensions",
			"Rev": "0c5108395e2debce0d731cf0287ddf7242066aba"
		},
		{
			"ImportPath": "github.com/hashicorp/golang-lru",
			"Rev": "a0d98a5f288019575c6d1f4bb1573fef2d1fcdc4"
		},
		{
			"ImportPath": "github.com/hashicorp/golang-lru/simplelru",
			"Rev": "a0d98a5f288019575c6d1f4bb1573fef2d1fcdc4"
		},
		{
			"ImportPath": "github.com/howeyc/gopass",
			"Rev": "bf9dde6d0d2c004a008c27aaee91170c786f6db8"
		},
		{
			"ImportPath": "github.com/imdario/mergo",
			"Rev": "6633656539c1639d9d78127b7d47c622b5d7b6dc"
		},
		{
			"ImportPath": "github.com/inconshreveable/mousetrap",
			"Rev": "76626ae9c91c4f2a10f34cad8ce83ea42c93bb75"
		},
		{
			"ImportPath": "github.com/json-iterator/go",
			"Rev": "13f86432b882000a51c6e610c620974462691a97"
<<<<<<< HEAD
		},
		{
			"ImportPath": "github.com/juju/ratelimit",
			"Rev": "5b9ff866471762aa2ab2dced63c9fb6f53921342"
=======
>>>>>>> ed33434d
		},
		{
			"ImportPath": "github.com/mailru/easyjson/buffer",
			"Rev": "2f5df55504ebc322e4d52d34df6a1f5b503bf26d"
		},
		{
			"ImportPath": "github.com/mailru/easyjson/jlexer",
			"Rev": "2f5df55504ebc322e4d52d34df6a1f5b503bf26d"
		},
		{
			"ImportPath": "github.com/mailru/easyjson/jwriter",
			"Rev": "2f5df55504ebc322e4d52d34df6a1f5b503bf26d"
		},
		{
			"ImportPath": "github.com/matttproud/golang_protobuf_extensions/pbutil",
			"Rev": "fc2b8d3a73c4867e51861bbdd5ae3c1f0869dd6a"
		},
		{
			"ImportPath": "github.com/pborman/uuid",
			"Rev": "ca53cad383cad2479bbba7f7a1a05797ec1386e4"
		},
		{
			"ImportPath": "github.com/prometheus/client_golang/prometheus",
			"Rev": "e7e903064f5e9eb5da98208bae10b475d4db0f8c"
		},
		{
			"ImportPath": "github.com/prometheus/client_model/go",
			"Rev": "fa8ad6fec33561be4280a8f0514318c79d7f6cb6"
		},
		{
			"ImportPath": "github.com/prometheus/common/expfmt",
			"Rev": "13ba4ddd0caa9c28ca7b7bffe1dfa9ed8d5ef207"
		},
		{
			"ImportPath": "github.com/prometheus/common/internal/bitbucket.org/ww/goautoneg",
			"Rev": "13ba4ddd0caa9c28ca7b7bffe1dfa9ed8d5ef207"
		},
		{
			"ImportPath": "github.com/prometheus/common/model",
			"Rev": "13ba4ddd0caa9c28ca7b7bffe1dfa9ed8d5ef207"
		},
		{
			"ImportPath": "github.com/prometheus/procfs",
			"Rev": "65c1f6f8f0fc1e2185eb9863a3bc751496404259"
		},
		{
			"ImportPath": "github.com/prometheus/procfs/xfs",
			"Rev": "65c1f6f8f0fc1e2185eb9863a3bc751496404259"
		},
		{
			"ImportPath": "github.com/spf13/cobra",
			"Rev": "6644d46b81fa1831979c4cded0106e774e0ef0ab"
		},
		{
			"ImportPath": "github.com/spf13/pflag",
			"Rev": "4c012f6dcd9546820e378d0bdda4d8fc772cdfea"
		},
		{
			"ImportPath": "github.com/ugorji/go/codec",
			"Rev": "ded73eae5db7e7a0ef6f55aace87a2873c5d2b74"
		},
		{
			"ImportPath": "golang.org/x/crypto/ssh/terminal",
			"Rev": "81e90905daefcd6fd217b62423c0908922eadb30"
		},
		{
			"ImportPath": "golang.org/x/net/context",
			"Rev": "1c05540f6879653db88113bc4a2b70aec4bd491f"
		},
		{
			"ImportPath": "golang.org/x/net/http2",
			"Rev": "1c05540f6879653db88113bc4a2b70aec4bd491f"
		},
		{
			"ImportPath": "golang.org/x/net/http2/hpack",
			"Rev": "1c05540f6879653db88113bc4a2b70aec4bd491f"
		},
		{
			"ImportPath": "golang.org/x/net/idna",
			"Rev": "1c05540f6879653db88113bc4a2b70aec4bd491f"
		},
		{
			"ImportPath": "golang.org/x/net/internal/timeseries",
			"Rev": "1c05540f6879653db88113bc4a2b70aec4bd491f"
		},
		{
			"ImportPath": "golang.org/x/net/lex/httplex",
			"Rev": "1c05540f6879653db88113bc4a2b70aec4bd491f"
		},
		{
			"ImportPath": "golang.org/x/net/trace",
			"Rev": "1c05540f6879653db88113bc4a2b70aec4bd491f"
		},
		{
			"ImportPath": "golang.org/x/net/websocket",
			"Rev": "1c05540f6879653db88113bc4a2b70aec4bd491f"
		},
		{
			"ImportPath": "golang.org/x/sys/unix",
			"Rev": "95c6576299259db960f6c5b9b69ea52422860fce"
		},
		{
			"ImportPath": "golang.org/x/sys/windows",
			"Rev": "95c6576299259db960f6c5b9b69ea52422860fce"
		},
		{
			"ImportPath": "golang.org/x/text/cases",
			"Rev": "b19bf474d317b857955b12035d2c5acb57ce8b01"
		},
		{
			"ImportPath": "golang.org/x/text/internal",
			"Rev": "b19bf474d317b857955b12035d2c5acb57ce8b01"
		},
		{
			"ImportPath": "golang.org/x/text/internal/tag",
			"Rev": "b19bf474d317b857955b12035d2c5acb57ce8b01"
		},
		{
			"ImportPath": "golang.org/x/text/language",
			"Rev": "b19bf474d317b857955b12035d2c5acb57ce8b01"
		},
		{
			"ImportPath": "golang.org/x/text/runes",
			"Rev": "b19bf474d317b857955b12035d2c5acb57ce8b01"
		},
		{
			"ImportPath": "golang.org/x/text/secure/bidirule",
			"Rev": "b19bf474d317b857955b12035d2c5acb57ce8b01"
		},
		{
			"ImportPath": "golang.org/x/text/secure/precis",
			"Rev": "b19bf474d317b857955b12035d2c5acb57ce8b01"
		},
		{
			"ImportPath": "golang.org/x/text/transform",
			"Rev": "b19bf474d317b857955b12035d2c5acb57ce8b01"
		},
		{
			"ImportPath": "golang.org/x/text/unicode/bidi",
			"Rev": "b19bf474d317b857955b12035d2c5acb57ce8b01"
		},
		{
			"ImportPath": "golang.org/x/text/unicode/norm",
			"Rev": "b19bf474d317b857955b12035d2c5acb57ce8b01"
		},
		{
			"ImportPath": "golang.org/x/text/width",
			"Rev": "b19bf474d317b857955b12035d2c5acb57ce8b01"
		},
		{
			"ImportPath": "golang.org/x/time/rate",
			"Rev": "f51c12702a4d776e4c1fa9b0fabab841babae631"
		},
		{
			"ImportPath": "google.golang.org/genproto/googleapis/api/annotations",
			"Rev": "09f6ed296fc66555a25fe4ce95173148778dfa85"
		},
		{
			"ImportPath": "google.golang.org/genproto/googleapis/rpc/status",
			"Rev": "09f6ed296fc66555a25fe4ce95173148778dfa85"
		},
		{
			"ImportPath": "google.golang.org/grpc",
			"Rev": "5b3c4e850e90a4cf6a20ebd46c8b32a0a3afcb9e"
		},
		{
			"ImportPath": "google.golang.org/grpc/balancer",
			"Rev": "5b3c4e850e90a4cf6a20ebd46c8b32a0a3afcb9e"
		},
		{
			"ImportPath": "google.golang.org/grpc/codes",
			"Rev": "5b3c4e850e90a4cf6a20ebd46c8b32a0a3afcb9e"
		},
		{
			"ImportPath": "google.golang.org/grpc/connectivity",
			"Rev": "5b3c4e850e90a4cf6a20ebd46c8b32a0a3afcb9e"
		},
		{
			"ImportPath": "google.golang.org/grpc/credentials",
			"Rev": "5b3c4e850e90a4cf6a20ebd46c8b32a0a3afcb9e"
		},
		{
			"ImportPath": "google.golang.org/grpc/grpclb/grpc_lb_v1/messages",
			"Rev": "5b3c4e850e90a4cf6a20ebd46c8b32a0a3afcb9e"
		},
		{
			"ImportPath": "google.golang.org/grpc/grpclog",
			"Rev": "5b3c4e850e90a4cf6a20ebd46c8b32a0a3afcb9e"
		},
		{
			"ImportPath": "google.golang.org/grpc/health/grpc_health_v1",
			"Rev": "5b3c4e850e90a4cf6a20ebd46c8b32a0a3afcb9e"
		},
		{
			"ImportPath": "google.golang.org/grpc/internal",
			"Rev": "5b3c4e850e90a4cf6a20ebd46c8b32a0a3afcb9e"
		},
		{
			"ImportPath": "google.golang.org/grpc/keepalive",
			"Rev": "5b3c4e850e90a4cf6a20ebd46c8b32a0a3afcb9e"
		},
		{
			"ImportPath": "google.golang.org/grpc/metadata",
			"Rev": "5b3c4e850e90a4cf6a20ebd46c8b32a0a3afcb9e"
		},
		{
			"ImportPath": "google.golang.org/grpc/naming",
			"Rev": "5b3c4e850e90a4cf6a20ebd46c8b32a0a3afcb9e"
		},
		{
			"ImportPath": "google.golang.org/grpc/peer",
			"Rev": "5b3c4e850e90a4cf6a20ebd46c8b32a0a3afcb9e"
		},
		{
			"ImportPath": "google.golang.org/grpc/resolver",
			"Rev": "5b3c4e850e90a4cf6a20ebd46c8b32a0a3afcb9e"
		},
		{
			"ImportPath": "google.golang.org/grpc/stats",
			"Rev": "5b3c4e850e90a4cf6a20ebd46c8b32a0a3afcb9e"
		},
		{
			"ImportPath": "google.golang.org/grpc/status",
			"Rev": "5b3c4e850e90a4cf6a20ebd46c8b32a0a3afcb9e"
		},
		{
			"ImportPath": "google.golang.org/grpc/tap",
			"Rev": "5b3c4e850e90a4cf6a20ebd46c8b32a0a3afcb9e"
		},
		{
			"ImportPath": "google.golang.org/grpc/transport",
			"Rev": "5b3c4e850e90a4cf6a20ebd46c8b32a0a3afcb9e"
		},
		{
			"ImportPath": "gopkg.in/inf.v0",
			"Rev": "3887ee99ecf07df5b447e9b00d9c0b2adaa9f3e4"
		},
		{
			"ImportPath": "gopkg.in/natefinch/lumberjack.v2",
			"Rev": "20b71e5b60d756d3d2f80def009790325acc2b23"
		},
		{
			"ImportPath": "gopkg.in/yaml.v2",
			"Rev": "670d4cfef0544295bc27a114dbac37980d83185a"
		},
		{
			"ImportPath": "k8s.io/api/admission/v1beta1",
			"Rev": "xxxxxxxxxxxxxxxxxxxxxxxxxxxxxxxxxxxxxxxx"
		},
		{
			"ImportPath": "k8s.io/api/admissionregistration/v1alpha1",
			"Rev": "xxxxxxxxxxxxxxxxxxxxxxxxxxxxxxxxxxxxxxxx"
		},
		{
			"ImportPath": "k8s.io/api/admissionregistration/v1beta1",
			"Rev": "xxxxxxxxxxxxxxxxxxxxxxxxxxxxxxxxxxxxxxxx"
		},
		{
			"ImportPath": "k8s.io/api/apps/v1",
			"Rev": "xxxxxxxxxxxxxxxxxxxxxxxxxxxxxxxxxxxxxxxx"
		},
		{
			"ImportPath": "k8s.io/api/apps/v1beta1",
			"Rev": "xxxxxxxxxxxxxxxxxxxxxxxxxxxxxxxxxxxxxxxx"
		},
		{
			"ImportPath": "k8s.io/api/apps/v1beta2",
			"Rev": "xxxxxxxxxxxxxxxxxxxxxxxxxxxxxxxxxxxxxxxx"
		},
		{
			"ImportPath": "k8s.io/api/authentication/v1",
			"Rev": "xxxxxxxxxxxxxxxxxxxxxxxxxxxxxxxxxxxxxxxx"
		},
		{
			"ImportPath": "k8s.io/api/authentication/v1beta1",
			"Rev": "xxxxxxxxxxxxxxxxxxxxxxxxxxxxxxxxxxxxxxxx"
		},
		{
			"ImportPath": "k8s.io/api/authorization/v1",
			"Rev": "xxxxxxxxxxxxxxxxxxxxxxxxxxxxxxxxxxxxxxxx"
		},
		{
			"ImportPath": "k8s.io/api/authorization/v1beta1",
			"Rev": "xxxxxxxxxxxxxxxxxxxxxxxxxxxxxxxxxxxxxxxx"
		},
		{
			"ImportPath": "k8s.io/api/autoscaling/v1",
			"Rev": "xxxxxxxxxxxxxxxxxxxxxxxxxxxxxxxxxxxxxxxx"
		},
		{
			"ImportPath": "k8s.io/api/autoscaling/v2beta1",
			"Rev": "xxxxxxxxxxxxxxxxxxxxxxxxxxxxxxxxxxxxxxxx"
		},
		{
			"ImportPath": "k8s.io/api/batch/v1",
			"Rev": "xxxxxxxxxxxxxxxxxxxxxxxxxxxxxxxxxxxxxxxx"
		},
		{
			"ImportPath": "k8s.io/api/batch/v1beta1",
			"Rev": "xxxxxxxxxxxxxxxxxxxxxxxxxxxxxxxxxxxxxxxx"
		},
		{
			"ImportPath": "k8s.io/api/batch/v2alpha1",
			"Rev": "xxxxxxxxxxxxxxxxxxxxxxxxxxxxxxxxxxxxxxxx"
		},
		{
			"ImportPath": "k8s.io/api/certificates/v1beta1",
			"Rev": "xxxxxxxxxxxxxxxxxxxxxxxxxxxxxxxxxxxxxxxx"
		},
		{
			"ImportPath": "k8s.io/api/core/v1",
			"Rev": "xxxxxxxxxxxxxxxxxxxxxxxxxxxxxxxxxxxxxxxx"
		},
		{
			"ImportPath": "k8s.io/api/events/v1beta1",
			"Rev": "xxxxxxxxxxxxxxxxxxxxxxxxxxxxxxxxxxxxxxxx"
		},
		{
			"ImportPath": "k8s.io/api/extensions/v1beta1",
			"Rev": "xxxxxxxxxxxxxxxxxxxxxxxxxxxxxxxxxxxxxxxx"
		},
		{
			"ImportPath": "k8s.io/api/networking/v1",
			"Rev": "xxxxxxxxxxxxxxxxxxxxxxxxxxxxxxxxxxxxxxxx"
		},
		{
			"ImportPath": "k8s.io/api/policy/v1beta1",
			"Rev": "xxxxxxxxxxxxxxxxxxxxxxxxxxxxxxxxxxxxxxxx"
		},
		{
			"ImportPath": "k8s.io/api/rbac/v1",
			"Rev": "xxxxxxxxxxxxxxxxxxxxxxxxxxxxxxxxxxxxxxxx"
		},
		{
			"ImportPath": "k8s.io/api/rbac/v1alpha1",
			"Rev": "xxxxxxxxxxxxxxxxxxxxxxxxxxxxxxxxxxxxxxxx"
		},
		{
			"ImportPath": "k8s.io/api/rbac/v1beta1",
			"Rev": "xxxxxxxxxxxxxxxxxxxxxxxxxxxxxxxxxxxxxxxx"
		},
		{
			"ImportPath": "k8s.io/api/scheduling/v1alpha1",
			"Rev": "xxxxxxxxxxxxxxxxxxxxxxxxxxxxxxxxxxxxxxxx"
		},
		{
			"ImportPath": "k8s.io/api/settings/v1alpha1",
			"Rev": "xxxxxxxxxxxxxxxxxxxxxxxxxxxxxxxxxxxxxxxx"
		},
		{
			"ImportPath": "k8s.io/api/storage/v1",
			"Rev": "xxxxxxxxxxxxxxxxxxxxxxxxxxxxxxxxxxxxxxxx"
		},
		{
			"ImportPath": "k8s.io/api/storage/v1alpha1",
			"Rev": "xxxxxxxxxxxxxxxxxxxxxxxxxxxxxxxxxxxxxxxx"
		},
		{
			"ImportPath": "k8s.io/api/storage/v1beta1",
			"Rev": "xxxxxxxxxxxxxxxxxxxxxxxxxxxxxxxxxxxxxxxx"
		},
		{
			"ImportPath": "k8s.io/apimachinery/pkg/api/equality",
			"Rev": "xxxxxxxxxxxxxxxxxxxxxxxxxxxxxxxxxxxxxxxx"
		},
		{
			"ImportPath": "k8s.io/apimachinery/pkg/api/errors",
			"Rev": "xxxxxxxxxxxxxxxxxxxxxxxxxxxxxxxxxxxxxxxx"
		},
		{
			"ImportPath": "k8s.io/apimachinery/pkg/api/meta",
			"Rev": "xxxxxxxxxxxxxxxxxxxxxxxxxxxxxxxxxxxxxxxx"
		},
		{
			"ImportPath": "k8s.io/apimachinery/pkg/api/resource",
			"Rev": "xxxxxxxxxxxxxxxxxxxxxxxxxxxxxxxxxxxxxxxx"
		},
		{
			"ImportPath": "k8s.io/apimachinery/pkg/api/testing",
			"Rev": "xxxxxxxxxxxxxxxxxxxxxxxxxxxxxxxxxxxxxxxx"
		},
		{
			"ImportPath": "k8s.io/apimachinery/pkg/api/testing/fuzzer",
			"Rev": "xxxxxxxxxxxxxxxxxxxxxxxxxxxxxxxxxxxxxxxx"
		},
		{
			"ImportPath": "k8s.io/apimachinery/pkg/api/testing/roundtrip",
			"Rev": "xxxxxxxxxxxxxxxxxxxxxxxxxxxxxxxxxxxxxxxx"
		},
		{
			"ImportPath": "k8s.io/apimachinery/pkg/api/validation",
			"Rev": "xxxxxxxxxxxxxxxxxxxxxxxxxxxxxxxxxxxxxxxx"
		},
		{
			"ImportPath": "k8s.io/apimachinery/pkg/api/validation/path",
			"Rev": "xxxxxxxxxxxxxxxxxxxxxxxxxxxxxxxxxxxxxxxx"
		},
		{
			"ImportPath": "k8s.io/apimachinery/pkg/apimachinery",
			"Rev": "xxxxxxxxxxxxxxxxxxxxxxxxxxxxxxxxxxxxxxxx"
		},
		{
			"ImportPath": "k8s.io/apimachinery/pkg/apimachinery/announced",
			"Rev": "xxxxxxxxxxxxxxxxxxxxxxxxxxxxxxxxxxxxxxxx"
		},
		{
			"ImportPath": "k8s.io/apimachinery/pkg/apimachinery/registered",
			"Rev": "xxxxxxxxxxxxxxxxxxxxxxxxxxxxxxxxxxxxxxxx"
		},
		{
			"ImportPath": "k8s.io/apimachinery/pkg/apis/meta/fuzzer",
			"Rev": "xxxxxxxxxxxxxxxxxxxxxxxxxxxxxxxxxxxxxxxx"
		},
		{
			"ImportPath": "k8s.io/apimachinery/pkg/apis/meta/internalversion",
			"Rev": "xxxxxxxxxxxxxxxxxxxxxxxxxxxxxxxxxxxxxxxx"
		},
		{
			"ImportPath": "k8s.io/apimachinery/pkg/apis/meta/v1",
			"Rev": "xxxxxxxxxxxxxxxxxxxxxxxxxxxxxxxxxxxxxxxx"
		},
		{
			"ImportPath": "k8s.io/apimachinery/pkg/apis/meta/v1/unstructured",
			"Rev": "xxxxxxxxxxxxxxxxxxxxxxxxxxxxxxxxxxxxxxxx"
		},
		{
			"ImportPath": "k8s.io/apimachinery/pkg/apis/meta/v1/validation",
			"Rev": "xxxxxxxxxxxxxxxxxxxxxxxxxxxxxxxxxxxxxxxx"
		},
		{
			"ImportPath": "k8s.io/apimachinery/pkg/apis/meta/v1beta1",
			"Rev": "xxxxxxxxxxxxxxxxxxxxxxxxxxxxxxxxxxxxxxxx"
		},
		{
			"ImportPath": "k8s.io/apimachinery/pkg/conversion",
			"Rev": "xxxxxxxxxxxxxxxxxxxxxxxxxxxxxxxxxxxxxxxx"
		},
		{
			"ImportPath": "k8s.io/apimachinery/pkg/conversion/queryparams",
			"Rev": "xxxxxxxxxxxxxxxxxxxxxxxxxxxxxxxxxxxxxxxx"
		},
		{
			"ImportPath": "k8s.io/apimachinery/pkg/fields",
			"Rev": "xxxxxxxxxxxxxxxxxxxxxxxxxxxxxxxxxxxxxxxx"
		},
		{
			"ImportPath": "k8s.io/apimachinery/pkg/labels",
			"Rev": "xxxxxxxxxxxxxxxxxxxxxxxxxxxxxxxxxxxxxxxx"
		},
		{
			"ImportPath": "k8s.io/apimachinery/pkg/runtime",
			"Rev": "xxxxxxxxxxxxxxxxxxxxxxxxxxxxxxxxxxxxxxxx"
		},
		{
			"ImportPath": "k8s.io/apimachinery/pkg/runtime/schema",
			"Rev": "xxxxxxxxxxxxxxxxxxxxxxxxxxxxxxxxxxxxxxxx"
		},
		{
			"ImportPath": "k8s.io/apimachinery/pkg/runtime/serializer",
			"Rev": "xxxxxxxxxxxxxxxxxxxxxxxxxxxxxxxxxxxxxxxx"
		},
		{
			"ImportPath": "k8s.io/apimachinery/pkg/runtime/serializer/json",
			"Rev": "xxxxxxxxxxxxxxxxxxxxxxxxxxxxxxxxxxxxxxxx"
		},
		{
			"ImportPath": "k8s.io/apimachinery/pkg/runtime/serializer/protobuf",
			"Rev": "xxxxxxxxxxxxxxxxxxxxxxxxxxxxxxxxxxxxxxxx"
		},
		{
			"ImportPath": "k8s.io/apimachinery/pkg/runtime/serializer/recognizer",
			"Rev": "xxxxxxxxxxxxxxxxxxxxxxxxxxxxxxxxxxxxxxxx"
		},
		{
			"ImportPath": "k8s.io/apimachinery/pkg/runtime/serializer/streaming",
			"Rev": "xxxxxxxxxxxxxxxxxxxxxxxxxxxxxxxxxxxxxxxx"
		},
		{
			"ImportPath": "k8s.io/apimachinery/pkg/runtime/serializer/versioning",
			"Rev": "xxxxxxxxxxxxxxxxxxxxxxxxxxxxxxxxxxxxxxxx"
		},
		{
			"ImportPath": "k8s.io/apimachinery/pkg/selection",
			"Rev": "xxxxxxxxxxxxxxxxxxxxxxxxxxxxxxxxxxxxxxxx"
		},
		{
			"ImportPath": "k8s.io/apimachinery/pkg/types",
			"Rev": "xxxxxxxxxxxxxxxxxxxxxxxxxxxxxxxxxxxxxxxx"
		},
		{
			"ImportPath": "k8s.io/apimachinery/pkg/util/cache",
			"Rev": "xxxxxxxxxxxxxxxxxxxxxxxxxxxxxxxxxxxxxxxx"
		},
		{
			"ImportPath": "k8s.io/apimachinery/pkg/util/clock",
			"Rev": "xxxxxxxxxxxxxxxxxxxxxxxxxxxxxxxxxxxxxxxx"
		},
		{
			"ImportPath": "k8s.io/apimachinery/pkg/util/diff",
			"Rev": "xxxxxxxxxxxxxxxxxxxxxxxxxxxxxxxxxxxxxxxx"
		},
		{
			"ImportPath": "k8s.io/apimachinery/pkg/util/errors",
			"Rev": "xxxxxxxxxxxxxxxxxxxxxxxxxxxxxxxxxxxxxxxx"
		},
		{
			"ImportPath": "k8s.io/apimachinery/pkg/util/framer",
			"Rev": "xxxxxxxxxxxxxxxxxxxxxxxxxxxxxxxxxxxxxxxx"
		},
		{
			"ImportPath": "k8s.io/apimachinery/pkg/util/intstr",
			"Rev": "xxxxxxxxxxxxxxxxxxxxxxxxxxxxxxxxxxxxxxxx"
		},
		{
			"ImportPath": "k8s.io/apimachinery/pkg/util/json",
			"Rev": "xxxxxxxxxxxxxxxxxxxxxxxxxxxxxxxxxxxxxxxx"
		},
		{
			"ImportPath": "k8s.io/apimachinery/pkg/util/mergepatch",
			"Rev": "xxxxxxxxxxxxxxxxxxxxxxxxxxxxxxxxxxxxxxxx"
		},
		{
			"ImportPath": "k8s.io/apimachinery/pkg/util/net",
			"Rev": "xxxxxxxxxxxxxxxxxxxxxxxxxxxxxxxxxxxxxxxx"
		},
		{
			"ImportPath": "k8s.io/apimachinery/pkg/util/rand",
			"Rev": "xxxxxxxxxxxxxxxxxxxxxxxxxxxxxxxxxxxxxxxx"
		},
		{
			"ImportPath": "k8s.io/apimachinery/pkg/util/runtime",
			"Rev": "xxxxxxxxxxxxxxxxxxxxxxxxxxxxxxxxxxxxxxxx"
		},
		{
			"ImportPath": "k8s.io/apimachinery/pkg/util/sets",
			"Rev": "xxxxxxxxxxxxxxxxxxxxxxxxxxxxxxxxxxxxxxxx"
		},
		{
			"ImportPath": "k8s.io/apimachinery/pkg/util/strategicpatch",
			"Rev": "xxxxxxxxxxxxxxxxxxxxxxxxxxxxxxxxxxxxxxxx"
		},
		{
			"ImportPath": "k8s.io/apimachinery/pkg/util/uuid",
			"Rev": "xxxxxxxxxxxxxxxxxxxxxxxxxxxxxxxxxxxxxxxx"
		},
		{
			"ImportPath": "k8s.io/apimachinery/pkg/util/validation",
			"Rev": "xxxxxxxxxxxxxxxxxxxxxxxxxxxxxxxxxxxxxxxx"
		},
		{
			"ImportPath": "k8s.io/apimachinery/pkg/util/validation/field",
			"Rev": "xxxxxxxxxxxxxxxxxxxxxxxxxxxxxxxxxxxxxxxx"
		},
		{
			"ImportPath": "k8s.io/apimachinery/pkg/util/wait",
			"Rev": "xxxxxxxxxxxxxxxxxxxxxxxxxxxxxxxxxxxxxxxx"
		},
		{
			"ImportPath": "k8s.io/apimachinery/pkg/util/waitgroup",
			"Rev": "xxxxxxxxxxxxxxxxxxxxxxxxxxxxxxxxxxxxxxxx"
		},
		{
			"ImportPath": "k8s.io/apimachinery/pkg/util/yaml",
			"Rev": "xxxxxxxxxxxxxxxxxxxxxxxxxxxxxxxxxxxxxxxx"
		},
		{
			"ImportPath": "k8s.io/apimachinery/pkg/version",
			"Rev": "xxxxxxxxxxxxxxxxxxxxxxxxxxxxxxxxxxxxxxxx"
		},
		{
			"ImportPath": "k8s.io/apimachinery/pkg/watch",
			"Rev": "xxxxxxxxxxxxxxxxxxxxxxxxxxxxxxxxxxxxxxxx"
		},
		{
			"ImportPath": "k8s.io/apimachinery/third_party/forked/golang/json",
			"Rev": "xxxxxxxxxxxxxxxxxxxxxxxxxxxxxxxxxxxxxxxx"
		},
		{
			"ImportPath": "k8s.io/apimachinery/third_party/forked/golang/reflect",
			"Rev": "xxxxxxxxxxxxxxxxxxxxxxxxxxxxxxxxxxxxxxxx"
		},
		{
			"ImportPath": "k8s.io/apiserver/pkg/admission",
			"Rev": "xxxxxxxxxxxxxxxxxxxxxxxxxxxxxxxxxxxxxxxx"
		},
		{
			"ImportPath": "k8s.io/apiserver/pkg/admission/configuration",
			"Rev": "xxxxxxxxxxxxxxxxxxxxxxxxxxxxxxxxxxxxxxxx"
		},
		{
			"ImportPath": "k8s.io/apiserver/pkg/admission/initializer",
			"Rev": "xxxxxxxxxxxxxxxxxxxxxxxxxxxxxxxxxxxxxxxx"
		},
		{
			"ImportPath": "k8s.io/apiserver/pkg/admission/metrics",
			"Rev": "xxxxxxxxxxxxxxxxxxxxxxxxxxxxxxxxxxxxxxxx"
		},
		{
			"ImportPath": "k8s.io/apiserver/pkg/admission/plugin/initialization",
			"Rev": "xxxxxxxxxxxxxxxxxxxxxxxxxxxxxxxxxxxxxxxx"
		},
		{
			"ImportPath": "k8s.io/apiserver/pkg/admission/plugin/namespace/lifecycle",
			"Rev": "xxxxxxxxxxxxxxxxxxxxxxxxxxxxxxxxxxxxxxxx"
		},
		{
			"ImportPath": "k8s.io/apiserver/pkg/admission/plugin/webhook/config",
			"Rev": "xxxxxxxxxxxxxxxxxxxxxxxxxxxxxxxxxxxxxxxx"
		},
		{
			"ImportPath": "k8s.io/apiserver/pkg/admission/plugin/webhook/config/apis/webhookadmission",
			"Rev": "xxxxxxxxxxxxxxxxxxxxxxxxxxxxxxxxxxxxxxxx"
		},
		{
			"ImportPath": "k8s.io/apiserver/pkg/admission/plugin/webhook/config/apis/webhookadmission/v1alpha1",
			"Rev": "xxxxxxxxxxxxxxxxxxxxxxxxxxxxxxxxxxxxxxxx"
		},
		{
			"ImportPath": "k8s.io/apiserver/pkg/admission/plugin/webhook/errors",
			"Rev": "xxxxxxxxxxxxxxxxxxxxxxxxxxxxxxxxxxxxxxxx"
		},
		{
			"ImportPath": "k8s.io/apiserver/pkg/admission/plugin/webhook/mutating",
			"Rev": "xxxxxxxxxxxxxxxxxxxxxxxxxxxxxxxxxxxxxxxx"
		},
		{
			"ImportPath": "k8s.io/apiserver/pkg/admission/plugin/webhook/namespace",
			"Rev": "xxxxxxxxxxxxxxxxxxxxxxxxxxxxxxxxxxxxxxxx"
		},
		{
			"ImportPath": "k8s.io/apiserver/pkg/admission/plugin/webhook/request",
			"Rev": "xxxxxxxxxxxxxxxxxxxxxxxxxxxxxxxxxxxxxxxx"
		},
		{
			"ImportPath": "k8s.io/apiserver/pkg/admission/plugin/webhook/rules",
			"Rev": "xxxxxxxxxxxxxxxxxxxxxxxxxxxxxxxxxxxxxxxx"
		},
		{
			"ImportPath": "k8s.io/apiserver/pkg/admission/plugin/webhook/validating",
			"Rev": "xxxxxxxxxxxxxxxxxxxxxxxxxxxxxxxxxxxxxxxx"
		},
		{
			"ImportPath": "k8s.io/apiserver/pkg/admission/plugin/webhook/versioned",
			"Rev": "xxxxxxxxxxxxxxxxxxxxxxxxxxxxxxxxxxxxxxxx"
		},
		{
			"ImportPath": "k8s.io/apiserver/pkg/apis/apiserver",
			"Rev": "xxxxxxxxxxxxxxxxxxxxxxxxxxxxxxxxxxxxxxxx"
		},
		{
			"ImportPath": "k8s.io/apiserver/pkg/apis/apiserver/install",
			"Rev": "xxxxxxxxxxxxxxxxxxxxxxxxxxxxxxxxxxxxxxxx"
		},
		{
			"ImportPath": "k8s.io/apiserver/pkg/apis/apiserver/v1alpha1",
			"Rev": "xxxxxxxxxxxxxxxxxxxxxxxxxxxxxxxxxxxxxxxx"
		},
		{
			"ImportPath": "k8s.io/apiserver/pkg/apis/audit",
			"Rev": "xxxxxxxxxxxxxxxxxxxxxxxxxxxxxxxxxxxxxxxx"
		},
		{
			"ImportPath": "k8s.io/apiserver/pkg/apis/audit/install",
			"Rev": "xxxxxxxxxxxxxxxxxxxxxxxxxxxxxxxxxxxxxxxx"
		},
		{
			"ImportPath": "k8s.io/apiserver/pkg/apis/audit/v1alpha1",
			"Rev": "xxxxxxxxxxxxxxxxxxxxxxxxxxxxxxxxxxxxxxxx"
		},
		{
			"ImportPath": "k8s.io/apiserver/pkg/apis/audit/v1beta1",
			"Rev": "xxxxxxxxxxxxxxxxxxxxxxxxxxxxxxxxxxxxxxxx"
		},
		{
			"ImportPath": "k8s.io/apiserver/pkg/apis/audit/validation",
			"Rev": "xxxxxxxxxxxxxxxxxxxxxxxxxxxxxxxxxxxxxxxx"
		},
		{
			"ImportPath": "k8s.io/apiserver/pkg/audit",
			"Rev": "xxxxxxxxxxxxxxxxxxxxxxxxxxxxxxxxxxxxxxxx"
		},
		{
			"ImportPath": "k8s.io/apiserver/pkg/audit/policy",
			"Rev": "xxxxxxxxxxxxxxxxxxxxxxxxxxxxxxxxxxxxxxxx"
		},
		{
			"ImportPath": "k8s.io/apiserver/pkg/authentication/authenticator",
			"Rev": "xxxxxxxxxxxxxxxxxxxxxxxxxxxxxxxxxxxxxxxx"
		},
		{
			"ImportPath": "k8s.io/apiserver/pkg/authentication/authenticatorfactory",
			"Rev": "xxxxxxxxxxxxxxxxxxxxxxxxxxxxxxxxxxxxxxxx"
		},
		{
			"ImportPath": "k8s.io/apiserver/pkg/authentication/group",
			"Rev": "xxxxxxxxxxxxxxxxxxxxxxxxxxxxxxxxxxxxxxxx"
		},
		{
			"ImportPath": "k8s.io/apiserver/pkg/authentication/request/anonymous",
			"Rev": "xxxxxxxxxxxxxxxxxxxxxxxxxxxxxxxxxxxxxxxx"
		},
		{
			"ImportPath": "k8s.io/apiserver/pkg/authentication/request/bearertoken",
			"Rev": "xxxxxxxxxxxxxxxxxxxxxxxxxxxxxxxxxxxxxxxx"
		},
		{
			"ImportPath": "k8s.io/apiserver/pkg/authentication/request/headerrequest",
			"Rev": "xxxxxxxxxxxxxxxxxxxxxxxxxxxxxxxxxxxxxxxx"
		},
		{
			"ImportPath": "k8s.io/apiserver/pkg/authentication/request/union",
			"Rev": "xxxxxxxxxxxxxxxxxxxxxxxxxxxxxxxxxxxxxxxx"
		},
		{
			"ImportPath": "k8s.io/apiserver/pkg/authentication/request/websocket",
			"Rev": "xxxxxxxxxxxxxxxxxxxxxxxxxxxxxxxxxxxxxxxx"
		},
		{
			"ImportPath": "k8s.io/apiserver/pkg/authentication/request/x509",
			"Rev": "xxxxxxxxxxxxxxxxxxxxxxxxxxxxxxxxxxxxxxxx"
		},
		{
			"ImportPath": "k8s.io/apiserver/pkg/authentication/serviceaccount",
			"Rev": "xxxxxxxxxxxxxxxxxxxxxxxxxxxxxxxxxxxxxxxx"
		},
		{
			"ImportPath": "k8s.io/apiserver/pkg/authentication/token/tokenfile",
			"Rev": "xxxxxxxxxxxxxxxxxxxxxxxxxxxxxxxxxxxxxxxx"
		},
		{
			"ImportPath": "k8s.io/apiserver/pkg/authentication/user",
			"Rev": "xxxxxxxxxxxxxxxxxxxxxxxxxxxxxxxxxxxxxxxx"
		},
		{
			"ImportPath": "k8s.io/apiserver/pkg/authorization/authorizer",
			"Rev": "xxxxxxxxxxxxxxxxxxxxxxxxxxxxxxxxxxxxxxxx"
		},
		{
			"ImportPath": "k8s.io/apiserver/pkg/authorization/authorizerfactory",
			"Rev": "xxxxxxxxxxxxxxxxxxxxxxxxxxxxxxxxxxxxxxxx"
		},
		{
			"ImportPath": "k8s.io/apiserver/pkg/authorization/union",
			"Rev": "xxxxxxxxxxxxxxxxxxxxxxxxxxxxxxxxxxxxxxxx"
		},
		{
			"ImportPath": "k8s.io/apiserver/pkg/endpoints",
			"Rev": "xxxxxxxxxxxxxxxxxxxxxxxxxxxxxxxxxxxxxxxx"
		},
		{
			"ImportPath": "k8s.io/apiserver/pkg/endpoints/discovery",
			"Rev": "xxxxxxxxxxxxxxxxxxxxxxxxxxxxxxxxxxxxxxxx"
		},
		{
			"ImportPath": "k8s.io/apiserver/pkg/endpoints/filters",
			"Rev": "xxxxxxxxxxxxxxxxxxxxxxxxxxxxxxxxxxxxxxxx"
		},
		{
			"ImportPath": "k8s.io/apiserver/pkg/endpoints/handlers",
			"Rev": "xxxxxxxxxxxxxxxxxxxxxxxxxxxxxxxxxxxxxxxx"
		},
		{
			"ImportPath": "k8s.io/apiserver/pkg/endpoints/handlers/negotiation",
			"Rev": "xxxxxxxxxxxxxxxxxxxxxxxxxxxxxxxxxxxxxxxx"
		},
		{
			"ImportPath": "k8s.io/apiserver/pkg/endpoints/handlers/responsewriters",
			"Rev": "xxxxxxxxxxxxxxxxxxxxxxxxxxxxxxxxxxxxxxxx"
		},
		{
			"ImportPath": "k8s.io/apiserver/pkg/endpoints/metrics",
			"Rev": "xxxxxxxxxxxxxxxxxxxxxxxxxxxxxxxxxxxxxxxx"
		},
		{
			"ImportPath": "k8s.io/apiserver/pkg/endpoints/openapi",
			"Rev": "xxxxxxxxxxxxxxxxxxxxxxxxxxxxxxxxxxxxxxxx"
		},
		{
			"ImportPath": "k8s.io/apiserver/pkg/endpoints/request",
			"Rev": "xxxxxxxxxxxxxxxxxxxxxxxxxxxxxxxxxxxxxxxx"
		},
		{
			"ImportPath": "k8s.io/apiserver/pkg/features",
			"Rev": "xxxxxxxxxxxxxxxxxxxxxxxxxxxxxxxxxxxxxxxx"
		},
		{
			"ImportPath": "k8s.io/apiserver/pkg/registry/generic",
			"Rev": "xxxxxxxxxxxxxxxxxxxxxxxxxxxxxxxxxxxxxxxx"
		},
		{
			"ImportPath": "k8s.io/apiserver/pkg/registry/generic/registry",
			"Rev": "xxxxxxxxxxxxxxxxxxxxxxxxxxxxxxxxxxxxxxxx"
		},
		{
			"ImportPath": "k8s.io/apiserver/pkg/registry/rest",
			"Rev": "xxxxxxxxxxxxxxxxxxxxxxxxxxxxxxxxxxxxxxxx"
		},
		{
			"ImportPath": "k8s.io/apiserver/pkg/server",
			"Rev": "xxxxxxxxxxxxxxxxxxxxxxxxxxxxxxxxxxxxxxxx"
		},
		{
			"ImportPath": "k8s.io/apiserver/pkg/server/filters",
			"Rev": "xxxxxxxxxxxxxxxxxxxxxxxxxxxxxxxxxxxxxxxx"
		},
		{
			"ImportPath": "k8s.io/apiserver/pkg/server/healthz",
			"Rev": "xxxxxxxxxxxxxxxxxxxxxxxxxxxxxxxxxxxxxxxx"
		},
		{
			"ImportPath": "k8s.io/apiserver/pkg/server/httplog",
			"Rev": "xxxxxxxxxxxxxxxxxxxxxxxxxxxxxxxxxxxxxxxx"
		},
		{
			"ImportPath": "k8s.io/apiserver/pkg/server/mux",
			"Rev": "xxxxxxxxxxxxxxxxxxxxxxxxxxxxxxxxxxxxxxxx"
		},
		{
			"ImportPath": "k8s.io/apiserver/pkg/server/options",
			"Rev": "xxxxxxxxxxxxxxxxxxxxxxxxxxxxxxxxxxxxxxxx"
		},
		{
			"ImportPath": "k8s.io/apiserver/pkg/server/resourceconfig",
			"Rev": "xxxxxxxxxxxxxxxxxxxxxxxxxxxxxxxxxxxxxxxx"
		},
		{
			"ImportPath": "k8s.io/apiserver/pkg/server/routes",
			"Rev": "xxxxxxxxxxxxxxxxxxxxxxxxxxxxxxxxxxxxxxxx"
		},
		{
			"ImportPath": "k8s.io/apiserver/pkg/server/routes/data/swagger",
			"Rev": "xxxxxxxxxxxxxxxxxxxxxxxxxxxxxxxxxxxxxxxx"
		},
		{
			"ImportPath": "k8s.io/apiserver/pkg/server/storage",
			"Rev": "xxxxxxxxxxxxxxxxxxxxxxxxxxxxxxxxxxxxxxxx"
		},
		{
			"ImportPath": "k8s.io/apiserver/pkg/storage",
			"Rev": "xxxxxxxxxxxxxxxxxxxxxxxxxxxxxxxxxxxxxxxx"
		},
		{
			"ImportPath": "k8s.io/apiserver/pkg/storage/errors",
			"Rev": "xxxxxxxxxxxxxxxxxxxxxxxxxxxxxxxxxxxxxxxx"
		},
		{
			"ImportPath": "k8s.io/apiserver/pkg/storage/etcd",
			"Rev": "xxxxxxxxxxxxxxxxxxxxxxxxxxxxxxxxxxxxxxxx"
		},
		{
			"ImportPath": "k8s.io/apiserver/pkg/storage/etcd/metrics",
			"Rev": "xxxxxxxxxxxxxxxxxxxxxxxxxxxxxxxxxxxxxxxx"
		},
		{
			"ImportPath": "k8s.io/apiserver/pkg/storage/etcd/util",
			"Rev": "xxxxxxxxxxxxxxxxxxxxxxxxxxxxxxxxxxxxxxxx"
		},
		{
			"ImportPath": "k8s.io/apiserver/pkg/storage/etcd3",
			"Rev": "xxxxxxxxxxxxxxxxxxxxxxxxxxxxxxxxxxxxxxxx"
		},
		{
			"ImportPath": "k8s.io/apiserver/pkg/storage/etcd3/preflight",
			"Rev": "xxxxxxxxxxxxxxxxxxxxxxxxxxxxxxxxxxxxxxxx"
		},
		{
			"ImportPath": "k8s.io/apiserver/pkg/storage/names",
			"Rev": "xxxxxxxxxxxxxxxxxxxxxxxxxxxxxxxxxxxxxxxx"
		},
		{
			"ImportPath": "k8s.io/apiserver/pkg/storage/storagebackend",
			"Rev": "xxxxxxxxxxxxxxxxxxxxxxxxxxxxxxxxxxxxxxxx"
		},
		{
			"ImportPath": "k8s.io/apiserver/pkg/storage/storagebackend/factory",
			"Rev": "xxxxxxxxxxxxxxxxxxxxxxxxxxxxxxxxxxxxxxxx"
		},
		{
			"ImportPath": "k8s.io/apiserver/pkg/storage/value",
			"Rev": "xxxxxxxxxxxxxxxxxxxxxxxxxxxxxxxxxxxxxxxx"
		},
		{
			"ImportPath": "k8s.io/apiserver/pkg/util/feature",
			"Rev": "xxxxxxxxxxxxxxxxxxxxxxxxxxxxxxxxxxxxxxxx"
		},
		{
			"ImportPath": "k8s.io/apiserver/pkg/util/flag",
			"Rev": "xxxxxxxxxxxxxxxxxxxxxxxxxxxxxxxxxxxxxxxx"
		},
		{
			"ImportPath": "k8s.io/apiserver/pkg/util/flushwriter",
			"Rev": "xxxxxxxxxxxxxxxxxxxxxxxxxxxxxxxxxxxxxxxx"
		},
		{
			"ImportPath": "k8s.io/apiserver/pkg/util/logs",
			"Rev": "xxxxxxxxxxxxxxxxxxxxxxxxxxxxxxxxxxxxxxxx"
		},
		{
			"ImportPath": "k8s.io/apiserver/pkg/util/trace",
			"Rev": "xxxxxxxxxxxxxxxxxxxxxxxxxxxxxxxxxxxxxxxx"
		},
		{
			"ImportPath": "k8s.io/apiserver/pkg/util/webhook",
			"Rev": "xxxxxxxxxxxxxxxxxxxxxxxxxxxxxxxxxxxxxxxx"
		},
		{
			"ImportPath": "k8s.io/apiserver/pkg/util/wsstream",
			"Rev": "xxxxxxxxxxxxxxxxxxxxxxxxxxxxxxxxxxxxxxxx"
		},
		{
			"ImportPath": "k8s.io/apiserver/plugin/pkg/audit/buffered",
			"Rev": "xxxxxxxxxxxxxxxxxxxxxxxxxxxxxxxxxxxxxxxx"
		},
		{
			"ImportPath": "k8s.io/apiserver/plugin/pkg/audit/log",
			"Rev": "xxxxxxxxxxxxxxxxxxxxxxxxxxxxxxxxxxxxxxxx"
		},
		{
			"ImportPath": "k8s.io/apiserver/plugin/pkg/audit/webhook",
			"Rev": "xxxxxxxxxxxxxxxxxxxxxxxxxxxxxxxxxxxxxxxx"
		},
		{
			"ImportPath": "k8s.io/apiserver/plugin/pkg/authenticator/token/webhook",
			"Rev": "xxxxxxxxxxxxxxxxxxxxxxxxxxxxxxxxxxxxxxxx"
		},
		{
			"ImportPath": "k8s.io/apiserver/plugin/pkg/authorizer/webhook",
			"Rev": "xxxxxxxxxxxxxxxxxxxxxxxxxxxxxxxxxxxxxxxx"
		},
		{
			"ImportPath": "k8s.io/client-go/discovery",
			"Rev": "xxxxxxxxxxxxxxxxxxxxxxxxxxxxxxxxxxxxxxxx"
		},
		{
			"ImportPath": "k8s.io/client-go/discovery/fake",
			"Rev": "xxxxxxxxxxxxxxxxxxxxxxxxxxxxxxxxxxxxxxxx"
		},
		{
			"ImportPath": "k8s.io/client-go/informers",
			"Rev": "xxxxxxxxxxxxxxxxxxxxxxxxxxxxxxxxxxxxxxxx"
		},
		{
			"ImportPath": "k8s.io/client-go/informers/admissionregistration",
			"Rev": "xxxxxxxxxxxxxxxxxxxxxxxxxxxxxxxxxxxxxxxx"
		},
		{
			"ImportPath": "k8s.io/client-go/informers/admissionregistration/v1alpha1",
			"Rev": "xxxxxxxxxxxxxxxxxxxxxxxxxxxxxxxxxxxxxxxx"
		},
		{
			"ImportPath": "k8s.io/client-go/informers/admissionregistration/v1beta1",
			"Rev": "xxxxxxxxxxxxxxxxxxxxxxxxxxxxxxxxxxxxxxxx"
		},
		{
			"ImportPath": "k8s.io/client-go/informers/apps",
			"Rev": "xxxxxxxxxxxxxxxxxxxxxxxxxxxxxxxxxxxxxxxx"
		},
		{
			"ImportPath": "k8s.io/client-go/informers/apps/v1",
			"Rev": "xxxxxxxxxxxxxxxxxxxxxxxxxxxxxxxxxxxxxxxx"
		},
		{
			"ImportPath": "k8s.io/client-go/informers/apps/v1beta1",
			"Rev": "xxxxxxxxxxxxxxxxxxxxxxxxxxxxxxxxxxxxxxxx"
		},
		{
			"ImportPath": "k8s.io/client-go/informers/apps/v1beta2",
			"Rev": "xxxxxxxxxxxxxxxxxxxxxxxxxxxxxxxxxxxxxxxx"
		},
		{
			"ImportPath": "k8s.io/client-go/informers/autoscaling",
			"Rev": "xxxxxxxxxxxxxxxxxxxxxxxxxxxxxxxxxxxxxxxx"
		},
		{
			"ImportPath": "k8s.io/client-go/informers/autoscaling/v1",
			"Rev": "xxxxxxxxxxxxxxxxxxxxxxxxxxxxxxxxxxxxxxxx"
		},
		{
			"ImportPath": "k8s.io/client-go/informers/autoscaling/v2beta1",
			"Rev": "xxxxxxxxxxxxxxxxxxxxxxxxxxxxxxxxxxxxxxxx"
		},
		{
			"ImportPath": "k8s.io/client-go/informers/batch",
			"Rev": "xxxxxxxxxxxxxxxxxxxxxxxxxxxxxxxxxxxxxxxx"
		},
		{
			"ImportPath": "k8s.io/client-go/informers/batch/v1",
			"Rev": "xxxxxxxxxxxxxxxxxxxxxxxxxxxxxxxxxxxxxxxx"
		},
		{
			"ImportPath": "k8s.io/client-go/informers/batch/v1beta1",
			"Rev": "xxxxxxxxxxxxxxxxxxxxxxxxxxxxxxxxxxxxxxxx"
		},
		{
			"ImportPath": "k8s.io/client-go/informers/batch/v2alpha1",
			"Rev": "xxxxxxxxxxxxxxxxxxxxxxxxxxxxxxxxxxxxxxxx"
		},
		{
			"ImportPath": "k8s.io/client-go/informers/certificates",
			"Rev": "xxxxxxxxxxxxxxxxxxxxxxxxxxxxxxxxxxxxxxxx"
		},
		{
			"ImportPath": "k8s.io/client-go/informers/certificates/v1beta1",
			"Rev": "xxxxxxxxxxxxxxxxxxxxxxxxxxxxxxxxxxxxxxxx"
		},
		{
			"ImportPath": "k8s.io/client-go/informers/core",
			"Rev": "xxxxxxxxxxxxxxxxxxxxxxxxxxxxxxxxxxxxxxxx"
		},
		{
			"ImportPath": "k8s.io/client-go/informers/core/v1",
			"Rev": "xxxxxxxxxxxxxxxxxxxxxxxxxxxxxxxxxxxxxxxx"
		},
		{
			"ImportPath": "k8s.io/client-go/informers/events",
			"Rev": "xxxxxxxxxxxxxxxxxxxxxxxxxxxxxxxxxxxxxxxx"
		},
		{
			"ImportPath": "k8s.io/client-go/informers/events/v1beta1",
			"Rev": "xxxxxxxxxxxxxxxxxxxxxxxxxxxxxxxxxxxxxxxx"
		},
		{
			"ImportPath": "k8s.io/client-go/informers/extensions",
			"Rev": "xxxxxxxxxxxxxxxxxxxxxxxxxxxxxxxxxxxxxxxx"
		},
		{
			"ImportPath": "k8s.io/client-go/informers/extensions/v1beta1",
			"Rev": "xxxxxxxxxxxxxxxxxxxxxxxxxxxxxxxxxxxxxxxx"
		},
		{
			"ImportPath": "k8s.io/client-go/informers/internalinterfaces",
			"Rev": "xxxxxxxxxxxxxxxxxxxxxxxxxxxxxxxxxxxxxxxx"
		},
		{
			"ImportPath": "k8s.io/client-go/informers/networking",
			"Rev": "xxxxxxxxxxxxxxxxxxxxxxxxxxxxxxxxxxxxxxxx"
		},
		{
			"ImportPath": "k8s.io/client-go/informers/networking/v1",
			"Rev": "xxxxxxxxxxxxxxxxxxxxxxxxxxxxxxxxxxxxxxxx"
		},
		{
			"ImportPath": "k8s.io/client-go/informers/policy",
			"Rev": "xxxxxxxxxxxxxxxxxxxxxxxxxxxxxxxxxxxxxxxx"
		},
		{
			"ImportPath": "k8s.io/client-go/informers/policy/v1beta1",
			"Rev": "xxxxxxxxxxxxxxxxxxxxxxxxxxxxxxxxxxxxxxxx"
		},
		{
			"ImportPath": "k8s.io/client-go/informers/rbac",
			"Rev": "xxxxxxxxxxxxxxxxxxxxxxxxxxxxxxxxxxxxxxxx"
		},
		{
			"ImportPath": "k8s.io/client-go/informers/rbac/v1",
			"Rev": "xxxxxxxxxxxxxxxxxxxxxxxxxxxxxxxxxxxxxxxx"
		},
		{
			"ImportPath": "k8s.io/client-go/informers/rbac/v1alpha1",
			"Rev": "xxxxxxxxxxxxxxxxxxxxxxxxxxxxxxxxxxxxxxxx"
		},
		{
			"ImportPath": "k8s.io/client-go/informers/rbac/v1beta1",
			"Rev": "xxxxxxxxxxxxxxxxxxxxxxxxxxxxxxxxxxxxxxxx"
		},
		{
			"ImportPath": "k8s.io/client-go/informers/scheduling",
			"Rev": "xxxxxxxxxxxxxxxxxxxxxxxxxxxxxxxxxxxxxxxx"
		},
		{
			"ImportPath": "k8s.io/client-go/informers/scheduling/v1alpha1",
			"Rev": "xxxxxxxxxxxxxxxxxxxxxxxxxxxxxxxxxxxxxxxx"
		},
		{
			"ImportPath": "k8s.io/client-go/informers/settings",
			"Rev": "xxxxxxxxxxxxxxxxxxxxxxxxxxxxxxxxxxxxxxxx"
		},
		{
			"ImportPath": "k8s.io/client-go/informers/settings/v1alpha1",
			"Rev": "xxxxxxxxxxxxxxxxxxxxxxxxxxxxxxxxxxxxxxxx"
		},
		{
			"ImportPath": "k8s.io/client-go/informers/storage",
			"Rev": "xxxxxxxxxxxxxxxxxxxxxxxxxxxxxxxxxxxxxxxx"
		},
		{
			"ImportPath": "k8s.io/client-go/informers/storage/v1",
			"Rev": "xxxxxxxxxxxxxxxxxxxxxxxxxxxxxxxxxxxxxxxx"
		},
		{
			"ImportPath": "k8s.io/client-go/informers/storage/v1alpha1",
			"Rev": "xxxxxxxxxxxxxxxxxxxxxxxxxxxxxxxxxxxxxxxx"
		},
		{
			"ImportPath": "k8s.io/client-go/informers/storage/v1beta1",
			"Rev": "xxxxxxxxxxxxxxxxxxxxxxxxxxxxxxxxxxxxxxxx"
		},
		{
			"ImportPath": "k8s.io/client-go/kubernetes",
			"Rev": "xxxxxxxxxxxxxxxxxxxxxxxxxxxxxxxxxxxxxxxx"
		},
		{
			"ImportPath": "k8s.io/client-go/kubernetes/scheme",
			"Rev": "xxxxxxxxxxxxxxxxxxxxxxxxxxxxxxxxxxxxxxxx"
		},
		{
			"ImportPath": "k8s.io/client-go/kubernetes/typed/admissionregistration/v1alpha1",
			"Rev": "xxxxxxxxxxxxxxxxxxxxxxxxxxxxxxxxxxxxxxxx"
		},
		{
			"ImportPath": "k8s.io/client-go/kubernetes/typed/admissionregistration/v1beta1",
			"Rev": "xxxxxxxxxxxxxxxxxxxxxxxxxxxxxxxxxxxxxxxx"
		},
		{
			"ImportPath": "k8s.io/client-go/kubernetes/typed/apps/v1",
			"Rev": "xxxxxxxxxxxxxxxxxxxxxxxxxxxxxxxxxxxxxxxx"
		},
		{
			"ImportPath": "k8s.io/client-go/kubernetes/typed/apps/v1beta1",
			"Rev": "xxxxxxxxxxxxxxxxxxxxxxxxxxxxxxxxxxxxxxxx"
		},
		{
			"ImportPath": "k8s.io/client-go/kubernetes/typed/apps/v1beta2",
			"Rev": "xxxxxxxxxxxxxxxxxxxxxxxxxxxxxxxxxxxxxxxx"
		},
		{
			"ImportPath": "k8s.io/client-go/kubernetes/typed/authentication/v1",
			"Rev": "xxxxxxxxxxxxxxxxxxxxxxxxxxxxxxxxxxxxxxxx"
		},
		{
			"ImportPath": "k8s.io/client-go/kubernetes/typed/authentication/v1beta1",
			"Rev": "xxxxxxxxxxxxxxxxxxxxxxxxxxxxxxxxxxxxxxxx"
		},
		{
			"ImportPath": "k8s.io/client-go/kubernetes/typed/authorization/v1",
			"Rev": "xxxxxxxxxxxxxxxxxxxxxxxxxxxxxxxxxxxxxxxx"
		},
		{
			"ImportPath": "k8s.io/client-go/kubernetes/typed/authorization/v1beta1",
			"Rev": "xxxxxxxxxxxxxxxxxxxxxxxxxxxxxxxxxxxxxxxx"
		},
		{
			"ImportPath": "k8s.io/client-go/kubernetes/typed/autoscaling/v1",
			"Rev": "xxxxxxxxxxxxxxxxxxxxxxxxxxxxxxxxxxxxxxxx"
		},
		{
			"ImportPath": "k8s.io/client-go/kubernetes/typed/autoscaling/v2beta1",
			"Rev": "xxxxxxxxxxxxxxxxxxxxxxxxxxxxxxxxxxxxxxxx"
		},
		{
			"ImportPath": "k8s.io/client-go/kubernetes/typed/batch/v1",
			"Rev": "xxxxxxxxxxxxxxxxxxxxxxxxxxxxxxxxxxxxxxxx"
		},
		{
			"ImportPath": "k8s.io/client-go/kubernetes/typed/batch/v1beta1",
			"Rev": "xxxxxxxxxxxxxxxxxxxxxxxxxxxxxxxxxxxxxxxx"
		},
		{
			"ImportPath": "k8s.io/client-go/kubernetes/typed/batch/v2alpha1",
			"Rev": "xxxxxxxxxxxxxxxxxxxxxxxxxxxxxxxxxxxxxxxx"
		},
		{
			"ImportPath": "k8s.io/client-go/kubernetes/typed/certificates/v1beta1",
			"Rev": "xxxxxxxxxxxxxxxxxxxxxxxxxxxxxxxxxxxxxxxx"
		},
		{
			"ImportPath": "k8s.io/client-go/kubernetes/typed/core/v1",
			"Rev": "xxxxxxxxxxxxxxxxxxxxxxxxxxxxxxxxxxxxxxxx"
		},
		{
			"ImportPath": "k8s.io/client-go/kubernetes/typed/events/v1beta1",
			"Rev": "xxxxxxxxxxxxxxxxxxxxxxxxxxxxxxxxxxxxxxxx"
		},
		{
			"ImportPath": "k8s.io/client-go/kubernetes/typed/extensions/v1beta1",
			"Rev": "xxxxxxxxxxxxxxxxxxxxxxxxxxxxxxxxxxxxxxxx"
		},
		{
			"ImportPath": "k8s.io/client-go/kubernetes/typed/networking/v1",
			"Rev": "xxxxxxxxxxxxxxxxxxxxxxxxxxxxxxxxxxxxxxxx"
		},
		{
			"ImportPath": "k8s.io/client-go/kubernetes/typed/policy/v1beta1",
			"Rev": "xxxxxxxxxxxxxxxxxxxxxxxxxxxxxxxxxxxxxxxx"
		},
		{
			"ImportPath": "k8s.io/client-go/kubernetes/typed/rbac/v1",
			"Rev": "xxxxxxxxxxxxxxxxxxxxxxxxxxxxxxxxxxxxxxxx"
		},
		{
			"ImportPath": "k8s.io/client-go/kubernetes/typed/rbac/v1alpha1",
			"Rev": "xxxxxxxxxxxxxxxxxxxxxxxxxxxxxxxxxxxxxxxx"
		},
		{
			"ImportPath": "k8s.io/client-go/kubernetes/typed/rbac/v1beta1",
			"Rev": "xxxxxxxxxxxxxxxxxxxxxxxxxxxxxxxxxxxxxxxx"
		},
		{
			"ImportPath": "k8s.io/client-go/kubernetes/typed/scheduling/v1alpha1",
			"Rev": "xxxxxxxxxxxxxxxxxxxxxxxxxxxxxxxxxxxxxxxx"
		},
		{
			"ImportPath": "k8s.io/client-go/kubernetes/typed/settings/v1alpha1",
			"Rev": "xxxxxxxxxxxxxxxxxxxxxxxxxxxxxxxxxxxxxxxx"
		},
		{
			"ImportPath": "k8s.io/client-go/kubernetes/typed/storage/v1",
			"Rev": "xxxxxxxxxxxxxxxxxxxxxxxxxxxxxxxxxxxxxxxx"
		},
		{
			"ImportPath": "k8s.io/client-go/kubernetes/typed/storage/v1alpha1",
			"Rev": "xxxxxxxxxxxxxxxxxxxxxxxxxxxxxxxxxxxxxxxx"
		},
		{
			"ImportPath": "k8s.io/client-go/kubernetes/typed/storage/v1beta1",
			"Rev": "xxxxxxxxxxxxxxxxxxxxxxxxxxxxxxxxxxxxxxxx"
		},
		{
			"ImportPath": "k8s.io/client-go/listers/admissionregistration/v1alpha1",
			"Rev": "xxxxxxxxxxxxxxxxxxxxxxxxxxxxxxxxxxxxxxxx"
		},
		{
			"ImportPath": "k8s.io/client-go/listers/admissionregistration/v1beta1",
			"Rev": "xxxxxxxxxxxxxxxxxxxxxxxxxxxxxxxxxxxxxxxx"
		},
		{
			"ImportPath": "k8s.io/client-go/listers/apps/v1",
			"Rev": "xxxxxxxxxxxxxxxxxxxxxxxxxxxxxxxxxxxxxxxx"
		},
		{
			"ImportPath": "k8s.io/client-go/listers/apps/v1beta1",
			"Rev": "xxxxxxxxxxxxxxxxxxxxxxxxxxxxxxxxxxxxxxxx"
		},
		{
			"ImportPath": "k8s.io/client-go/listers/apps/v1beta2",
			"Rev": "xxxxxxxxxxxxxxxxxxxxxxxxxxxxxxxxxxxxxxxx"
		},
		{
			"ImportPath": "k8s.io/client-go/listers/autoscaling/v1",
			"Rev": "xxxxxxxxxxxxxxxxxxxxxxxxxxxxxxxxxxxxxxxx"
		},
		{
			"ImportPath": "k8s.io/client-go/listers/autoscaling/v2beta1",
			"Rev": "xxxxxxxxxxxxxxxxxxxxxxxxxxxxxxxxxxxxxxxx"
		},
		{
			"ImportPath": "k8s.io/client-go/listers/batch/v1",
			"Rev": "xxxxxxxxxxxxxxxxxxxxxxxxxxxxxxxxxxxxxxxx"
		},
		{
			"ImportPath": "k8s.io/client-go/listers/batch/v1beta1",
			"Rev": "xxxxxxxxxxxxxxxxxxxxxxxxxxxxxxxxxxxxxxxx"
		},
		{
			"ImportPath": "k8s.io/client-go/listers/batch/v2alpha1",
			"Rev": "xxxxxxxxxxxxxxxxxxxxxxxxxxxxxxxxxxxxxxxx"
		},
		{
			"ImportPath": "k8s.io/client-go/listers/certificates/v1beta1",
			"Rev": "xxxxxxxxxxxxxxxxxxxxxxxxxxxxxxxxxxxxxxxx"
		},
		{
			"ImportPath": "k8s.io/client-go/listers/core/v1",
			"Rev": "xxxxxxxxxxxxxxxxxxxxxxxxxxxxxxxxxxxxxxxx"
		},
		{
			"ImportPath": "k8s.io/client-go/listers/events/v1beta1",
			"Rev": "xxxxxxxxxxxxxxxxxxxxxxxxxxxxxxxxxxxxxxxx"
		},
		{
			"ImportPath": "k8s.io/client-go/listers/extensions/v1beta1",
			"Rev": "xxxxxxxxxxxxxxxxxxxxxxxxxxxxxxxxxxxxxxxx"
		},
		{
			"ImportPath": "k8s.io/client-go/listers/networking/v1",
			"Rev": "xxxxxxxxxxxxxxxxxxxxxxxxxxxxxxxxxxxxxxxx"
		},
		{
			"ImportPath": "k8s.io/client-go/listers/policy/v1beta1",
			"Rev": "xxxxxxxxxxxxxxxxxxxxxxxxxxxxxxxxxxxxxxxx"
		},
		{
			"ImportPath": "k8s.io/client-go/listers/rbac/v1",
			"Rev": "xxxxxxxxxxxxxxxxxxxxxxxxxxxxxxxxxxxxxxxx"
		},
		{
			"ImportPath": "k8s.io/client-go/listers/rbac/v1alpha1",
			"Rev": "xxxxxxxxxxxxxxxxxxxxxxxxxxxxxxxxxxxxxxxx"
		},
		{
			"ImportPath": "k8s.io/client-go/listers/rbac/v1beta1",
			"Rev": "xxxxxxxxxxxxxxxxxxxxxxxxxxxxxxxxxxxxxxxx"
		},
		{
			"ImportPath": "k8s.io/client-go/listers/scheduling/v1alpha1",
			"Rev": "xxxxxxxxxxxxxxxxxxxxxxxxxxxxxxxxxxxxxxxx"
		},
		{
			"ImportPath": "k8s.io/client-go/listers/settings/v1alpha1",
			"Rev": "xxxxxxxxxxxxxxxxxxxxxxxxxxxxxxxxxxxxxxxx"
		},
		{
			"ImportPath": "k8s.io/client-go/listers/storage/v1",
			"Rev": "xxxxxxxxxxxxxxxxxxxxxxxxxxxxxxxxxxxxxxxx"
		},
		{
			"ImportPath": "k8s.io/client-go/listers/storage/v1alpha1",
			"Rev": "xxxxxxxxxxxxxxxxxxxxxxxxxxxxxxxxxxxxxxxx"
		},
		{
			"ImportPath": "k8s.io/client-go/listers/storage/v1beta1",
			"Rev": "xxxxxxxxxxxxxxxxxxxxxxxxxxxxxxxxxxxxxxxx"
		},
		{
			"ImportPath": "k8s.io/client-go/pkg/apis/clientauthentication",
			"Rev": "xxxxxxxxxxxxxxxxxxxxxxxxxxxxxxxxxxxxxxxx"
		},
		{
			"ImportPath": "k8s.io/client-go/pkg/apis/clientauthentication/v1alpha1",
			"Rev": "xxxxxxxxxxxxxxxxxxxxxxxxxxxxxxxxxxxxxxxx"
		},
		{
			"ImportPath": "k8s.io/client-go/pkg/version",
			"Rev": "xxxxxxxxxxxxxxxxxxxxxxxxxxxxxxxxxxxxxxxx"
		},
		{
			"ImportPath": "k8s.io/client-go/plugin/pkg/client/auth/exec",
			"Rev": "xxxxxxxxxxxxxxxxxxxxxxxxxxxxxxxxxxxxxxxx"
		},
		{
			"ImportPath": "k8s.io/client-go/rest",
			"Rev": "xxxxxxxxxxxxxxxxxxxxxxxxxxxxxxxxxxxxxxxx"
		},
		{
			"ImportPath": "k8s.io/client-go/rest/watch",
			"Rev": "xxxxxxxxxxxxxxxxxxxxxxxxxxxxxxxxxxxxxxxx"
		},
		{
			"ImportPath": "k8s.io/client-go/testing",
			"Rev": "xxxxxxxxxxxxxxxxxxxxxxxxxxxxxxxxxxxxxxxx"
		},
		{
			"ImportPath": "k8s.io/client-go/tools/auth",
			"Rev": "xxxxxxxxxxxxxxxxxxxxxxxxxxxxxxxxxxxxxxxx"
		},
		{
			"ImportPath": "k8s.io/client-go/tools/cache",
			"Rev": "xxxxxxxxxxxxxxxxxxxxxxxxxxxxxxxxxxxxxxxx"
		},
		{
			"ImportPath": "k8s.io/client-go/tools/clientcmd",
			"Rev": "xxxxxxxxxxxxxxxxxxxxxxxxxxxxxxxxxxxxxxxx"
		},
		{
			"ImportPath": "k8s.io/client-go/tools/clientcmd/api",
			"Rev": "xxxxxxxxxxxxxxxxxxxxxxxxxxxxxxxxxxxxxxxx"
		},
		{
			"ImportPath": "k8s.io/client-go/tools/clientcmd/api/latest",
			"Rev": "xxxxxxxxxxxxxxxxxxxxxxxxxxxxxxxxxxxxxxxx"
		},
		{
			"ImportPath": "k8s.io/client-go/tools/clientcmd/api/v1",
			"Rev": "xxxxxxxxxxxxxxxxxxxxxxxxxxxxxxxxxxxxxxxx"
		},
		{
			"ImportPath": "k8s.io/client-go/tools/metrics",
			"Rev": "xxxxxxxxxxxxxxxxxxxxxxxxxxxxxxxxxxxxxxxx"
		},
		{
			"ImportPath": "k8s.io/client-go/tools/pager",
			"Rev": "xxxxxxxxxxxxxxxxxxxxxxxxxxxxxxxxxxxxxxxx"
		},
		{
			"ImportPath": "k8s.io/client-go/tools/reference",
			"Rev": "xxxxxxxxxxxxxxxxxxxxxxxxxxxxxxxxxxxxxxxx"
		},
		{
			"ImportPath": "k8s.io/client-go/transport",
			"Rev": "xxxxxxxxxxxxxxxxxxxxxxxxxxxxxxxxxxxxxxxx"
		},
		{
			"ImportPath": "k8s.io/client-go/util/buffer",
			"Rev": "xxxxxxxxxxxxxxxxxxxxxxxxxxxxxxxxxxxxxxxx"
		},
		{
			"ImportPath": "k8s.io/client-go/util/cert",
			"Rev": "xxxxxxxxxxxxxxxxxxxxxxxxxxxxxxxxxxxxxxxx"
		},
		{
			"ImportPath": "k8s.io/client-go/util/flowcontrol",
			"Rev": "xxxxxxxxxxxxxxxxxxxxxxxxxxxxxxxxxxxxxxxx"
		},
		{
			"ImportPath": "k8s.io/client-go/util/homedir",
			"Rev": "xxxxxxxxxxxxxxxxxxxxxxxxxxxxxxxxxxxxxxxx"
		},
		{
			"ImportPath": "k8s.io/client-go/util/integer",
			"Rev": "xxxxxxxxxxxxxxxxxxxxxxxxxxxxxxxxxxxxxxxx"
		},
		{
			"ImportPath": "k8s.io/client-go/util/retry",
			"Rev": "xxxxxxxxxxxxxxxxxxxxxxxxxxxxxxxxxxxxxxxx"
		},
		{
			"ImportPath": "k8s.io/kube-openapi/pkg/builder",
			"Rev": "50ae88d24ede7b8bad68e23c805b5d3da5c8abaf"
		},
		{
			"ImportPath": "k8s.io/kube-openapi/pkg/common",
			"Rev": "50ae88d24ede7b8bad68e23c805b5d3da5c8abaf"
		},
		{
			"ImportPath": "k8s.io/kube-openapi/pkg/handler",
			"Rev": "50ae88d24ede7b8bad68e23c805b5d3da5c8abaf"
		},
		{
			"ImportPath": "k8s.io/kube-openapi/pkg/util",
<<<<<<< HEAD
			"Rev": "39a7bf85c140f972372c2a0d1ee40adbf0c8bfe1"
		},
		{
			"ImportPath": "k8s.io/kube-openapi/pkg/util/proto",
			"Rev": "39a7bf85c140f972372c2a0d1ee40adbf0c8bfe1"
=======
			"Rev": "50ae88d24ede7b8bad68e23c805b5d3da5c8abaf"
		},
		{
			"ImportPath": "k8s.io/kube-openapi/pkg/util/proto",
			"Rev": "50ae88d24ede7b8bad68e23c805b5d3da5c8abaf"
>>>>>>> ed33434d
		}
	]
}<|MERGE_RESOLUTION|>--- conflicted
+++ resolved
@@ -201,13 +201,6 @@
 		{
 			"ImportPath": "github.com/json-iterator/go",
 			"Rev": "13f86432b882000a51c6e610c620974462691a97"
-<<<<<<< HEAD
-		},
-		{
-			"ImportPath": "github.com/juju/ratelimit",
-			"Rev": "5b9ff866471762aa2ab2dced63c9fb6f53921342"
-=======
->>>>>>> ed33434d
 		},
 		{
 			"ImportPath": "github.com/mailru/easyjson/buffer",
@@ -1627,19 +1620,11 @@
 		},
 		{
 			"ImportPath": "k8s.io/kube-openapi/pkg/util",
-<<<<<<< HEAD
-			"Rev": "39a7bf85c140f972372c2a0d1ee40adbf0c8bfe1"
-		},
-		{
-			"ImportPath": "k8s.io/kube-openapi/pkg/util/proto",
-			"Rev": "39a7bf85c140f972372c2a0d1ee40adbf0c8bfe1"
-=======
 			"Rev": "50ae88d24ede7b8bad68e23c805b5d3da5c8abaf"
 		},
 		{
 			"ImportPath": "k8s.io/kube-openapi/pkg/util/proto",
 			"Rev": "50ae88d24ede7b8bad68e23c805b5d3da5c8abaf"
->>>>>>> ed33434d
 		}
 	]
 }