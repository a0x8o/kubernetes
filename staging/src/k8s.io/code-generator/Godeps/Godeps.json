{
	"ImportPath": "k8s.io/code-generator",
	"GoVersion": "go1.9",
	"GodepVersion": "v79",
	"Packages": [
		"./..."
	],
	"Deps": [
		{
			"ImportPath": "github.com/PuerkitoBio/purell",
			"Rev": "8a290539e2e8629dbc4e6bad948158f790ec31f4"
		},
		{
			"ImportPath": "github.com/PuerkitoBio/urlesc",
			"Rev": "5bd2802263f21d8788851d5305584c82a5c75d7e"
		},
		{
			"ImportPath": "github.com/emicklei/go-restful",
			"Rev": "ff4f55a206334ef123e4f79bbf348980da81ca46"
		},
		{
			"ImportPath": "github.com/emicklei/go-restful/log",
			"Rev": "ff4f55a206334ef123e4f79bbf348980da81ca46"
		},
		{
			"ImportPath": "github.com/go-openapi/jsonpointer",
			"Rev": "46af16f9f7b149af66e5d1bd010e3574dc06de98"
		},
		{
			"ImportPath": "github.com/go-openapi/jsonreference",
			"Rev": "13c6e3589ad90f49bd3e3bbe2c2cb3d7a4142272"
		},
		{
			"ImportPath": "github.com/go-openapi/spec",
			"Rev": "1de3e0542de65ad8d75452a595886fdd0befb363"
		},
		{
			"ImportPath": "github.com/go-openapi/swag",
			"Rev": "f3f9494671f93fcff853e3c6e9e948b3eb71e590"
		},
		{
			"ImportPath": "github.com/gogo/protobuf/gogoproto",
			"Rev": "c0656edd0d9eab7c66d1eb0c568f9039345796f7"
		},
		{
			"ImportPath": "github.com/gogo/protobuf/plugin/compare",
			"Rev": "c0656edd0d9eab7c66d1eb0c568f9039345796f7"
		},
		{
			"ImportPath": "github.com/gogo/protobuf/plugin/defaultcheck",
			"Rev": "c0656edd0d9eab7c66d1eb0c568f9039345796f7"
		},
		{
			"ImportPath": "github.com/gogo/protobuf/plugin/description",
			"Rev": "c0656edd0d9eab7c66d1eb0c568f9039345796f7"
		},
		{
			"ImportPath": "github.com/gogo/protobuf/plugin/embedcheck",
			"Rev": "c0656edd0d9eab7c66d1eb0c568f9039345796f7"
		},
		{
			"ImportPath": "github.com/gogo/protobuf/plugin/enumstringer",
			"Rev": "c0656edd0d9eab7c66d1eb0c568f9039345796f7"
		},
		{
			"ImportPath": "github.com/gogo/protobuf/plugin/equal",
			"Rev": "c0656edd0d9eab7c66d1eb0c568f9039345796f7"
		},
		{
			"ImportPath": "github.com/gogo/protobuf/plugin/face",
			"Rev": "c0656edd0d9eab7c66d1eb0c568f9039345796f7"
		},
		{
			"ImportPath": "github.com/gogo/protobuf/plugin/gostring",
			"Rev": "c0656edd0d9eab7c66d1eb0c568f9039345796f7"
		},
		{
			"ImportPath": "github.com/gogo/protobuf/plugin/marshalto",
			"Rev": "c0656edd0d9eab7c66d1eb0c568f9039345796f7"
		},
		{
			"ImportPath": "github.com/gogo/protobuf/plugin/oneofcheck",
			"Rev": "c0656edd0d9eab7c66d1eb0c568f9039345796f7"
		},
		{
			"ImportPath": "github.com/gogo/protobuf/plugin/populate",
			"Rev": "c0656edd0d9eab7c66d1eb0c568f9039345796f7"
		},
		{
			"ImportPath": "github.com/gogo/protobuf/plugin/size",
			"Rev": "c0656edd0d9eab7c66d1eb0c568f9039345796f7"
		},
		{
			"ImportPath": "github.com/gogo/protobuf/plugin/stringer",
			"Rev": "c0656edd0d9eab7c66d1eb0c568f9039345796f7"
		},
		{
			"ImportPath": "github.com/gogo/protobuf/plugin/testgen",
			"Rev": "c0656edd0d9eab7c66d1eb0c568f9039345796f7"
		},
		{
			"ImportPath": "github.com/gogo/protobuf/plugin/union",
			"Rev": "c0656edd0d9eab7c66d1eb0c568f9039345796f7"
		},
		{
			"ImportPath": "github.com/gogo/protobuf/plugin/unmarshal",
			"Rev": "c0656edd0d9eab7c66d1eb0c568f9039345796f7"
		},
		{
			"ImportPath": "github.com/gogo/protobuf/proto",
			"Rev": "c0656edd0d9eab7c66d1eb0c568f9039345796f7"
		},
		{
			"ImportPath": "github.com/gogo/protobuf/protoc-gen-gogo/descriptor",
			"Rev": "c0656edd0d9eab7c66d1eb0c568f9039345796f7"
		},
		{
			"ImportPath": "github.com/gogo/protobuf/protoc-gen-gogo/generator",
			"Rev": "c0656edd0d9eab7c66d1eb0c568f9039345796f7"
		},
		{
			"ImportPath": "github.com/gogo/protobuf/protoc-gen-gogo/grpc",
			"Rev": "c0656edd0d9eab7c66d1eb0c568f9039345796f7"
		},
		{
			"ImportPath": "github.com/gogo/protobuf/protoc-gen-gogo/plugin",
			"Rev": "c0656edd0d9eab7c66d1eb0c568f9039345796f7"
		},
		{
			"ImportPath": "github.com/gogo/protobuf/sortkeys",
			"Rev": "c0656edd0d9eab7c66d1eb0c568f9039345796f7"
		},
		{
			"ImportPath": "github.com/gogo/protobuf/vanity",
			"Rev": "c0656edd0d9eab7c66d1eb0c568f9039345796f7"
		},
		{
			"ImportPath": "github.com/gogo/protobuf/vanity/command",
			"Rev": "c0656edd0d9eab7c66d1eb0c568f9039345796f7"
		},
		{
			"ImportPath": "github.com/golang/glog",
			"Rev": "44145f04b68cf362d9c4df2182967c2275eaefed"
		},
		{
			"ImportPath": "github.com/mailru/easyjson/buffer",
			"Rev": "2f5df55504ebc322e4d52d34df6a1f5b503bf26d"
		},
		{
			"ImportPath": "github.com/mailru/easyjson/jlexer",
			"Rev": "2f5df55504ebc322e4d52d34df6a1f5b503bf26d"
		},
		{
			"ImportPath": "github.com/mailru/easyjson/jwriter",
			"Rev": "2f5df55504ebc322e4d52d34df6a1f5b503bf26d"
		},
		{
			"ImportPath": "github.com/spf13/pflag",
			"Rev": "4c012f6dcd9546820e378d0bdda4d8fc772cdfea"
		},
		{
			"ImportPath": "golang.org/x/net/idna",
			"Rev": "1c05540f6879653db88113bc4a2b70aec4bd491f"
		},
		{
			"ImportPath": "golang.org/x/text/cases",
			"Rev": "b19bf474d317b857955b12035d2c5acb57ce8b01"
		},
		{
			"ImportPath": "golang.org/x/text/internal",
			"Rev": "b19bf474d317b857955b12035d2c5acb57ce8b01"
		},
		{
			"ImportPath": "golang.org/x/text/internal/tag",
			"Rev": "b19bf474d317b857955b12035d2c5acb57ce8b01"
		},
		{
			"ImportPath": "golang.org/x/text/language",
			"Rev": "b19bf474d317b857955b12035d2c5acb57ce8b01"
		},
		{
			"ImportPath": "golang.org/x/text/runes",
			"Rev": "b19bf474d317b857955b12035d2c5acb57ce8b01"
		},
		{
			"ImportPath": "golang.org/x/text/secure/bidirule",
			"Rev": "b19bf474d317b857955b12035d2c5acb57ce8b01"
		},
		{
			"ImportPath": "golang.org/x/text/secure/precis",
			"Rev": "b19bf474d317b857955b12035d2c5acb57ce8b01"
		},
		{
			"ImportPath": "golang.org/x/text/transform",
			"Rev": "b19bf474d317b857955b12035d2c5acb57ce8b01"
		},
		{
			"ImportPath": "golang.org/x/text/unicode/bidi",
			"Rev": "b19bf474d317b857955b12035d2c5acb57ce8b01"
		},
		{
			"ImportPath": "golang.org/x/text/unicode/norm",
			"Rev": "b19bf474d317b857955b12035d2c5acb57ce8b01"
		},
		{
			"ImportPath": "golang.org/x/text/width",
			"Rev": "b19bf474d317b857955b12035d2c5acb57ce8b01"
		},
		{
			"ImportPath": "golang.org/x/tools/go/ast/astutil",
			"Rev": "2382e3994d48b1d22acc2c86bcad0a2aff028e32"
		},
		{
			"ImportPath": "golang.org/x/tools/imports",
			"Rev": "2382e3994d48b1d22acc2c86bcad0a2aff028e32"
		},
		{
			"ImportPath": "gopkg.in/yaml.v2",
			"Rev": "670d4cfef0544295bc27a114dbac37980d83185a"
		},
		{
			"ImportPath": "k8s.io/gengo/args",
<<<<<<< HEAD
			"Rev": "b6c426f7730e6d66e6e476a85d1c3eb7633880e0"
		},
		{
			"ImportPath": "k8s.io/gengo/examples/deepcopy-gen/generators",
			"Rev": "b6c426f7730e6d66e6e476a85d1c3eb7633880e0"
		},
		{
			"ImportPath": "k8s.io/gengo/examples/defaulter-gen/generators",
			"Rev": "b6c426f7730e6d66e6e476a85d1c3eb7633880e0"
		},
		{
			"ImportPath": "k8s.io/gengo/examples/import-boss/generators",
			"Rev": "b6c426f7730e6d66e6e476a85d1c3eb7633880e0"
		},
		{
			"ImportPath": "k8s.io/gengo/examples/set-gen/generators",
			"Rev": "b6c426f7730e6d66e6e476a85d1c3eb7633880e0"
		},
		{
			"ImportPath": "k8s.io/gengo/examples/set-gen/sets",
			"Rev": "b6c426f7730e6d66e6e476a85d1c3eb7633880e0"
		},
		{
			"ImportPath": "k8s.io/gengo/generator",
			"Rev": "b6c426f7730e6d66e6e476a85d1c3eb7633880e0"
		},
		{
			"ImportPath": "k8s.io/gengo/namer",
			"Rev": "b6c426f7730e6d66e6e476a85d1c3eb7633880e0"
		},
		{
			"ImportPath": "k8s.io/gengo/parser",
			"Rev": "b6c426f7730e6d66e6e476a85d1c3eb7633880e0"
		},
		{
			"ImportPath": "k8s.io/gengo/types",
			"Rev": "b6c426f7730e6d66e6e476a85d1c3eb7633880e0"
=======
			"Rev": "01a732e01d00cb9a81bb0ca050d3e6d2b947927b"
		},
		{
			"ImportPath": "k8s.io/gengo/examples/deepcopy-gen/generators",
			"Rev": "01a732e01d00cb9a81bb0ca050d3e6d2b947927b"
		},
		{
			"ImportPath": "k8s.io/gengo/examples/defaulter-gen/generators",
			"Rev": "01a732e01d00cb9a81bb0ca050d3e6d2b947927b"
		},
		{
			"ImportPath": "k8s.io/gengo/examples/import-boss/generators",
			"Rev": "01a732e01d00cb9a81bb0ca050d3e6d2b947927b"
		},
		{
			"ImportPath": "k8s.io/gengo/examples/set-gen/generators",
			"Rev": "01a732e01d00cb9a81bb0ca050d3e6d2b947927b"
		},
		{
			"ImportPath": "k8s.io/gengo/examples/set-gen/sets",
			"Rev": "01a732e01d00cb9a81bb0ca050d3e6d2b947927b"
		},
		{
			"ImportPath": "k8s.io/gengo/generator",
			"Rev": "01a732e01d00cb9a81bb0ca050d3e6d2b947927b"
		},
		{
			"ImportPath": "k8s.io/gengo/namer",
			"Rev": "01a732e01d00cb9a81bb0ca050d3e6d2b947927b"
		},
		{
			"ImportPath": "k8s.io/gengo/parser",
			"Rev": "01a732e01d00cb9a81bb0ca050d3e6d2b947927b"
		},
		{
			"ImportPath": "k8s.io/gengo/types",
			"Rev": "01a732e01d00cb9a81bb0ca050d3e6d2b947927b"
>>>>>>> ed33434d
		},
		{
			"ImportPath": "k8s.io/kube-openapi/pkg/common",
			"Rev": "50ae88d24ede7b8bad68e23c805b5d3da5c8abaf"
		},
		{
			"ImportPath": "k8s.io/kube-openapi/pkg/generators",
			"Rev": "50ae88d24ede7b8bad68e23c805b5d3da5c8abaf"
		}
	]
}<|MERGE_RESOLUTION|>--- conflicted
+++ resolved
@@ -220,83 +220,43 @@
 		},
 		{
 			"ImportPath": "k8s.io/gengo/args",
-<<<<<<< HEAD
-			"Rev": "b6c426f7730e6d66e6e476a85d1c3eb7633880e0"
+			"Rev": "01a732e01d00cb9a81bb0ca050d3e6d2b947927b"
 		},
 		{
 			"ImportPath": "k8s.io/gengo/examples/deepcopy-gen/generators",
-			"Rev": "b6c426f7730e6d66e6e476a85d1c3eb7633880e0"
+			"Rev": "01a732e01d00cb9a81bb0ca050d3e6d2b947927b"
 		},
 		{
 			"ImportPath": "k8s.io/gengo/examples/defaulter-gen/generators",
-			"Rev": "b6c426f7730e6d66e6e476a85d1c3eb7633880e0"
+			"Rev": "01a732e01d00cb9a81bb0ca050d3e6d2b947927b"
 		},
 		{
 			"ImportPath": "k8s.io/gengo/examples/import-boss/generators",
-			"Rev": "b6c426f7730e6d66e6e476a85d1c3eb7633880e0"
+			"Rev": "01a732e01d00cb9a81bb0ca050d3e6d2b947927b"
 		},
 		{
 			"ImportPath": "k8s.io/gengo/examples/set-gen/generators",
-			"Rev": "b6c426f7730e6d66e6e476a85d1c3eb7633880e0"
+			"Rev": "01a732e01d00cb9a81bb0ca050d3e6d2b947927b"
 		},
 		{
 			"ImportPath": "k8s.io/gengo/examples/set-gen/sets",
-			"Rev": "b6c426f7730e6d66e6e476a85d1c3eb7633880e0"
+			"Rev": "01a732e01d00cb9a81bb0ca050d3e6d2b947927b"
 		},
 		{
 			"ImportPath": "k8s.io/gengo/generator",
-			"Rev": "b6c426f7730e6d66e6e476a85d1c3eb7633880e0"
+			"Rev": "01a732e01d00cb9a81bb0ca050d3e6d2b947927b"
 		},
 		{
 			"ImportPath": "k8s.io/gengo/namer",
-			"Rev": "b6c426f7730e6d66e6e476a85d1c3eb7633880e0"
+			"Rev": "01a732e01d00cb9a81bb0ca050d3e6d2b947927b"
 		},
 		{
 			"ImportPath": "k8s.io/gengo/parser",
-			"Rev": "b6c426f7730e6d66e6e476a85d1c3eb7633880e0"
+			"Rev": "01a732e01d00cb9a81bb0ca050d3e6d2b947927b"
 		},
 		{
 			"ImportPath": "k8s.io/gengo/types",
-			"Rev": "b6c426f7730e6d66e6e476a85d1c3eb7633880e0"
-=======
-			"Rev": "01a732e01d00cb9a81bb0ca050d3e6d2b947927b"
-		},
-		{
-			"ImportPath": "k8s.io/gengo/examples/deepcopy-gen/generators",
-			"Rev": "01a732e01d00cb9a81bb0ca050d3e6d2b947927b"
-		},
-		{
-			"ImportPath": "k8s.io/gengo/examples/defaulter-gen/generators",
-			"Rev": "01a732e01d00cb9a81bb0ca050d3e6d2b947927b"
-		},
-		{
-			"ImportPath": "k8s.io/gengo/examples/import-boss/generators",
-			"Rev": "01a732e01d00cb9a81bb0ca050d3e6d2b947927b"
-		},
-		{
-			"ImportPath": "k8s.io/gengo/examples/set-gen/generators",
-			"Rev": "01a732e01d00cb9a81bb0ca050d3e6d2b947927b"
-		},
-		{
-			"ImportPath": "k8s.io/gengo/examples/set-gen/sets",
-			"Rev": "01a732e01d00cb9a81bb0ca050d3e6d2b947927b"
-		},
-		{
-			"ImportPath": "k8s.io/gengo/generator",
-			"Rev": "01a732e01d00cb9a81bb0ca050d3e6d2b947927b"
-		},
-		{
-			"ImportPath": "k8s.io/gengo/namer",
-			"Rev": "01a732e01d00cb9a81bb0ca050d3e6d2b947927b"
-		},
-		{
-			"ImportPath": "k8s.io/gengo/parser",
-			"Rev": "01a732e01d00cb9a81bb0ca050d3e6d2b947927b"
-		},
-		{
-			"ImportPath": "k8s.io/gengo/types",
-			"Rev": "01a732e01d00cb9a81bb0ca050d3e6d2b947927b"
->>>>>>> ed33434d
+			"Rev": "01a732e01d00cb9a81bb0ca050d3e6d2b947927b"
 		},
 		{
 			"ImportPath": "k8s.io/kube-openapi/pkg/common",
