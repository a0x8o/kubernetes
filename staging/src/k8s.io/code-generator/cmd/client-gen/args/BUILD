--- conflicted
+++ resolved
@@ -39,10 +39,6 @@
     name = "go_default_test",
     srcs = ["gvpackages_test.go"],
     embed = [":go_default_library"],
-<<<<<<< HEAD
-    importpath = "k8s.io/code-generator/cmd/client-gen/args",
-=======
->>>>>>> ed33434d
     deps = [
         "//vendor/github.com/spf13/pflag:go_default_library",
         "//vendor/k8s.io/code-generator/cmd/client-gen/types:go_default_library",
