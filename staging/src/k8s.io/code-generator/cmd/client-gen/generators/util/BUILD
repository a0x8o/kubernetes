package(default_visibility = ["//visibility:public"])

load(
    "@io_bazel_rules_go//go:def.bzl",
    "go_library",
    "go_test",
)

go_test(
    name = "go_default_test",
    srcs = ["tags_test.go"],
    embed = [":go_default_library"],
<<<<<<< HEAD
    importpath = "k8s.io/code-generator/cmd/client-gen/generators/util",
=======
>>>>>>> ed33434d
)

go_library(
    name = "go_default_library",
    srcs = ["tags.go"],
    importpath = "k8s.io/code-generator/cmd/client-gen/generators/util",
    deps = ["//vendor/k8s.io/gengo/types:go_default_library"],
)

filegroup(
    name = "package-srcs",
    srcs = glob(["**"]),
    tags = ["automanaged"],
    visibility = ["//visibility:private"],
)

filegroup(
    name = "all-srcs",
    srcs = [":package-srcs"],
    tags = ["automanaged"],
)<|MERGE_RESOLUTION|>--- conflicted
+++ resolved
@@ -10,10 +10,6 @@
     name = "go_default_test",
     srcs = ["tags_test.go"],
     embed = [":go_default_library"],
-<<<<<<< HEAD
-    importpath = "k8s.io/code-generator/cmd/client-gen/generators/util",
-=======
->>>>>>> ed33434d
 )
 
 go_library(
