--- conflicted
+++ resolved
@@ -105,11 +105,6 @@
 		glog.Fatalf("Failed loading boilerplate: %v", err)
 	}
 
-<<<<<<< HEAD
-	boilerplate = append(boilerplate, []byte(generatedBy())...)
-
-=======
->>>>>>> ed33434d
 	customArgs, ok := arguments.CustomArgs.(*informergenargs.CustomArgs)
 	if !ok {
 		glog.Fatalf("Wrong CustomArgs type: %T", arguments.CustomArgs)
