--- conflicted
+++ resolved
@@ -1,5 +1,5 @@
 /*
-Copyright 2017 The Kubernetes Authors.
+Copyright 2018 The Kubernetes Authors.
 
 Licensed under the Apache License, Version 2.0 (the "License");
 you may not use this file except in compliance with the License.
@@ -28,26 +28,13 @@
 		Initializer
 		InitializerConfiguration
 		InitializerConfigurationList
-		MutatingWebhookConfiguration
-		MutatingWebhookConfigurationList
 		Rule
-<<<<<<< HEAD
-=======
-		RuleWithOperations
-		ServiceReference
-		ValidatingWebhookConfiguration
-		ValidatingWebhookConfigurationList
-		Webhook
-		WebhookClientConfig
->>>>>>> 71bdf476
 */
 package v1alpha1
 
 import proto "github.com/gogo/protobuf/proto"
 import fmt "fmt"
 import math "math"
-
-import k8s_io_apimachinery_pkg_apis_meta_v1 "k8s.io/apimachinery/pkg/apis/meta/v1"
 
 import strings "strings"
 import reflect "reflect"
@@ -79,67 +66,17 @@
 func (*InitializerConfigurationList) ProtoMessage() {}
 func (*InitializerConfigurationList) Descriptor() ([]byte, []int) {
 	return fileDescriptorGenerated, []int{2}
-<<<<<<< HEAD
-=======
-}
-
-func (m *MutatingWebhookConfiguration) Reset()      { *m = MutatingWebhookConfiguration{} }
-func (*MutatingWebhookConfiguration) ProtoMessage() {}
-func (*MutatingWebhookConfiguration) Descriptor() ([]byte, []int) {
-	return fileDescriptorGenerated, []int{3}
-}
-
-func (m *MutatingWebhookConfigurationList) Reset()      { *m = MutatingWebhookConfigurationList{} }
-func (*MutatingWebhookConfigurationList) ProtoMessage() {}
-func (*MutatingWebhookConfigurationList) Descriptor() ([]byte, []int) {
-	return fileDescriptorGenerated, []int{4}
->>>>>>> 71bdf476
 }
 
 func (m *Rule) Reset()                    { *m = Rule{} }
 func (*Rule) ProtoMessage()               {}
-<<<<<<< HEAD
 func (*Rule) Descriptor() ([]byte, []int) { return fileDescriptorGenerated, []int{3} }
-=======
-func (*Rule) Descriptor() ([]byte, []int) { return fileDescriptorGenerated, []int{5} }
-
-func (m *RuleWithOperations) Reset()                    { *m = RuleWithOperations{} }
-func (*RuleWithOperations) ProtoMessage()               {}
-func (*RuleWithOperations) Descriptor() ([]byte, []int) { return fileDescriptorGenerated, []int{6} }
-
-func (m *ServiceReference) Reset()                    { *m = ServiceReference{} }
-func (*ServiceReference) ProtoMessage()               {}
-func (*ServiceReference) Descriptor() ([]byte, []int) { return fileDescriptorGenerated, []int{7} }
-
-func (m *ValidatingWebhookConfiguration) Reset()      { *m = ValidatingWebhookConfiguration{} }
-func (*ValidatingWebhookConfiguration) ProtoMessage() {}
-func (*ValidatingWebhookConfiguration) Descriptor() ([]byte, []int) {
-	return fileDescriptorGenerated, []int{8}
-}
-
-func (m *ValidatingWebhookConfigurationList) Reset()      { *m = ValidatingWebhookConfigurationList{} }
-func (*ValidatingWebhookConfigurationList) ProtoMessage() {}
-func (*ValidatingWebhookConfigurationList) Descriptor() ([]byte, []int) {
-	return fileDescriptorGenerated, []int{9}
-}
-
-func (m *Webhook) Reset()                    { *m = Webhook{} }
-func (*Webhook) ProtoMessage()               {}
-func (*Webhook) Descriptor() ([]byte, []int) { return fileDescriptorGenerated, []int{10} }
-
-func (m *WebhookClientConfig) Reset()                    { *m = WebhookClientConfig{} }
-func (*WebhookClientConfig) ProtoMessage()               {}
-func (*WebhookClientConfig) Descriptor() ([]byte, []int) { return fileDescriptorGenerated, []int{11} }
->>>>>>> 71bdf476
 
 func init() {
 	proto.RegisterType((*Initializer)(nil), "k8s.io.api.admissionregistration.v1alpha1.Initializer")
 	proto.RegisterType((*InitializerConfiguration)(nil), "k8s.io.api.admissionregistration.v1alpha1.InitializerConfiguration")
 	proto.RegisterType((*InitializerConfigurationList)(nil), "k8s.io.api.admissionregistration.v1alpha1.InitializerConfigurationList")
-	proto.RegisterType((*MutatingWebhookConfiguration)(nil), "k8s.io.api.admissionregistration.v1alpha1.MutatingWebhookConfiguration")
-	proto.RegisterType((*MutatingWebhookConfigurationList)(nil), "k8s.io.api.admissionregistration.v1alpha1.MutatingWebhookConfigurationList")
 	proto.RegisterType((*Rule)(nil), "k8s.io.api.admissionregistration.v1alpha1.Rule")
-<<<<<<< HEAD
 }
 func (m *Initializer) Marshal() (dAtA []byte, err error) {
 	size := m.Size()
@@ -176,49 +113,6 @@
 }
 
 func (m *InitializerConfiguration) Marshal() (dAtA []byte, err error) {
-=======
-	proto.RegisterType((*RuleWithOperations)(nil), "k8s.io.api.admissionregistration.v1alpha1.RuleWithOperations")
-	proto.RegisterType((*ServiceReference)(nil), "k8s.io.api.admissionregistration.v1alpha1.ServiceReference")
-	proto.RegisterType((*ValidatingWebhookConfiguration)(nil), "k8s.io.api.admissionregistration.v1alpha1.ValidatingWebhookConfiguration")
-	proto.RegisterType((*ValidatingWebhookConfigurationList)(nil), "k8s.io.api.admissionregistration.v1alpha1.ValidatingWebhookConfigurationList")
-	proto.RegisterType((*Webhook)(nil), "k8s.io.api.admissionregistration.v1alpha1.Webhook")
-	proto.RegisterType((*WebhookClientConfig)(nil), "k8s.io.api.admissionregistration.v1alpha1.WebhookClientConfig")
-}
-func (m *Initializer) Marshal() (dAtA []byte, err error) {
-	size := m.Size()
-	dAtA = make([]byte, size)
-	n, err := m.MarshalTo(dAtA)
-	if err != nil {
-		return nil, err
-	}
-	return dAtA[:n], nil
-}
-
-func (m *Initializer) MarshalTo(dAtA []byte) (int, error) {
-	var i int
-	_ = i
-	var l int
-	_ = l
-	dAtA[i] = 0xa
-	i++
-	i = encodeVarintGenerated(dAtA, i, uint64(len(m.Name)))
-	i += copy(dAtA[i:], m.Name)
-	if len(m.Rules) > 0 {
-		for _, msg := range m.Rules {
-			dAtA[i] = 0x12
-			i++
-			i = encodeVarintGenerated(dAtA, i, uint64(msg.Size()))
-			n, err := msg.MarshalTo(dAtA[i:])
-			if err != nil {
-				return 0, err
-			}
-			i += n
-		}
-	}
-	return i, nil
-}
-
-func (m *InitializerConfiguration) Marshal() (dAtA []byte, err error) {
 	size := m.Size()
 	dAtA = make([]byte, size)
 	n, err := m.MarshalTo(dAtA)
@@ -279,101 +173,6 @@
 		return 0, err
 	}
 	i += n2
-	if len(m.Items) > 0 {
-		for _, msg := range m.Items {
-			dAtA[i] = 0x12
-			i++
-			i = encodeVarintGenerated(dAtA, i, uint64(msg.Size()))
-			n, err := msg.MarshalTo(dAtA[i:])
-			if err != nil {
-				return 0, err
-			}
-			i += n
-		}
-	}
-	return i, nil
-}
-
-func (m *MutatingWebhookConfiguration) Marshal() (dAtA []byte, err error) {
->>>>>>> 71bdf476
-	size := m.Size()
-	dAtA = make([]byte, size)
-	n, err := m.MarshalTo(dAtA)
-	if err != nil {
-		return nil, err
-	}
-	return dAtA[:n], nil
-}
-
-func (m *MutatingWebhookConfiguration) MarshalTo(dAtA []byte) (int, error) {
-	var i int
-	_ = i
-	var l int
-	_ = l
-	dAtA[i] = 0xa
-	i++
-	i = encodeVarintGenerated(dAtA, i, uint64(m.ObjectMeta.Size()))
-<<<<<<< HEAD
-	n1, err := m.ObjectMeta.MarshalTo(dAtA[i:])
-	if err != nil {
-		return 0, err
-	}
-	i += n1
-	if len(m.Initializers) > 0 {
-		for _, msg := range m.Initializers {
-=======
-	n3, err := m.ObjectMeta.MarshalTo(dAtA[i:])
-	if err != nil {
-		return 0, err
-	}
-	i += n3
-	if len(m.Webhooks) > 0 {
-		for _, msg := range m.Webhooks {
->>>>>>> 71bdf476
-			dAtA[i] = 0x12
-			i++
-			i = encodeVarintGenerated(dAtA, i, uint64(msg.Size()))
-			n, err := msg.MarshalTo(dAtA[i:])
-			if err != nil {
-				return 0, err
-			}
-			i += n
-		}
-	}
-	return i, nil
-}
-
-func (m *MutatingWebhookConfigurationList) Marshal() (dAtA []byte, err error) {
-	size := m.Size()
-	dAtA = make([]byte, size)
-	n, err := m.MarshalTo(dAtA)
-	if err != nil {
-		return nil, err
-	}
-	return dAtA[:n], nil
-}
-
-func (m *MutatingWebhookConfigurationList) MarshalTo(dAtA []byte) (int, error) {
-	var i int
-	_ = i
-	var l int
-	_ = l
-	dAtA[i] = 0xa
-	i++
-	i = encodeVarintGenerated(dAtA, i, uint64(m.ListMeta.Size()))
-<<<<<<< HEAD
-	n2, err := m.ListMeta.MarshalTo(dAtA[i:])
-	if err != nil {
-		return 0, err
-	}
-	i += n2
-=======
-	n4, err := m.ListMeta.MarshalTo(dAtA[i:])
-	if err != nil {
-		return 0, err
-	}
-	i += n4
->>>>>>> 71bdf476
 	if len(m.Items) > 0 {
 		for _, msg := range m.Items {
 			dAtA[i] = 0x12
@@ -452,7 +251,6 @@
 	return i, nil
 }
 
-<<<<<<< HEAD
 func encodeFixed64Generated(dAtA []byte, offset int, v uint64) int {
 	dAtA[offset] = uint8(v)
 	dAtA[offset+1] = uint8(v >> 8)
@@ -481,283 +279,6 @@
 	return offset + 1
 }
 func (m *Initializer) Size() (n int) {
-=======
-func (m *RuleWithOperations) Marshal() (dAtA []byte, err error) {
-	size := m.Size()
-	dAtA = make([]byte, size)
-	n, err := m.MarshalTo(dAtA)
-	if err != nil {
-		return nil, err
-	}
-	return dAtA[:n], nil
-}
-
-func (m *RuleWithOperations) MarshalTo(dAtA []byte) (int, error) {
-	var i int
-	_ = i
-	var l int
-	_ = l
-	if len(m.Operations) > 0 {
-		for _, s := range m.Operations {
-			dAtA[i] = 0xa
-			i++
-			l = len(s)
-			for l >= 1<<7 {
-				dAtA[i] = uint8(uint64(l)&0x7f | 0x80)
-				l >>= 7
-				i++
-			}
-			dAtA[i] = uint8(l)
-			i++
-			i += copy(dAtA[i:], s)
-		}
-	}
-	dAtA[i] = 0x12
-	i++
-	i = encodeVarintGenerated(dAtA, i, uint64(m.Rule.Size()))
-	n5, err := m.Rule.MarshalTo(dAtA[i:])
-	if err != nil {
-		return 0, err
-	}
-	i += n5
-	return i, nil
-}
-
-func (m *ServiceReference) Marshal() (dAtA []byte, err error) {
-	size := m.Size()
-	dAtA = make([]byte, size)
-	n, err := m.MarshalTo(dAtA)
-	if err != nil {
-		return nil, err
-	}
-	return dAtA[:n], nil
-}
-
-func (m *ServiceReference) MarshalTo(dAtA []byte) (int, error) {
-	var i int
-	_ = i
-	var l int
-	_ = l
-	dAtA[i] = 0xa
-	i++
-	i = encodeVarintGenerated(dAtA, i, uint64(len(m.Namespace)))
-	i += copy(dAtA[i:], m.Namespace)
-	dAtA[i] = 0x12
-	i++
-	i = encodeVarintGenerated(dAtA, i, uint64(len(m.Name)))
-	i += copy(dAtA[i:], m.Name)
-	if m.Path != nil {
-		dAtA[i] = 0x1a
-		i++
-		i = encodeVarintGenerated(dAtA, i, uint64(len(*m.Path)))
-		i += copy(dAtA[i:], *m.Path)
-	}
-	return i, nil
-}
-
-func (m *ValidatingWebhookConfiguration) Marshal() (dAtA []byte, err error) {
-	size := m.Size()
-	dAtA = make([]byte, size)
-	n, err := m.MarshalTo(dAtA)
-	if err != nil {
-		return nil, err
-	}
-	return dAtA[:n], nil
-}
-
-func (m *ValidatingWebhookConfiguration) MarshalTo(dAtA []byte) (int, error) {
-	var i int
-	_ = i
-	var l int
-	_ = l
-	dAtA[i] = 0xa
-	i++
-	i = encodeVarintGenerated(dAtA, i, uint64(m.ObjectMeta.Size()))
-	n6, err := m.ObjectMeta.MarshalTo(dAtA[i:])
-	if err != nil {
-		return 0, err
-	}
-	i += n6
-	if len(m.Webhooks) > 0 {
-		for _, msg := range m.Webhooks {
-			dAtA[i] = 0x12
-			i++
-			i = encodeVarintGenerated(dAtA, i, uint64(msg.Size()))
-			n, err := msg.MarshalTo(dAtA[i:])
-			if err != nil {
-				return 0, err
-			}
-			i += n
-		}
-	}
-	return i, nil
-}
-
-func (m *ValidatingWebhookConfigurationList) Marshal() (dAtA []byte, err error) {
-	size := m.Size()
-	dAtA = make([]byte, size)
-	n, err := m.MarshalTo(dAtA)
-	if err != nil {
-		return nil, err
-	}
-	return dAtA[:n], nil
-}
-
-func (m *ValidatingWebhookConfigurationList) MarshalTo(dAtA []byte) (int, error) {
-	var i int
-	_ = i
-	var l int
-	_ = l
-	dAtA[i] = 0xa
-	i++
-	i = encodeVarintGenerated(dAtA, i, uint64(m.ListMeta.Size()))
-	n7, err := m.ListMeta.MarshalTo(dAtA[i:])
-	if err != nil {
-		return 0, err
-	}
-	i += n7
-	if len(m.Items) > 0 {
-		for _, msg := range m.Items {
-			dAtA[i] = 0x12
-			i++
-			i = encodeVarintGenerated(dAtA, i, uint64(msg.Size()))
-			n, err := msg.MarshalTo(dAtA[i:])
-			if err != nil {
-				return 0, err
-			}
-			i += n
-		}
-	}
-	return i, nil
-}
-
-func (m *Webhook) Marshal() (dAtA []byte, err error) {
-	size := m.Size()
-	dAtA = make([]byte, size)
-	n, err := m.MarshalTo(dAtA)
-	if err != nil {
-		return nil, err
-	}
-	return dAtA[:n], nil
-}
-
-func (m *Webhook) MarshalTo(dAtA []byte) (int, error) {
-	var i int
-	_ = i
->>>>>>> 71bdf476
-	var l int
-	_ = l
-	dAtA[i] = 0xa
-	i++
-	i = encodeVarintGenerated(dAtA, i, uint64(len(m.Name)))
-	i += copy(dAtA[i:], m.Name)
-	dAtA[i] = 0x12
-	i++
-	i = encodeVarintGenerated(dAtA, i, uint64(m.ClientConfig.Size()))
-	n8, err := m.ClientConfig.MarshalTo(dAtA[i:])
-	if err != nil {
-		return 0, err
-	}
-	i += n8
-	if len(m.Rules) > 0 {
-		for _, msg := range m.Rules {
-			dAtA[i] = 0x1a
-			i++
-			i = encodeVarintGenerated(dAtA, i, uint64(msg.Size()))
-			n, err := msg.MarshalTo(dAtA[i:])
-			if err != nil {
-				return 0, err
-			}
-			i += n
-		}
-	}
-	if m.FailurePolicy != nil {
-		dAtA[i] = 0x22
-		i++
-		i = encodeVarintGenerated(dAtA, i, uint64(len(*m.FailurePolicy)))
-		i += copy(dAtA[i:], *m.FailurePolicy)
-	}
-	if m.NamespaceSelector != nil {
-		dAtA[i] = 0x2a
-		i++
-		i = encodeVarintGenerated(dAtA, i, uint64(m.NamespaceSelector.Size()))
-		n9, err := m.NamespaceSelector.MarshalTo(dAtA[i:])
-		if err != nil {
-			return 0, err
-		}
-		i += n9
-	}
-	return i, nil
-}
-
-func (m *WebhookClientConfig) Marshal() (dAtA []byte, err error) {
-	size := m.Size()
-	dAtA = make([]byte, size)
-	n, err := m.MarshalTo(dAtA)
-	if err != nil {
-		return nil, err
-	}
-	return dAtA[:n], nil
-}
-
-func (m *WebhookClientConfig) MarshalTo(dAtA []byte) (int, error) {
-	var i int
-	_ = i
-	var l int
-	_ = l
-	if m.Service != nil {
-		dAtA[i] = 0xa
-		i++
-		i = encodeVarintGenerated(dAtA, i, uint64(m.Service.Size()))
-		n10, err := m.Service.MarshalTo(dAtA[i:])
-		if err != nil {
-			return 0, err
-		}
-		i += n10
-	}
-	if m.CABundle != nil {
-		dAtA[i] = 0x12
-		i++
-		i = encodeVarintGenerated(dAtA, i, uint64(len(m.CABundle)))
-		i += copy(dAtA[i:], m.CABundle)
-	}
-	if m.URL != nil {
-		dAtA[i] = 0x1a
-		i++
-		i = encodeVarintGenerated(dAtA, i, uint64(len(*m.URL)))
-		i += copy(dAtA[i:], *m.URL)
-	}
-	return i, nil
-}
-
-func encodeFixed64Generated(dAtA []byte, offset int, v uint64) int {
-	dAtA[offset] = uint8(v)
-	dAtA[offset+1] = uint8(v >> 8)
-	dAtA[offset+2] = uint8(v >> 16)
-	dAtA[offset+3] = uint8(v >> 24)
-	dAtA[offset+4] = uint8(v >> 32)
-	dAtA[offset+5] = uint8(v >> 40)
-	dAtA[offset+6] = uint8(v >> 48)
-	dAtA[offset+7] = uint8(v >> 56)
-	return offset + 8
-}
-func encodeFixed32Generated(dAtA []byte, offset int, v uint32) int {
-	dAtA[offset] = uint8(v)
-	dAtA[offset+1] = uint8(v >> 8)
-	dAtA[offset+2] = uint8(v >> 16)
-	dAtA[offset+3] = uint8(v >> 24)
-	return offset + 4
-}
-func encodeVarintGenerated(dAtA []byte, offset int, v uint64) int {
-	for v >= 1<<7 {
-		dAtA[offset] = uint8(v&0x7f | 0x80)
-		v >>= 7
-		offset++
-	}
-	dAtA[offset] = uint8(v)
-	return offset + 1
-}
-func (m *Initializer) Size() (n int) {
 	var l int
 	_ = l
 	l = len(m.Name)
@@ -799,34 +320,6 @@
 	return n
 }
 
-func (m *MutatingWebhookConfiguration) Size() (n int) {
-	var l int
-	_ = l
-	l = m.ObjectMeta.Size()
-	n += 1 + l + sovGenerated(uint64(l))
-	if len(m.Webhooks) > 0 {
-		for _, e := range m.Webhooks {
-			l = e.Size()
-			n += 1 + l + sovGenerated(uint64(l))
-		}
-	}
-	return n
-}
-
-func (m *MutatingWebhookConfigurationList) Size() (n int) {
-	var l int
-	_ = l
-	l = m.ListMeta.Size()
-	n += 1 + l + sovGenerated(uint64(l))
-	if len(m.Items) > 0 {
-		for _, e := range m.Items {
-			l = e.Size()
-			n += 1 + l + sovGenerated(uint64(l))
-		}
-	}
-	return n
-}
-
 func (m *Rule) Size() (n int) {
 	var l int
 	_ = l
@@ -851,107 +344,6 @@
 	return n
 }
 
-<<<<<<< HEAD
-=======
-func (m *RuleWithOperations) Size() (n int) {
-	var l int
-	_ = l
-	if len(m.Operations) > 0 {
-		for _, s := range m.Operations {
-			l = len(s)
-			n += 1 + l + sovGenerated(uint64(l))
-		}
-	}
-	l = m.Rule.Size()
-	n += 1 + l + sovGenerated(uint64(l))
-	return n
-}
-
-func (m *ServiceReference) Size() (n int) {
-	var l int
-	_ = l
-	l = len(m.Namespace)
-	n += 1 + l + sovGenerated(uint64(l))
-	l = len(m.Name)
-	n += 1 + l + sovGenerated(uint64(l))
-	if m.Path != nil {
-		l = len(*m.Path)
-		n += 1 + l + sovGenerated(uint64(l))
-	}
-	return n
-}
-
-func (m *ValidatingWebhookConfiguration) Size() (n int) {
-	var l int
-	_ = l
-	l = m.ObjectMeta.Size()
-	n += 1 + l + sovGenerated(uint64(l))
-	if len(m.Webhooks) > 0 {
-		for _, e := range m.Webhooks {
-			l = e.Size()
-			n += 1 + l + sovGenerated(uint64(l))
-		}
-	}
-	return n
-}
-
-func (m *ValidatingWebhookConfigurationList) Size() (n int) {
-	var l int
-	_ = l
-	l = m.ListMeta.Size()
-	n += 1 + l + sovGenerated(uint64(l))
-	if len(m.Items) > 0 {
-		for _, e := range m.Items {
-			l = e.Size()
-			n += 1 + l + sovGenerated(uint64(l))
-		}
-	}
-	return n
-}
-
-func (m *Webhook) Size() (n int) {
-	var l int
-	_ = l
-	l = len(m.Name)
-	n += 1 + l + sovGenerated(uint64(l))
-	l = m.ClientConfig.Size()
-	n += 1 + l + sovGenerated(uint64(l))
-	if len(m.Rules) > 0 {
-		for _, e := range m.Rules {
-			l = e.Size()
-			n += 1 + l + sovGenerated(uint64(l))
-		}
-	}
-	if m.FailurePolicy != nil {
-		l = len(*m.FailurePolicy)
-		n += 1 + l + sovGenerated(uint64(l))
-	}
-	if m.NamespaceSelector != nil {
-		l = m.NamespaceSelector.Size()
-		n += 1 + l + sovGenerated(uint64(l))
-	}
-	return n
-}
-
-func (m *WebhookClientConfig) Size() (n int) {
-	var l int
-	_ = l
-	if m.Service != nil {
-		l = m.Service.Size()
-		n += 1 + l + sovGenerated(uint64(l))
-	}
-	if m.CABundle != nil {
-		l = len(m.CABundle)
-		n += 1 + l + sovGenerated(uint64(l))
-	}
-	if m.URL != nil {
-		l = len(*m.URL)
-		n += 1 + l + sovGenerated(uint64(l))
-	}
-	return n
-}
-
->>>>>>> 71bdf476
 func sovGenerated(x uint64) (n int) {
 	for {
 		n++
@@ -979,8 +371,6 @@
 func (this *InitializerConfiguration) String() string {
 	if this == nil {
 		return "nil"
-<<<<<<< HEAD
-=======
 	}
 	s := strings.Join([]string{`&InitializerConfiguration{`,
 		`ObjectMeta:` + strings.Replace(strings.Replace(this.ObjectMeta.String(), "ObjectMeta", "k8s_io_apimachinery_pkg_apis_meta_v1.ObjectMeta", 1), `&`, ``, 1) + `,`,
@@ -1000,28 +390,6 @@
 	}, "")
 	return s
 }
-func (this *MutatingWebhookConfiguration) String() string {
-	if this == nil {
-		return "nil"
-	}
-	s := strings.Join([]string{`&MutatingWebhookConfiguration{`,
-		`ObjectMeta:` + strings.Replace(strings.Replace(this.ObjectMeta.String(), "ObjectMeta", "k8s_io_apimachinery_pkg_apis_meta_v1.ObjectMeta", 1), `&`, ``, 1) + `,`,
-		`Webhooks:` + strings.Replace(strings.Replace(fmt.Sprintf("%v", this.Webhooks), "Webhook", "Webhook", 1), `&`, ``, 1) + `,`,
-		`}`,
-	}, "")
-	return s
-}
-func (this *MutatingWebhookConfigurationList) String() string {
-	if this == nil {
-		return "nil"
-	}
-	s := strings.Join([]string{`&MutatingWebhookConfigurationList{`,
-		`ListMeta:` + strings.Replace(strings.Replace(this.ListMeta.String(), "ListMeta", "k8s_io_apimachinery_pkg_apis_meta_v1.ListMeta", 1), `&`, ``, 1) + `,`,
-		`Items:` + strings.Replace(strings.Replace(fmt.Sprintf("%v", this.Items), "MutatingWebhookConfiguration", "MutatingWebhookConfiguration", 1), `&`, ``, 1) + `,`,
-		`}`,
-	}, "")
-	return s
-}
 func (this *Rule) String() string {
 	if this == nil {
 		return "nil"
@@ -1030,77 +398,6 @@
 		`APIGroups:` + fmt.Sprintf("%v", this.APIGroups) + `,`,
 		`APIVersions:` + fmt.Sprintf("%v", this.APIVersions) + `,`,
 		`Resources:` + fmt.Sprintf("%v", this.Resources) + `,`,
-		`}`,
-	}, "")
-	return s
-}
-func (this *RuleWithOperations) String() string {
-	if this == nil {
-		return "nil"
-	}
-	s := strings.Join([]string{`&RuleWithOperations{`,
-		`Operations:` + fmt.Sprintf("%v", this.Operations) + `,`,
-		`Rule:` + strings.Replace(strings.Replace(this.Rule.String(), "Rule", "Rule", 1), `&`, ``, 1) + `,`,
-		`}`,
-	}, "")
-	return s
-}
-func (this *ServiceReference) String() string {
-	if this == nil {
-		return "nil"
-	}
-	s := strings.Join([]string{`&ServiceReference{`,
-		`Namespace:` + fmt.Sprintf("%v", this.Namespace) + `,`,
-		`Name:` + fmt.Sprintf("%v", this.Name) + `,`,
-		`Path:` + valueToStringGenerated(this.Path) + `,`,
-		`}`,
-	}, "")
-	return s
-}
-func (this *ValidatingWebhookConfiguration) String() string {
-	if this == nil {
-		return "nil"
-	}
-	s := strings.Join([]string{`&ValidatingWebhookConfiguration{`,
-		`ObjectMeta:` + strings.Replace(strings.Replace(this.ObjectMeta.String(), "ObjectMeta", "k8s_io_apimachinery_pkg_apis_meta_v1.ObjectMeta", 1), `&`, ``, 1) + `,`,
-		`Webhooks:` + strings.Replace(strings.Replace(fmt.Sprintf("%v", this.Webhooks), "Webhook", "Webhook", 1), `&`, ``, 1) + `,`,
-		`}`,
-	}, "")
-	return s
-}
-func (this *ValidatingWebhookConfigurationList) String() string {
-	if this == nil {
-		return "nil"
-	}
-	s := strings.Join([]string{`&ValidatingWebhookConfigurationList{`,
-		`ListMeta:` + strings.Replace(strings.Replace(this.ListMeta.String(), "ListMeta", "k8s_io_apimachinery_pkg_apis_meta_v1.ListMeta", 1), `&`, ``, 1) + `,`,
-		`Items:` + strings.Replace(strings.Replace(fmt.Sprintf("%v", this.Items), "ValidatingWebhookConfiguration", "ValidatingWebhookConfiguration", 1), `&`, ``, 1) + `,`,
-		`}`,
-	}, "")
-	return s
-}
-func (this *Webhook) String() string {
-	if this == nil {
-		return "nil"
-	}
-	s := strings.Join([]string{`&Webhook{`,
-		`Name:` + fmt.Sprintf("%v", this.Name) + `,`,
-		`ClientConfig:` + strings.Replace(strings.Replace(this.ClientConfig.String(), "WebhookClientConfig", "WebhookClientConfig", 1), `&`, ``, 1) + `,`,
-		`Rules:` + strings.Replace(strings.Replace(fmt.Sprintf("%v", this.Rules), "RuleWithOperations", "RuleWithOperations", 1), `&`, ``, 1) + `,`,
-		`FailurePolicy:` + valueToStringGenerated(this.FailurePolicy) + `,`,
-		`NamespaceSelector:` + strings.Replace(fmt.Sprintf("%v", this.NamespaceSelector), "LabelSelector", "k8s_io_apimachinery_pkg_apis_meta_v1.LabelSelector", 1) + `,`,
-		`}`,
-	}, "")
-	return s
-}
-func (this *WebhookClientConfig) String() string {
-	if this == nil {
-		return "nil"
-	}
-	s := strings.Join([]string{`&WebhookClientConfig{`,
-		`Service:` + strings.Replace(fmt.Sprintf("%v", this.Service), "ServiceReference", "ServiceReference", 1) + `,`,
-		`CABundle:` + valueToStringGenerated(this.CABundle) + `,`,
-		`URL:` + valueToStringGenerated(this.URL) + `,`,
 		`}`,
 	}, "")
 	return s
@@ -1445,228 +742,6 @@
 	}
 	return nil
 }
-func (m *MutatingWebhookConfiguration) Unmarshal(dAtA []byte) error {
-	l := len(dAtA)
-	iNdEx := 0
-	for iNdEx < l {
-		preIndex := iNdEx
-		var wire uint64
-		for shift := uint(0); ; shift += 7 {
-			if shift >= 64 {
-				return ErrIntOverflowGenerated
-			}
-			if iNdEx >= l {
-				return io.ErrUnexpectedEOF
-			}
-			b := dAtA[iNdEx]
-			iNdEx++
-			wire |= (uint64(b) & 0x7F) << shift
-			if b < 0x80 {
-				break
-			}
-		}
-		fieldNum := int32(wire >> 3)
-		wireType := int(wire & 0x7)
-		if wireType == 4 {
-			return fmt.Errorf("proto: MutatingWebhookConfiguration: wiretype end group for non-group")
-		}
-		if fieldNum <= 0 {
-			return fmt.Errorf("proto: MutatingWebhookConfiguration: illegal tag %d (wire type %d)", fieldNum, wire)
-		}
-		switch fieldNum {
-		case 1:
-			if wireType != 2 {
-				return fmt.Errorf("proto: wrong wireType = %d for field ObjectMeta", wireType)
-			}
-			var msglen int
-			for shift := uint(0); ; shift += 7 {
-				if shift >= 64 {
-					return ErrIntOverflowGenerated
-				}
-				if iNdEx >= l {
-					return io.ErrUnexpectedEOF
-				}
-				b := dAtA[iNdEx]
-				iNdEx++
-				msglen |= (int(b) & 0x7F) << shift
-				if b < 0x80 {
-					break
-				}
-			}
-			if msglen < 0 {
-				return ErrInvalidLengthGenerated
-			}
-			postIndex := iNdEx + msglen
-			if postIndex > l {
-				return io.ErrUnexpectedEOF
-			}
-			if err := m.ObjectMeta.Unmarshal(dAtA[iNdEx:postIndex]); err != nil {
-				return err
-			}
-			iNdEx = postIndex
-		case 2:
-			if wireType != 2 {
-				return fmt.Errorf("proto: wrong wireType = %d for field Webhooks", wireType)
-			}
-			var msglen int
-			for shift := uint(0); ; shift += 7 {
-				if shift >= 64 {
-					return ErrIntOverflowGenerated
-				}
-				if iNdEx >= l {
-					return io.ErrUnexpectedEOF
-				}
-				b := dAtA[iNdEx]
-				iNdEx++
-				msglen |= (int(b) & 0x7F) << shift
-				if b < 0x80 {
-					break
-				}
-			}
-			if msglen < 0 {
-				return ErrInvalidLengthGenerated
-			}
-			postIndex := iNdEx + msglen
-			if postIndex > l {
-				return io.ErrUnexpectedEOF
-			}
-			m.Webhooks = append(m.Webhooks, Webhook{})
-			if err := m.Webhooks[len(m.Webhooks)-1].Unmarshal(dAtA[iNdEx:postIndex]); err != nil {
-				return err
-			}
-			iNdEx = postIndex
-		default:
-			iNdEx = preIndex
-			skippy, err := skipGenerated(dAtA[iNdEx:])
-			if err != nil {
-				return err
-			}
-			if skippy < 0 {
-				return ErrInvalidLengthGenerated
-			}
-			if (iNdEx + skippy) > l {
-				return io.ErrUnexpectedEOF
-			}
-			iNdEx += skippy
-		}
-	}
-
-	if iNdEx > l {
-		return io.ErrUnexpectedEOF
-	}
-	return nil
-}
-func (m *MutatingWebhookConfigurationList) Unmarshal(dAtA []byte) error {
-	l := len(dAtA)
-	iNdEx := 0
-	for iNdEx < l {
-		preIndex := iNdEx
-		var wire uint64
-		for shift := uint(0); ; shift += 7 {
-			if shift >= 64 {
-				return ErrIntOverflowGenerated
-			}
-			if iNdEx >= l {
-				return io.ErrUnexpectedEOF
-			}
-			b := dAtA[iNdEx]
-			iNdEx++
-			wire |= (uint64(b) & 0x7F) << shift
-			if b < 0x80 {
-				break
-			}
-		}
-		fieldNum := int32(wire >> 3)
-		wireType := int(wire & 0x7)
-		if wireType == 4 {
-			return fmt.Errorf("proto: MutatingWebhookConfigurationList: wiretype end group for non-group")
-		}
-		if fieldNum <= 0 {
-			return fmt.Errorf("proto: MutatingWebhookConfigurationList: illegal tag %d (wire type %d)", fieldNum, wire)
-		}
-		switch fieldNum {
-		case 1:
-			if wireType != 2 {
-				return fmt.Errorf("proto: wrong wireType = %d for field ListMeta", wireType)
-			}
-			var msglen int
-			for shift := uint(0); ; shift += 7 {
-				if shift >= 64 {
-					return ErrIntOverflowGenerated
-				}
-				if iNdEx >= l {
-					return io.ErrUnexpectedEOF
-				}
-				b := dAtA[iNdEx]
-				iNdEx++
-				msglen |= (int(b) & 0x7F) << shift
-				if b < 0x80 {
-					break
-				}
-			}
-			if msglen < 0 {
-				return ErrInvalidLengthGenerated
-			}
-			postIndex := iNdEx + msglen
-			if postIndex > l {
-				return io.ErrUnexpectedEOF
-			}
-			if err := m.ListMeta.Unmarshal(dAtA[iNdEx:postIndex]); err != nil {
-				return err
-			}
-			iNdEx = postIndex
-		case 2:
-			if wireType != 2 {
-				return fmt.Errorf("proto: wrong wireType = %d for field Items", wireType)
-			}
-			var msglen int
-			for shift := uint(0); ; shift += 7 {
-				if shift >= 64 {
-					return ErrIntOverflowGenerated
-				}
-				if iNdEx >= l {
-					return io.ErrUnexpectedEOF
-				}
-				b := dAtA[iNdEx]
-				iNdEx++
-				msglen |= (int(b) & 0x7F) << shift
-				if b < 0x80 {
-					break
-				}
-			}
-			if msglen < 0 {
-				return ErrInvalidLengthGenerated
-			}
-			postIndex := iNdEx + msglen
-			if postIndex > l {
-				return io.ErrUnexpectedEOF
-			}
-			m.Items = append(m.Items, MutatingWebhookConfiguration{})
-			if err := m.Items[len(m.Items)-1].Unmarshal(dAtA[iNdEx:postIndex]); err != nil {
-				return err
-			}
-			iNdEx = postIndex
-		default:
-			iNdEx = preIndex
-			skippy, err := skipGenerated(dAtA[iNdEx:])
-			if err != nil {
-				return err
-			}
-			if skippy < 0 {
-				return ErrInvalidLengthGenerated
-			}
-			if (iNdEx + skippy) > l {
-				return io.ErrUnexpectedEOF
-			}
-			iNdEx += skippy
-		}
-	}
-
-	if iNdEx > l {
-		return io.ErrUnexpectedEOF
-	}
-	return nil
-}
 func (m *Rule) Unmarshal(dAtA []byte) error {
 	l := len(dAtA)
 	iNdEx := 0
@@ -1789,862 +864,6 @@
 			if err != nil {
 				return err
 			}
-			if skippy < 0 {
-				return ErrInvalidLengthGenerated
-			}
-			if (iNdEx + skippy) > l {
-				return io.ErrUnexpectedEOF
-			}
-			iNdEx += skippy
-		}
-	}
-
-	if iNdEx > l {
-		return io.ErrUnexpectedEOF
-	}
-	return nil
-}
-func (m *RuleWithOperations) Unmarshal(dAtA []byte) error {
-	l := len(dAtA)
-	iNdEx := 0
-	for iNdEx < l {
-		preIndex := iNdEx
-		var wire uint64
-		for shift := uint(0); ; shift += 7 {
-			if shift >= 64 {
-				return ErrIntOverflowGenerated
-			}
-			if iNdEx >= l {
-				return io.ErrUnexpectedEOF
-			}
-			b := dAtA[iNdEx]
-			iNdEx++
-			wire |= (uint64(b) & 0x7F) << shift
-			if b < 0x80 {
-				break
-			}
-		}
-		fieldNum := int32(wire >> 3)
-		wireType := int(wire & 0x7)
-		if wireType == 4 {
-			return fmt.Errorf("proto: RuleWithOperations: wiretype end group for non-group")
-		}
-		if fieldNum <= 0 {
-			return fmt.Errorf("proto: RuleWithOperations: illegal tag %d (wire type %d)", fieldNum, wire)
-		}
-		switch fieldNum {
-		case 1:
-			if wireType != 2 {
-				return fmt.Errorf("proto: wrong wireType = %d for field Operations", wireType)
-			}
-			var stringLen uint64
-			for shift := uint(0); ; shift += 7 {
-				if shift >= 64 {
-					return ErrIntOverflowGenerated
-				}
-				if iNdEx >= l {
-					return io.ErrUnexpectedEOF
-				}
-				b := dAtA[iNdEx]
-				iNdEx++
-				stringLen |= (uint64(b) & 0x7F) << shift
-				if b < 0x80 {
-					break
-				}
-			}
-			intStringLen := int(stringLen)
-			if intStringLen < 0 {
-				return ErrInvalidLengthGenerated
-			}
-			postIndex := iNdEx + intStringLen
-			if postIndex > l {
-				return io.ErrUnexpectedEOF
-			}
-			m.Operations = append(m.Operations, OperationType(dAtA[iNdEx:postIndex]))
-			iNdEx = postIndex
-		case 2:
-			if wireType != 2 {
-				return fmt.Errorf("proto: wrong wireType = %d for field Rule", wireType)
-			}
-			var msglen int
-			for shift := uint(0); ; shift += 7 {
-				if shift >= 64 {
-					return ErrIntOverflowGenerated
-				}
-				if iNdEx >= l {
-					return io.ErrUnexpectedEOF
-				}
-				b := dAtA[iNdEx]
-				iNdEx++
-				msglen |= (int(b) & 0x7F) << shift
-				if b < 0x80 {
-					break
-				}
-			}
-			if msglen < 0 {
-				return ErrInvalidLengthGenerated
-			}
-			postIndex := iNdEx + msglen
-			if postIndex > l {
-				return io.ErrUnexpectedEOF
-			}
-			if err := m.Rule.Unmarshal(dAtA[iNdEx:postIndex]); err != nil {
-				return err
-			}
-			iNdEx = postIndex
-		default:
-			iNdEx = preIndex
-			skippy, err := skipGenerated(dAtA[iNdEx:])
-			if err != nil {
-				return err
-			}
-			if skippy < 0 {
-				return ErrInvalidLengthGenerated
-			}
-			if (iNdEx + skippy) > l {
-				return io.ErrUnexpectedEOF
-			}
-			iNdEx += skippy
-		}
-	}
-
-	if iNdEx > l {
-		return io.ErrUnexpectedEOF
->>>>>>> 71bdf476
-	}
-	s := strings.Join([]string{`&InitializerConfiguration{`,
-		`ObjectMeta:` + strings.Replace(strings.Replace(this.ObjectMeta.String(), "ObjectMeta", "k8s_io_apimachinery_pkg_apis_meta_v1.ObjectMeta", 1), `&`, ``, 1) + `,`,
-		`Initializers:` + strings.Replace(strings.Replace(fmt.Sprintf("%v", this.Initializers), "Initializer", "Initializer", 1), `&`, ``, 1) + `,`,
-		`}`,
-	}, "")
-	return s
-}
-func (this *InitializerConfigurationList) String() string {
-	if this == nil {
-		return "nil"
-	}
-	s := strings.Join([]string{`&InitializerConfigurationList{`,
-		`ListMeta:` + strings.Replace(strings.Replace(this.ListMeta.String(), "ListMeta", "k8s_io_apimachinery_pkg_apis_meta_v1.ListMeta", 1), `&`, ``, 1) + `,`,
-		`Items:` + strings.Replace(strings.Replace(fmt.Sprintf("%v", this.Items), "InitializerConfiguration", "InitializerConfiguration", 1), `&`, ``, 1) + `,`,
-		`}`,
-	}, "")
-	return s
-}
-func (this *Rule) String() string {
-	if this == nil {
-		return "nil"
-	}
-	s := strings.Join([]string{`&Rule{`,
-		`APIGroups:` + fmt.Sprintf("%v", this.APIGroups) + `,`,
-		`APIVersions:` + fmt.Sprintf("%v", this.APIVersions) + `,`,
-		`Resources:` + fmt.Sprintf("%v", this.Resources) + `,`,
-		`}`,
-	}, "")
-	return s
-}
-func valueToStringGenerated(v interface{}) string {
-	rv := reflect.ValueOf(v)
-	if rv.IsNil() {
-		return "nil"
-	}
-	pv := reflect.Indirect(rv).Interface()
-	return fmt.Sprintf("*%v", pv)
-}
-func (m *ServiceReference) Unmarshal(dAtA []byte) error {
-	l := len(dAtA)
-	iNdEx := 0
-	for iNdEx < l {
-		preIndex := iNdEx
-		var wire uint64
-		for shift := uint(0); ; shift += 7 {
-			if shift >= 64 {
-				return ErrIntOverflowGenerated
-			}
-			if iNdEx >= l {
-				return io.ErrUnexpectedEOF
-			}
-			b := dAtA[iNdEx]
-			iNdEx++
-			wire |= (uint64(b) & 0x7F) << shift
-			if b < 0x80 {
-				break
-			}
-		}
-		fieldNum := int32(wire >> 3)
-		wireType := int(wire & 0x7)
-		if wireType == 4 {
-			return fmt.Errorf("proto: ServiceReference: wiretype end group for non-group")
-		}
-		if fieldNum <= 0 {
-			return fmt.Errorf("proto: ServiceReference: illegal tag %d (wire type %d)", fieldNum, wire)
-		}
-		switch fieldNum {
-		case 1:
-			if wireType != 2 {
-				return fmt.Errorf("proto: wrong wireType = %d for field Namespace", wireType)
-			}
-			var stringLen uint64
-			for shift := uint(0); ; shift += 7 {
-				if shift >= 64 {
-					return ErrIntOverflowGenerated
-				}
-				if iNdEx >= l {
-					return io.ErrUnexpectedEOF
-				}
-				b := dAtA[iNdEx]
-				iNdEx++
-				stringLen |= (uint64(b) & 0x7F) << shift
-				if b < 0x80 {
-					break
-				}
-			}
-			intStringLen := int(stringLen)
-			if intStringLen < 0 {
-				return ErrInvalidLengthGenerated
-			}
-			postIndex := iNdEx + intStringLen
-			if postIndex > l {
-				return io.ErrUnexpectedEOF
-			}
-			m.Namespace = string(dAtA[iNdEx:postIndex])
-			iNdEx = postIndex
-		case 2:
-			if wireType != 2 {
-				return fmt.Errorf("proto: wrong wireType = %d for field Name", wireType)
-			}
-			var stringLen uint64
-			for shift := uint(0); ; shift += 7 {
-				if shift >= 64 {
-					return ErrIntOverflowGenerated
-				}
-				if iNdEx >= l {
-					return io.ErrUnexpectedEOF
-				}
-				b := dAtA[iNdEx]
-				iNdEx++
-				stringLen |= (uint64(b) & 0x7F) << shift
-				if b < 0x80 {
-					break
-				}
-			}
-			intStringLen := int(stringLen)
-			if intStringLen < 0 {
-				return ErrInvalidLengthGenerated
-			}
-			postIndex := iNdEx + intStringLen
-			if postIndex > l {
-				return io.ErrUnexpectedEOF
-			}
-			m.Name = string(dAtA[iNdEx:postIndex])
-			iNdEx = postIndex
-		case 3:
-			if wireType != 2 {
-				return fmt.Errorf("proto: wrong wireType = %d for field Path", wireType)
-			}
-			var stringLen uint64
-			for shift := uint(0); ; shift += 7 {
-				if shift >= 64 {
-					return ErrIntOverflowGenerated
-				}
-				if iNdEx >= l {
-					return io.ErrUnexpectedEOF
-				}
-				b := dAtA[iNdEx]
-				iNdEx++
-				stringLen |= (uint64(b) & 0x7F) << shift
-				if b < 0x80 {
-					break
-				}
-			}
-			intStringLen := int(stringLen)
-			if intStringLen < 0 {
-				return ErrInvalidLengthGenerated
-			}
-			postIndex := iNdEx + intStringLen
-			if postIndex > l {
-				return io.ErrUnexpectedEOF
-			}
-			s := string(dAtA[iNdEx:postIndex])
-			m.Path = &s
-			iNdEx = postIndex
-		default:
-			iNdEx = preIndex
-			skippy, err := skipGenerated(dAtA[iNdEx:])
-			if err != nil {
-				return err
-			}
-			if skippy < 0 {
-				return ErrInvalidLengthGenerated
-			}
-			if (iNdEx + skippy) > l {
-				return io.ErrUnexpectedEOF
-			}
-			iNdEx += skippy
-		}
-	}
-
-	if iNdEx > l {
-		return io.ErrUnexpectedEOF
-	}
-	return nil
-}
-func (m *ValidatingWebhookConfiguration) Unmarshal(dAtA []byte) error {
-	l := len(dAtA)
-	iNdEx := 0
-	for iNdEx < l {
-		preIndex := iNdEx
-		var wire uint64
-		for shift := uint(0); ; shift += 7 {
-			if shift >= 64 {
-				return ErrIntOverflowGenerated
-			}
-			if iNdEx >= l {
-				return io.ErrUnexpectedEOF
-			}
-			b := dAtA[iNdEx]
-			iNdEx++
-			wire |= (uint64(b) & 0x7F) << shift
-			if b < 0x80 {
-				break
-			}
-		}
-		fieldNum := int32(wire >> 3)
-		wireType := int(wire & 0x7)
-		if wireType == 4 {
-			return fmt.Errorf("proto: ValidatingWebhookConfiguration: wiretype end group for non-group")
-		}
-		if fieldNum <= 0 {
-			return fmt.Errorf("proto: ValidatingWebhookConfiguration: illegal tag %d (wire type %d)", fieldNum, wire)
-		}
-		switch fieldNum {
-		case 1:
-			if wireType != 2 {
-				return fmt.Errorf("proto: wrong wireType = %d for field ObjectMeta", wireType)
-			}
-			var msglen int
-			for shift := uint(0); ; shift += 7 {
-				if shift >= 64 {
-					return ErrIntOverflowGenerated
-				}
-				if iNdEx >= l {
-					return io.ErrUnexpectedEOF
-				}
-				b := dAtA[iNdEx]
-				iNdEx++
-				msglen |= (int(b) & 0x7F) << shift
-				if b < 0x80 {
-					break
-				}
-			}
-			if msglen < 0 {
-				return ErrInvalidLengthGenerated
-			}
-			postIndex := iNdEx + msglen
-			if postIndex > l {
-				return io.ErrUnexpectedEOF
-			}
-			if err := m.ObjectMeta.Unmarshal(dAtA[iNdEx:postIndex]); err != nil {
-				return err
-			}
-			iNdEx = postIndex
-		case 2:
-			if wireType != 2 {
-				return fmt.Errorf("proto: wrong wireType = %d for field Webhooks", wireType)
-			}
-			var msglen int
-			for shift := uint(0); ; shift += 7 {
-				if shift >= 64 {
-					return ErrIntOverflowGenerated
-				}
-				if iNdEx >= l {
-					return io.ErrUnexpectedEOF
-				}
-				b := dAtA[iNdEx]
-				iNdEx++
-				msglen |= (int(b) & 0x7F) << shift
-				if b < 0x80 {
-					break
-				}
-			}
-			if msglen < 0 {
-				return ErrInvalidLengthGenerated
-			}
-			postIndex := iNdEx + msglen
-			if postIndex > l {
-				return io.ErrUnexpectedEOF
-			}
-			m.Webhooks = append(m.Webhooks, Webhook{})
-			if err := m.Webhooks[len(m.Webhooks)-1].Unmarshal(dAtA[iNdEx:postIndex]); err != nil {
-				return err
-			}
-			iNdEx = postIndex
-		default:
-			iNdEx = preIndex
-			skippy, err := skipGenerated(dAtA[iNdEx:])
-			if err != nil {
-				return err
-			}
-			if skippy < 0 {
-				return ErrInvalidLengthGenerated
-			}
-			if (iNdEx + skippy) > l {
-				return io.ErrUnexpectedEOF
-			}
-			iNdEx += skippy
-		}
-	}
-
-	if iNdEx > l {
-		return io.ErrUnexpectedEOF
-	}
-	return nil
-}
-func (m *ValidatingWebhookConfigurationList) Unmarshal(dAtA []byte) error {
-	l := len(dAtA)
-	iNdEx := 0
-	for iNdEx < l {
-		preIndex := iNdEx
-		var wire uint64
-		for shift := uint(0); ; shift += 7 {
-			if shift >= 64 {
-				return ErrIntOverflowGenerated
-			}
-			if iNdEx >= l {
-				return io.ErrUnexpectedEOF
-			}
-			b := dAtA[iNdEx]
-			iNdEx++
-			wire |= (uint64(b) & 0x7F) << shift
-			if b < 0x80 {
-				break
-			}
-		}
-		fieldNum := int32(wire >> 3)
-		wireType := int(wire & 0x7)
-		if wireType == 4 {
-			return fmt.Errorf("proto: ValidatingWebhookConfigurationList: wiretype end group for non-group")
-		}
-		if fieldNum <= 0 {
-			return fmt.Errorf("proto: ValidatingWebhookConfigurationList: illegal tag %d (wire type %d)", fieldNum, wire)
-		}
-		switch fieldNum {
-		case 1:
-			if wireType != 2 {
-				return fmt.Errorf("proto: wrong wireType = %d for field ListMeta", wireType)
-			}
-			var msglen int
-			for shift := uint(0); ; shift += 7 {
-				if shift >= 64 {
-					return ErrIntOverflowGenerated
-				}
-				if iNdEx >= l {
-					return io.ErrUnexpectedEOF
-				}
-				b := dAtA[iNdEx]
-				iNdEx++
-				msglen |= (int(b) & 0x7F) << shift
-				if b < 0x80 {
-					break
-				}
-			}
-			if msglen < 0 {
-				return ErrInvalidLengthGenerated
-			}
-			postIndex := iNdEx + msglen
-			if postIndex > l {
-				return io.ErrUnexpectedEOF
-			}
-			if err := m.ListMeta.Unmarshal(dAtA[iNdEx:postIndex]); err != nil {
-				return err
-			}
-			iNdEx = postIndex
-		case 2:
-			if wireType != 2 {
-				return fmt.Errorf("proto: wrong wireType = %d for field Items", wireType)
-			}
-			var msglen int
-			for shift := uint(0); ; shift += 7 {
-				if shift >= 64 {
-					return ErrIntOverflowGenerated
-				}
-				if iNdEx >= l {
-					return io.ErrUnexpectedEOF
-				}
-				b := dAtA[iNdEx]
-				iNdEx++
-				msglen |= (int(b) & 0x7F) << shift
-				if b < 0x80 {
-					break
-				}
-			}
-			if msglen < 0 {
-				return ErrInvalidLengthGenerated
-			}
-			postIndex := iNdEx + msglen
-			if postIndex > l {
-				return io.ErrUnexpectedEOF
-			}
-			m.Items = append(m.Items, ValidatingWebhookConfiguration{})
-			if err := m.Items[len(m.Items)-1].Unmarshal(dAtA[iNdEx:postIndex]); err != nil {
-				return err
-			}
-			iNdEx = postIndex
-		default:
-			iNdEx = preIndex
-			skippy, err := skipGenerated(dAtA[iNdEx:])
-			if err != nil {
-				return err
-			}
-			if skippy < 0 {
-				return ErrInvalidLengthGenerated
-			}
-			if (iNdEx + skippy) > l {
-				return io.ErrUnexpectedEOF
-			}
-			iNdEx += skippy
-		}
-	}
-
-	if iNdEx > l {
-		return io.ErrUnexpectedEOF
-	}
-	return nil
-}
-func (m *Webhook) Unmarshal(dAtA []byte) error {
-	l := len(dAtA)
-	iNdEx := 0
-	for iNdEx < l {
-		preIndex := iNdEx
-		var wire uint64
-		for shift := uint(0); ; shift += 7 {
-			if shift >= 64 {
-				return ErrIntOverflowGenerated
-			}
-			if iNdEx >= l {
-				return io.ErrUnexpectedEOF
-			}
-			b := dAtA[iNdEx]
-			iNdEx++
-			wire |= (uint64(b) & 0x7F) << shift
-			if b < 0x80 {
-				break
-			}
-		}
-		fieldNum := int32(wire >> 3)
-		wireType := int(wire & 0x7)
-		if wireType == 4 {
-			return fmt.Errorf("proto: Webhook: wiretype end group for non-group")
-		}
-		if fieldNum <= 0 {
-			return fmt.Errorf("proto: Webhook: illegal tag %d (wire type %d)", fieldNum, wire)
-		}
-		switch fieldNum {
-		case 1:
-			if wireType != 2 {
-				return fmt.Errorf("proto: wrong wireType = %d for field Name", wireType)
-			}
-			var stringLen uint64
-			for shift := uint(0); ; shift += 7 {
-				if shift >= 64 {
-					return ErrIntOverflowGenerated
-				}
-				if iNdEx >= l {
-					return io.ErrUnexpectedEOF
-				}
-				b := dAtA[iNdEx]
-				iNdEx++
-				stringLen |= (uint64(b) & 0x7F) << shift
-				if b < 0x80 {
-					break
-				}
-			}
-			intStringLen := int(stringLen)
-			if intStringLen < 0 {
-				return ErrInvalidLengthGenerated
-			}
-			postIndex := iNdEx + intStringLen
-			if postIndex > l {
-				return io.ErrUnexpectedEOF
-			}
-			m.Name = string(dAtA[iNdEx:postIndex])
-			iNdEx = postIndex
-		case 2:
-			if wireType != 2 {
-				return fmt.Errorf("proto: wrong wireType = %d for field ClientConfig", wireType)
-			}
-			var msglen int
-			for shift := uint(0); ; shift += 7 {
-				if shift >= 64 {
-					return ErrIntOverflowGenerated
-				}
-				if iNdEx >= l {
-					return io.ErrUnexpectedEOF
-				}
-				b := dAtA[iNdEx]
-				iNdEx++
-				msglen |= (int(b) & 0x7F) << shift
-				if b < 0x80 {
-					break
-				}
-			}
-			if msglen < 0 {
-				return ErrInvalidLengthGenerated
-			}
-			postIndex := iNdEx + msglen
-			if postIndex > l {
-				return io.ErrUnexpectedEOF
-			}
-			if err := m.ClientConfig.Unmarshal(dAtA[iNdEx:postIndex]); err != nil {
-				return err
-			}
-			iNdEx = postIndex
-		case 3:
-			if wireType != 2 {
-				return fmt.Errorf("proto: wrong wireType = %d for field Rules", wireType)
-			}
-			var msglen int
-			for shift := uint(0); ; shift += 7 {
-				if shift >= 64 {
-					return ErrIntOverflowGenerated
-				}
-				if iNdEx >= l {
-					return io.ErrUnexpectedEOF
-				}
-				b := dAtA[iNdEx]
-				iNdEx++
-				msglen |= (int(b) & 0x7F) << shift
-				if b < 0x80 {
-					break
-				}
-			}
-			if msglen < 0 {
-				return ErrInvalidLengthGenerated
-			}
-			postIndex := iNdEx + msglen
-			if postIndex > l {
-				return io.ErrUnexpectedEOF
-			}
-			m.Rules = append(m.Rules, RuleWithOperations{})
-			if err := m.Rules[len(m.Rules)-1].Unmarshal(dAtA[iNdEx:postIndex]); err != nil {
-				return err
-			}
-<<<<<<< HEAD
-=======
-			iNdEx = postIndex
-		case 4:
-			if wireType != 2 {
-				return fmt.Errorf("proto: wrong wireType = %d for field FailurePolicy", wireType)
-			}
-			var stringLen uint64
-			for shift := uint(0); ; shift += 7 {
-				if shift >= 64 {
-					return ErrIntOverflowGenerated
-				}
-				if iNdEx >= l {
-					return io.ErrUnexpectedEOF
-				}
-				b := dAtA[iNdEx]
-				iNdEx++
-				stringLen |= (uint64(b) & 0x7F) << shift
-				if b < 0x80 {
-					break
-				}
-			}
-			intStringLen := int(stringLen)
-			if intStringLen < 0 {
-				return ErrInvalidLengthGenerated
-			}
-			postIndex := iNdEx + intStringLen
-			if postIndex > l {
-				return io.ErrUnexpectedEOF
-			}
-			s := FailurePolicyType(dAtA[iNdEx:postIndex])
-			m.FailurePolicy = &s
-			iNdEx = postIndex
-		case 5:
-			if wireType != 2 {
-				return fmt.Errorf("proto: wrong wireType = %d for field NamespaceSelector", wireType)
-			}
-			var msglen int
-			for shift := uint(0); ; shift += 7 {
-				if shift >= 64 {
-					return ErrIntOverflowGenerated
-				}
-				if iNdEx >= l {
-					return io.ErrUnexpectedEOF
-				}
-				b := dAtA[iNdEx]
-				iNdEx++
-				msglen |= (int(b) & 0x7F) << shift
-				if b < 0x80 {
-					break
-				}
-			}
-			if msglen < 0 {
-				return ErrInvalidLengthGenerated
-			}
-			postIndex := iNdEx + msglen
-			if postIndex > l {
-				return io.ErrUnexpectedEOF
-			}
-			if m.NamespaceSelector == nil {
-				m.NamespaceSelector = &k8s_io_apimachinery_pkg_apis_meta_v1.LabelSelector{}
-			}
-			if err := m.NamespaceSelector.Unmarshal(dAtA[iNdEx:postIndex]); err != nil {
-				return err
-			}
-			iNdEx = postIndex
-		default:
-			iNdEx = preIndex
-			skippy, err := skipGenerated(dAtA[iNdEx:])
-			if err != nil {
-				return err
-			}
-			if skippy < 0 {
-				return ErrInvalidLengthGenerated
-			}
-			if (iNdEx + skippy) > l {
-				return io.ErrUnexpectedEOF
-			}
-			iNdEx += skippy
-		}
-	}
-
-	if iNdEx > l {
-		return io.ErrUnexpectedEOF
-	}
-	return nil
-}
-func (m *WebhookClientConfig) Unmarshal(dAtA []byte) error {
-	l := len(dAtA)
-	iNdEx := 0
-	for iNdEx < l {
-		preIndex := iNdEx
-		var wire uint64
-		for shift := uint(0); ; shift += 7 {
-			if shift >= 64 {
-				return ErrIntOverflowGenerated
-			}
-			if iNdEx >= l {
-				return io.ErrUnexpectedEOF
-			}
-			b := dAtA[iNdEx]
-			iNdEx++
-			wire |= (uint64(b) & 0x7F) << shift
-			if b < 0x80 {
-				break
-			}
-		}
-		fieldNum := int32(wire >> 3)
-		wireType := int(wire & 0x7)
-		if wireType == 4 {
-			return fmt.Errorf("proto: WebhookClientConfig: wiretype end group for non-group")
-		}
-		if fieldNum <= 0 {
-			return fmt.Errorf("proto: WebhookClientConfig: illegal tag %d (wire type %d)", fieldNum, wire)
-		}
-		switch fieldNum {
-		case 1:
-			if wireType != 2 {
-				return fmt.Errorf("proto: wrong wireType = %d for field Service", wireType)
-			}
-			var msglen int
-			for shift := uint(0); ; shift += 7 {
-				if shift >= 64 {
-					return ErrIntOverflowGenerated
-				}
-				if iNdEx >= l {
-					return io.ErrUnexpectedEOF
-				}
-				b := dAtA[iNdEx]
-				iNdEx++
-				msglen |= (int(b) & 0x7F) << shift
-				if b < 0x80 {
-					break
-				}
-			}
-			if msglen < 0 {
-				return ErrInvalidLengthGenerated
-			}
-			postIndex := iNdEx + msglen
-			if postIndex > l {
-				return io.ErrUnexpectedEOF
-			}
-			if m.Service == nil {
-				m.Service = &ServiceReference{}
-			}
-			if err := m.Service.Unmarshal(dAtA[iNdEx:postIndex]); err != nil {
-				return err
-			}
-			iNdEx = postIndex
-		case 2:
-			if wireType != 2 {
-				return fmt.Errorf("proto: wrong wireType = %d for field CABundle", wireType)
-			}
-			var byteLen int
-			for shift := uint(0); ; shift += 7 {
-				if shift >= 64 {
-					return ErrIntOverflowGenerated
-				}
-				if iNdEx >= l {
-					return io.ErrUnexpectedEOF
-				}
-				b := dAtA[iNdEx]
-				iNdEx++
-				byteLen |= (int(b) & 0x7F) << shift
-				if b < 0x80 {
-					break
-				}
-			}
-			if byteLen < 0 {
-				return ErrInvalidLengthGenerated
-			}
-			postIndex := iNdEx + byteLen
-			if postIndex > l {
-				return io.ErrUnexpectedEOF
-			}
-			m.CABundle = append(m.CABundle[:0], dAtA[iNdEx:postIndex]...)
-			if m.CABundle == nil {
-				m.CABundle = []byte{}
-			}
-			iNdEx = postIndex
-		case 3:
-			if wireType != 2 {
-				return fmt.Errorf("proto: wrong wireType = %d for field URL", wireType)
-			}
-			var stringLen uint64
-			for shift := uint(0); ; shift += 7 {
-				if shift >= 64 {
-					return ErrIntOverflowGenerated
-				}
-				if iNdEx >= l {
-					return io.ErrUnexpectedEOF
-				}
-				b := dAtA[iNdEx]
-				iNdEx++
-				stringLen |= (uint64(b) & 0x7F) << shift
-				if b < 0x80 {
-					break
-				}
-			}
-			intStringLen := int(stringLen)
-			if intStringLen < 0 {
-				return ErrInvalidLengthGenerated
-			}
-			postIndex := iNdEx + intStringLen
-			if postIndex > l {
-				return io.ErrUnexpectedEOF
-			}
-			s := string(dAtA[iNdEx:postIndex])
-			m.URL = &s
-			iNdEx = postIndex
-		default:
-			iNdEx = preIndex
-			skippy, err := skipGenerated(dAtA[iNdEx:])
-			if err != nil {
-				return err
-			}
->>>>>>> 71bdf476
 			if skippy < 0 {
 				return ErrInvalidLengthGenerated
 			}
@@ -2770,7 +989,6 @@
 }
 
 var fileDescriptorGenerated = []byte{
-<<<<<<< HEAD
 	// 545 bytes of a gzipped FileDescriptorProto
 	0x1f, 0x8b, 0x08, 0x00, 0x00, 0x00, 0x00, 0x00, 0x02, 0xff, 0x9c, 0x51, 0x4d, 0x8b, 0x13, 0x3f,
 	0x18, 0x6f, 0xfe, 0xdb, 0x42, 0x9b, 0x76, 0xf9, 0xcb, 0xe0, 0xa1, 0x14, 0x99, 0x96, 0x9e, 0x2a,
@@ -2807,70 +1025,4 @@
 	0x76, 0xd1, 0x45, 0xec, 0xa2, 0xcb, 0xd8, 0x45, 0x5f, 0x63, 0x17, 0x7d, 0xfe, 0xe6, 0x56, 0x5e,
 	0xd7, 0xf3, 0xd2, 0x3f, 0x03, 0x00, 0x00, 0xff, 0xff, 0x1d, 0xfb, 0x23, 0x89, 0xaa, 0x04, 0x00,
 	0x00,
-=======
-	// 1001 bytes of a gzipped FileDescriptorProto
-	0x1f, 0x8b, 0x08, 0x00, 0x00, 0x00, 0x00, 0x00, 0x02, 0xff, 0xdc, 0x56, 0xcf, 0x6f, 0xe3, 0x44,
-	0x14, 0xae, 0x9b, 0x54, 0x4d, 0x26, 0xa9, 0xd8, 0x1a, 0x90, 0x42, 0x55, 0xd9, 0x91, 0x0f, 0xa8,
-	0x08, 0xad, 0x4d, 0xba, 0x68, 0x85, 0x84, 0x00, 0xd5, 0x95, 0x58, 0x45, 0x6a, 0xbb, 0x65, 0xb6,
-	0xec, 0x4a, 0x88, 0x03, 0x13, 0xe7, 0x35, 0x19, 0xe2, 0xd8, 0xd6, 0xcc, 0x38, 0xb4, 0x9c, 0x90,
-	0x10, 0x77, 0x24, 0xfe, 0x09, 0xfe, 0x0a, 0xce, 0x3d, 0x2e, 0x17, 0xd4, 0x93, 0x45, 0x8d, 0xc4,
-	0x91, 0x03, 0xc7, 0x3d, 0xa1, 0xf1, 0x8f, 0xd8, 0x69, 0x9a, 0xd2, 0x70, 0xe8, 0x81, 0x5b, 0xe6,
-	0x7b, 0xf3, 0x7d, 0xef, 0x7d, 0x33, 0xf3, 0x5e, 0x8c, 0xf0, 0xe8, 0x03, 0x6e, 0x52, 0xdf, 0x1a,
-	0x85, 0x3d, 0x60, 0x1e, 0x08, 0xe0, 0xd6, 0x04, 0xbc, 0xbe, 0xcf, 0xac, 0x2c, 0x40, 0x02, 0x6a,
-	0x91, 0xfe, 0x98, 0x72, 0x4e, 0x7d, 0x8f, 0xc1, 0x80, 0x72, 0xc1, 0x88, 0xa0, 0xbe, 0x67, 0x4d,
-	0x3a, 0xc4, 0x0d, 0x86, 0xa4, 0x63, 0x0d, 0xc0, 0x03, 0x46, 0x04, 0xf4, 0xcd, 0x80, 0xf9, 0xc2,
-	0x57, 0xdf, 0x49, 0xa9, 0x26, 0x09, 0xa8, 0x79, 0x23, 0xd5, 0xcc, 0xa9, 0x5b, 0x0f, 0x07, 0x54,
-	0x0c, 0xc3, 0x9e, 0xe9, 0xf8, 0x63, 0x6b, 0xe0, 0x0f, 0x7c, 0x2b, 0x51, 0xe8, 0x85, 0xa7, 0xc9,
-	0x2a, 0x59, 0x24, 0xbf, 0x52, 0xe5, 0x2d, 0xa3, 0x54, 0x94, 0xe3, 0x33, 0xb0, 0x26, 0x73, 0xd9,
-	0xb7, 0x0e, 0x8b, 0x3d, 0x70, 0x26, 0xc0, 0x93, 0xc9, 0xf9, 0x43, 0x12, 0x50, 0x0e, 0x6c, 0x02,
-	0xcc, 0x0a, 0x46, 0x03, 0x19, 0xe3, 0xb3, 0x1b, 0xac, 0x49, 0xa7, 0x07, 0x62, 0xde, 0xcc, 0xd6,
-	0xfb, 0x85, 0xdc, 0x98, 0x38, 0x43, 0xea, 0x01, 0x3b, 0x2f, 0x34, 0xc6, 0x20, 0xc8, 0x4d, 0x45,
-	0x58, 0x8b, 0x58, 0x2c, 0xf4, 0x04, 0x1d, 0xc3, 0x1c, 0xe1, 0xf1, 0xbf, 0x11, 0xb8, 0x33, 0x84,
-	0x31, 0x99, 0xe3, 0x3d, 0x5a, 0xc4, 0x0b, 0x05, 0x75, 0x2d, 0xea, 0x09, 0x2e, 0xd8, 0x75, 0x92,
-	0xf1, 0x83, 0x82, 0x1a, 0x5d, 0x8f, 0x0a, 0x4a, 0x5c, 0xfa, 0x2d, 0x30, 0xb5, 0x8d, 0xaa, 0x1e,
-	0x19, 0x43, 0x4b, 0x69, 0x2b, 0x3b, 0x75, 0xbb, 0x79, 0x11, 0xe9, 0x2b, 0x71, 0xa4, 0x57, 0x8f,
-	0xc8, 0x18, 0x70, 0x12, 0x51, 0x4f, 0xd0, 0x1a, 0x0b, 0x5d, 0xe0, 0xad, 0xd5, 0x76, 0x65, 0xa7,
-	0xb1, 0x6b, 0x99, 0x77, 0xbe, 0x62, 0x13, 0x87, 0x2e, 0xd8, 0x1b, 0x99, 0xe6, 0x9a, 0x5c, 0x71,
-	0x9c, 0x8a, 0x19, 0x7f, 0x29, 0xa8, 0x55, 0xaa, 0x63, 0xdf, 0xf7, 0x4e, 0xe9, 0x20, 0x4c, 0x05,
-	0xd4, 0xaf, 0x50, 0x4d, 0x9e, 0x6e, 0x9f, 0x08, 0x92, 0x14, 0xd6, 0xd8, 0x7d, 0xaf, 0x94, 0x75,
-	0x6a, 0xd6, 0x0c, 0x46, 0x03, 0x09, 0x70, 0x53, 0xee, 0x36, 0x27, 0x1d, 0xf3, 0x69, 0xef, 0x6b,
-	0x70, 0xc4, 0x21, 0x08, 0x62, 0xab, 0x59, 0x5a, 0x54, 0x60, 0x78, 0xaa, 0xaa, 0x06, 0xa8, 0x49,
-	0x8b, 0xec, 0xb9, 0xb7, 0xc7, 0x4b, 0x78, 0x2b, 0x15, 0x6f, 0xbf, 0x91, 0xe5, 0x6a, 0x96, 0x40,
-	0x8e, 0x67, 0x32, 0x18, 0x7f, 0x2a, 0x68, 0x7b, 0x91, 0xe1, 0x03, 0xca, 0x85, 0xfa, 0xe5, 0x9c,
-	0x69, 0xf3, 0x6e, 0xa6, 0x25, 0x3b, 0xb1, 0xfc, 0x20, 0x2b, 0xa3, 0x96, 0x23, 0x25, 0xc3, 0x43,
-	0xb4, 0x46, 0x05, 0x8c, 0x73, 0xa7, 0xfb, 0xff, 0xcd, 0xe9, 0x4c, 0xd5, 0xc5, 0xcd, 0x76, 0xa5,
-	0x32, 0x4e, 0x13, 0x18, 0xbf, 0x29, 0x68, 0xfb, 0x30, 0x14, 0x44, 0x50, 0x6f, 0xf0, 0x02, 0x7a,
-	0x43, 0xdf, 0x1f, 0xdd, 0xf7, 0xed, 0x9e, 0xa0, 0x5a, 0x96, 0x39, 0xf7, 0xbb, 0xbb, 0x84, 0xdf,
-	0x8c, 0x6a, 0x57, 0x65, 0x0e, 0x5c, 0xfb, 0x26, 0x53, 0x92, 0x4f, 0xb6, 0x7d, 0x9b, 0xb1, 0x7b,
-	0xb8, 0x45, 0x77, 0xf6, 0x16, 0x9f, 0x2c, 0xe1, 0xea, 0xb6, 0xca, 0x17, 0xdc, 0xe4, 0x4f, 0x0a,
-	0xaa, 0xca, 0xa6, 0x55, 0xdf, 0x45, 0x75, 0x12, 0xd0, 0x27, 0xcc, 0x0f, 0x03, 0xde, 0x52, 0xda,
-	0x95, 0x9d, 0xba, 0xbd, 0x11, 0x47, 0x7a, 0x7d, 0xef, 0xb8, 0x9b, 0x82, 0xb8, 0x88, 0xab, 0x1d,
-	0xd4, 0x20, 0x01, 0x7d, 0x0e, 0x2c, 0x19, 0xae, 0x49, 0xa5, 0x75, 0xfb, 0xb5, 0x38, 0xd2, 0x1b,
-	0x7b, 0xc7, 0xdd, 0x1c, 0xc6, 0xe5, 0x3d, 0x52, 0x9f, 0x01, 0xf7, 0x43, 0xe6, 0x00, 0x6f, 0x55,
-	0x0a, 0x7d, 0x9c, 0x83, 0xb8, 0x88, 0x1b, 0x3f, 0x2b, 0x48, 0x95, 0x55, 0xbd, 0xa0, 0x62, 0xf8,
-	0x34, 0x80, 0xd4, 0x01, 0x57, 0x3f, 0x41, 0xc8, 0x9f, 0xae, 0xb2, 0x22, 0xf5, 0xe4, 0x85, 0x4c,
-	0xd1, 0x57, 0x91, 0xbe, 0x31, 0x5d, 0x9d, 0x9c, 0x07, 0x80, 0x4b, 0x14, 0xf5, 0x33, 0x54, 0x95,
-	0xa3, 0xa9, 0xb5, 0x9a, 0xdc, 0xda, 0xd2, 0x63, 0x6e, 0x3a, 0x3a, 0xe5, 0x0a, 0x27, 0x52, 0xc6,
-	0xf7, 0x0a, 0x7a, 0xf0, 0x0c, 0xd8, 0x84, 0x3a, 0x80, 0xe1, 0x14, 0x18, 0x78, 0x0e, 0xa8, 0x16,
-	0xaa, 0xcb, 0xb9, 0xca, 0x03, 0xe2, 0xe4, 0x63, 0x77, 0x33, 0xe3, 0xd6, 0x8f, 0xf2, 0x00, 0x2e,
-	0xf6, 0x4c, 0x47, 0xf4, 0xea, 0xc2, 0x11, 0xbd, 0x8d, 0xaa, 0x01, 0x11, 0xc3, 0x56, 0x25, 0xd9,
-	0x51, 0x93, 0xd1, 0x63, 0x22, 0x86, 0x38, 0x41, 0x8d, 0x4b, 0x05, 0x69, 0xcf, 0x89, 0x4b, 0xfb,
-	0xff, 0xbf, 0x96, 0xfc, 0x5b, 0x41, 0xc6, 0xed, 0xd6, 0xee, 0xa1, 0x29, 0xbd, 0xd9, 0xa6, 0xec,
-	0x2e, 0xe1, 0xeb, 0xf6, 0xda, 0x17, 0xb4, 0xe5, 0xaf, 0x15, 0xb4, 0x9e, 0x6d, 0xbf, 0xc3, 0xdf,
-	0xf7, 0x19, 0x6a, 0x3a, 0x2e, 0x05, 0x4f, 0xa4, 0xd2, 0xd9, 0xf3, 0xfe, 0x78, 0xf9, 0xc3, 0xdf,
-	0x2f, 0xa9, 0x14, 0xff, 0x78, 0x65, 0x14, 0xcf, 0x64, 0x52, 0x7b, 0xf9, 0x87, 0x43, 0x25, 0x39,
-	0x97, 0x8f, 0x96, 0xec, 0xa8, 0xd9, 0xfe, 0xbe, 0xf9, 0x33, 0x42, 0x3d, 0x40, 0x1b, 0xa7, 0x84,
-	0xba, 0x21, 0x83, 0x63, 0xdf, 0xa5, 0xce, 0x79, 0xab, 0x9a, 0x1c, 0xc4, 0xdb, 0x71, 0xa4, 0x6f,
-	0x7c, 0x5a, 0x0e, 0xbc, 0x8a, 0xf4, 0xcd, 0x19, 0x20, 0xe9, 0xff, 0x59, 0xb2, 0x7a, 0x86, 0x36,
-	0xa7, 0x6d, 0xf7, 0x0c, 0x5c, 0x70, 0x84, 0xcf, 0x5a, 0x6b, 0xc9, 0x81, 0x3d, 0xba, 0xe3, 0x83,
-	0x21, 0x3d, 0x70, 0x73, 0xaa, 0xfd, 0x66, 0x1c, 0xe9, 0x9b, 0x47, 0xd7, 0x15, 0xf1, 0x7c, 0x12,
-	0xe3, 0x17, 0x05, 0xbd, 0x7e, 0xc3, 0x39, 0xab, 0x3d, 0xb4, 0xce, 0xd3, 0x01, 0x92, 0x3d, 0xdc,
-	0x0f, 0x97, 0x38, 0xc5, 0xeb, 0xa3, 0xc7, 0x6e, 0xc4, 0x91, 0xbe, 0x9e, 0xa3, 0xb9, 0xb0, 0xba,
-	0x83, 0x6a, 0x0e, 0xb1, 0x43, 0xaf, 0x9f, 0x0d, 0xbf, 0xa6, 0xdd, 0x94, 0x2f, 0x7d, 0x7f, 0x2f,
-	0xc5, 0xf0, 0x34, 0xaa, 0xbe, 0x85, 0x2a, 0x21, 0x73, 0xb3, 0x31, 0xb3, 0x1e, 0x47, 0x7a, 0xe5,
-	0x73, 0x7c, 0x80, 0x25, 0x66, 0x9b, 0x17, 0x57, 0xda, 0xca, 0xcb, 0x2b, 0x6d, 0xe5, 0xf2, 0x4a,
-	0x5b, 0xf9, 0x2e, 0xd6, 0x94, 0x8b, 0x58, 0x53, 0x5e, 0xc6, 0x9a, 0x72, 0x19, 0x6b, 0xca, 0xef,
-	0xb1, 0xa6, 0xfc, 0xf8, 0x87, 0xb6, 0xf2, 0x45, 0x2d, 0xaf, 0xed, 0x9f, 0x00, 0x00, 0x00, 0xff,
-	0xff, 0xca, 0x86, 0x75, 0x7d, 0x7d, 0x0c, 0x00, 0x00,
->>>>>>> 71bdf476
 }