package(default_visibility = ["//visibility:public"])

load(
    "@io_bazel_rules_go//go:def.bzl",
    "go_library",
    "go_test",
)

go_test(
    name = "go_default_test",
    srcs = ["autoregister_controller_test.go"],
    embed = [":go_default_library"],
<<<<<<< HEAD
    importpath = "k8s.io/kube-aggregator/pkg/controllers/autoregister",
=======
>>>>>>> ed33434d
    deps = [
        "//vendor/k8s.io/apimachinery/pkg/apis/meta/v1:go_default_library",
        "//vendor/k8s.io/client-go/testing:go_default_library",
        "//vendor/k8s.io/client-go/tools/cache:go_default_library",
        "//vendor/k8s.io/client-go/util/workqueue:go_default_library",
        "//vendor/k8s.io/kube-aggregator/pkg/apis/apiregistration:go_default_library",
        "//vendor/k8s.io/kube-aggregator/pkg/client/clientset_generated/internalclientset/fake:go_default_library",
        "//vendor/k8s.io/kube-aggregator/pkg/client/listers/apiregistration/internalversion:go_default_library",
    ],
)

go_library(
    name = "go_default_library",
    srcs = ["autoregister_controller.go"],
    importpath = "k8s.io/kube-aggregator/pkg/controllers/autoregister",
    deps = [
        "//vendor/github.com/golang/glog:go_default_library",
        "//vendor/k8s.io/apimachinery/pkg/api/errors:go_default_library",
        "//vendor/k8s.io/apimachinery/pkg/labels:go_default_library",
        "//vendor/k8s.io/apimachinery/pkg/util/runtime:go_default_library",
        "//vendor/k8s.io/apimachinery/pkg/util/wait:go_default_library",
        "//vendor/k8s.io/client-go/tools/cache:go_default_library",
        "//vendor/k8s.io/client-go/util/workqueue:go_default_library",
        "//vendor/k8s.io/kube-aggregator/pkg/apis/apiregistration:go_default_library",
        "//vendor/k8s.io/kube-aggregator/pkg/client/clientset_generated/internalclientset/typed/apiregistration/internalversion:go_default_library",
        "//vendor/k8s.io/kube-aggregator/pkg/client/informers/internalversion/apiregistration/internalversion:go_default_library",
        "//vendor/k8s.io/kube-aggregator/pkg/client/listers/apiregistration/internalversion:go_default_library",
        "//vendor/k8s.io/kube-aggregator/pkg/controllers:go_default_library",
    ],
)

filegroup(
    name = "package-srcs",
    srcs = glob(["**"]),
    tags = ["automanaged"],
    visibility = ["//visibility:private"],
)

filegroup(
    name = "all-srcs",
    srcs = [":package-srcs"],
    tags = ["automanaged"],
)<|MERGE_RESOLUTION|>--- conflicted
+++ resolved
@@ -10,10 +10,6 @@
     name = "go_default_test",
     srcs = ["autoregister_controller_test.go"],
     embed = [":go_default_library"],
-<<<<<<< HEAD
-    importpath = "k8s.io/kube-aggregator/pkg/controllers/autoregister",
-=======
->>>>>>> ed33434d
     deps = [
         "//vendor/k8s.io/apimachinery/pkg/apis/meta/v1:go_default_library",
         "//vendor/k8s.io/client-go/testing:go_default_library",
