--- conflicted
+++ resolved
@@ -13,10 +13,6 @@
         "handler_proxy_test.go",
     ],
     embed = [":go_default_library"],
-<<<<<<< HEAD
-    importpath = "k8s.io/kube-aggregator/pkg/apiserver",
-=======
->>>>>>> ed33434d
     deps = [
         "//vendor/golang.org/x/net/websocket:go_default_library",
         "//vendor/k8s.io/apimachinery/pkg/api/equality:go_default_library",
