--- conflicted
+++ resolved
@@ -36,32 +36,6 @@
 		required []api.ResourceName
 		err      string
 	}{
-		"init container resource invalid": {
-			pod: &api.Pod{
-				Spec: api.PodSpec{
-					InitContainers: []api.Container{{
-						Resources: api.ResourceRequirements{
-							Requests: api.ResourceList{api.ResourceCPU: resource.MustParse("2m")},
-							Limits:   api.ResourceList{api.ResourceCPU: resource.MustParse("1m")},
-						},
-					}},
-				},
-			},
-			err: `spec.initContainers[0].resources.requests: Invalid value: "2m": must be less than or equal to cpu limit`,
-		},
-		"container resource invalid": {
-			pod: &api.Pod{
-				Spec: api.PodSpec{
-					Containers: []api.Container{{
-						Resources: api.ResourceRequirements{
-							Requests: api.ResourceList{api.ResourceCPU: resource.MustParse("2m")},
-							Limits:   api.ResourceList{api.ResourceCPU: resource.MustParse("1m")},
-						},
-					}},
-				},
-			},
-			err: `spec.containers[0].resources.requests: Invalid value: "2m": must be less than or equal to cpu limit`,
-		},
 		"init container resource missing": {
 			pod: &api.Pod{
 				Spec: api.PodSpec{
@@ -173,7 +147,6 @@
 				api.ResourceLimitsEphemeralStorage:   resource.MustParse("64Mi"),
 				api.ResourcePods:                     resource.MustParse("1"),
 				generic.ObjectCountQuotaResourceNameFor(schema.GroupResource{Resource: "pods"}): resource.MustParse("1"),
-<<<<<<< HEAD
 			},
 		},
 		"init container hugepages": {
@@ -191,8 +164,6 @@
 				api.ResourceName(api.ResourceRequestsHugePagesPrefix + "2Mi"): resource.MustParse("100Mi"),
 				api.ResourcePods:                                              resource.MustParse("1"),
 				generic.ObjectCountQuotaResourceNameFor(schema.GroupResource{Resource: "pods"}): resource.MustParse("1"),
-=======
->>>>>>> 71bdf476
 			},
 		},
 		"container CPU": {
@@ -250,7 +221,6 @@
 				api.ResourceLimitsEphemeralStorage:   resource.MustParse("64Mi"),
 				api.ResourcePods:                     resource.MustParse("1"),
 				generic.ObjectCountQuotaResourceNameFor(schema.GroupResource{Resource: "pods"}): resource.MustParse("1"),
-<<<<<<< HEAD
 			},
 		},
 		"container hugepages": {
@@ -268,8 +238,6 @@
 				api.ResourceName(api.ResourceRequestsHugePagesPrefix + "2Mi"): resource.MustParse("100Mi"),
 				api.ResourcePods:                                              resource.MustParse("1"),
 				generic.ObjectCountQuotaResourceNameFor(schema.GroupResource{Resource: "pods"}): resource.MustParse("1"),
-=======
->>>>>>> 71bdf476
 			},
 		},
 		"init container maximums override sum of containers": {
