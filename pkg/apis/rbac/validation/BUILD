--- conflicted
+++ resolved
@@ -24,10 +24,6 @@
     name = "go_default_test",
     srcs = ["validation_test.go"],
     embed = [":go_default_library"],
-<<<<<<< HEAD
-    importpath = "k8s.io/kubernetes/pkg/apis/rbac/validation",
-=======
->>>>>>> ed33434d
     deps = [
         "//pkg/apis/rbac:go_default_library",
         "//vendor/k8s.io/apimachinery/pkg/apis/meta/v1:go_default_library",
