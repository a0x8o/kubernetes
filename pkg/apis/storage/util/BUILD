package(default_visibility = ["//visibility:public"])

load(
    "@io_bazel_rules_go//go:def.bzl",
    "go_library",
    "go_test",
)

go_library(
    name = "go_default_library",
    srcs = [
        "helpers.go",
        "util.go",
    ],
    importpath = "k8s.io/kubernetes/pkg/apis/storage/util",
    deps = [
        "//pkg/apis/storage:go_default_library",
        "//pkg/features:go_default_library",
        "//vendor/k8s.io/apimachinery/pkg/apis/meta/v1:go_default_library",
        "//vendor/k8s.io/apiserver/pkg/util/feature:go_default_library",
    ],
)

filegroup(
    name = "package-srcs",
    srcs = glob(["**"]),
    tags = ["automanaged"],
    visibility = ["//visibility:private"],
)

filegroup(
    name = "all-srcs",
    srcs = [":package-srcs"],
    tags = ["automanaged"],
)

go_test(
    name = "go_default_test",
    srcs = ["util_test.go"],
    embed = [":go_default_library"],
<<<<<<< HEAD
    importpath = "k8s.io/kubernetes/pkg/apis/storage/util",
=======
>>>>>>> ed33434d
    deps = [
        "//pkg/apis/storage:go_default_library",
        "//vendor/k8s.io/apiserver/pkg/util/feature:go_default_library",
    ],
)<|MERGE_RESOLUTION|>--- conflicted
+++ resolved
@@ -38,10 +38,6 @@
     name = "go_default_test",
     srcs = ["util_test.go"],
     embed = [":go_default_library"],
-<<<<<<< HEAD
-    importpath = "k8s.io/kubernetes/pkg/apis/storage/util",
-=======
->>>>>>> ed33434d
     deps = [
         "//pkg/apis/storage:go_default_library",
         "//vendor/k8s.io/apiserver/pkg/util/feature:go_default_library",
