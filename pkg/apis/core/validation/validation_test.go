--- conflicted
+++ resolved
@@ -4766,6 +4766,68 @@
 	}
 }
 
+func TestValidateDisabledSubpath(t *testing.T) {
+	utilfeature.DefaultFeatureGate.Set("VolumeSubpath=false")
+	defer utilfeature.DefaultFeatureGate.Set("VolumeSubpath=true")
+
+	volumes := []core.Volume{
+		{Name: "abc", VolumeSource: core.VolumeSource{PersistentVolumeClaim: &core.PersistentVolumeClaimVolumeSource{ClaimName: "testclaim1"}}},
+		{Name: "abc-123", VolumeSource: core.VolumeSource{PersistentVolumeClaim: &core.PersistentVolumeClaimVolumeSource{ClaimName: "testclaim2"}}},
+		{Name: "123", VolumeSource: core.VolumeSource{HostPath: &core.HostPathVolumeSource{Path: "/foo/baz", Type: newHostPathType(string(core.HostPathUnset))}}},
+	}
+	vols, v1err := ValidateVolumes(volumes, field.NewPath("field"))
+	if len(v1err) > 0 {
+		t.Errorf("Invalid test volume - expected success %v", v1err)
+		return
+	}
+
+	container := core.Container{
+		SecurityContext: nil,
+	}
+
+	goodVolumeDevices := []core.VolumeDevice{
+		{Name: "xyz", DevicePath: "/foofoo"},
+		{Name: "uvw", DevicePath: "/foofoo/share/test"},
+	}
+
+	cases := map[string]struct {
+		mounts      []core.VolumeMount
+		expectError bool
+	}{
+		"subpath not specified": {
+			[]core.VolumeMount{
+				{
+					Name:      "abc-123",
+					MountPath: "/bab",
+				},
+			},
+			false,
+		},
+		"subpath specified": {
+			[]core.VolumeMount{
+				{
+					Name:      "abc-123",
+					MountPath: "/bab",
+					SubPath:   "baz",
+				},
+			},
+			true,
+		},
+	}
+
+	for name, test := range cases {
+		errs := ValidateVolumeMounts(test.mounts, GetVolumeDeviceMap(goodVolumeDevices), vols, &container, field.NewPath("field"))
+
+		if len(errs) != 0 && !test.expectError {
+			t.Errorf("test %v failed: %+v", name, errs)
+		}
+
+		if len(errs) == 0 && test.expectError {
+			t.Errorf("test %v failed, expected error", name)
+		}
+	}
+}
+
 func TestValidateMountPropagation(t *testing.T) {
 	bTrue := true
 	bFalse := false
@@ -7113,8 +7175,6 @@
 								},
 								Limits: core.ResourceList{
 									core.ResourceName("example.com/a"): resource.MustParse("1"),
-<<<<<<< HEAD
-=======
 								},
 							},
 						},
@@ -7137,7 +7197,6 @@
 							Resources: core.ResourceRequirements{
 								Requests: core.ResourceList{
 									core.ResourceName("example.com/a"): resource.MustParse("2"),
->>>>>>> ed33434d
 								},
 							},
 						},
