/*
Copyright 2015 The Kubernetes Authors.

Licensed under the Apache License, Version 2.0 (the "License");
you may not use this file except in compliance with the License.
You may obtain a copy of the License at

    http://www.apache.org/licenses/LICENSE-2.0

Unless required by applicable law or agreed to in writing, software
distributed under the License is distributed on an "AS IS" BASIS,
WITHOUT WARRANTIES OR CONDITIONS OF ANY KIND, either express or implied.
See the License for the specific language governing permissions and
limitations under the License.
*/

package v1

import (
	"fmt"
	"reflect"

	"k8s.io/api/core/v1"

	metav1 "k8s.io/apimachinery/pkg/apis/meta/v1"
	"k8s.io/apimachinery/pkg/conversion"
	"k8s.io/apimachinery/pkg/runtime"
	"k8s.io/apimachinery/pkg/util/validation/field"
	"k8s.io/kubernetes/pkg/apis/core"
	"k8s.io/kubernetes/pkg/apis/extensions"
)

// This is a "fast-path" that avoids reflection for common types. It focuses on the objects that are
// converted the most in the cluster.
// TODO: generate one of these for every external API group - this is to prove the impact
func addFastPathConversionFuncs(scheme *runtime.Scheme) error {
	scheme.AddGenericConversionFunc(func(objA, objB interface{}, s conversion.Scope) (bool, error) {
		switch a := objA.(type) {
		case *v1.Pod:
			switch b := objB.(type) {
			case *core.Pod:
				return true, Convert_v1_Pod_To_core_Pod(a, b, s)
			}
		case *core.Pod:
			switch b := objB.(type) {
			case *v1.Pod:
				return true, Convert_core_Pod_To_v1_Pod(a, b, s)
			}

		case *v1.Event:
			switch b := objB.(type) {
			case *core.Event:
				return true, Convert_v1_Event_To_core_Event(a, b, s)
			}
		case *core.Event:
			switch b := objB.(type) {
			case *v1.Event:
				return true, Convert_core_Event_To_v1_Event(a, b, s)
			}

		case *v1.ReplicationController:
			switch b := objB.(type) {
			case *core.ReplicationController:
				return true, Convert_v1_ReplicationController_To_core_ReplicationController(a, b, s)
			}
		case *core.ReplicationController:
			switch b := objB.(type) {
			case *v1.ReplicationController:
				return true, Convert_core_ReplicationController_To_v1_ReplicationController(a, b, s)
			}

		case *v1.Node:
			switch b := objB.(type) {
			case *core.Node:
				return true, Convert_v1_Node_To_core_Node(a, b, s)
			}
		case *core.Node:
			switch b := objB.(type) {
			case *v1.Node:
				return true, Convert_core_Node_To_v1_Node(a, b, s)
			}

		case *v1.Namespace:
			switch b := objB.(type) {
			case *core.Namespace:
				return true, Convert_v1_Namespace_To_core_Namespace(a, b, s)
			}
		case *core.Namespace:
			switch b := objB.(type) {
			case *v1.Namespace:
				return true, Convert_core_Namespace_To_v1_Namespace(a, b, s)
			}

		case *v1.Service:
			switch b := objB.(type) {
			case *core.Service:
				return true, Convert_v1_Service_To_core_Service(a, b, s)
			}
		case *core.Service:
			switch b := objB.(type) {
			case *v1.Service:
				return true, Convert_core_Service_To_v1_Service(a, b, s)
			}

		case *v1.Endpoints:
			switch b := objB.(type) {
			case *core.Endpoints:
				return true, Convert_v1_Endpoints_To_core_Endpoints(a, b, s)
			}
		case *core.Endpoints:
			switch b := objB.(type) {
			case *v1.Endpoints:
				return true, Convert_core_Endpoints_To_v1_Endpoints(a, b, s)
			}

		case *metav1.WatchEvent:
			switch b := objB.(type) {
			case *metav1.InternalEvent:
				return true, metav1.Convert_versioned_Event_to_versioned_InternalEvent(a, b, s)
			}
		case *metav1.InternalEvent:
			switch b := objB.(type) {
			case *metav1.WatchEvent:
				return true, metav1.Convert_versioned_InternalEvent_to_versioned_Event(a, b, s)
			}
		}
		return false, nil
	})
	return nil
}

func addConversionFuncs(scheme *runtime.Scheme) error {
	// Add non-generated conversion functions
	err := scheme.AddConversionFuncs(
		Convert_core_Pod_To_v1_Pod,
		Convert_core_PodSpec_To_v1_PodSpec,
		Convert_core_ReplicationControllerSpec_To_v1_ReplicationControllerSpec,
		Convert_core_ServiceSpec_To_v1_ServiceSpec,
		Convert_v1_Pod_To_core_Pod,
		Convert_v1_PodSpec_To_core_PodSpec,
		Convert_v1_ReplicationControllerSpec_To_core_ReplicationControllerSpec,
		Convert_v1_Secret_To_core_Secret,
		Convert_v1_ServiceSpec_To_core_ServiceSpec,
		Convert_v1_ResourceList_To_core_ResourceList,
		Convert_v1_ReplicationController_to_extensions_ReplicaSet,
		Convert_v1_ReplicationControllerSpec_to_extensions_ReplicaSetSpec,
		Convert_v1_ReplicationControllerStatus_to_extensions_ReplicaSetStatus,
		Convert_extensions_ReplicaSet_to_v1_ReplicationController,
		Convert_extensions_ReplicaSetSpec_to_v1_ReplicationControllerSpec,
		Convert_extensions_ReplicaSetStatus_to_v1_ReplicationControllerStatus,
	)
	if err != nil {
		return err
	}

	// Add field conversion funcs.
	err = scheme.AddFieldLabelConversionFunc("v1", "Pod",
		func(label, value string) (string, string, error) {
			switch label {
			case "metadata.name",
				"metadata.namespace",
				"spec.nodeName",
				"spec.restartPolicy",
				"spec.schedulerName",
				"status.phase",
<<<<<<< HEAD
				"status.podIP":
=======
				"status.podIP",
				"status.nominatedNodeName":
>>>>>>> ed33434d
				return label, value, nil
			// This is for backwards compatibility with old v1 clients which send spec.host
			case "spec.host":
				return "spec.nodeName", value, nil
			default:
				return "", "", fmt.Errorf("field label not supported: %s", label)
			}
		},
	)
	if err != nil {
		return err
	}
	err = scheme.AddFieldLabelConversionFunc("v1", "Node",
		func(label, value string) (string, string, error) {
			switch label {
			case "metadata.name":
				return label, value, nil
			case "spec.unschedulable":
				return label, value, nil
			default:
				return "", "", fmt.Errorf("field label not supported: %s", label)
			}
		},
	)
	if err != nil {
		return err
	}
	err = scheme.AddFieldLabelConversionFunc("v1", "ReplicationController",
		func(label, value string) (string, string, error) {
			switch label {
			case "metadata.name",
				"metadata.namespace",
				"status.replicas":
				return label, value, nil
			default:
				return "", "", fmt.Errorf("field label not supported: %s", label)
			}
		})
	if err != nil {
		return err
	}
	if err := AddFieldLabelConversionsForEvent(scheme); err != nil {
		return err
	}
	if err := AddFieldLabelConversionsForNamespace(scheme); err != nil {
		return err
	}
	if err := AddFieldLabelConversionsForSecret(scheme); err != nil {
		return err
	}
	return nil
}

func Convert_v1_ReplicationController_to_extensions_ReplicaSet(in *v1.ReplicationController, out *extensions.ReplicaSet, s conversion.Scope) error {
	out.ObjectMeta = in.ObjectMeta
	if err := Convert_v1_ReplicationControllerSpec_to_extensions_ReplicaSetSpec(&in.Spec, &out.Spec, s); err != nil {
		return err
	}
	if err := Convert_v1_ReplicationControllerStatus_to_extensions_ReplicaSetStatus(&in.Status, &out.Status, s); err != nil {
		return err
	}
	return nil
}

func Convert_v1_ReplicationControllerSpec_to_extensions_ReplicaSetSpec(in *v1.ReplicationControllerSpec, out *extensions.ReplicaSetSpec, s conversion.Scope) error {
	out.Replicas = *in.Replicas
	out.MinReadySeconds = in.MinReadySeconds
	if in.Selector != nil {
		out.Selector = new(metav1.LabelSelector)
		metav1.Convert_map_to_unversioned_LabelSelector(&in.Selector, out.Selector, s)
	}
	if in.Template != nil {
		if err := Convert_v1_PodTemplateSpec_To_core_PodTemplateSpec(in.Template, &out.Template, s); err != nil {
			return err
		}
	}
	return nil
}

func Convert_v1_ReplicationControllerStatus_to_extensions_ReplicaSetStatus(in *v1.ReplicationControllerStatus, out *extensions.ReplicaSetStatus, s conversion.Scope) error {
	out.Replicas = in.Replicas
	out.FullyLabeledReplicas = in.FullyLabeledReplicas
	out.ReadyReplicas = in.ReadyReplicas
	out.AvailableReplicas = in.AvailableReplicas
	out.ObservedGeneration = in.ObservedGeneration
	for _, cond := range in.Conditions {
		out.Conditions = append(out.Conditions, extensions.ReplicaSetCondition{
			Type:               extensions.ReplicaSetConditionType(cond.Type),
			Status:             core.ConditionStatus(cond.Status),
			LastTransitionTime: cond.LastTransitionTime,
			Reason:             cond.Reason,
			Message:            cond.Message,
		})
	}
	return nil
}

func Convert_extensions_ReplicaSet_to_v1_ReplicationController(in *extensions.ReplicaSet, out *v1.ReplicationController, s conversion.Scope) error {
	out.ObjectMeta = in.ObjectMeta
	if err := Convert_extensions_ReplicaSetSpec_to_v1_ReplicationControllerSpec(&in.Spec, &out.Spec, s); err != nil {
		fieldErr, ok := err.(*field.Error)
		if !ok {
			return err
		}
		if out.Annotations == nil {
			out.Annotations = make(map[string]string)
		}
		out.Annotations[v1.NonConvertibleAnnotationPrefix+"/"+fieldErr.Field] = reflect.ValueOf(fieldErr.BadValue).String()
	}
	if err := Convert_extensions_ReplicaSetStatus_to_v1_ReplicationControllerStatus(&in.Status, &out.Status, s); err != nil {
		return err
	}
	return nil
}

func Convert_extensions_ReplicaSetSpec_to_v1_ReplicationControllerSpec(in *extensions.ReplicaSetSpec, out *v1.ReplicationControllerSpec, s conversion.Scope) error {
	out.Replicas = new(int32)
	*out.Replicas = in.Replicas
	out.MinReadySeconds = in.MinReadySeconds
	var invalidErr error
	if in.Selector != nil {
		invalidErr = metav1.Convert_unversioned_LabelSelector_to_map(in.Selector, &out.Selector, s)
	}
	out.Template = new(v1.PodTemplateSpec)
	if err := Convert_core_PodTemplateSpec_To_v1_PodTemplateSpec(&in.Template, out.Template, s); err != nil {
		return err
	}
	return invalidErr
}

func Convert_extensions_ReplicaSetStatus_to_v1_ReplicationControllerStatus(in *extensions.ReplicaSetStatus, out *v1.ReplicationControllerStatus, s conversion.Scope) error {
	out.Replicas = in.Replicas
	out.FullyLabeledReplicas = in.FullyLabeledReplicas
	out.ReadyReplicas = in.ReadyReplicas
	out.AvailableReplicas = in.AvailableReplicas
	out.ObservedGeneration = in.ObservedGeneration
	for _, cond := range in.Conditions {
		out.Conditions = append(out.Conditions, v1.ReplicationControllerCondition{
			Type:               v1.ReplicationControllerConditionType(cond.Type),
			Status:             v1.ConditionStatus(cond.Status),
			LastTransitionTime: cond.LastTransitionTime,
			Reason:             cond.Reason,
			Message:            cond.Message,
		})
	}
	return nil
}

func Convert_core_ReplicationControllerSpec_To_v1_ReplicationControllerSpec(in *core.ReplicationControllerSpec, out *v1.ReplicationControllerSpec, s conversion.Scope) error {
	out.Replicas = &in.Replicas
	out.MinReadySeconds = in.MinReadySeconds
	out.Selector = in.Selector
	if in.Template != nil {
		out.Template = new(v1.PodTemplateSpec)
		if err := Convert_core_PodTemplateSpec_To_v1_PodTemplateSpec(in.Template, out.Template, s); err != nil {
			return err
		}
	} else {
		out.Template = nil
	}
	return nil
}

func Convert_v1_ReplicationControllerSpec_To_core_ReplicationControllerSpec(in *v1.ReplicationControllerSpec, out *core.ReplicationControllerSpec, s conversion.Scope) error {
	if in.Replicas != nil {
		out.Replicas = *in.Replicas
	}
	out.MinReadySeconds = in.MinReadySeconds
	out.Selector = in.Selector
	if in.Template != nil {
		out.Template = new(core.PodTemplateSpec)
		if err := Convert_v1_PodTemplateSpec_To_core_PodTemplateSpec(in.Template, out.Template, s); err != nil {
			return err
		}
	} else {
		out.Template = nil
	}
	return nil
}

func Convert_core_PodTemplateSpec_To_v1_PodTemplateSpec(in *core.PodTemplateSpec, out *v1.PodTemplateSpec, s conversion.Scope) error {
	if err := autoConvert_core_PodTemplateSpec_To_v1_PodTemplateSpec(in, out, s); err != nil {
		return err
	}

	// drop init container annotations so they don't take effect on legacy kubelets.
	// remove this once the oldest supported kubelet no longer honors the annotations over the field.
	out.Annotations = dropInitContainerAnnotations(out.Annotations)

	return nil
}

func Convert_v1_PodTemplateSpec_To_core_PodTemplateSpec(in *v1.PodTemplateSpec, out *core.PodTemplateSpec, s conversion.Scope) error {
	if err := autoConvert_v1_PodTemplateSpec_To_core_PodTemplateSpec(in, out, s); err != nil {
		return err
	}

	// drop init container annotations so they don't show up as differences when receiving requests from old clients
	out.Annotations = dropInitContainerAnnotations(out.Annotations)

	return nil
}

// The following two v1.PodSpec conversions are done here to support v1.ServiceAccount
// as an alias for ServiceAccountName.
func Convert_core_PodSpec_To_v1_PodSpec(in *core.PodSpec, out *v1.PodSpec, s conversion.Scope) error {
	if err := autoConvert_core_PodSpec_To_v1_PodSpec(in, out, s); err != nil {
		return err
	}

	// DeprecatedServiceAccount is an alias for ServiceAccountName.
	out.DeprecatedServiceAccount = in.ServiceAccountName

	if in.SecurityContext != nil {
		// the host namespace fields have to be handled here for backward compatibility
		// with v1.0.0
		out.HostPID = in.SecurityContext.HostPID
		out.HostNetwork = in.SecurityContext.HostNetwork
		out.HostIPC = in.SecurityContext.HostIPC
		out.ShareProcessNamespace = in.SecurityContext.ShareProcessNamespace
	}

	return nil
}

func Convert_v1_PodSpec_To_core_PodSpec(in *v1.PodSpec, out *core.PodSpec, s conversion.Scope) error {
	if err := autoConvert_v1_PodSpec_To_core_PodSpec(in, out, s); err != nil {
		return err
	}

	// We support DeprecatedServiceAccount as an alias for ServiceAccountName.
	// If both are specified, ServiceAccountName (the new field) wins.
	if in.ServiceAccountName == "" {
		out.ServiceAccountName = in.DeprecatedServiceAccount
	}

	// the host namespace fields have to be handled specially for backward compatibility
	// with v1.0.0
	if out.SecurityContext == nil {
		out.SecurityContext = new(core.PodSecurityContext)
	}
	out.SecurityContext.HostNetwork = in.HostNetwork
	out.SecurityContext.HostPID = in.HostPID
	out.SecurityContext.HostIPC = in.HostIPC
	out.SecurityContext.ShareProcessNamespace = in.ShareProcessNamespace

	return nil
}

func Convert_v1_Pod_To_core_Pod(in *v1.Pod, out *core.Pod, s conversion.Scope) error {
	if err := autoConvert_v1_Pod_To_core_Pod(in, out, s); err != nil {
		return err
	}

	// drop init container annotations so they don't show up as differences when receiving requests from old clients
	out.Annotations = dropInitContainerAnnotations(out.Annotations)

	return nil
}

func Convert_core_Pod_To_v1_Pod(in *core.Pod, out *v1.Pod, s conversion.Scope) error {
	if err := autoConvert_core_Pod_To_v1_Pod(in, out, s); err != nil {
		return err
	}

	// drop init container annotations so they don't take effect on legacy kubelets.
	// remove this once the oldest supported kubelet no longer honors the annotations over the field.
	out.Annotations = dropInitContainerAnnotations(out.Annotations)

	return nil
}

func Convert_v1_Secret_To_core_Secret(in *v1.Secret, out *core.Secret, s conversion.Scope) error {
	if err := autoConvert_v1_Secret_To_core_Secret(in, out, s); err != nil {
		return err
	}

	// StringData overwrites Data
	if len(in.StringData) > 0 {
		if out.Data == nil {
			out.Data = map[string][]byte{}
		}
		for k, v := range in.StringData {
			out.Data[k] = []byte(v)
		}
	}

	return nil
}

func Convert_core_SecurityContext_To_v1_SecurityContext(in *core.SecurityContext, out *v1.SecurityContext, s conversion.Scope) error {
	if in.Capabilities != nil {
		out.Capabilities = new(v1.Capabilities)
		if err := Convert_core_Capabilities_To_v1_Capabilities(in.Capabilities, out.Capabilities, s); err != nil {
			return err
		}
	} else {
		out.Capabilities = nil
	}
	out.Privileged = in.Privileged
	if in.SELinuxOptions != nil {
		out.SELinuxOptions = new(v1.SELinuxOptions)
		if err := Convert_core_SELinuxOptions_To_v1_SELinuxOptions(in.SELinuxOptions, out.SELinuxOptions, s); err != nil {
			return err
		}
	} else {
		out.SELinuxOptions = nil
	}
	out.RunAsUser = in.RunAsUser
	out.RunAsGroup = in.RunAsGroup
	out.RunAsNonRoot = in.RunAsNonRoot
	out.ReadOnlyRootFilesystem = in.ReadOnlyRootFilesystem
	out.AllowPrivilegeEscalation = in.AllowPrivilegeEscalation
	return nil
}

func Convert_core_PodSecurityContext_To_v1_PodSecurityContext(in *core.PodSecurityContext, out *v1.PodSecurityContext, s conversion.Scope) error {
	out.SupplementalGroups = in.SupplementalGroups
	if in.SELinuxOptions != nil {
		out.SELinuxOptions = new(v1.SELinuxOptions)
		if err := Convert_core_SELinuxOptions_To_v1_SELinuxOptions(in.SELinuxOptions, out.SELinuxOptions, s); err != nil {
			return err
		}
	} else {
		out.SELinuxOptions = nil
	}
	out.RunAsUser = in.RunAsUser
	out.RunAsGroup = in.RunAsGroup
	out.RunAsNonRoot = in.RunAsNonRoot
	out.FSGroup = in.FSGroup
	return nil
}

func Convert_v1_PodSecurityContext_To_core_PodSecurityContext(in *v1.PodSecurityContext, out *core.PodSecurityContext, s conversion.Scope) error {
	out.SupplementalGroups = in.SupplementalGroups
	if in.SELinuxOptions != nil {
		out.SELinuxOptions = new(core.SELinuxOptions)
		if err := Convert_v1_SELinuxOptions_To_core_SELinuxOptions(in.SELinuxOptions, out.SELinuxOptions, s); err != nil {
			return err
		}
	} else {
		out.SELinuxOptions = nil
	}
	out.RunAsUser = in.RunAsUser
	out.RunAsGroup = in.RunAsGroup
	out.RunAsNonRoot = in.RunAsNonRoot
	out.FSGroup = in.FSGroup
	return nil
}

// +k8s:conversion-fn=copy-only
func Convert_v1_ResourceList_To_core_ResourceList(in *v1.ResourceList, out *core.ResourceList, s conversion.Scope) error {
	if *in == nil {
		return nil
	}
	if *out == nil {
		*out = make(core.ResourceList, len(*in))
	}
	for key, val := range *in {
		// Moved to defaults
		// TODO(#18538): We round up resource values to milli scale to maintain API compatibility.
		// In the future, we should instead reject values that need rounding.
		// const milliScale = -3
		// val.RoundUp(milliScale)

		(*out)[core.ResourceName(key)] = val
	}
	return nil
}

func AddFieldLabelConversionsForEvent(scheme *runtime.Scheme) error {
	return scheme.AddFieldLabelConversionFunc("v1", "Event",
		func(label, value string) (string, string, error) {
			switch label {
			case "involvedObject.kind",
				"involvedObject.namespace",
				"involvedObject.name",
				"involvedObject.uid",
				"involvedObject.apiVersion",
				"involvedObject.resourceVersion",
				"involvedObject.fieldPath",
				"reason",
				"source",
				"type",
				"metadata.namespace",
				"metadata.name":
				return label, value, nil
			default:
				return "", "", fmt.Errorf("field label not supported: %s", label)
			}
		})
}

func AddFieldLabelConversionsForNamespace(scheme *runtime.Scheme) error {
	return scheme.AddFieldLabelConversionFunc("v1", "Namespace",
		func(label, value string) (string, string, error) {
			switch label {
			case "status.phase",
				"metadata.name":
				return label, value, nil
			default:
				return "", "", fmt.Errorf("field label not supported: %s", label)
			}
		})
}

func AddFieldLabelConversionsForSecret(scheme *runtime.Scheme) error {
	return scheme.AddFieldLabelConversionFunc("v1", "Secret",
		func(label, value string) (string, string, error) {
			switch label {
			case "type",
				"metadata.namespace",
				"metadata.name":
				return label, value, nil
			default:
				return "", "", fmt.Errorf("field label not supported: %s", label)
			}
		})
}

var initContainerAnnotations = map[string]bool{
	"pod.beta.kubernetes.io/init-containers":          true,
	"pod.alpha.kubernetes.io/init-containers":         true,
	"pod.beta.kubernetes.io/init-container-statuses":  true,
	"pod.alpha.kubernetes.io/init-container-statuses": true,
}

// dropInitContainerAnnotations returns a copy of the annotations with init container annotations removed,
// or the original annotations if no init container annotations were present.
//
// this can be removed once no clients prior to 1.8 are supported, and no kubelets prior to 1.8 can be run
// (we don't support kubelets older than 2 versions skewed from the apiserver, but we don't prevent them, either)
func dropInitContainerAnnotations(oldAnnotations map[string]string) map[string]string {
	if len(oldAnnotations) == 0 {
		return oldAnnotations
	}

	found := false
	for k := range initContainerAnnotations {
		if _, ok := oldAnnotations[k]; ok {
			found = true
			break
		}
	}
	if !found {
		return oldAnnotations
	}

	newAnnotations := make(map[string]string, len(oldAnnotations))
	for k, v := range oldAnnotations {
		if !initContainerAnnotations[k] {
			newAnnotations[k] = v
		}
	}
	return newAnnotations
}<|MERGE_RESOLUTION|>--- conflicted
+++ resolved
@@ -163,12 +163,8 @@
 				"spec.restartPolicy",
 				"spec.schedulerName",
 				"status.phase",
-<<<<<<< HEAD
-				"status.podIP":
-=======
 				"status.podIP",
 				"status.nominatedNodeName":
->>>>>>> ed33434d
 				return label, value, nil
 			// This is for backwards compatibility with old v1 clients which send spec.host
 			case "spec.host":
