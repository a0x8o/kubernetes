--- conflicted
+++ resolved
@@ -30,12 +30,6 @@
 	"k8s.io/kubernetes/pkg/apis/core/helper"
 )
 
-<<<<<<< HEAD
-// IsExtendedResourceName returns true if the resource name is not in the
-// default namespace.
-func IsExtendedResourceName(name v1.ResourceName) bool {
-	return !IsDefaultNamespaceResource(name)
-=======
 // IsExtendedResourceName returns true if:
 // 1. the resource name is not in the default namespace;
 // 2. resource name does not have "requests." prefix,
@@ -51,7 +45,6 @@
 		return false
 	}
 	return true
->>>>>>> ed33434d
 }
 
 // IsDefaultNamespaceResource returns true if the resource name is in the
