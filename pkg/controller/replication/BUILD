package(default_visibility = ["//visibility:public"])

load(
    "@io_bazel_rules_go//go:def.bzl",
    "go_library",
    "go_test",
)

go_library(
    name = "go_default_library",
    srcs = [
        "conversion.go",
        "doc.go",
        "replication_controller.go",
        "replication_controller_utils.go",
    ],
    importpath = "k8s.io/kubernetes/pkg/controller/replication",
    deps = [
        "//pkg/apis/core/v1:go_default_library",
        "//pkg/apis/extensions:go_default_library",
        "//pkg/apis/extensions/v1beta1:go_default_library",
        "//pkg/controller:go_default_library",
        "//pkg/controller/replicaset:go_default_library",
        "//vendor/github.com/golang/glog:go_default_library",
        "//vendor/k8s.io/api/core/v1:go_default_library",
        "//vendor/k8s.io/api/extensions/v1beta1:go_default_library",
        "//vendor/k8s.io/apimachinery/pkg/apis/meta/v1:go_default_library",
        "//vendor/k8s.io/apimachinery/pkg/labels:go_default_library",
        "//vendor/k8s.io/apimachinery/pkg/runtime:go_default_library",
        "//vendor/k8s.io/apimachinery/pkg/types:go_default_library",
        "//vendor/k8s.io/apimachinery/pkg/util/runtime:go_default_library",
        "//vendor/k8s.io/apimachinery/pkg/watch:go_default_library",
        "//vendor/k8s.io/client-go/informers/core/v1:go_default_library",
        "//vendor/k8s.io/client-go/kubernetes:go_default_library",
        "//vendor/k8s.io/client-go/kubernetes/scheme:go_default_library",
        "//vendor/k8s.io/client-go/kubernetes/typed/apps/v1:go_default_library",
        "//vendor/k8s.io/client-go/kubernetes/typed/apps/v1beta2:go_default_library",
        "//vendor/k8s.io/client-go/kubernetes/typed/core/v1:go_default_library",
        "//vendor/k8s.io/client-go/kubernetes/typed/extensions/v1beta1:go_default_library",
        "//vendor/k8s.io/client-go/listers/core/v1:go_default_library",
        "//vendor/k8s.io/client-go/listers/extensions/v1beta1:go_default_library",
        "//vendor/k8s.io/client-go/tools/cache:go_default_library",
        "//vendor/k8s.io/client-go/tools/record:go_default_library",
    ],
)

go_test(
    name = "go_default_test",
    srcs = ["replication_controller_utils_test.go"],
    embed = [":go_default_library"],
<<<<<<< HEAD
    importpath = "k8s.io/kubernetes/pkg/controller/replication",
=======
>>>>>>> ed33434d
    deps = ["//vendor/k8s.io/api/core/v1:go_default_library"],
)

filegroup(
    name = "package-srcs",
    srcs = glob(["**"]),
    tags = ["automanaged"],
    visibility = ["//visibility:private"],
)

filegroup(
    name = "all-srcs",
    srcs = [":package-srcs"],
    tags = ["automanaged"],
)<|MERGE_RESOLUTION|>--- conflicted
+++ resolved
@@ -48,10 +48,6 @@
     name = "go_default_test",
     srcs = ["replication_controller_utils_test.go"],
     embed = [":go_default_library"],
-<<<<<<< HEAD
-    importpath = "k8s.io/kubernetes/pkg/controller/replication",
-=======
->>>>>>> ed33434d
     deps = ["//vendor/k8s.io/api/core/v1:go_default_library"],
 )
 
