package(default_visibility = ["//visibility:public"])

load(
    "@io_bazel_rules_go//go:def.bzl",
    "go_library",
    "go_test",
)

go_library(
    name = "go_default_library",
    srcs = [
        "doc.go",
        "gc_controller.go",
    ],
    importpath = "k8s.io/kubernetes/pkg/controller/podgc",
    deps = [
        "//pkg/controller:go_default_library",
        "//pkg/util/metrics:go_default_library",
        "//vendor/github.com/golang/glog:go_default_library",
        "//vendor/k8s.io/api/core/v1:go_default_library",
        "//vendor/k8s.io/apimachinery/pkg/apis/meta/v1:go_default_library",
        "//vendor/k8s.io/apimachinery/pkg/labels:go_default_library",
        "//vendor/k8s.io/apimachinery/pkg/util/runtime:go_default_library",
        "//vendor/k8s.io/apimachinery/pkg/util/sets:go_default_library",
        "//vendor/k8s.io/apimachinery/pkg/util/wait:go_default_library",
        "//vendor/k8s.io/client-go/informers/core/v1:go_default_library",
        "//vendor/k8s.io/client-go/kubernetes:go_default_library",
        "//vendor/k8s.io/client-go/listers/core/v1:go_default_library",
        "//vendor/k8s.io/client-go/tools/cache:go_default_library",
    ],
)

go_test(
    name = "go_default_test",
    srcs = ["gc_controller_test.go"],
    embed = [":go_default_library"],
<<<<<<< HEAD
    importpath = "k8s.io/kubernetes/pkg/controller/podgc",
=======
>>>>>>> ed33434d
    deps = [
        "//pkg/controller:go_default_library",
        "//pkg/controller/testutil:go_default_library",
        "//vendor/k8s.io/api/core/v1:go_default_library",
        "//vendor/k8s.io/apimachinery/pkg/apis/meta/v1:go_default_library",
        "//vendor/k8s.io/apimachinery/pkg/labels:go_default_library",
        "//vendor/k8s.io/apimachinery/pkg/util/sets:go_default_library",
        "//vendor/k8s.io/client-go/informers:go_default_library",
        "//vendor/k8s.io/client-go/informers/core/v1:go_default_library",
        "//vendor/k8s.io/client-go/kubernetes:go_default_library",
        "//vendor/k8s.io/client-go/kubernetes/fake:go_default_library",
    ],
)

filegroup(
    name = "package-srcs",
    srcs = glob(["**"]),
    tags = ["automanaged"],
    visibility = ["//visibility:private"],
)

filegroup(
    name = "all-srcs",
    srcs = [":package-srcs"],
    tags = ["automanaged"],
)<|MERGE_RESOLUTION|>--- conflicted
+++ resolved
@@ -34,10 +34,6 @@
     name = "go_default_test",
     srcs = ["gc_controller_test.go"],
     embed = [":go_default_library"],
-<<<<<<< HEAD
-    importpath = "k8s.io/kubernetes/pkg/controller/podgc",
-=======
->>>>>>> ed33434d
     deps = [
         "//pkg/controller:go_default_library",
         "//pkg/controller/testutil:go_default_library",
