package(default_visibility = ["//visibility:public"])

load(
    "@io_bazel_rules_go//go:def.bzl",
    "go_library",
    "go_test",
)

go_library(
    name = "go_default_library",
    srcs = ["disruption.go"],
    importpath = "k8s.io/kubernetes/pkg/controller/disruption",
    deps = [
        "//pkg/api/v1/pod:go_default_library",
        "//pkg/controller:go_default_library",
        "//vendor/github.com/golang/glog:go_default_library",
        "//vendor/k8s.io/api/apps/v1beta1:go_default_library",
        "//vendor/k8s.io/api/core/v1:go_default_library",
        "//vendor/k8s.io/api/extensions/v1beta1:go_default_library",
        "//vendor/k8s.io/api/policy/v1beta1:go_default_library",
        "//vendor/k8s.io/apimachinery/pkg/api/errors:go_default_library",
        "//vendor/k8s.io/apimachinery/pkg/apis/meta/v1:go_default_library",
        "//vendor/k8s.io/apimachinery/pkg/types:go_default_library",
        "//vendor/k8s.io/apimachinery/pkg/util/intstr:go_default_library",
        "//vendor/k8s.io/apimachinery/pkg/util/runtime:go_default_library",
        "//vendor/k8s.io/apimachinery/pkg/util/wait:go_default_library",
        "//vendor/k8s.io/client-go/informers/apps/v1beta1:go_default_library",
        "//vendor/k8s.io/client-go/informers/core/v1:go_default_library",
        "//vendor/k8s.io/client-go/informers/extensions/v1beta1:go_default_library",
        "//vendor/k8s.io/client-go/informers/policy/v1beta1:go_default_library",
        "//vendor/k8s.io/client-go/kubernetes:go_default_library",
        "//vendor/k8s.io/client-go/kubernetes/scheme:go_default_library",
        "//vendor/k8s.io/client-go/kubernetes/typed/core/v1:go_default_library",
        "//vendor/k8s.io/client-go/kubernetes/typed/policy/v1beta1:go_default_library",
        "//vendor/k8s.io/client-go/listers/apps/v1beta1:go_default_library",
        "//vendor/k8s.io/client-go/listers/core/v1:go_default_library",
        "//vendor/k8s.io/client-go/listers/extensions/v1beta1:go_default_library",
        "//vendor/k8s.io/client-go/listers/policy/v1beta1:go_default_library",
        "//vendor/k8s.io/client-go/tools/cache:go_default_library",
        "//vendor/k8s.io/client-go/tools/record:go_default_library",
        "//vendor/k8s.io/client-go/util/workqueue:go_default_library",
    ],
)

go_test(
    name = "go_default_test",
    srcs = ["disruption_test.go"],
    embed = [":go_default_library"],
<<<<<<< HEAD
    importpath = "k8s.io/kubernetes/pkg/controller/disruption",
=======
>>>>>>> ed33434d
    deps = [
        "//pkg/api/legacyscheme:go_default_library",
        "//pkg/apis/core/install:go_default_library",
        "//pkg/controller:go_default_library",
        "//vendor/github.com/Azure/go-autorest/autorest/to:go_default_library",
        "//vendor/k8s.io/api/apps/v1beta1:go_default_library",
        "//vendor/k8s.io/api/core/v1:go_default_library",
        "//vendor/k8s.io/api/extensions/v1beta1:go_default_library",
        "//vendor/k8s.io/api/policy/v1beta1:go_default_library",
        "//vendor/k8s.io/apimachinery/pkg/apis/meta/v1:go_default_library",
        "//vendor/k8s.io/apimachinery/pkg/util/intstr:go_default_library",
        "//vendor/k8s.io/apimachinery/pkg/util/uuid:go_default_library",
        "//vendor/k8s.io/client-go/informers:go_default_library",
        "//vendor/k8s.io/client-go/tools/cache:go_default_library",
        "//vendor/k8s.io/client-go/util/workqueue:go_default_library",
    ],
)

filegroup(
    name = "package-srcs",
    srcs = glob(["**"]),
    tags = ["automanaged"],
    visibility = ["//visibility:private"],
)

filegroup(
    name = "all-srcs",
    srcs = [":package-srcs"],
    tags = ["automanaged"],
)<|MERGE_RESOLUTION|>--- conflicted
+++ resolved
@@ -46,10 +46,6 @@
     name = "go_default_test",
     srcs = ["disruption_test.go"],
     embed = [":go_default_library"],
-<<<<<<< HEAD
-    importpath = "k8s.io/kubernetes/pkg/controller/disruption",
-=======
->>>>>>> ed33434d
     deps = [
         "//pkg/api/legacyscheme:go_default_library",
         "//pkg/apis/core/install:go_default_library",
