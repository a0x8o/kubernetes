package(default_visibility = ["//visibility:public"])

load(
    "@io_bazel_rules_go//go:def.bzl",
    "go_library",
    "go_test",
)

go_library(
    name = "go_default_library",
    srcs = [
        "doc.go",
        "replica_set.go",
        "replica_set_utils.go",
    ],
    deps = [
        "//pkg/api/v1/pod:go_default_library",
        "//pkg/controller:go_default_library",
        "//pkg/util/metrics:go_default_library",
        "//vendor/github.com/golang/glog:go_default_library",
        "//vendor/k8s.io/api/core/v1:go_default_library",
        "//vendor/k8s.io/api/extensions/v1beta1:go_default_library",
        "//vendor/k8s.io/apimachinery/pkg/api/errors:go_default_library",
        "//vendor/k8s.io/apimachinery/pkg/apis/meta/v1:go_default_library",
        "//vendor/k8s.io/apimachinery/pkg/labels:go_default_library",
        "//vendor/k8s.io/apimachinery/pkg/util/runtime:go_default_library",
        "//vendor/k8s.io/apimachinery/pkg/util/wait:go_default_library",
        "//vendor/k8s.io/client-go/informers/core/v1:go_default_library",
        "//vendor/k8s.io/client-go/informers/extensions/v1beta1:go_default_library",
        "//vendor/k8s.io/client-go/kubernetes:go_default_library",
        "//vendor/k8s.io/client-go/kubernetes/scheme:go_default_library",
        "//vendor/k8s.io/client-go/kubernetes/typed/core/v1:go_default_library",
        "//vendor/k8s.io/client-go/kubernetes/typed/extensions/v1beta1:go_default_library",
        "//vendor/k8s.io/client-go/listers/core/v1:go_default_library",
        "//vendor/k8s.io/client-go/listers/extensions/v1beta1:go_default_library",
        "//vendor/k8s.io/client-go/tools/cache:go_default_library",
        "//vendor/k8s.io/client-go/tools/record:go_default_library",
        "//vendor/k8s.io/client-go/util/integer:go_default_library",
        "//vendor/k8s.io/client-go/util/workqueue:go_default_library",
    ],
)

go_test(
    name = "go_default_test",
    srcs = ["replica_set_test.go"],
    library = ":go_default_library",
    deps = [
        "//pkg/api:go_default_library",
<<<<<<< HEAD
=======
        "//pkg/api/testapi:go_default_library",
>>>>>>> 66f5f2bc
        "//pkg/controller:go_default_library",
        "//pkg/securitycontext:go_default_library",
        "//vendor/k8s.io/api/core/v1:go_default_library",
        "//vendor/k8s.io/api/extensions/v1beta1:go_default_library",
        "//vendor/k8s.io/apimachinery/pkg/api/equality:go_default_library",
        "//vendor/k8s.io/apimachinery/pkg/apis/meta/v1:go_default_library",
        "//vendor/k8s.io/apimachinery/pkg/runtime:go_default_library",
        "//vendor/k8s.io/apimachinery/pkg/util/sets:go_default_library",
        "//vendor/k8s.io/apimachinery/pkg/util/uuid:go_default_library",
        "//vendor/k8s.io/apimachinery/pkg/util/wait:go_default_library",
        "//vendor/k8s.io/apimachinery/pkg/watch:go_default_library",
        "//vendor/k8s.io/client-go/informers:go_default_library",
        "//vendor/k8s.io/client-go/kubernetes:go_default_library",
        "//vendor/k8s.io/client-go/kubernetes/fake:go_default_library",
        "//vendor/k8s.io/client-go/rest:go_default_library",
        "//vendor/k8s.io/client-go/testing:go_default_library",
        "//vendor/k8s.io/client-go/tools/cache:go_default_library",
        "//vendor/k8s.io/client-go/util/testing:go_default_library",
        "//vendor/k8s.io/client-go/util/workqueue:go_default_library",
    ],
)

filegroup(
    name = "package-srcs",
    srcs = glob(["**"]),
    tags = ["automanaged"],
    visibility = ["//visibility:private"],
)

filegroup(
    name = "all-srcs",
    srcs = [
        ":package-srcs",
        "//pkg/controller/replicaset/options:all-srcs",
    ],
    tags = ["automanaged"],
)<|MERGE_RESOLUTION|>--- conflicted
+++ resolved
@@ -13,6 +13,7 @@
         "replica_set.go",
         "replica_set_utils.go",
     ],
+    importpath = "k8s.io/kubernetes/pkg/controller/replicaset",
     deps = [
         "//pkg/api/v1/pod:go_default_library",
         "//pkg/controller:go_default_library",
@@ -43,13 +44,10 @@
 go_test(
     name = "go_default_test",
     srcs = ["replica_set_test.go"],
+    importpath = "k8s.io/kubernetes/pkg/controller/replicaset",
     library = ":go_default_library",
     deps = [
         "//pkg/api:go_default_library",
-<<<<<<< HEAD
-=======
-        "//pkg/api/testapi:go_default_library",
->>>>>>> 66f5f2bc
         "//pkg/controller:go_default_library",
         "//pkg/securitycontext:go_default_library",
         "//vendor/k8s.io/api/core/v1:go_default_library",
