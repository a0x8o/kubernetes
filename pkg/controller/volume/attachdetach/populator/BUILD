package(default_visibility = ["//visibility:public"])

load(
    "@io_bazel_rules_go//go:def.bzl",
    "go_library",
    "go_test",
)

go_library(
    name = "go_default_library",
    srcs = ["desired_state_of_world_populator.go"],
    importpath = "k8s.io/kubernetes/pkg/controller/volume/attachdetach/populator",
    deps = [
        "//pkg/controller/volume/attachdetach/cache:go_default_library",
        "//pkg/controller/volume/attachdetach/util:go_default_library",
        "//pkg/volume:go_default_library",
        "//pkg/volume/util:go_default_library",
        "//vendor/github.com/golang/glog:go_default_library",
        "//vendor/k8s.io/apimachinery/pkg/api/errors:go_default_library",
        "//vendor/k8s.io/apimachinery/pkg/labels:go_default_library",
        "//vendor/k8s.io/apimachinery/pkg/util/runtime:go_default_library",
        "//vendor/k8s.io/apimachinery/pkg/util/wait:go_default_library",
        "//vendor/k8s.io/client-go/listers/core/v1:go_default_library",
        "//vendor/k8s.io/client-go/tools/cache:go_default_library",
    ],
)

filegroup(
    name = "package-srcs",
    srcs = glob(["**"]),
    tags = ["automanaged"],
    visibility = ["//visibility:private"],
)

filegroup(
    name = "all-srcs",
    srcs = [":package-srcs"],
    tags = ["automanaged"],
)

go_test(
    name = "go_default_test",
    srcs = ["desired_state_of_world_populator_test.go"],
    embed = [":go_default_library"],
<<<<<<< HEAD
    importpath = "k8s.io/kubernetes/pkg/controller/volume/attachdetach/populator",
=======
>>>>>>> ed33434d
    deps = [
        "//pkg/controller:go_default_library",
        "//pkg/controller/volume/attachdetach/cache:go_default_library",
        "//pkg/volume/testing:go_default_library",
        "//pkg/volume/util:go_default_library",
        "//vendor/k8s.io/api/core/v1:go_default_library",
        "//vendor/k8s.io/apimachinery/pkg/apis/meta/v1:go_default_library",
        "//vendor/k8s.io/apimachinery/pkg/types:go_default_library",
        "//vendor/k8s.io/client-go/informers:go_default_library",
        "//vendor/k8s.io/client-go/kubernetes/fake:go_default_library",
    ],
)<|MERGE_RESOLUTION|>--- conflicted
+++ resolved
@@ -42,10 +42,6 @@
     name = "go_default_test",
     srcs = ["desired_state_of_world_populator_test.go"],
     embed = [":go_default_library"],
-<<<<<<< HEAD
-    importpath = "k8s.io/kubernetes/pkg/controller/volume/attachdetach/populator",
-=======
->>>>>>> ed33434d
     deps = [
         "//pkg/controller:go_default_library",
         "//pkg/controller/volume/attachdetach/cache:go_default_library",
