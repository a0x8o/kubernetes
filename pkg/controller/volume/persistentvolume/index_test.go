/*
Copyright 2014 The Kubernetes Authors.

Licensed under the Apache License, Version 2.0 (the "License");
you may not use this file except in compliance with the License.
You may obtain a copy of the License at

    http://www.apache.org/licenses/LICENSE-2.0

Unless required by applicable law or agreed to in writing, software
distributed under the License is distributed on an "AS IS" BASIS,
WITHOUT WARRANTIES OR CONDITIONS OF ANY KIND, either express or implied.
See the License for the specific language governing permissions and
limitations under the License.
*/

package persistentvolume

import (
	"sort"
	"testing"

	"github.com/golang/glog"

	"k8s.io/api/core/v1"
	"k8s.io/apimachinery/pkg/api/resource"
	metav1 "k8s.io/apimachinery/pkg/apis/meta/v1"
	utilfeature "k8s.io/apiserver/pkg/util/feature"
	"k8s.io/client-go/kubernetes/scheme"
	ref "k8s.io/client-go/tools/reference"
	"k8s.io/kubernetes/pkg/api/testapi"
<<<<<<< HEAD
	"k8s.io/kubernetes/pkg/apis/core/v1/helper"
	"k8s.io/kubernetes/pkg/volume"
=======
	"k8s.io/kubernetes/pkg/volume/util"
>>>>>>> ed33434d
)

func makePVC(size string, modfn func(*v1.PersistentVolumeClaim)) *v1.PersistentVolumeClaim {
	pvc := v1.PersistentVolumeClaim{
		ObjectMeta: metav1.ObjectMeta{
			Name:      "claim01",
			Namespace: "myns",
		},
		Spec: v1.PersistentVolumeClaimSpec{
			AccessModes: []v1.PersistentVolumeAccessMode{v1.ReadOnlyMany, v1.ReadWriteOnce},
			Resources: v1.ResourceRequirements{
				Requests: v1.ResourceList{
					v1.ResourceName(v1.ResourceStorage): resource.MustParse(size),
				},
			},
		},
	}
	if modfn != nil {
		modfn(&pvc)
	}
	return &pvc
}

func makeVolumeModePVC(size string, mode *v1.PersistentVolumeMode, modfn func(*v1.PersistentVolumeClaim)) *v1.PersistentVolumeClaim {
	pvc := v1.PersistentVolumeClaim{
		ObjectMeta: metav1.ObjectMeta{
			Name:      "claim01",
			Namespace: "myns",
		},
		Spec: v1.PersistentVolumeClaimSpec{
			VolumeMode:  mode,
			AccessModes: []v1.PersistentVolumeAccessMode{v1.ReadWriteOnce},
			Resources: v1.ResourceRequirements{
				Requests: v1.ResourceList{
					v1.ResourceName(v1.ResourceStorage): resource.MustParse(size),
				},
			},
		},
	}
	if modfn != nil {
		modfn(&pvc)
	}
	return &pvc
}

func TestMatchVolume(t *testing.T) {
	volList := newPersistentVolumeOrderedIndex()
	for _, pv := range createTestVolumes() {
		volList.store.Add(pv)
	}

	scenarios := map[string]struct {
		expectedMatch string
		claim         *v1.PersistentVolumeClaim
	}{
		"successful-match-gce-10": {
			expectedMatch: "gce-pd-10",
			claim:         makePVC("8G", nil),
		},
		"successful-match-nfs-5": {
			expectedMatch: "nfs-5",
			claim: makePVC("5G", func(pvc *v1.PersistentVolumeClaim) {
				pvc.Spec.AccessModes = []v1.PersistentVolumeAccessMode{v1.ReadOnlyMany, v1.ReadWriteOnce, v1.ReadWriteMany}
			}),
		},
		"successful-skip-1g-bound-volume": {
			expectedMatch: "gce-pd-5",
			claim:         makePVC("1G", nil),
		},
		"successful-no-match": {
			expectedMatch: "",
			claim:         makePVC("999G", nil),
		},
		"successful-no-match-due-to-label": {
			expectedMatch: "",
			claim: makePVC("999G", func(pvc *v1.PersistentVolumeClaim) {
				pvc.Spec.Selector = &metav1.LabelSelector{
					MatchLabels: map[string]string{
						"should-not-exist": "true",
					},
				}
			}),
		},
		"successful-no-match-due-to-size-constraint-with-label-selector": {
			expectedMatch: "",
			claim: makePVC("20000G", func(pvc *v1.PersistentVolumeClaim) {
				pvc.Spec.Selector = &metav1.LabelSelector{
					MatchLabels: map[string]string{
						"should-exist": "true",
					},
				}
				pvc.Spec.AccessModes = []v1.PersistentVolumeAccessMode{v1.ReadOnlyMany, v1.ReadWriteOnce}
			}),
		},
		"successful-match-due-with-constraint-and-label-selector": {
			expectedMatch: "gce-pd-2",
			claim: makePVC("20000G", func(pvc *v1.PersistentVolumeClaim) {
				pvc.Spec.Selector = &metav1.LabelSelector{
					MatchLabels: map[string]string{
						"should-exist": "true",
					},
				}
				pvc.Spec.AccessModes = []v1.PersistentVolumeAccessMode{v1.ReadWriteOnce}
			}),
		},
		"successful-match-with-class": {
			expectedMatch: "gce-pd-silver1",
			claim: makePVC("1G", func(pvc *v1.PersistentVolumeClaim) {
				pvc.Spec.Selector = &metav1.LabelSelector{
					MatchLabels: map[string]string{
						"should-exist": "true",
					},
				}
				pvc.Spec.AccessModes = []v1.PersistentVolumeAccessMode{v1.ReadWriteOnce}
				pvc.Spec.StorageClassName = &classSilver
			}),
		},
		"successful-match-with-class-and-labels": {
			expectedMatch: "gce-pd-silver2",
			claim: makePVC("1G", func(pvc *v1.PersistentVolumeClaim) {
				pvc.Spec.AccessModes = []v1.PersistentVolumeAccessMode{v1.ReadWriteOnce}
				pvc.Spec.StorageClassName = &classSilver
			}),
		},
		"successful-match-very-large": {
			expectedMatch: "local-pd-very-large",
			// we keep the pvc size less than int64 so that in case the pv overflows
			// the pvc does not overflow equally and give us false matching signals.
			claim: makePVC("1E", func(pvc *v1.PersistentVolumeClaim) {
				pvc.Spec.AccessModes = []v1.PersistentVolumeAccessMode{v1.ReadWriteOnce}
				pvc.Spec.StorageClassName = &classLarge
			}),
		},
		"successful-match-exact-extremely-large": {
			expectedMatch: "local-pd-extremely-large",
			claim: makePVC("800E", func(pvc *v1.PersistentVolumeClaim) {
				pvc.Spec.AccessModes = []v1.PersistentVolumeAccessMode{v1.ReadWriteOnce}
				pvc.Spec.StorageClassName = &classLarge
			}),
		},
		"successful-no-match-way-too-large": {
			expectedMatch: "",
			claim: makePVC("950E", func(pvc *v1.PersistentVolumeClaim) {
				pvc.Spec.AccessModes = []v1.PersistentVolumeAccessMode{v1.ReadWriteOnce}
				pvc.Spec.StorageClassName = &classLarge
			}),
		},
	}

	for name, scenario := range scenarios {
		volume, err := volList.findBestMatchForClaim(scenario.claim, false)
		if err != nil {
			t.Errorf("Unexpected error matching volume by claim: %v", err)
		}
		if len(scenario.expectedMatch) != 0 && volume == nil {
			t.Errorf("Expected match but received nil volume for scenario: %s", name)
		}
		if len(scenario.expectedMatch) != 0 && volume != nil && string(volume.UID) != scenario.expectedMatch {
			t.Errorf("Expected %s but got volume %s in scenario %s", scenario.expectedMatch, volume.UID, name)
		}
		if len(scenario.expectedMatch) == 0 && volume != nil {
			t.Errorf("Unexpected match for scenario: %s, matched with %s instead", name, volume.UID)
		}
	}
}

func TestMatchingWithBoundVolumes(t *testing.T) {
	volumeIndex := newPersistentVolumeOrderedIndex()
	// two similar volumes, one is bound
	pv1 := &v1.PersistentVolume{
		ObjectMeta: metav1.ObjectMeta{
			UID:  "gce-pd-1",
			Name: "gce001",
		},
		Spec: v1.PersistentVolumeSpec{
			Capacity: v1.ResourceList{
				v1.ResourceName(v1.ResourceStorage): resource.MustParse("1G"),
			},
			PersistentVolumeSource: v1.PersistentVolumeSource{
				GCEPersistentDisk: &v1.GCEPersistentDiskVolumeSource{},
			},
			AccessModes: []v1.PersistentVolumeAccessMode{v1.ReadWriteOnce, v1.ReadOnlyMany},
			// this one we're pretending is already bound
			ClaimRef: &v1.ObjectReference{UID: "abc123"},
		},
	}

	pv2 := &v1.PersistentVolume{
		ObjectMeta: metav1.ObjectMeta{
			UID:  "gce-pd-2",
			Name: "gce002",
		},
		Spec: v1.PersistentVolumeSpec{
			Capacity: v1.ResourceList{
				v1.ResourceName(v1.ResourceStorage): resource.MustParse("1G"),
			},
			PersistentVolumeSource: v1.PersistentVolumeSource{
				GCEPersistentDisk: &v1.GCEPersistentDiskVolumeSource{},
			},
			AccessModes: []v1.PersistentVolumeAccessMode{v1.ReadWriteOnce, v1.ReadOnlyMany},
		},
	}

	volumeIndex.store.Add(pv1)
	volumeIndex.store.Add(pv2)

	claim := &v1.PersistentVolumeClaim{
		ObjectMeta: metav1.ObjectMeta{
			Name:      "claim01",
			Namespace: "myns",
		},
		Spec: v1.PersistentVolumeClaimSpec{
			AccessModes: []v1.PersistentVolumeAccessMode{v1.ReadOnlyMany, v1.ReadWriteOnce},
			Resources: v1.ResourceRequirements{
				Requests: v1.ResourceList{
					v1.ResourceName(v1.ResourceStorage): resource.MustParse("1G"),
				},
			},
		},
	}

	volume, err := volumeIndex.findBestMatchForClaim(claim, false)
	if err != nil {
		t.Fatalf("Unexpected error matching volume by claim: %v", err)
	}
	if volume == nil {
		t.Fatalf("Unexpected nil volume.  Expected %s", pv2.Name)
	}
	if pv2.Name != volume.Name {
		t.Errorf("Expected %s but got volume %s instead", pv2.Name, volume.Name)
	}
}

func TestListByAccessModes(t *testing.T) {
	volList := newPersistentVolumeOrderedIndex()
	for _, pv := range createTestVolumes() {
		volList.store.Add(pv)
	}

	volumes, err := volList.listByAccessModes([]v1.PersistentVolumeAccessMode{v1.ReadWriteOnce, v1.ReadOnlyMany})
	if err != nil {
		t.Error("Unexpected error retrieving volumes by access modes:", err)
	}
	sort.Sort(byCapacity{volumes})

	for i, expected := range []string{"gce-pd-1", "gce-pd-5", "gce-pd-10"} {
		if string(volumes[i].UID) != expected {
			t.Errorf("Incorrect ordering of persistent volumes.  Expected %s but got %s", expected, volumes[i].UID)
		}
	}

	volumes, err = volList.listByAccessModes([]v1.PersistentVolumeAccessMode{v1.ReadWriteOnce, v1.ReadOnlyMany, v1.ReadWriteMany})
	if err != nil {
		t.Error("Unexpected error retrieving volumes by access modes:", err)
	}
	sort.Sort(byCapacity{volumes})

	for i, expected := range []string{"nfs-1", "nfs-5", "nfs-10", "local-pd-very-large", "local-pd-extremely-large"} {
		if string(volumes[i].UID) != expected {
			t.Errorf("Incorrect ordering of persistent volumes.  Expected %s but got %s", expected, volumes[i].UID)
		}
	}
}

func TestAllPossibleAccessModes(t *testing.T) {
	index := newPersistentVolumeOrderedIndex()
	for _, pv := range createTestVolumes() {
		index.store.Add(pv)
	}

	// the mock PVs creates contain 2 types of accessmodes:   RWO+ROX and RWO+ROW+RWX
	possibleModes := index.allPossibleMatchingAccessModes([]v1.PersistentVolumeAccessMode{v1.ReadWriteOnce})
	if len(possibleModes) != 3 {
		t.Errorf("Expected 3 arrays of modes that match RWO, but got %v", len(possibleModes))
	}
	for _, m := range possibleModes {
		if !util.AccessModesContains(m, v1.ReadWriteOnce) {
			t.Errorf("AccessModes does not contain %s", v1.ReadWriteOnce)
		}
	}

	possibleModes = index.allPossibleMatchingAccessModes([]v1.PersistentVolumeAccessMode{v1.ReadWriteMany})
	if len(possibleModes) != 1 {
		t.Errorf("Expected 1 array of modes that match RWX, but got %v", len(possibleModes))
	}
	if !util.AccessModesContains(possibleModes[0], v1.ReadWriteMany) {
		t.Errorf("AccessModes does not contain %s", v1.ReadWriteOnce)
	}

}

func TestFindingVolumeWithDifferentAccessModes(t *testing.T) {
	gce := &v1.PersistentVolume{
		ObjectMeta: metav1.ObjectMeta{UID: "001", Name: "gce"},
		Spec: v1.PersistentVolumeSpec{
			Capacity:               v1.ResourceList{v1.ResourceName(v1.ResourceStorage): resource.MustParse("10G")},
			PersistentVolumeSource: v1.PersistentVolumeSource{GCEPersistentDisk: &v1.GCEPersistentDiskVolumeSource{}},
			AccessModes: []v1.PersistentVolumeAccessMode{
				v1.ReadWriteOnce,
				v1.ReadOnlyMany,
			},
		},
	}

	ebs := &v1.PersistentVolume{
		ObjectMeta: metav1.ObjectMeta{UID: "002", Name: "ebs"},
		Spec: v1.PersistentVolumeSpec{
			Capacity:               v1.ResourceList{v1.ResourceName(v1.ResourceStorage): resource.MustParse("10G")},
			PersistentVolumeSource: v1.PersistentVolumeSource{AWSElasticBlockStore: &v1.AWSElasticBlockStoreVolumeSource{}},
			AccessModes: []v1.PersistentVolumeAccessMode{
				v1.ReadWriteOnce,
			},
		},
	}

	nfs := &v1.PersistentVolume{
		ObjectMeta: metav1.ObjectMeta{UID: "003", Name: "nfs"},
		Spec: v1.PersistentVolumeSpec{
			Capacity:               v1.ResourceList{v1.ResourceName(v1.ResourceStorage): resource.MustParse("10G")},
			PersistentVolumeSource: v1.PersistentVolumeSource{NFS: &v1.NFSVolumeSource{}},
			AccessModes: []v1.PersistentVolumeAccessMode{
				v1.ReadWriteOnce,
				v1.ReadOnlyMany,
				v1.ReadWriteMany,
			},
		},
	}

	claim := &v1.PersistentVolumeClaim{
		ObjectMeta: metav1.ObjectMeta{
			Name:      "claim01",
			Namespace: "myns",
		},
		Spec: v1.PersistentVolumeClaimSpec{
			AccessModes: []v1.PersistentVolumeAccessMode{v1.ReadWriteOnce},
			Resources:   v1.ResourceRequirements{Requests: v1.ResourceList{v1.ResourceName(v1.ResourceStorage): resource.MustParse("1G")}},
		},
	}

	index := newPersistentVolumeOrderedIndex()
	index.store.Add(gce)
	index.store.Add(ebs)
	index.store.Add(nfs)

	volume, _ := index.findBestMatchForClaim(claim, false)
	if volume.Name != ebs.Name {
		t.Errorf("Expected %s but got volume %s instead", ebs.Name, volume.Name)
	}

	claim.Spec.AccessModes = []v1.PersistentVolumeAccessMode{v1.ReadWriteOnce, v1.ReadOnlyMany}
	volume, _ = index.findBestMatchForClaim(claim, false)
	if volume.Name != gce.Name {
		t.Errorf("Expected %s but got volume %s instead", gce.Name, volume.Name)
	}

	// order of the requested modes should not matter
	claim.Spec.AccessModes = []v1.PersistentVolumeAccessMode{v1.ReadWriteMany, v1.ReadWriteOnce, v1.ReadOnlyMany}
	volume, _ = index.findBestMatchForClaim(claim, false)
	if volume.Name != nfs.Name {
		t.Errorf("Expected %s but got volume %s instead", nfs.Name, volume.Name)
	}

	// fewer modes requested should still match
	claim.Spec.AccessModes = []v1.PersistentVolumeAccessMode{v1.ReadWriteMany}
	volume, _ = index.findBestMatchForClaim(claim, false)
	if volume.Name != nfs.Name {
		t.Errorf("Expected %s but got volume %s instead", nfs.Name, volume.Name)
	}

	// pretend the exact match is bound.  should get the next level up of modes.
	ebs.Spec.ClaimRef = &v1.ObjectReference{}
	claim.Spec.AccessModes = []v1.PersistentVolumeAccessMode{v1.ReadWriteOnce}
	volume, _ = index.findBestMatchForClaim(claim, false)
	if volume.Name != gce.Name {
		t.Errorf("Expected %s but got volume %s instead", gce.Name, volume.Name)
	}

	// continue up the levels of modes.
	gce.Spec.ClaimRef = &v1.ObjectReference{}
	claim.Spec.AccessModes = []v1.PersistentVolumeAccessMode{v1.ReadWriteOnce}
	volume, _ = index.findBestMatchForClaim(claim, false)
	if volume.Name != nfs.Name {
		t.Errorf("Expected %s but got volume %s instead", nfs.Name, volume.Name)
	}

	// partial mode request
	gce.Spec.ClaimRef = nil
	claim.Spec.AccessModes = []v1.PersistentVolumeAccessMode{v1.ReadOnlyMany}
	volume, _ = index.findBestMatchForClaim(claim, false)
	if volume.Name != gce.Name {
		t.Errorf("Expected %s but got volume %s instead", gce.Name, volume.Name)
	}
}

func createTestVolumes() []*v1.PersistentVolume {
	// these volumes are deliberately out-of-order to test indexing and sorting
	return []*v1.PersistentVolume{
		{
			ObjectMeta: metav1.ObjectMeta{
				UID:  "gce-pd-10",
				Name: "gce003",
			},
			Spec: v1.PersistentVolumeSpec{
				Capacity: v1.ResourceList{
					v1.ResourceName(v1.ResourceStorage): resource.MustParse("10G"),
				},
				PersistentVolumeSource: v1.PersistentVolumeSource{
					GCEPersistentDisk: &v1.GCEPersistentDiskVolumeSource{},
				},
				AccessModes: []v1.PersistentVolumeAccessMode{
					v1.ReadWriteOnce,
					v1.ReadOnlyMany,
				},
			},
		},
		{
			ObjectMeta: metav1.ObjectMeta{
				UID:  "gce-pd-20",
				Name: "gce004",
			},
			Spec: v1.PersistentVolumeSpec{
				Capacity: v1.ResourceList{
					v1.ResourceName(v1.ResourceStorage): resource.MustParse("20G"),
				},
				PersistentVolumeSource: v1.PersistentVolumeSource{
					GCEPersistentDisk: &v1.GCEPersistentDiskVolumeSource{},
				},
				AccessModes: []v1.PersistentVolumeAccessMode{
					v1.ReadWriteOnce,
					v1.ReadOnlyMany,
				},
				// this one we're pretending is already bound
				ClaimRef: &v1.ObjectReference{UID: "def456"},
			},
		},
		{
			ObjectMeta: metav1.ObjectMeta{
				UID:  "nfs-5",
				Name: "nfs002",
			},
			Spec: v1.PersistentVolumeSpec{
				Capacity: v1.ResourceList{
					v1.ResourceName(v1.ResourceStorage): resource.MustParse("5G"),
				},
				PersistentVolumeSource: v1.PersistentVolumeSource{
					Glusterfs: &v1.GlusterfsVolumeSource{},
				},
				AccessModes: []v1.PersistentVolumeAccessMode{
					v1.ReadWriteOnce,
					v1.ReadOnlyMany,
					v1.ReadWriteMany,
				},
			},
		},
		{
			ObjectMeta: metav1.ObjectMeta{
				UID:  "gce-pd-1",
				Name: "gce001",
			},
			Spec: v1.PersistentVolumeSpec{
				Capacity: v1.ResourceList{
					v1.ResourceName(v1.ResourceStorage): resource.MustParse("1G"),
				},
				PersistentVolumeSource: v1.PersistentVolumeSource{
					GCEPersistentDisk: &v1.GCEPersistentDiskVolumeSource{},
				},
				AccessModes: []v1.PersistentVolumeAccessMode{
					v1.ReadWriteOnce,
					v1.ReadOnlyMany,
				},
				// this one we're pretending is already bound
				ClaimRef: &v1.ObjectReference{UID: "abc123"},
			},
		},
		{
			ObjectMeta: metav1.ObjectMeta{
				UID:  "nfs-10",
				Name: "nfs003",
			},
			Spec: v1.PersistentVolumeSpec{
				Capacity: v1.ResourceList{
					v1.ResourceName(v1.ResourceStorage): resource.MustParse("10G"),
				},
				PersistentVolumeSource: v1.PersistentVolumeSource{
					Glusterfs: &v1.GlusterfsVolumeSource{},
				},
				AccessModes: []v1.PersistentVolumeAccessMode{
					v1.ReadWriteOnce,
					v1.ReadOnlyMany,
					v1.ReadWriteMany,
				},
			},
		},
		{
			ObjectMeta: metav1.ObjectMeta{
				UID:  "gce-pd-5",
				Name: "gce002",
			},
			Spec: v1.PersistentVolumeSpec{
				Capacity: v1.ResourceList{
					v1.ResourceName(v1.ResourceStorage): resource.MustParse("5G"),
				},
				PersistentVolumeSource: v1.PersistentVolumeSource{
					GCEPersistentDisk: &v1.GCEPersistentDiskVolumeSource{},
				},
				AccessModes: []v1.PersistentVolumeAccessMode{
					v1.ReadWriteOnce,
					v1.ReadOnlyMany,
				},
			},
		},
		{
			ObjectMeta: metav1.ObjectMeta{
				UID:  "nfs-1",
				Name: "nfs001",
			},
			Spec: v1.PersistentVolumeSpec{
				Capacity: v1.ResourceList{
					v1.ResourceName(v1.ResourceStorage): resource.MustParse("1G"),
				},
				PersistentVolumeSource: v1.PersistentVolumeSource{
					Glusterfs: &v1.GlusterfsVolumeSource{},
				},
				AccessModes: []v1.PersistentVolumeAccessMode{
					v1.ReadWriteOnce,
					v1.ReadOnlyMany,
					v1.ReadWriteMany,
				},
			},
		},
		{
			ObjectMeta: metav1.ObjectMeta{
				UID:  "gce-pd-2",
				Name: "gce0022",
				Labels: map[string]string{
					"should-exist": "true",
				},
			},
			Spec: v1.PersistentVolumeSpec{
				Capacity: v1.ResourceList{
					v1.ResourceName(v1.ResourceStorage): resource.MustParse("20000G"),
				},
				PersistentVolumeSource: v1.PersistentVolumeSource{
					GCEPersistentDisk: &v1.GCEPersistentDiskVolumeSource{},
				},
				AccessModes: []v1.PersistentVolumeAccessMode{
					v1.ReadWriteOnce,
				},
			},
		},
		{
			ObjectMeta: metav1.ObjectMeta{
				UID:  "gce-pd-silver1",
				Name: "gce0023",
				Labels: map[string]string{
					"should-exist": "true",
				},
			},
			Spec: v1.PersistentVolumeSpec{
				Capacity: v1.ResourceList{
					v1.ResourceName(v1.ResourceStorage): resource.MustParse("10000G"),
				},
				PersistentVolumeSource: v1.PersistentVolumeSource{
					GCEPersistentDisk: &v1.GCEPersistentDiskVolumeSource{},
				},
				AccessModes: []v1.PersistentVolumeAccessMode{
					v1.ReadWriteOnce,
				},
				StorageClassName: classSilver,
			},
		},
		{
			ObjectMeta: metav1.ObjectMeta{
				UID:  "gce-pd-silver2",
				Name: "gce0024",
			},
			Spec: v1.PersistentVolumeSpec{
				Capacity: v1.ResourceList{
					v1.ResourceName(v1.ResourceStorage): resource.MustParse("100G"),
				},
				PersistentVolumeSource: v1.PersistentVolumeSource{
					GCEPersistentDisk: &v1.GCEPersistentDiskVolumeSource{},
				},
				AccessModes: []v1.PersistentVolumeAccessMode{
					v1.ReadWriteOnce,
				},
				StorageClassName: classSilver,
			},
		},
		{
			ObjectMeta: metav1.ObjectMeta{
				UID:  "gce-pd-gold",
				Name: "gce0025",
			},
			Spec: v1.PersistentVolumeSpec{
				Capacity: v1.ResourceList{
					v1.ResourceName(v1.ResourceStorage): resource.MustParse("50G"),
				},
				PersistentVolumeSource: v1.PersistentVolumeSource{
					GCEPersistentDisk: &v1.GCEPersistentDiskVolumeSource{},
				},
				AccessModes: []v1.PersistentVolumeAccessMode{
					v1.ReadWriteOnce,
				},
				StorageClassName: classGold,
			},
		},
		{
			ObjectMeta: metav1.ObjectMeta{
				UID:  "local-pd-very-large",
				Name: "local001",
			},
			Spec: v1.PersistentVolumeSpec{
				Capacity: v1.ResourceList{
					v1.ResourceName(v1.ResourceStorage): resource.MustParse("200E"),
				},
				PersistentVolumeSource: v1.PersistentVolumeSource{
					Local: &v1.LocalVolumeSource{},
				},
				AccessModes: []v1.PersistentVolumeAccessMode{
					v1.ReadWriteOnce,
					v1.ReadOnlyMany,
					v1.ReadWriteMany,
				},
				StorageClassName: classLarge,
			},
		},
		{
			ObjectMeta: metav1.ObjectMeta{
				UID:  "local-pd-extremely-large",
				Name: "local002",
			},
			Spec: v1.PersistentVolumeSpec{
				Capacity: v1.ResourceList{
					v1.ResourceName(v1.ResourceStorage): resource.MustParse("800E"),
				},
				PersistentVolumeSource: v1.PersistentVolumeSource{
					Local: &v1.LocalVolumeSource{},
				},
				AccessModes: []v1.PersistentVolumeAccessMode{
					v1.ReadWriteOnce,
					v1.ReadOnlyMany,
					v1.ReadWriteMany,
				},
				StorageClassName: classLarge,
			},
		},
		{
			ObjectMeta: metav1.ObjectMeta{
<<<<<<< HEAD
				UID:         "affinity-pv",
				Name:        "affinity001",
				Annotations: getAnnotationWithNodeAffinity("key1", "value1"),
=======
				UID:  "affinity-pv",
				Name: "affinity001",
>>>>>>> ed33434d
			},
			Spec: v1.PersistentVolumeSpec{
				Capacity: v1.ResourceList{
					v1.ResourceName(v1.ResourceStorage): resource.MustParse("100G"),
				},
				PersistentVolumeSource: v1.PersistentVolumeSource{
					Local: &v1.LocalVolumeSource{},
				},
				AccessModes: []v1.PersistentVolumeAccessMode{
					v1.ReadWriteOnce,
					v1.ReadOnlyMany,
				},
				StorageClassName: classWait,
<<<<<<< HEAD
=======
				NodeAffinity:     getVolumeNodeAffinity("key1", "value1"),
>>>>>>> ed33434d
			},
		},
		{
			ObjectMeta: metav1.ObjectMeta{
<<<<<<< HEAD
				UID:         "affinity-pv2",
				Name:        "affinity002",
				Annotations: getAnnotationWithNodeAffinity("key1", "value1"),
=======
				UID:  "affinity-pv2",
				Name: "affinity002",
>>>>>>> ed33434d
			},
			Spec: v1.PersistentVolumeSpec{
				Capacity: v1.ResourceList{
					v1.ResourceName(v1.ResourceStorage): resource.MustParse("150G"),
				},
				PersistentVolumeSource: v1.PersistentVolumeSource{
					Local: &v1.LocalVolumeSource{},
				},
				AccessModes: []v1.PersistentVolumeAccessMode{
					v1.ReadWriteOnce,
					v1.ReadOnlyMany,
				},
				StorageClassName: classWait,
<<<<<<< HEAD
=======
				NodeAffinity:     getVolumeNodeAffinity("key1", "value1"),
>>>>>>> ed33434d
			},
		},
		{
			ObjectMeta: metav1.ObjectMeta{
<<<<<<< HEAD
				UID:         "affinity-prebound",
				Name:        "affinity003",
				Annotations: getAnnotationWithNodeAffinity("key1", "value1"),
=======
				UID:  "affinity-prebound",
				Name: "affinity003",
>>>>>>> ed33434d
			},
			Spec: v1.PersistentVolumeSpec{
				Capacity: v1.ResourceList{
					v1.ResourceName(v1.ResourceStorage): resource.MustParse("100G"),
				},
				PersistentVolumeSource: v1.PersistentVolumeSource{
					Local: &v1.LocalVolumeSource{},
				},
				AccessModes: []v1.PersistentVolumeAccessMode{
					v1.ReadWriteOnce,
					v1.ReadOnlyMany,
				},
				StorageClassName: classWait,
				ClaimRef:         &v1.ObjectReference{Name: "claim02", Namespace: "myns"},
<<<<<<< HEAD
=======
				NodeAffinity:     getVolumeNodeAffinity("key1", "value1"),
>>>>>>> ed33434d
			},
		},
		{
			ObjectMeta: metav1.ObjectMeta{
<<<<<<< HEAD
				UID:         "affinity-pv3",
				Name:        "affinity003",
				Annotations: getAnnotationWithNodeAffinity("key1", "value3"),
=======
				UID:  "affinity-pv3",
				Name: "affinity003",
>>>>>>> ed33434d
			},
			Spec: v1.PersistentVolumeSpec{
				Capacity: v1.ResourceList{
					v1.ResourceName(v1.ResourceStorage): resource.MustParse("200G"),
				},
				PersistentVolumeSource: v1.PersistentVolumeSource{
					Local: &v1.LocalVolumeSource{},
				},
				AccessModes: []v1.PersistentVolumeAccessMode{
					v1.ReadWriteOnce,
					v1.ReadOnlyMany,
				},
				StorageClassName: classWait,
<<<<<<< HEAD
=======
				NodeAffinity:     getVolumeNodeAffinity("key1", "value3"),
>>>>>>> ed33434d
			},
		},
	}
}

func testVolume(name, size string) *v1.PersistentVolume {
	return &v1.PersistentVolume{
		ObjectMeta: metav1.ObjectMeta{
			Name:        name,
			Annotations: map[string]string{},
		},
		Spec: v1.PersistentVolumeSpec{
			Capacity:               v1.ResourceList{v1.ResourceName(v1.ResourceStorage): resource.MustParse(size)},
			PersistentVolumeSource: v1.PersistentVolumeSource{HostPath: &v1.HostPathVolumeSource{}},
			AccessModes:            []v1.PersistentVolumeAccessMode{v1.ReadWriteOnce},
		},
	}
}

<<<<<<< HEAD
func getAnnotationWithNodeAffinity(key string, value string) map[string]string {
	affinity := &v1.NodeAffinity{
		RequiredDuringSchedulingIgnoredDuringExecution: &v1.NodeSelector{
=======
func getVolumeNodeAffinity(key string, value string) *v1.VolumeNodeAffinity {
	return &v1.VolumeNodeAffinity{
		Required: &v1.NodeSelector{
>>>>>>> ed33434d
			NodeSelectorTerms: []v1.NodeSelectorTerm{
				{
					MatchExpressions: []v1.NodeSelectorRequirement{
						{
							Key:      key,
							Operator: v1.NodeSelectorOpIn,
							Values:   []string{value},
						},
					},
				},
			},
		},
	}
<<<<<<< HEAD

	annotations := map[string]string{}
	err := helper.StorageNodeAffinityToAlphaAnnotation(annotations, affinity)
	if err != nil {
		glog.Fatalf("Failed to get node affinity annotation: %v", err)
	}

	return annotations
=======
>>>>>>> ed33434d
}

func createVolumeModeBlockTestVolume() *v1.PersistentVolume {
	blockMode := v1.PersistentVolumeBlock

	return &v1.PersistentVolume{
		ObjectMeta: metav1.ObjectMeta{
			UID:  "local-1",
			Name: "block",
		},
		Spec: v1.PersistentVolumeSpec{
			Capacity: v1.ResourceList{
				v1.ResourceName(v1.ResourceStorage): resource.MustParse("10G"),
			},
			PersistentVolumeSource: v1.PersistentVolumeSource{
				Local: &v1.LocalVolumeSource{},
			},
			AccessModes: []v1.PersistentVolumeAccessMode{
				v1.ReadWriteOnce,
			},
			VolumeMode: &blockMode,
		},
	}
}

func createVolumeModeFilesystemTestVolume() *v1.PersistentVolume {
	filesystemMode := v1.PersistentVolumeFilesystem

	return &v1.PersistentVolume{
		ObjectMeta: metav1.ObjectMeta{
			UID:  "local-1",
			Name: "block",
		},
		Spec: v1.PersistentVolumeSpec{
			Capacity: v1.ResourceList{
				v1.ResourceName(v1.ResourceStorage): resource.MustParse("10G"),
			},
			PersistentVolumeSource: v1.PersistentVolumeSource{
				Local: &v1.LocalVolumeSource{},
			},
			AccessModes: []v1.PersistentVolumeAccessMode{
				v1.ReadWriteOnce,
			},
			VolumeMode: &filesystemMode,
		},
	}
}

func createTestVolOrderedIndex(pv *v1.PersistentVolume) persistentVolumeOrderedIndex {
	volFile := newPersistentVolumeOrderedIndex()
	volFile.store.Add(pv)
	return volFile
}

func toggleFeature(toggleFlag bool, featureName string, t *testing.T) {
	var valueStr string
	if toggleFlag {
		// Enable feature
		valueStr = featureName + "=true"
		err := utilfeature.DefaultFeatureGate.Set(valueStr)
		if err != nil {
			t.Errorf("Failed to enable feature gate for %s: %v", featureName, err)
			return
		}
	} else {
		// Disable feature
		valueStr = featureName + "=false"
		err := utilfeature.DefaultFeatureGate.Set(valueStr)
		if err != nil {
			t.Errorf("Failed to disable feature gate for %s: %v", featureName, err)
			return
		}
	}
}

func TestAlphaVolumeModeCheck(t *testing.T) {

	blockMode := v1.PersistentVolumeBlock
	filesystemMode := v1.PersistentVolumeFilesystem

	// If feature gate is enabled, VolumeMode will always be defaulted
	// If feature gate is disabled, VolumeMode is dropped by API and ignored
	scenarios := map[string]struct {
		isExpectedMisMatch bool
		vol                *v1.PersistentVolume
		pvc                *v1.PersistentVolumeClaim
		enableBlock        bool
	}{
		"feature enabled - pvc block and pv filesystem": {
			isExpectedMisMatch: true,
			vol:                createVolumeModeFilesystemTestVolume(),
			pvc:                makeVolumeModePVC("8G", &blockMode, nil),
			enableBlock:        true,
		},
		"feature enabled - pvc filesystem and pv block": {
			isExpectedMisMatch: true,
			vol:                createVolumeModeBlockTestVolume(),
			pvc:                makeVolumeModePVC("8G", &filesystemMode, nil),
			enableBlock:        true,
		},
		"feature enabled - pvc block and pv block": {
			isExpectedMisMatch: false,
			vol:                createVolumeModeBlockTestVolume(),
			pvc:                makeVolumeModePVC("8G", &blockMode, nil),
			enableBlock:        true,
		},
		"feature enabled - pvc filesystem and pv filesystem": {
			isExpectedMisMatch: false,
			vol:                createVolumeModeFilesystemTestVolume(),
			pvc:                makeVolumeModePVC("8G", &filesystemMode, nil),
			enableBlock:        true,
		},
		"feature disabled - pvc block and pv filesystem": {
			isExpectedMisMatch: false,
			vol:                createVolumeModeFilesystemTestVolume(),
			pvc:                makeVolumeModePVC("8G", &blockMode, nil),
			enableBlock:        false,
		},
		"feature disabled - pvc filesystem and pv block": {
			isExpectedMisMatch: false,
			vol:                createVolumeModeBlockTestVolume(),
			pvc:                makeVolumeModePVC("8G", &filesystemMode, nil),
			enableBlock:        false,
		},
		"feature disabled - pvc block and pv block": {
			isExpectedMisMatch: false,
			vol:                createVolumeModeBlockTestVolume(),
			pvc:                makeVolumeModePVC("8G", &blockMode, nil),
			enableBlock:        false,
		},
		"feature disabled - pvc filesystem and pv filesystem": {
			isExpectedMisMatch: false,
			vol:                createVolumeModeFilesystemTestVolume(),
			pvc:                makeVolumeModePVC("8G", &filesystemMode, nil),
			enableBlock:        false,
		},
	}

	for name, scenario := range scenarios {
		toggleFeature(scenario.enableBlock, "BlockVolume", t)
		expectedMisMatch, err := checkVolumeModeMisMatches(&scenario.pvc.Spec, &scenario.vol.Spec)
		if err != nil {
			t.Errorf("Unexpected failure for checkVolumeModeMisMatches: %v", err)
		}
		// expected to match but either got an error or no returned pvmatch
		if expectedMisMatch && !scenario.isExpectedMisMatch {
			t.Errorf("Unexpected failure for scenario, expected not to mismatch on modes but did: %s", name)
		}
		if !expectedMisMatch && scenario.isExpectedMisMatch {
			t.Errorf("Unexpected failure for scenario, did not mismatch on mode when expected to mismatch: %s", name)
		}
	}

	// make sure feature gate is turned off
	toggleFeature(false, "BlockVolume", t)
}

func TestAlphaFilteringVolumeModes(t *testing.T) {
	blockMode := v1.PersistentVolumeBlock
	filesystemMode := v1.PersistentVolumeFilesystem

	// If feature gate is enabled, VolumeMode will always be defaulted
	// If feature gate is disabled, VolumeMode is dropped by API and ignored
	scenarios := map[string]struct {
		isExpectedMatch bool
		vol             persistentVolumeOrderedIndex
		pvc             *v1.PersistentVolumeClaim
		enableBlock     bool
	}{
		"1-1 feature enabled - pvc block and pv filesystem": {
			isExpectedMatch: false,
			vol:             createTestVolOrderedIndex(createVolumeModeFilesystemTestVolume()),
			pvc:             makeVolumeModePVC("8G", &blockMode, nil),
			enableBlock:     true,
		},
		"1-2 feature enabled - pvc filesystem and pv block": {
			isExpectedMatch: false,
			vol:             createTestVolOrderedIndex(createVolumeModeBlockTestVolume()),
			pvc:             makeVolumeModePVC("8G", &filesystemMode, nil),
			enableBlock:     true,
		},
		"1-3 feature enabled - pvc block and pv no mode with default filesystem": {
			isExpectedMatch: false,
			vol:             createTestVolOrderedIndex(createVolumeModeFilesystemTestVolume()),
			pvc:             makeVolumeModePVC("8G", &blockMode, nil),
			enableBlock:     true,
		},
		"1-4 feature enabled - pvc no mode defaulted to filesystem and pv block": {
			isExpectedMatch: false,
			vol:             createTestVolOrderedIndex(createVolumeModeBlockTestVolume()),
			pvc:             makeVolumeModePVC("8G", &filesystemMode, nil),
			enableBlock:     true,
		},
		"1-5 feature enabled - pvc block and pv block": {
			isExpectedMatch: true,
			vol:             createTestVolOrderedIndex(createVolumeModeBlockTestVolume()),
			pvc:             makeVolumeModePVC("8G", &blockMode, nil),
			enableBlock:     true,
		},
		"1-6 feature enabled - pvc filesystem and pv filesystem": {
			isExpectedMatch: true,
			vol:             createTestVolOrderedIndex(createVolumeModeFilesystemTestVolume()),
			pvc:             makeVolumeModePVC("8G", &filesystemMode, nil),
			enableBlock:     true,
		},
		"1-7 feature enabled - pvc mode is nil and defaulted and pv mode is nil and defaulted": {
			isExpectedMatch: true,
			vol:             createTestVolOrderedIndex(createVolumeModeFilesystemTestVolume()),
			pvc:             makeVolumeModePVC("8G", &filesystemMode, nil),
			enableBlock:     true,
		},
		"2-1 feature disabled - pvc mode is nil and pv mode is nil": {
			isExpectedMatch: true,
			vol:             createTestVolOrderedIndex(testVolume("nomode-1", "8G")),
			pvc:             makeVolumeModePVC("8G", nil, nil),
			enableBlock:     false,
		},
		"2-2 feature disabled - pvc mode is block and pv mode is block - fields should be dropped by api and not analyzed with gate disabled": {
			isExpectedMatch: true,
			vol:             createTestVolOrderedIndex(createVolumeModeBlockTestVolume()),
			pvc:             makeVolumeModePVC("8G", &blockMode, nil),
			enableBlock:     false,
		},
		"2-3 feature disabled - pvc mode is filesystem and pv mode is filesystem - fields should be dropped by api and not analyzed with gate disabled": {
			isExpectedMatch: true,
			vol:             createTestVolOrderedIndex(createVolumeModeFilesystemTestVolume()),
			pvc:             makeVolumeModePVC("8G", &filesystemMode, nil),
			enableBlock:     false,
		},
	}

	for name, scenario := range scenarios {
<<<<<<< HEAD
		toggleBlockVolumeFeature(scenario.enableBlock, t)
=======
		toggleFeature(scenario.enableBlock, "BlockVolume", t)
>>>>>>> ed33434d
		pvmatch, err := scenario.vol.findBestMatchForClaim(scenario.pvc, false)
		// expected to match but either got an error or no returned pvmatch
		if pvmatch == nil && scenario.isExpectedMatch {
			t.Errorf("Unexpected failure for scenario, no matching volume: %s", name)
		}
		if err != nil && scenario.isExpectedMatch {
			t.Errorf("Unexpected failure for scenario: %s - %+v", name, err)
		}
		// expected to not match but either got an error or a returned pvmatch
		if pvmatch != nil && !scenario.isExpectedMatch {
			t.Errorf("Unexpected failure for scenario, expected no matching volume: %s", name)
		}
		if err != nil && !scenario.isExpectedMatch {
			t.Errorf("Unexpected failure for scenario: %s - %+v", name, err)
		}
	}

	// make sure feature gate is turned off
	toggleFeature(false, "BlockVolume", t)
}

func TestAlphaStorageObjectInUseProtectionFiltering(t *testing.T) {
	pv := &v1.PersistentVolume{
		ObjectMeta: metav1.ObjectMeta{
			Name:        "pv1",
			Annotations: map[string]string{},
		},
		Spec: v1.PersistentVolumeSpec{
			Capacity:               v1.ResourceList{v1.ResourceName(v1.ResourceStorage): resource.MustParse("1G")},
			PersistentVolumeSource: v1.PersistentVolumeSource{HostPath: &v1.HostPathVolumeSource{}},
			AccessModes:            []v1.PersistentVolumeAccessMode{v1.ReadWriteOnce},
		},
	}

	pvToDelete := pv.DeepCopy()
	now := metav1.Now()
	pvToDelete.ObjectMeta.DeletionTimestamp = &now

	pvc := &v1.PersistentVolumeClaim{
		ObjectMeta: metav1.ObjectMeta{
			Name:      "pvc1",
			Namespace: "myns",
		},
		Spec: v1.PersistentVolumeClaimSpec{
			AccessModes: []v1.PersistentVolumeAccessMode{v1.ReadWriteOnce},
			Resources:   v1.ResourceRequirements{Requests: v1.ResourceList{v1.ResourceName(v1.ResourceStorage): resource.MustParse("1G")}},
		},
	}

	satisfyingTestCases := map[string]struct {
		isExpectedMatch                    bool
		vol                                *v1.PersistentVolume
		pvc                                *v1.PersistentVolumeClaim
		enableStorageObjectInUseProtection bool
	}{
		"feature enabled - pv deletionTimeStamp not set": {
			isExpectedMatch: true,
			vol:             pv,
			pvc:             pvc,
			enableStorageObjectInUseProtection: true,
		},
		"feature enabled - pv deletionTimeStamp set": {
			isExpectedMatch: false,
			vol:             pvToDelete,
			pvc:             pvc,
			enableStorageObjectInUseProtection: true,
		},
		"feature disabled - pv deletionTimeStamp not set": {
			isExpectedMatch: true,
			vol:             pv,
			pvc:             pvc,
			enableStorageObjectInUseProtection: false,
		},
		"feature disabled - pv deletionTimeStamp set": {
			isExpectedMatch: true,
			vol:             pvToDelete,
			pvc:             pvc,
			enableStorageObjectInUseProtection: false,
		},
	}

	for name, testCase := range satisfyingTestCases {
		toggleFeature(testCase.enableStorageObjectInUseProtection, "StorageObjectInUseProtection", t)
		err := checkVolumeSatisfyClaim(testCase.vol, testCase.pvc)
		// expected to match but got an error
		if err != nil && testCase.isExpectedMatch {
			t.Errorf("%s: expected to match but got an error: %v", name, err)
		}
		// not expected to match but did
		if err == nil && !testCase.isExpectedMatch {
			t.Errorf("%s: not expected to match but did", name)
		}

	}

	filteringTestCases := map[string]struct {
		isExpectedMatch                    bool
		vol                                persistentVolumeOrderedIndex
		pvc                                *v1.PersistentVolumeClaim
		enableStorageObjectInUseProtection bool
	}{
		"feature enabled - pv deletionTimeStamp not set": {
			isExpectedMatch: true,
			vol:             createTestVolOrderedIndex(pv),
			pvc:             pvc,
			enableStorageObjectInUseProtection: true,
		},
		"feature enabled - pv deletionTimeStamp set": {
			isExpectedMatch: false,
			vol:             createTestVolOrderedIndex(pvToDelete),
			pvc:             pvc,
			enableStorageObjectInUseProtection: true,
		},
		"feature disabled - pv deletionTimeStamp not set": {
			isExpectedMatch: true,
			vol:             createTestVolOrderedIndex(pv),
			pvc:             pvc,
			enableStorageObjectInUseProtection: false,
		},
		"feature disabled - pv deletionTimeStamp set": {
			isExpectedMatch: true,
			vol:             createTestVolOrderedIndex(pvToDelete),
			pvc:             pvc,
			enableStorageObjectInUseProtection: false,
		},
	}
	for name, testCase := range filteringTestCases {
		toggleFeature(testCase.enableStorageObjectInUseProtection, "StorageObjectInUseProtection", t)
		pvmatch, err := testCase.vol.findBestMatchForClaim(testCase.pvc, false)
		// expected to match but either got an error or no returned pvmatch
		if pvmatch == nil && testCase.isExpectedMatch {
			t.Errorf("Unexpected failure for testcase, no matching volume: %s", name)
		}
		if err != nil && testCase.isExpectedMatch {
			t.Errorf("Unexpected failure for testcase: %s - %+v", name, err)
		}
		// expected to not match but either got an error or a returned pvmatch
		if pvmatch != nil && !testCase.isExpectedMatch {
			t.Errorf("Unexpected failure for testcase, expected no matching volume: %s", name)
		}
		if err != nil && !testCase.isExpectedMatch {
			t.Errorf("Unexpected failure for testcase: %s - %+v", name, err)
		}
	}

	// make sure feature gate is turned off
	toggleFeature(false, "StorageObjectInUseProtection", t)
}

func TestFindingPreboundVolumes(t *testing.T) {
	claim := &v1.PersistentVolumeClaim{
		ObjectMeta: metav1.ObjectMeta{
			Name:      "claim01",
			Namespace: "myns",
			SelfLink:  testapi.Default.SelfLink("pvc", ""),
		},
		Spec: v1.PersistentVolumeClaimSpec{
			AccessModes: []v1.PersistentVolumeAccessMode{v1.ReadWriteOnce},
			Resources:   v1.ResourceRequirements{Requests: v1.ResourceList{v1.ResourceName(v1.ResourceStorage): resource.MustParse("1Gi")}},
		},
	}
	claimRef, err := ref.GetReference(scheme.Scheme, claim)
	if err != nil {
		t.Errorf("error getting claimRef: %v", err)
	}

	pv1 := testVolume("pv1", "1Gi")
	pv5 := testVolume("pv5", "5Gi")
	pv8 := testVolume("pv8", "8Gi")
	pvBadSize := testVolume("pvBadSize", "1Mi")
	pvBadMode := testVolume("pvBadMode", "1Gi")
	pvBadMode.Spec.AccessModes = []v1.PersistentVolumeAccessMode{v1.ReadOnlyMany}

	index := newPersistentVolumeOrderedIndex()
	index.store.Add(pv1)
	index.store.Add(pv5)
	index.store.Add(pv8)
	index.store.Add(pvBadSize)
	index.store.Add(pvBadMode)

	// expected exact match on size
	volume, _ := index.findBestMatchForClaim(claim, false)
	if volume.Name != pv1.Name {
		t.Errorf("Expected %s but got volume %s instead", pv1.Name, volume.Name)
	}

	// pretend the exact match is pre-bound.  should get the next size up.
	pv1.Spec.ClaimRef = &v1.ObjectReference{Name: "foo", Namespace: "bar"}
	volume, _ = index.findBestMatchForClaim(claim, false)
	if volume.Name != pv5.Name {
		t.Errorf("Expected %s but got volume %s instead", pv5.Name, volume.Name)
	}

	// pretend the exact match is available but the largest volume is pre-bound to the claim.
	pv1.Spec.ClaimRef = nil
	pv8.Spec.ClaimRef = claimRef
	volume, _ = index.findBestMatchForClaim(claim, false)
	if volume.Name != pv8.Name {
		t.Errorf("Expected %s but got volume %s instead", pv8.Name, volume.Name)
	}

	// pretend the volume with too small a size is pre-bound to the claim. should get the exact match.
	pv8.Spec.ClaimRef = nil
	pvBadSize.Spec.ClaimRef = claimRef
	volume, _ = index.findBestMatchForClaim(claim, false)
	if volume.Name != pv1.Name {
		t.Errorf("Expected %s but got volume %s instead", pv1.Name, volume.Name)
	}

	// pretend the volume without the right access mode is pre-bound to the claim. should get the exact match.
	pvBadSize.Spec.ClaimRef = nil
	pvBadMode.Spec.ClaimRef = claimRef
	volume, _ = index.findBestMatchForClaim(claim, false)
	if volume.Name != pv1.Name {
		t.Errorf("Expected %s but got volume %s instead", pv1.Name, volume.Name)
	}
}

func TestBestMatchDelayed(t *testing.T) {
	volList := newPersistentVolumeOrderedIndex()
	for _, pv := range createTestVolumes() {
		volList.store.Add(pv)
	}

	// binding through PV controller should be delayed
	claim := makePVC("8G", nil)
	volume, err := volList.findBestMatchForClaim(claim, true)
	if err != nil {
		t.Errorf("Unexpected error matching volume by claim: %v", err)
	}
	if volume != nil {
		t.Errorf("Unexpected match with %q", volume.UID)
	}
}

func TestFindMatchVolumeWithNode(t *testing.T) {
	volumes := createTestVolumes()
	node1 := &v1.Node{
		ObjectMeta: metav1.ObjectMeta{
			Labels: map[string]string{"key1": "value1"},
		},
	}
	node2 := &v1.Node{
		ObjectMeta: metav1.ObjectMeta{
			Labels: map[string]string{"key1": "value2"},
		},
	}
	node3 := &v1.Node{
		ObjectMeta: metav1.ObjectMeta{
			Labels: map[string]string{"key1": "value3"},
		},
	}

	scenarios := map[string]struct {
		expectedMatch   string
		claim           *v1.PersistentVolumeClaim
		node            *v1.Node
		excludedVolumes map[string]*v1.PersistentVolume
	}{
		"success-match": {
			expectedMatch: "affinity-pv",
			claim: makePVC("100G", func(pvc *v1.PersistentVolumeClaim) {
				pvc.Spec.AccessModes = []v1.PersistentVolumeAccessMode{v1.ReadWriteOnce}
				pvc.Spec.StorageClassName = &classWait
			}),
			node: node1,
		},
		"success-prebound": {
			expectedMatch: "affinity-prebound",
			claim: makePVC("100G", func(pvc *v1.PersistentVolumeClaim) {
				pvc.Spec.AccessModes = []v1.PersistentVolumeAccessMode{v1.ReadWriteOnce}
				pvc.Spec.StorageClassName = &classWait
				pvc.Name = "claim02"
			}),
			node: node1,
		},
		"success-exclusion": {
			expectedMatch: "affinity-pv2",
			claim: makePVC("100G", func(pvc *v1.PersistentVolumeClaim) {
				pvc.Spec.AccessModes = []v1.PersistentVolumeAccessMode{v1.ReadWriteOnce}
				pvc.Spec.StorageClassName = &classWait
			}),
			node:            node1,
			excludedVolumes: map[string]*v1.PersistentVolume{"affinity001": nil},
		},
		"fail-exclusion": {
			expectedMatch: "",
			claim: makePVC("100G", func(pvc *v1.PersistentVolumeClaim) {
				pvc.Spec.AccessModes = []v1.PersistentVolumeAccessMode{v1.ReadWriteOnce}
				pvc.Spec.StorageClassName = &classWait
			}),
			node:            node1,
			excludedVolumes: map[string]*v1.PersistentVolume{"affinity001": nil, "affinity002": nil},
		},
		"fail-accessmode": {
			expectedMatch: "",
			claim: makePVC("100G", func(pvc *v1.PersistentVolumeClaim) {
				pvc.Spec.AccessModes = []v1.PersistentVolumeAccessMode{v1.ReadWriteMany}
				pvc.Spec.StorageClassName = &classWait
			}),
			node: node1,
		},
		"fail-nodeaffinity": {
			expectedMatch: "",
			claim: makePVC("100G", func(pvc *v1.PersistentVolumeClaim) {
				pvc.Spec.AccessModes = []v1.PersistentVolumeAccessMode{v1.ReadWriteOnce}
				pvc.Spec.StorageClassName = &classWait
			}),
			node: node2,
		},
		"fail-prebound-node-affinity": {
			expectedMatch: "",
			claim: makePVC("100G", func(pvc *v1.PersistentVolumeClaim) {
				pvc.Spec.AccessModes = []v1.PersistentVolumeAccessMode{v1.ReadWriteOnce}
				pvc.Spec.StorageClassName = &classWait
				pvc.Name = "claim02"
			}),
			node: node3,
		},
		"success-bad-and-good-node-affinity": {
			expectedMatch: "affinity-pv3",
			claim: makePVC("100G", func(pvc *v1.PersistentVolumeClaim) {
				pvc.Spec.AccessModes = []v1.PersistentVolumeAccessMode{v1.ReadWriteOnce}
				pvc.Spec.StorageClassName = &classWait
				pvc.Name = "claim03"
			}),
			node: node3,
		},
	}

	for name, scenario := range scenarios {
		volume, err := findMatchingVolume(scenario.claim, volumes, scenario.node, scenario.excludedVolumes, true)
		if err != nil {
			t.Errorf("Unexpected error matching volume by claim: %v", err)
		}
		if len(scenario.expectedMatch) != 0 && volume == nil {
			t.Errorf("Expected match but received nil volume for scenario: %s", name)
		}
		if len(scenario.expectedMatch) != 0 && volume != nil && string(volume.UID) != scenario.expectedMatch {
			t.Errorf("Expected %s but got volume %s in scenario %s", scenario.expectedMatch, volume.UID, name)
		}
		if len(scenario.expectedMatch) == 0 && volume != nil {
			t.Errorf("Unexpected match for scenario: %s, matched with %s instead", name, volume.UID)
		}
	}
}

func TestCheckAccessModes(t *testing.T) {
	volume := &v1.PersistentVolume{
		Spec: v1.PersistentVolumeSpec{
			AccessModes: []v1.PersistentVolumeAccessMode{v1.ReadWriteOnce, v1.ReadWriteMany},
		},
	}

	scenarios := map[string]struct {
		shouldSucceed bool
		claim         *v1.PersistentVolumeClaim
	}{
		"success-single-mode": {
			shouldSucceed: true,
			claim: makePVC("100G", func(pvc *v1.PersistentVolumeClaim) {
				pvc.Spec.AccessModes = []v1.PersistentVolumeAccessMode{v1.ReadWriteMany}
			}),
		},
		"success-many-modes": {
			shouldSucceed: true,
			claim: makePVC("100G", func(pvc *v1.PersistentVolumeClaim) {
				pvc.Spec.AccessModes = []v1.PersistentVolumeAccessMode{v1.ReadWriteMany, v1.ReadWriteOnce}
			}),
		},
		"fail-single-mode": {
			shouldSucceed: false,
			claim: makePVC("100G", func(pvc *v1.PersistentVolumeClaim) {
				pvc.Spec.AccessModes = []v1.PersistentVolumeAccessMode{v1.ReadOnlyMany}
			}),
		},
		"fail-many-modes": {
			shouldSucceed: false,
			claim: makePVC("100G", func(pvc *v1.PersistentVolumeClaim) {
				pvc.Spec.AccessModes = []v1.PersistentVolumeAccessMode{v1.ReadWriteMany, v1.ReadOnlyMany}
			}),
		},
	}

	for name, scenario := range scenarios {
		result := checkAccessModes(scenario.claim, volume)
		if result != scenario.shouldSucceed {
			t.Errorf("Test %q failed: Expected %v, got %v", name, scenario.shouldSucceed, result)
		}
	}
}

// byCapacity is used to order volumes by ascending storage size
type byCapacity struct {
	volumes []*v1.PersistentVolume
}

func (c byCapacity) Less(i, j int) bool {
	return matchStorageCapacity(c.volumes[i], c.volumes[j])
}

func (c byCapacity) Swap(i, j int) {
	c.volumes[i], c.volumes[j] = c.volumes[j], c.volumes[i]
}

func (c byCapacity) Len() int {
	return len(c.volumes)
}

// matchStorageCapacity is a matchPredicate used to sort and find volumes
func matchStorageCapacity(pvA, pvB *v1.PersistentVolume) bool {
	aQty := pvA.Spec.Capacity[v1.ResourceStorage]
	bQty := pvB.Spec.Capacity[v1.ResourceStorage]
	return aQty.Cmp(bQty) <= 0
}<|MERGE_RESOLUTION|>--- conflicted
+++ resolved
@@ -19,8 +19,6 @@
 import (
 	"sort"
 	"testing"
-
-	"github.com/golang/glog"
 
 	"k8s.io/api/core/v1"
 	"k8s.io/apimachinery/pkg/api/resource"
@@ -29,12 +27,7 @@
 	"k8s.io/client-go/kubernetes/scheme"
 	ref "k8s.io/client-go/tools/reference"
 	"k8s.io/kubernetes/pkg/api/testapi"
-<<<<<<< HEAD
-	"k8s.io/kubernetes/pkg/apis/core/v1/helper"
-	"k8s.io/kubernetes/pkg/volume"
-=======
 	"k8s.io/kubernetes/pkg/volume/util"
->>>>>>> ed33434d
 )
 
 func makePVC(size string, modfn func(*v1.PersistentVolumeClaim)) *v1.PersistentVolumeClaim {
@@ -684,14 +677,8 @@
 		},
 		{
 			ObjectMeta: metav1.ObjectMeta{
-<<<<<<< HEAD
-				UID:         "affinity-pv",
-				Name:        "affinity001",
-				Annotations: getAnnotationWithNodeAffinity("key1", "value1"),
-=======
 				UID:  "affinity-pv",
 				Name: "affinity001",
->>>>>>> ed33434d
 			},
 			Spec: v1.PersistentVolumeSpec{
 				Capacity: v1.ResourceList{
@@ -705,22 +692,13 @@
 					v1.ReadOnlyMany,
 				},
 				StorageClassName: classWait,
-<<<<<<< HEAD
-=======
 				NodeAffinity:     getVolumeNodeAffinity("key1", "value1"),
->>>>>>> ed33434d
-			},
-		},
-		{
-			ObjectMeta: metav1.ObjectMeta{
-<<<<<<< HEAD
-				UID:         "affinity-pv2",
-				Name:        "affinity002",
-				Annotations: getAnnotationWithNodeAffinity("key1", "value1"),
-=======
+			},
+		},
+		{
+			ObjectMeta: metav1.ObjectMeta{
 				UID:  "affinity-pv2",
 				Name: "affinity002",
->>>>>>> ed33434d
 			},
 			Spec: v1.PersistentVolumeSpec{
 				Capacity: v1.ResourceList{
@@ -734,22 +712,13 @@
 					v1.ReadOnlyMany,
 				},
 				StorageClassName: classWait,
-<<<<<<< HEAD
-=======
 				NodeAffinity:     getVolumeNodeAffinity("key1", "value1"),
->>>>>>> ed33434d
-			},
-		},
-		{
-			ObjectMeta: metav1.ObjectMeta{
-<<<<<<< HEAD
-				UID:         "affinity-prebound",
-				Name:        "affinity003",
-				Annotations: getAnnotationWithNodeAffinity("key1", "value1"),
-=======
+			},
+		},
+		{
+			ObjectMeta: metav1.ObjectMeta{
 				UID:  "affinity-prebound",
 				Name: "affinity003",
->>>>>>> ed33434d
 			},
 			Spec: v1.PersistentVolumeSpec{
 				Capacity: v1.ResourceList{
@@ -764,22 +733,13 @@
 				},
 				StorageClassName: classWait,
 				ClaimRef:         &v1.ObjectReference{Name: "claim02", Namespace: "myns"},
-<<<<<<< HEAD
-=======
 				NodeAffinity:     getVolumeNodeAffinity("key1", "value1"),
->>>>>>> ed33434d
-			},
-		},
-		{
-			ObjectMeta: metav1.ObjectMeta{
-<<<<<<< HEAD
-				UID:         "affinity-pv3",
-				Name:        "affinity003",
-				Annotations: getAnnotationWithNodeAffinity("key1", "value3"),
-=======
+			},
+		},
+		{
+			ObjectMeta: metav1.ObjectMeta{
 				UID:  "affinity-pv3",
 				Name: "affinity003",
->>>>>>> ed33434d
 			},
 			Spec: v1.PersistentVolumeSpec{
 				Capacity: v1.ResourceList{
@@ -793,10 +753,7 @@
 					v1.ReadOnlyMany,
 				},
 				StorageClassName: classWait,
-<<<<<<< HEAD
-=======
 				NodeAffinity:     getVolumeNodeAffinity("key1", "value3"),
->>>>>>> ed33434d
 			},
 		},
 	}
@@ -816,15 +773,9 @@
 	}
 }
 
-<<<<<<< HEAD
-func getAnnotationWithNodeAffinity(key string, value string) map[string]string {
-	affinity := &v1.NodeAffinity{
-		RequiredDuringSchedulingIgnoredDuringExecution: &v1.NodeSelector{
-=======
 func getVolumeNodeAffinity(key string, value string) *v1.VolumeNodeAffinity {
 	return &v1.VolumeNodeAffinity{
 		Required: &v1.NodeSelector{
->>>>>>> ed33434d
 			NodeSelectorTerms: []v1.NodeSelectorTerm{
 				{
 					MatchExpressions: []v1.NodeSelectorRequirement{
@@ -838,17 +789,6 @@
 			},
 		},
 	}
-<<<<<<< HEAD
-
-	annotations := map[string]string{}
-	err := helper.StorageNodeAffinityToAlphaAnnotation(annotations, affinity)
-	if err != nil {
-		glog.Fatalf("Failed to get node affinity annotation: %v", err)
-	}
-
-	return annotations
-=======
->>>>>>> ed33434d
 }
 
 func createVolumeModeBlockTestVolume() *v1.PersistentVolume {
@@ -1081,11 +1021,7 @@
 	}
 
 	for name, scenario := range scenarios {
-<<<<<<< HEAD
-		toggleBlockVolumeFeature(scenario.enableBlock, t)
-=======
 		toggleFeature(scenario.enableBlock, "BlockVolume", t)
->>>>>>> ed33434d
 		pvmatch, err := scenario.vol.findBestMatchForClaim(scenario.pvc, false)
 		// expected to match but either got an error or no returned pvmatch
 		if pvmatch == nil && scenario.isExpectedMatch {
