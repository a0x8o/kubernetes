package(default_visibility = ["//visibility:public"])

load(
    "@io_bazel_rules_go//go:def.bzl",
    "go_library",
    "go_test",
)

go_test(
    name = "go_default_test",
    srcs = ["controller_history_test.go"],
    embed = [":go_default_library"],
<<<<<<< HEAD
    importpath = "k8s.io/kubernetes/pkg/controller/history",
=======
>>>>>>> ed33434d
    deps = [
        "//pkg/api/testapi:go_default_library",
        "//pkg/controller:go_default_library",
        "//vendor/k8s.io/api/apps/v1:go_default_library",
        "//vendor/k8s.io/api/core/v1:go_default_library",
        "//vendor/k8s.io/apimachinery/pkg/api/errors:go_default_library",
        "//vendor/k8s.io/apimachinery/pkg/api/resource:go_default_library",
        "//vendor/k8s.io/apimachinery/pkg/apis/meta/v1:go_default_library",
        "//vendor/k8s.io/apimachinery/pkg/labels:go_default_library",
        "//vendor/k8s.io/apimachinery/pkg/runtime:go_default_library",
        "//vendor/k8s.io/apimachinery/pkg/types:go_default_library",
        "//vendor/k8s.io/apimachinery/pkg/util/strategicpatch:go_default_library",
        "//vendor/k8s.io/client-go/informers:go_default_library",
        "//vendor/k8s.io/client-go/kubernetes/fake:go_default_library",
        "//vendor/k8s.io/client-go/testing:go_default_library",
    ],
)

go_library(
    name = "go_default_library",
    srcs = ["controller_history.go"],
    importpath = "k8s.io/kubernetes/pkg/controller/history",
    deps = [
        "//pkg/util/hash:go_default_library",
        "//vendor/k8s.io/api/apps/v1:go_default_library",
        "//vendor/k8s.io/apimachinery/pkg/api/equality:go_default_library",
        "//vendor/k8s.io/apimachinery/pkg/api/errors:go_default_library",
        "//vendor/k8s.io/apimachinery/pkg/apis/meta/v1:go_default_library",
        "//vendor/k8s.io/apimachinery/pkg/labels:go_default_library",
        "//vendor/k8s.io/apimachinery/pkg/runtime:go_default_library",
        "//vendor/k8s.io/apimachinery/pkg/runtime/schema:go_default_library",
        "//vendor/k8s.io/apimachinery/pkg/types:go_default_library",
        "//vendor/k8s.io/apimachinery/pkg/util/rand:go_default_library",
        "//vendor/k8s.io/client-go/informers/apps/v1:go_default_library",
        "//vendor/k8s.io/client-go/kubernetes:go_default_library",
        "//vendor/k8s.io/client-go/listers/apps/v1:go_default_library",
        "//vendor/k8s.io/client-go/tools/cache:go_default_library",
        "//vendor/k8s.io/client-go/util/retry:go_default_library",
    ],
)

filegroup(
    name = "package-srcs",
    srcs = glob(["**"]),
    tags = ["automanaged"],
    visibility = ["//visibility:private"],
)

filegroup(
    name = "all-srcs",
    srcs = [":package-srcs"],
    tags = ["automanaged"],
)<|MERGE_RESOLUTION|>--- conflicted
+++ resolved
@@ -10,10 +10,6 @@
     name = "go_default_test",
     srcs = ["controller_history_test.go"],
     embed = [":go_default_library"],
-<<<<<<< HEAD
-    importpath = "k8s.io/kubernetes/pkg/controller/history",
-=======
->>>>>>> ed33434d
     deps = [
         "//pkg/api/testapi:go_default_library",
         "//pkg/controller:go_default_library",
