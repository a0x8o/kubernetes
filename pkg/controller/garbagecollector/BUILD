package(default_visibility = ["//visibility:public"])

load(
    "@io_bazel_rules_go//go:def.bzl",
    "go_library",
    "go_test",
)

go_library(
    name = "go_default_library",
    srcs = [
        "errors.go",
        "garbagecollector.go",
        "graph.go",
        "graph_builder.go",
        "operations.go",
        "patch.go",
        "uid_cache.go",
    ],
    importpath = "k8s.io/kubernetes/pkg/controller/garbagecollector",
    deps = [
        "//pkg/controller:go_default_library",
        "//pkg/controller/garbagecollector/metaonly:go_default_library",
        "//pkg/util/reflector/prometheus:go_default_library",
        "//pkg/util/workqueue/prometheus:go_default_library",
        "//vendor/github.com/golang/glog:go_default_library",
        "//vendor/github.com/golang/groupcache/lru:go_default_library",
        "//vendor/k8s.io/apimachinery/pkg/api/errors:go_default_library",
        "//vendor/k8s.io/apimachinery/pkg/api/meta:go_default_library",
        "//vendor/k8s.io/apimachinery/pkg/apis/meta/v1:go_default_library",
        "//vendor/k8s.io/apimachinery/pkg/apis/meta/v1/unstructured:go_default_library",
        "//vendor/k8s.io/apimachinery/pkg/runtime:go_default_library",
        "//vendor/k8s.io/apimachinery/pkg/runtime/schema:go_default_library",
        "//vendor/k8s.io/apimachinery/pkg/types:go_default_library",
        "//vendor/k8s.io/apimachinery/pkg/util/errors:go_default_library",
        "//vendor/k8s.io/apimachinery/pkg/util/runtime:go_default_library",
        "//vendor/k8s.io/apimachinery/pkg/util/sets:go_default_library",
        "//vendor/k8s.io/apimachinery/pkg/util/wait:go_default_library",
        "//vendor/k8s.io/apimachinery/pkg/watch:go_default_library",
        "//vendor/k8s.io/client-go/discovery:go_default_library",
        "//vendor/k8s.io/client-go/dynamic:go_default_library",
        "//vendor/k8s.io/client-go/informers:go_default_library",
        "//vendor/k8s.io/client-go/kubernetes:go_default_library",
        "//vendor/k8s.io/client-go/tools/cache:go_default_library",
        "//vendor/k8s.io/client-go/util/retry:go_default_library",
        "//vendor/k8s.io/client-go/util/workqueue:go_default_library",
    ],
)

go_test(
    name = "go_default_test",
    srcs = ["garbagecollector_test.go"],
    embed = [":go_default_library"],
<<<<<<< HEAD
    importpath = "k8s.io/kubernetes/pkg/controller/garbagecollector",
=======
>>>>>>> ed33434d
    deps = [
        "//pkg/api/legacyscheme:go_default_library",
        "//pkg/apis/core/install:go_default_library",
        "//pkg/controller/garbagecollector/metaonly:go_default_library",
        "//vendor/github.com/stretchr/testify/assert:go_default_library",
        "//vendor/k8s.io/api/core/v1:go_default_library",
        "//vendor/k8s.io/apimachinery/pkg/api/meta:go_default_library",
        "//vendor/k8s.io/apimachinery/pkg/apis/meta/v1:go_default_library",
        "//vendor/k8s.io/apimachinery/pkg/runtime/schema:go_default_library",
        "//vendor/k8s.io/apimachinery/pkg/runtime/serializer:go_default_library",
        "//vendor/k8s.io/apimachinery/pkg/types:go_default_library",
        "//vendor/k8s.io/apimachinery/pkg/util/json:go_default_library",
        "//vendor/k8s.io/apimachinery/pkg/util/sets:go_default_library",
        "//vendor/k8s.io/apimachinery/pkg/util/strategicpatch:go_default_library",
        "//vendor/k8s.io/client-go/discovery:go_default_library",
        "//vendor/k8s.io/client-go/dynamic:go_default_library",
        "//vendor/k8s.io/client-go/informers:go_default_library",
        "//vendor/k8s.io/client-go/kubernetes/fake:go_default_library",
        "//vendor/k8s.io/client-go/rest:go_default_library",
        "//vendor/k8s.io/client-go/util/workqueue:go_default_library",
    ],
)

filegroup(
    name = "package-srcs",
    srcs = glob(["**"]),
    tags = ["automanaged"],
    visibility = ["//visibility:private"],
)

filegroup(
    name = "all-srcs",
    srcs = [
        ":package-srcs",
        "//pkg/controller/garbagecollector/metaonly:all-srcs",
    ],
    tags = ["automanaged"],
)<|MERGE_RESOLUTION|>--- conflicted
+++ resolved
@@ -51,10 +51,6 @@
     name = "go_default_test",
     srcs = ["garbagecollector_test.go"],
     embed = [":go_default_library"],
-<<<<<<< HEAD
-    importpath = "k8s.io/kubernetes/pkg/controller/garbagecollector",
-=======
->>>>>>> ed33434d
     deps = [
         "//pkg/api/legacyscheme:go_default_library",
         "//pkg/apis/core/install:go_default_library",
