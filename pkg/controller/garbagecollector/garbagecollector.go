--- conflicted
+++ resolved
@@ -214,11 +214,7 @@
 
 		// Finally, keep track of our new state. Do this after all preceding steps
 		// have succeeded to ensure we'll retry on subsequent syncs if an error
-<<<<<<< HEAD
-		// occured.
-=======
 		// occurred.
->>>>>>> ed33434d
 		oldResources = newResources
 		glog.V(2).Infof("synced garbage collector")
 	}, period, stopCh)
