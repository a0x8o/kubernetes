--- conflicted
+++ resolved
@@ -63,15 +63,13 @@
         "update_test.go",
     ],
     embed = [":go_default_library"],
-<<<<<<< HEAD
-    importpath = "k8s.io/kubernetes/pkg/controller/daemon",
-=======
->>>>>>> ed33434d
     deps = [
         "//pkg/api/legacyscheme:go_default_library",
         "//pkg/api/v1/pod:go_default_library",
         "//pkg/apis/core:go_default_library",
         "//pkg/controller:go_default_library",
+        "//pkg/features:go_default_library",
+        "//pkg/kubelet/apis:go_default_library",
         "//pkg/kubelet/types:go_default_library",
         "//pkg/scheduler/algorithm:go_default_library",
         "//pkg/securitycontext:go_default_library",
