package(default_visibility = ["//visibility:public"])

load(
    "@io_bazel_rules_go//go:def.bzl",
    "go_library",
    "go_test",
)

go_library(
    name = "go_default_library",
    srcs = ["daemonset_util.go"],
    importpath = "k8s.io/kubernetes/pkg/controller/daemon/util",
    deps = [
        "//pkg/api/v1/pod:go_default_library",
        "//pkg/apis/core/v1/helper:go_default_library",
        "//pkg/features:go_default_library",
        "//pkg/kubelet/types:go_default_library",
        "//pkg/scheduler/algorithm:go_default_library",
        "//vendor/k8s.io/api/apps/v1:go_default_library",
        "//vendor/k8s.io/api/core/v1:go_default_library",
        "//vendor/k8s.io/api/extensions/v1beta1:go_default_library",
        "//vendor/k8s.io/apimachinery/pkg/apis/meta/v1:go_default_library",
        "//vendor/k8s.io/apiserver/pkg/util/feature:go_default_library",
    ],
)

filegroup(
    name = "package-srcs",
    srcs = glob(["**"]),
    tags = ["automanaged"],
    visibility = ["//visibility:private"],
)

filegroup(
    name = "all-srcs",
    srcs = [":package-srcs"],
    tags = ["automanaged"],
)

go_test(
    name = "go_default_test",
    srcs = ["daemonset_util_test.go"],
    embed = [":go_default_library"],
<<<<<<< HEAD
    importpath = "k8s.io/kubernetes/pkg/controller/daemon/util",
=======
>>>>>>> ed33434d
    deps = [
        "//pkg/api/testapi:go_default_library",
        "//vendor/k8s.io/api/core/v1:go_default_library",
        "//vendor/k8s.io/api/extensions/v1beta1:go_default_library",
        "//vendor/k8s.io/apimachinery/pkg/apis/meta/v1:go_default_library",
    ],
)<|MERGE_RESOLUTION|>--- conflicted
+++ resolved
@@ -14,6 +14,7 @@
         "//pkg/api/v1/pod:go_default_library",
         "//pkg/apis/core/v1/helper:go_default_library",
         "//pkg/features:go_default_library",
+        "//pkg/kubelet/apis:go_default_library",
         "//pkg/kubelet/types:go_default_library",
         "//pkg/scheduler/algorithm:go_default_library",
         "//vendor/k8s.io/api/apps/v1:go_default_library",
@@ -41,12 +42,9 @@
     name = "go_default_test",
     srcs = ["daemonset_util_test.go"],
     embed = [":go_default_library"],
-<<<<<<< HEAD
-    importpath = "k8s.io/kubernetes/pkg/controller/daemon/util",
-=======
->>>>>>> ed33434d
     deps = [
         "//pkg/api/testapi:go_default_library",
+        "//pkg/kubelet/apis:go_default_library",
         "//vendor/k8s.io/api/core/v1:go_default_library",
         "//vendor/k8s.io/api/extensions/v1beta1:go_default_library",
         "//vendor/k8s.io/apimachinery/pkg/apis/meta/v1:go_default_library",
