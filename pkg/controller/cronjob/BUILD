--- conflicted
+++ resolved
@@ -47,10 +47,6 @@
         "utils_test.go",
     ],
     embed = [":go_default_library"],
-<<<<<<< HEAD
-    importpath = "k8s.io/kubernetes/pkg/controller/cronjob",
-=======
->>>>>>> ed33434d
     deps = [
         "//pkg/apis/batch/install:go_default_library",
         "//pkg/apis/core/install:go_default_library",
