load("@io_bazel_rules_go//go:def.bzl", "go_library", "go_test")

go_library(
    name = "go_default_library",
    srcs = ["clusterroleaggregation_controller.go"],
    importpath = "k8s.io/kubernetes/pkg/controller/clusterroleaggregation",
    visibility = ["//visibility:public"],
    deps = [
        "//pkg/controller:go_default_library",
        "//vendor/github.com/golang/glog:go_default_library",
        "//vendor/k8s.io/api/rbac/v1:go_default_library",
        "//vendor/k8s.io/apimachinery/pkg/api/equality:go_default_library",
        "//vendor/k8s.io/apimachinery/pkg/api/errors:go_default_library",
        "//vendor/k8s.io/apimachinery/pkg/apis/meta/v1:go_default_library",
        "//vendor/k8s.io/apimachinery/pkg/labels:go_default_library",
        "//vendor/k8s.io/apimachinery/pkg/util/runtime:go_default_library",
        "//vendor/k8s.io/apimachinery/pkg/util/wait:go_default_library",
        "//vendor/k8s.io/client-go/informers/rbac/v1:go_default_library",
        "//vendor/k8s.io/client-go/kubernetes/typed/rbac/v1:go_default_library",
        "//vendor/k8s.io/client-go/listers/rbac/v1:go_default_library",
        "//vendor/k8s.io/client-go/tools/cache:go_default_library",
        "//vendor/k8s.io/client-go/util/workqueue:go_default_library",
    ],
)

filegroup(
    name = "package-srcs",
    srcs = glob(["**"]),
    tags = ["automanaged"],
    visibility = ["//visibility:private"],
)

filegroup(
    name = "all-srcs",
    srcs = [":package-srcs"],
    tags = ["automanaged"],
    visibility = ["//visibility:public"],
)

go_test(
    name = "go_default_test",
    srcs = ["clusterroleaggregation_controller_test.go"],
    embed = [":go_default_library"],
<<<<<<< HEAD
    importpath = "k8s.io/kubernetes/pkg/controller/clusterroleaggregation",
=======
>>>>>>> ed33434d
    deps = [
        "//pkg/controller:go_default_library",
        "//vendor/k8s.io/api/rbac/v1:go_default_library",
        "//vendor/k8s.io/apimachinery/pkg/api/equality:go_default_library",
        "//vendor/k8s.io/apimachinery/pkg/apis/meta/v1:go_default_library",
        "//vendor/k8s.io/apimachinery/pkg/runtime:go_default_library",
        "//vendor/k8s.io/apimachinery/pkg/util/diff:go_default_library",
        "//vendor/k8s.io/client-go/kubernetes/fake:go_default_library",
        "//vendor/k8s.io/client-go/listers/rbac/v1:go_default_library",
        "//vendor/k8s.io/client-go/testing:go_default_library",
        "//vendor/k8s.io/client-go/tools/cache:go_default_library",
    ],
)<|MERGE_RESOLUTION|>--- conflicted
+++ resolved
@@ -41,10 +41,6 @@
     name = "go_default_test",
     srcs = ["clusterroleaggregation_controller_test.go"],
     embed = [":go_default_library"],
-<<<<<<< HEAD
-    importpath = "k8s.io/kubernetes/pkg/controller/clusterroleaggregation",
-=======
->>>>>>> ed33434d
     deps = [
         "//pkg/controller:go_default_library",
         "//vendor/k8s.io/api/rbac/v1:go_default_library",
