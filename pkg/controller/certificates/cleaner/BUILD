--- conflicted
+++ resolved
@@ -36,10 +36,6 @@
     name = "go_default_test",
     srcs = ["cleaner_test.go"],
     embed = [":go_default_library"],
-<<<<<<< HEAD
-    importpath = "k8s.io/kubernetes/pkg/controller/certificates/cleaner",
-=======
->>>>>>> ed33434d
     deps = [
         "//vendor/k8s.io/api/certificates/v1beta1:go_default_library",
         "//vendor/k8s.io/apimachinery/pkg/apis/meta/v1:go_default_library",
