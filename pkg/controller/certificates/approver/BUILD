--- conflicted
+++ resolved
@@ -10,10 +10,6 @@
     name = "go_default_test",
     srcs = ["sarapprove_test.go"],
     embed = [":go_default_library"],
-<<<<<<< HEAD
-    importpath = "k8s.io/kubernetes/pkg/controller/certificates/approver",
-=======
->>>>>>> ed33434d
     deps = [
         "//pkg/apis/certificates/v1beta1:go_default_library",
         "//vendor/k8s.io/api/authorization/v1beta1:go_default_library",
