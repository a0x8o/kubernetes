package(default_visibility = ["//visibility:public"])

load(
    "@io_bazel_rules_go//go:def.bzl",
    "go_library",
    "go_test",
)

go_test(
    name = "go_default_test",
    srcs = ["cfssl_signer_test.go"],
    data = [
        "testdata/ca.crt",
        "testdata/ca.key",
        "testdata/kubelet.csr",
    ],
    embed = [":go_default_library"],
<<<<<<< HEAD
    importpath = "k8s.io/kubernetes/pkg/controller/certificates/signer",
=======
>>>>>>> ed33434d
    deps = [
        "//vendor/k8s.io/api/certificates/v1beta1:go_default_library",
        "//vendor/k8s.io/client-go/util/cert:go_default_library",
    ],
)

go_library(
    name = "go_default_library",
    srcs = ["cfssl_signer.go"],
    importpath = "k8s.io/kubernetes/pkg/controller/certificates/signer",
    deps = [
        "//pkg/controller/certificates:go_default_library",
        "//vendor/github.com/cloudflare/cfssl/config:go_default_library",
        "//vendor/github.com/cloudflare/cfssl/helpers:go_default_library",
        "//vendor/github.com/cloudflare/cfssl/signer:go_default_library",
        "//vendor/github.com/cloudflare/cfssl/signer/local:go_default_library",
        "//vendor/k8s.io/api/certificates/v1beta1:go_default_library",
        "//vendor/k8s.io/client-go/informers/certificates/v1beta1:go_default_library",
        "//vendor/k8s.io/client-go/kubernetes:go_default_library",
    ],
)

filegroup(
    name = "package-srcs",
    srcs = glob(["**"]),
    tags = ["automanaged"],
    visibility = ["//visibility:private"],
)

filegroup(
    name = "all-srcs",
    srcs = [":package-srcs"],
    tags = ["automanaged"],
)<|MERGE_RESOLUTION|>--- conflicted
+++ resolved
@@ -15,10 +15,6 @@
         "testdata/kubelet.csr",
     ],
     embed = [":go_default_library"],
-<<<<<<< HEAD
-    importpath = "k8s.io/kubernetes/pkg/controller/certificates/signer",
-=======
->>>>>>> ed33434d
     deps = [
         "//vendor/k8s.io/api/certificates/v1beta1:go_default_library",
         "//vendor/k8s.io/client-go/util/cert:go_default_library",
