--- conflicted
+++ resolved
@@ -47,10 +47,6 @@
     name = "go_default_test",
     srcs = ["resource_quota_controller_test.go"],
     embed = [":go_default_library"],
-<<<<<<< HEAD
-    importpath = "k8s.io/kubernetes/pkg/controller/resourcequota",
-=======
->>>>>>> ed33434d
     deps = [
         "//pkg/controller:go_default_library",
         "//pkg/quota:go_default_library",
