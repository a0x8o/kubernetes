package(default_visibility = ["//visibility:public"])

load(
    "@io_bazel_rules_go//go:def.bzl",
    "go_library",
    "go_test",
)

go_library(
    name = "go_default_library",
    srcs = [
        "node_controller.go",
        "pvlcontroller.go",
    ],
    importpath = "k8s.io/kubernetes/pkg/controller/cloud",
    deps = [
        "//pkg/api/v1/node:go_default_library",
        "//pkg/cloudprovider:go_default_library",
        "//pkg/controller:go_default_library",
        "//pkg/kubelet/apis:go_default_library",
        "//pkg/scheduler/algorithm:go_default_library",
        "//pkg/util/node:go_default_library",
        "//vendor/github.com/golang/glog:go_default_library",
        "//vendor/k8s.io/api/core/v1:go_default_library",
        "//vendor/k8s.io/apimachinery/pkg/api/errors:go_default_library",
        "//vendor/k8s.io/apimachinery/pkg/apis/meta/v1:go_default_library",
        "//vendor/k8s.io/apimachinery/pkg/runtime:go_default_library",
        "//vendor/k8s.io/apimachinery/pkg/types:go_default_library",
        "//vendor/k8s.io/apimachinery/pkg/util/runtime:go_default_library",
        "//vendor/k8s.io/apimachinery/pkg/util/strategicpatch:go_default_library",
        "//vendor/k8s.io/apimachinery/pkg/util/wait:go_default_library",
        "//vendor/k8s.io/apimachinery/pkg/watch:go_default_library",
        "//vendor/k8s.io/client-go/informers/core/v1:go_default_library",
        "//vendor/k8s.io/client-go/kubernetes:go_default_library",
        "//vendor/k8s.io/client-go/kubernetes/scheme:go_default_library",
        "//vendor/k8s.io/client-go/kubernetes/typed/core/v1:go_default_library",
        "//vendor/k8s.io/client-go/listers/core/v1:go_default_library",
        "//vendor/k8s.io/client-go/tools/cache:go_default_library",
        "//vendor/k8s.io/client-go/tools/record:go_default_library",
        "//vendor/k8s.io/client-go/util/retry:go_default_library",
        "//vendor/k8s.io/client-go/util/workqueue:go_default_library",
    ],
)

go_test(
    name = "go_default_test",
    srcs = [
        "node_controller_test.go",
        "pvlcontroller_test.go",
    ],
    embed = [":go_default_library"],
<<<<<<< HEAD
    importpath = "k8s.io/kubernetes/pkg/controller/cloud",
=======
>>>>>>> ed33434d
    deps = [
        "//pkg/cloudprovider:go_default_library",
        "//pkg/cloudprovider/providers/fake:go_default_library",
        "//pkg/controller:go_default_library",
        "//pkg/controller/testutil:go_default_library",
        "//pkg/kubelet/apis:go_default_library",
        "//pkg/scheduler/algorithm:go_default_library",
        "//vendor/github.com/golang/glog:go_default_library",
        "//vendor/github.com/stretchr/testify/assert:go_default_library",
        "//vendor/k8s.io/api/core/v1:go_default_library",
        "//vendor/k8s.io/apimachinery/pkg/apis/meta/v1:go_default_library",
        "//vendor/k8s.io/apimachinery/pkg/runtime:go_default_library",
        "//vendor/k8s.io/apimachinery/pkg/types:go_default_library",
        "//vendor/k8s.io/apimachinery/pkg/util/wait:go_default_library",
        "//vendor/k8s.io/client-go/informers:go_default_library",
        "//vendor/k8s.io/client-go/kubernetes/fake:go_default_library",
        "//vendor/k8s.io/client-go/kubernetes/scheme:go_default_library",
        "//vendor/k8s.io/client-go/testing:go_default_library",
        "//vendor/k8s.io/client-go/tools/record:go_default_library",
    ],
)

filegroup(
    name = "package-srcs",
    srcs = glob(["**"]),
    tags = ["automanaged"],
    visibility = ["//visibility:private"],
)

filegroup(
    name = "all-srcs",
    srcs = [":package-srcs"],
    tags = ["automanaged"],
)<|MERGE_RESOLUTION|>--- conflicted
+++ resolved
@@ -49,10 +49,6 @@
         "pvlcontroller_test.go",
     ],
     embed = [":go_default_library"],
-<<<<<<< HEAD
-    importpath = "k8s.io/kubernetes/pkg/controller/cloud",
-=======
->>>>>>> ed33434d
     deps = [
         "//pkg/cloudprovider:go_default_library",
         "//pkg/cloudprovider/providers/fake:go_default_library",
