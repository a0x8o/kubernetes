package(default_visibility = ["//visibility:public"])

load(
    "@io_bazel_rules_go//go:def.bzl",
    "go_library",
    "go_test",
)

go_library(
    name = "go_default_library",
    srcs = [
        "deployment_controller.go",
        "progress.go",
        "recreate.go",
        "rollback.go",
        "rolling.go",
        "sync.go",
    ],
    importpath = "k8s.io/kubernetes/pkg/controller/deployment",
    deps = [
        "//pkg/controller:go_default_library",
        "//pkg/controller/deployment/util:go_default_library",
        "//pkg/util/labels:go_default_library",
        "//pkg/util/metrics:go_default_library",
        "//vendor/github.com/golang/glog:go_default_library",
        "//vendor/k8s.io/api/core/v1:go_default_library",
        "//vendor/k8s.io/api/extensions/v1beta1:go_default_library",
        "//vendor/k8s.io/apimachinery/pkg/api/errors:go_default_library",
        "//vendor/k8s.io/apimachinery/pkg/apis/meta/v1:go_default_library",
        "//vendor/k8s.io/apimachinery/pkg/labels:go_default_library",
        "//vendor/k8s.io/apimachinery/pkg/types:go_default_library",
        "//vendor/k8s.io/apimachinery/pkg/util/errors:go_default_library",
        "//vendor/k8s.io/apimachinery/pkg/util/rand:go_default_library",
        "//vendor/k8s.io/apimachinery/pkg/util/runtime:go_default_library",
        "//vendor/k8s.io/apimachinery/pkg/util/wait:go_default_library",
        "//vendor/k8s.io/client-go/informers/core/v1:go_default_library",
        "//vendor/k8s.io/client-go/informers/extensions/v1beta1:go_default_library",
        "//vendor/k8s.io/client-go/kubernetes:go_default_library",
        "//vendor/k8s.io/client-go/kubernetes/scheme:go_default_library",
        "//vendor/k8s.io/client-go/kubernetes/typed/core/v1:go_default_library",
        "//vendor/k8s.io/client-go/listers/core/v1:go_default_library",
        "//vendor/k8s.io/client-go/listers/extensions/v1beta1:go_default_library",
        "//vendor/k8s.io/client-go/tools/cache:go_default_library",
        "//vendor/k8s.io/client-go/tools/record:go_default_library",
        "//vendor/k8s.io/client-go/util/integer:go_default_library",
        "//vendor/k8s.io/client-go/util/workqueue:go_default_library",
    ],
)

go_test(
    name = "go_default_test",
    srcs = [
        "deployment_controller_test.go",
        "progress_test.go",
        "recreate_test.go",
        "rolling_test.go",
        "sync_test.go",
    ],
    embed = [":go_default_library"],
<<<<<<< HEAD
    importpath = "k8s.io/kubernetes/pkg/controller/deployment",
=======
>>>>>>> ed33434d
    deps = [
        "//pkg/api/legacyscheme:go_default_library",
        "//pkg/apis/apps/install:go_default_library",
        "//pkg/apis/authentication/install:go_default_library",
        "//pkg/apis/authorization/install:go_default_library",
        "//pkg/apis/autoscaling/install:go_default_library",
        "//pkg/apis/batch/install:go_default_library",
        "//pkg/apis/certificates/install:go_default_library",
        "//pkg/apis/core/install:go_default_library",
        "//pkg/apis/extensions/install:go_default_library",
        "//pkg/apis/policy/install:go_default_library",
        "//pkg/apis/rbac/install:go_default_library",
        "//pkg/apis/settings/install:go_default_library",
        "//pkg/apis/storage/install:go_default_library",
        "//pkg/controller:go_default_library",
        "//pkg/controller/deployment/util:go_default_library",
        "//vendor/k8s.io/api/core/v1:go_default_library",
        "//vendor/k8s.io/api/extensions/v1beta1:go_default_library",
        "//vendor/k8s.io/apimachinery/pkg/apis/meta/v1:go_default_library",
        "//vendor/k8s.io/apimachinery/pkg/runtime:go_default_library",
        "//vendor/k8s.io/apimachinery/pkg/runtime/schema:go_default_library",
        "//vendor/k8s.io/apimachinery/pkg/types:go_default_library",
        "//vendor/k8s.io/apimachinery/pkg/util/intstr:go_default_library",
        "//vendor/k8s.io/apimachinery/pkg/util/uuid:go_default_library",
        "//vendor/k8s.io/client-go/informers:go_default_library",
        "//vendor/k8s.io/client-go/kubernetes/fake:go_default_library",
        "//vendor/k8s.io/client-go/testing:go_default_library",
        "//vendor/k8s.io/client-go/tools/record:go_default_library",
        "//vendor/k8s.io/client-go/util/workqueue:go_default_library",
    ],
)

filegroup(
    name = "package-srcs",
    srcs = glob(["**"]),
    tags = ["automanaged"],
    visibility = ["//visibility:private"],
)

filegroup(
    name = "all-srcs",
    srcs = [
        ":package-srcs",
        "//pkg/controller/deployment/util:all-srcs",
    ],
    tags = ["automanaged"],
)<|MERGE_RESOLUTION|>--- conflicted
+++ resolved
@@ -57,10 +57,6 @@
         "sync_test.go",
     ],
     embed = [":go_default_library"],
-<<<<<<< HEAD
-    importpath = "k8s.io/kubernetes/pkg/controller/deployment",
-=======
->>>>>>> ed33434d
     deps = [
         "//pkg/api/legacyscheme:go_default_library",
         "//pkg/apis/apps/install:go_default_library",
