--- conflicted
+++ resolved
@@ -30,10 +30,6 @@
     name = "go_default_test",
     srcs = ["namespaced_resources_deleter_test.go"],
     embed = [":go_default_library"],
-<<<<<<< HEAD
-    importpath = "k8s.io/kubernetes/pkg/controller/namespace/deletion",
-=======
->>>>>>> ed33434d
     deps = [
         "//pkg/api/legacyscheme:go_default_library",
         "//pkg/apis/core:go_default_library",
