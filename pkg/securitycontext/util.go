--- conflicted
+++ resolved
@@ -161,14 +161,11 @@
 		*synthesized.RunAsUser = *pod.Spec.SecurityContext.RunAsUser
 	}
 
-<<<<<<< HEAD
-=======
 	if pod.Spec.SecurityContext.RunAsGroup != nil {
 		synthesized.RunAsGroup = new(int64)
 		*synthesized.RunAsGroup = *pod.Spec.SecurityContext.RunAsGroup
 	}
 
->>>>>>> ed33434d
 	if pod.Spec.SecurityContext.RunAsNonRoot != nil {
 		synthesized.RunAsNonRoot = new(bool)
 		*synthesized.RunAsNonRoot = *pod.Spec.SecurityContext.RunAsNonRoot
