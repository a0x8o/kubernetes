--- conflicted
+++ resolved
@@ -28,10 +28,6 @@
         "util_test.go",
     ],
     embed = [":go_default_library"],
-<<<<<<< HEAD
-    importpath = "k8s.io/kubernetes/pkg/securitycontext",
-=======
->>>>>>> ed33434d
     deps = [
         "//pkg/apis/core:go_default_library",
         "//vendor/k8s.io/api/core/v1:go_default_library",
