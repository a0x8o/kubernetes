package(default_visibility = ["//visibility:public"])

load(
    "@io_bazel_rules_go//go:def.bzl",
    "go_library",
    "go_test",
)

go_library(
    name = "go_default_library",
    srcs = [
        "default.go",
        "interfaces.go",
    ],
    importpath = "k8s.io/kubernetes/pkg/auth/nodeidentifier",
    deps = ["//vendor/k8s.io/apiserver/pkg/authentication/user:go_default_library"],
)

go_test(
    name = "go_default_test",
    srcs = ["default_test.go"],
    embed = [":go_default_library"],
<<<<<<< HEAD
    importpath = "k8s.io/kubernetes/pkg/auth/nodeidentifier",
=======
>>>>>>> ed33434d
    deps = ["//vendor/k8s.io/apiserver/pkg/authentication/user:go_default_library"],
)

filegroup(
    name = "package-srcs",
    srcs = glob(["**"]),
    tags = ["automanaged"],
    visibility = ["//visibility:private"],
)

filegroup(
    name = "all-srcs",
    srcs = [":package-srcs"],
    tags = ["automanaged"],
)<|MERGE_RESOLUTION|>--- conflicted
+++ resolved
@@ -20,10 +20,6 @@
     name = "go_default_test",
     srcs = ["default_test.go"],
     embed = [":go_default_library"],
-<<<<<<< HEAD
-    importpath = "k8s.io/kubernetes/pkg/auth/nodeidentifier",
-=======
->>>>>>> ed33434d
     deps = ["//vendor/k8s.io/apiserver/pkg/authentication/user:go_default_library"],
 )
 
