--- conflicted
+++ resolved
@@ -36,10 +36,6 @@
         ":example_policy",
     ],
     embed = [":go_default_library"],
-<<<<<<< HEAD
-    importpath = "k8s.io/kubernetes/pkg/auth/authorizer/abac",
-=======
->>>>>>> ed33434d
     deps = [
         "//pkg/apis/abac:go_default_library",
         "//pkg/apis/abac/v0:go_default_library",
