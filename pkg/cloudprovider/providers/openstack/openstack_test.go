--- conflicted
+++ resolved
@@ -459,59 +459,6 @@
 	}
 }
 
-<<<<<<< HEAD
-// This allows acceptance testing against an existing OpenStack
-// install, using the standard OS_* OpenStack client environment
-// variables.
-// FIXME: it would be better to hermetically test against canned JSON
-// requests/responses.
-func configFromEnv() (cfg Config, ok bool) {
-	cfg.Global.AuthUrl = os.Getenv("OS_AUTH_URL")
-
-	cfg.Global.TenantId = os.Getenv("OS_TENANT_ID")
-	// Rax/nova _insists_ that we don't specify both tenant ID and name
-	if cfg.Global.TenantId == "" {
-		cfg.Global.TenantName = os.Getenv("OS_TENANT_NAME")
-	}
-
-	cfg.Global.Username = os.Getenv("OS_USERNAME")
-	cfg.Global.Password = os.Getenv("OS_PASSWORD")
-	cfg.Global.Region = os.Getenv("OS_REGION_NAME")
-
-	cfg.Global.TenantName = os.Getenv("OS_TENANT_NAME")
-	if cfg.Global.TenantName == "" {
-		cfg.Global.TenantName = os.Getenv("OS_PROJECT_NAME")
-	}
-
-	cfg.Global.TenantId = os.Getenv("OS_TENANT_ID")
-	if cfg.Global.TenantId == "" {
-		cfg.Global.TenantId = os.Getenv("OS_PROJECT_ID")
-	}
-
-	cfg.Global.DomainId = os.Getenv("OS_DOMAIN_ID")
-	if cfg.Global.DomainId == "" {
-		cfg.Global.DomainId = os.Getenv("OS_USER_DOMAIN_ID")
-	}
-
-	cfg.Global.DomainName = os.Getenv("OS_DOMAIN_NAME")
-	if cfg.Global.DomainName == "" {
-		cfg.Global.DomainName = os.Getenv("OS_USER_DOMAIN_NAME")
-	}
-
-	ok = (cfg.Global.AuthUrl != "" &&
-		cfg.Global.Username != "" &&
-		cfg.Global.Password != "" &&
-		(cfg.Global.TenantId != "" || cfg.Global.TenantName != "" ||
-			cfg.Global.DomainId != "" || cfg.Global.DomainName != ""))
-
-	cfg.Metadata.SearchOrder = fmt.Sprintf("%s,%s", configDriveID, metadataID)
-	cfg.BlockStorage.BSVersion = "auto"
-
-	return
-}
-
-=======
->>>>>>> ed33434d
 func TestNewOpenStack(t *testing.T) {
 	cfg, ok := configFromEnv()
 	if !ok {
@@ -614,17 +561,6 @@
 	if err != nil {
 		t.Logf("Cannot find instance id: %v - perhaps you are running this test outside a VM launched by OpenStack", err)
 	} else {
-<<<<<<< HEAD
-		diskId, err := os.AttachDisk(id, vol)
-		if err != nil {
-			t.Fatalf("Cannot AttachDisk Cinder volume %s: %v", vol, err)
-		}
-		t.Logf("Volume (%s) attached, disk ID: %s\n", vol, diskId)
-
-		WaitForVolumeStatus(t, os, vol, volumeInUseStatus)
-
-		devicePath := os.GetDevicePath(diskId)
-=======
 		diskID, err := os.AttachDisk(id, vol)
 		if err != nil {
 			t.Fatalf("Cannot AttachDisk Cinder volume %s: %v", vol, err)
@@ -634,12 +570,10 @@
 		WaitForVolumeStatus(t, os, vol, volumeInUseStatus)
 
 		devicePath := os.GetDevicePath(diskID)
->>>>>>> ed33434d
 		if diskPathRegexp.FindString(devicePath) == "" {
 			t.Fatalf("GetDevicePath returned and unexpected path for Cinder volume %s, returned %s", vol, devicePath)
 		}
 		t.Logf("Volume (%s) found at path: %s\n", vol, devicePath)
-<<<<<<< HEAD
 
 		err = os.DetachDisk(id, vol)
 		if err != nil {
@@ -647,15 +581,6 @@
 		}
 		t.Logf("Volume (%s) detached\n", vol)
 
-=======
-
-		err = os.DetachDisk(id, vol)
-		if err != nil {
-			t.Fatalf("Cannot DetachDisk Cinder volume %s: %v", vol, err)
-		}
-		t.Logf("Volume (%s) detached\n", vol)
-
->>>>>>> ed33434d
 		WaitForVolumeStatus(t, os, vol, volumeAvailableStatus)
 	}
 
