--- conflicted
+++ resolved
@@ -745,11 +745,7 @@
 		if err != nil {
 			return nil, err
 		}
-<<<<<<< HEAD
-		glog.V(3).Infof("Using Blockstorage API V3")
-=======
 		glog.V(3).Info("Using Blockstorage API V3")
->>>>>>> ed33434d
 		return &VolumesV3{sClient, os.bsOpts}, nil
 	case "auto":
 		// Currently kubernetes support Cinder v1 / Cinder v2 / Cinder v3.
@@ -757,33 +753,16 @@
 		// If kubernetes can't initialize cinder v2 client, try to initialize cinder v1 client.
 		// Return appropriate message when kubernetes can't initialize them.
 		if sClient, err := os.NewBlockStorageV3(); err == nil {
-<<<<<<< HEAD
-			glog.V(3).Infof("Using Blockstorage API V3")
-=======
 			glog.V(3).Info("Using Blockstorage API V3")
->>>>>>> ed33434d
 			return &VolumesV3{sClient, os.bsOpts}, nil
 		}
 
 		if sClient, err := os.NewBlockStorageV2(); err == nil {
-<<<<<<< HEAD
-			glog.V(3).Infof("Using Blockstorage API V2")
-=======
 			glog.V(3).Info("Using Blockstorage API V2")
->>>>>>> ed33434d
 			return &VolumesV2{sClient, os.bsOpts}, nil
 		}
 
 		if sClient, err := os.NewBlockStorageV1(); err == nil {
-<<<<<<< HEAD
-			glog.V(3).Infof("Using Blockstorage API V1")
-			return &VolumesV1{sClient, os.bsOpts}, nil
-		}
-
-		err_txt := "BlockStorage API version autodetection failed. " +
-			"Please set it explicitly in cloud.conf in section [BlockStorage] with key `bs-version`"
-		return nil, errors.New(err_txt)
-=======
 			glog.V(3).Info("Using Blockstorage API V1")
 			return &VolumesV1{sClient, os.bsOpts}, nil
 		}
@@ -791,7 +770,6 @@
 		errTxt := "BlockStorage API version autodetection failed. " +
 			"Please set it explicitly in cloud.conf in section [BlockStorage] with key `bs-version`"
 		return nil, errors.New(errTxt)
->>>>>>> ed33434d
 	default:
 		errTxt := fmt.Sprintf("Config error: unrecognised bs-version \"%v\"", os.bsOpts.BSVersion)
 		return nil, errors.New(errTxt)
