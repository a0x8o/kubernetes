/*
Copyright 2017 The Kubernetes Authors.

Licensed under the Apache License, Version 2.0 (the "License");
you may not use this file except in compliance with the License.
You may obtain a copy of the License at

    http://www.apache.org/licenses/LICENSE-2.0

Unless required by applicable law or agreed to in writing, software
distributed under the License is distributed on an "AS IS" BASIS,
WITHOUT WARRANTIES OR CONDITIONS OF ANY KIND, either express or implied.
See the License for the specific language governing permissions and
limitations under the License.
*/

package openstack

import (
	"fmt"

	"github.com/gophercloud/gophercloud"
	"github.com/gophercloud/gophercloud/openstack"
)

// NewNetworkV2 creates a ServiceClient that may be used with the neutron v2 API
func (os *OpenStack) NewNetworkV2() (*gophercloud.ServiceClient, error) {
	network, err := openstack.NewNetworkV2(os.provider, gophercloud.EndpointOpts{
		Region: os.region,
	})
	if err != nil {
		return nil, fmt.Errorf("failed to find network v2 endpoint for region %s: %v", os.region, err)
	}
	return network, nil
}

// NewComputeV2 creates a ServiceClient that may be used with the nova v2 API
func (os *OpenStack) NewComputeV2() (*gophercloud.ServiceClient, error) {
	compute, err := openstack.NewComputeV2(os.provider, gophercloud.EndpointOpts{
		Region: os.region,
	})
	if err != nil {
		return nil, fmt.Errorf("failed to find compute v2 endpoint for region %s: %v", os.region, err)
	}
	return compute, nil
}

// NewBlockStorageV1 creates a ServiceClient that may be used with the Cinder v1 API
func (os *OpenStack) NewBlockStorageV1() (*gophercloud.ServiceClient, error) {
	storage, err := openstack.NewBlockStorageV1(os.provider, gophercloud.EndpointOpts{
		Region: os.region,
	})
	if err != nil {
		return nil, fmt.Errorf("unable to initialize cinder v1 client for region %s: %v", os.region, err)
	}
	return storage, nil
}

// NewBlockStorageV2 creates a ServiceClient that may be used with the Cinder v2 API
func (os *OpenStack) NewBlockStorageV2() (*gophercloud.ServiceClient, error) {
	storage, err := openstack.NewBlockStorageV2(os.provider, gophercloud.EndpointOpts{
		Region: os.region,
	})
	if err != nil {
		return nil, fmt.Errorf("unable to initialize cinder v2 client for region %s: %v", os.region, err)
	}
	return storage, nil
}

<<<<<<< HEAD
=======
// NewBlockStorageV3 creates a ServiceClient that may be used with the Cinder v3 API
>>>>>>> ed33434d
func (os *OpenStack) NewBlockStorageV3() (*gophercloud.ServiceClient, error) {
	storage, err := openstack.NewBlockStorageV3(os.provider, gophercloud.EndpointOpts{
		Region: os.region,
	})
	if err != nil {
		return nil, fmt.Errorf("unable to initialize cinder v3 client for region %s: %v", os.region, err)
	}
	return storage, nil
}

<<<<<<< HEAD
=======
// NewLoadBalancerV2 creates a ServiceClient that may be used with the Neutron LBaaS v2 API
>>>>>>> ed33434d
func (os *OpenStack) NewLoadBalancerV2() (*gophercloud.ServiceClient, error) {
	var lb *gophercloud.ServiceClient
	var err error
	if os.lbOpts.UseOctavia {
		lb, err = openstack.NewLoadBalancerV2(os.provider, gophercloud.EndpointOpts{
			Region: os.region,
		})
	} else {
		lb, err = openstack.NewNetworkV2(os.provider, gophercloud.EndpointOpts{
			Region: os.region,
		})
	}
	if err != nil {
		return nil, fmt.Errorf("failed to find load-balancer v2 endpoint for region %s: %v", os.region, err)
	}
	return lb, nil
}<|MERGE_RESOLUTION|>--- conflicted
+++ resolved
@@ -67,10 +67,7 @@
 	return storage, nil
 }
 
-<<<<<<< HEAD
-=======
 // NewBlockStorageV3 creates a ServiceClient that may be used with the Cinder v3 API
->>>>>>> ed33434d
 func (os *OpenStack) NewBlockStorageV3() (*gophercloud.ServiceClient, error) {
 	storage, err := openstack.NewBlockStorageV3(os.provider, gophercloud.EndpointOpts{
 		Region: os.region,
@@ -81,10 +78,7 @@
 	return storage, nil
 }
 
-<<<<<<< HEAD
-=======
 // NewLoadBalancerV2 creates a ServiceClient that may be used with the Neutron LBaaS v2 API
->>>>>>> ed33434d
 func (os *OpenStack) NewLoadBalancerV2() (*gophercloud.ServiceClient, error) {
 	var lb *gophercloud.ServiceClient
 	var err error
