--- conflicted
+++ resolved
@@ -34,7 +34,7 @@
 	volumeutil "k8s.io/kubernetes/pkg/volume/util"
 
 	"github.com/golang/glog"
-	computealpha "google.golang.org/api/compute/v0.alpha"
+	computebeta "google.golang.org/api/compute/v0.beta"
 	compute "google.golang.org/api/compute/v1"
 	"google.golang.org/api/googleapi"
 	utilfeature "k8s.io/apiserver/pkg/util/feature"
@@ -123,7 +123,7 @@
 	diskType string,
 	zone string) (gceObject, error) {
 	diskTypeURI, err := manager.getDiskTypeURI(
-		manager.gce.region /* diskRegion */, singleZone{zone}, diskType, false /* useAlphaAPI */)
+		manager.gce.region /* diskRegion */, singleZone{zone}, diskType, false /* useBetaAPI */)
 	if err != nil {
 		return nil, err
 	}
@@ -147,7 +147,7 @@
 
 	if utilfeature.DefaultFeatureGate.Enabled(features.GCERegionalPersistentDisk) {
 		diskTypeURI, err := manager.getDiskTypeURI(
-			manager.gce.region /* diskRegion */, multiZone{replicaZones}, diskType, true /* useAlphaAPI */)
+			manager.gce.region /* diskRegion */, multiZone{replicaZones}, diskType, true /* useBetaAPI */)
 		if err != nil {
 			return nil, err
 		}
@@ -157,22 +157,18 @@
 				fullyQualifiedReplicaZones, manager.getReplicaZoneURI(replicaZone, true))
 		}
 
-		diskToCreateAlpha := &computealpha.Disk{
+		diskToCreateBeta := &computebeta.Disk{
 			Name:         name,
 			SizeGb:       sizeGb,
 			Description:  tagsStr,
 			Type:         diskTypeURI,
 			ReplicaZones: fullyQualifiedReplicaZones,
 		}
-		return manager.gce.serviceAlpha.RegionDisks.Insert(
-			manager.gce.projectID, manager.gce.region, diskToCreateAlpha).Do()
-	}
-
-<<<<<<< HEAD
-	return nil, fmt.Errorf("The regional PD feature is only available via the GCE Alpha API. Enable \"DiskAlphaAPI\" in the list of \"alpha-features\" in \"gce.conf\" to use the feature.")
-=======
+		return manager.gce.serviceBeta.RegionDisks.Insert(
+			manager.gce.projectID, manager.gce.region, diskToCreateBeta).Do()
+	}
+
 	return nil, fmt.Errorf("the regional PD feature is only available with the %s Kubernetes feature gate enabled", features.GCERegionalPersistentDisk)
->>>>>>> ed33434d
 }
 
 func (manager *gceServiceManager) AttachDiskOnCloudProvider(
@@ -215,48 +211,6 @@
 		return nil, fmt.Errorf("Can not fetch disk. Zone is specified (%q). But disk name is empty.", zone)
 	}
 
-<<<<<<< HEAD
-	if manager.gce.AlphaFeatureGate.Enabled(AlphaFeatureGCEDisk) {
-		diskAlpha, err := manager.gce.serviceAlpha.Disks.Get(
-			manager.gce.projectID, zone, diskName).Do()
-		if err != nil {
-			return nil, err
-		}
-
-		var zoneInfo zoneType
-		if len(diskAlpha.ReplicaZones) > 1 {
-			zones := sets.NewString()
-			for _, zoneURI := range diskAlpha.ReplicaZones {
-				zones.Insert(lastComponent(zoneURI))
-			}
-			zoneInfo = multiZone{zones}
-		} else {
-			zoneInfo = singleZone{lastComponent(diskAlpha.Zone)}
-			if diskAlpha.Zone == "" {
-				zoneInfo = singleZone{lastComponent(zone)}
-			}
-		}
-
-		region := strings.TrimSpace(lastComponent(diskAlpha.Region))
-		if region == "" {
-			region, err = manager.getRegionFromZone(zoneInfo)
-			if err != nil {
-				return nil, fmt.Errorf("failed to extract region from zone for %q/%q err=%v", zone, diskName, err)
-			}
-		}
-
-		return &GCEDisk{
-			ZoneInfo: zoneInfo,
-			Region:   region,
-			Name:     diskAlpha.Name,
-			Kind:     diskAlpha.Kind,
-			Type:     diskAlpha.Type,
-			SizeGb:   diskAlpha.SizeGb,
-		}, nil
-	}
-
-=======
->>>>>>> ed33434d
 	diskStable, err := manager.gce.service.Disks.Get(
 		manager.gce.projectID, zone, diskName).Do()
 	if err != nil {
@@ -287,32 +241,28 @@
 	diskName string) (*GCEDisk, error) {
 
 	if utilfeature.DefaultFeatureGate.Enabled(features.GCERegionalPersistentDisk) {
-		diskAlpha, err := manager.gce.serviceAlpha.RegionDisks.Get(
+		diskBeta, err := manager.gce.serviceBeta.RegionDisks.Get(
 			manager.gce.projectID, manager.gce.region, diskName).Do()
 		if err != nil {
 			return nil, err
 		}
 
 		zones := sets.NewString()
-		for _, zoneURI := range diskAlpha.ReplicaZones {
+		for _, zoneURI := range diskBeta.ReplicaZones {
 			zones.Insert(lastComponent(zoneURI))
 		}
 
 		return &GCEDisk{
 			ZoneInfo: multiZone{zones},
-			Region:   lastComponent(diskAlpha.Region),
-			Name:     diskAlpha.Name,
-			Kind:     diskAlpha.Kind,
-			Type:     diskAlpha.Type,
-			SizeGb:   diskAlpha.SizeGb,
+			Region:   lastComponent(diskBeta.Region),
+			Name:     diskBeta.Name,
+			Kind:     diskBeta.Kind,
+			Type:     diskBeta.Type,
+			SizeGb:   diskBeta.SizeGb,
 		}, nil
 	}
 
-<<<<<<< HEAD
-	return nil, fmt.Errorf("The regional PD feature is only available via the GCE Alpha API. Enable \"DiskAlphaAPI\" in the list of \"alpha-features\" in \"gce.conf\" to use the feature.")
-=======
 	return nil, fmt.Errorf("the regional PD feature is only available with the %s Kubernetes feature gate enabled", features.GCERegionalPersistentDisk)
->>>>>>> ed33434d
 }
 
 func (manager *gceServiceManager) DeleteDiskOnCloudProvider(
@@ -325,15 +275,11 @@
 func (manager *gceServiceManager) DeleteRegionalDiskOnCloudProvider(
 	diskName string) (gceObject, error) {
 	if utilfeature.DefaultFeatureGate.Enabled(features.GCERegionalPersistentDisk) {
-		return manager.gce.serviceAlpha.RegionDisks.Delete(
+		return manager.gce.serviceBeta.RegionDisks.Delete(
 			manager.gce.projectID, manager.gce.region, diskName).Do()
 	}
 
-<<<<<<< HEAD
-	return nil, fmt.Errorf("DeleteRegionalDiskOnCloudProvider is a regional PD feature and is only available via the GCE Alpha API. Enable \"DiskAlphaAPI\" in the list of \"alpha-features\" in \"gce.conf\" to use the feature.")
-=======
 	return nil, fmt.Errorf("the regional PD feature is only available with the %s Kubernetes feature gate enabled", features.GCERegionalPersistentDisk)
->>>>>>> ed33434d
 }
 
 func (manager *gceServiceManager) WaitForZoneOp(
@@ -381,11 +327,11 @@
 }
 
 func (manager *gceServiceManager) getDiskTypeURI(
-	diskRegion string, diskZoneInfo zoneType, diskType string, useAlphaAPI bool) (string, error) {
+	diskRegion string, diskZoneInfo zoneType, diskType string, useBetaAPI bool) (string, error) {
 
 	var getProjectsAPIEndpoint string
-	if useAlphaAPI {
-		getProjectsAPIEndpoint = manager.getProjectsAPIEndpointAlpha()
+	if useBetaAPI {
+		getProjectsAPIEndpoint = manager.getProjectsAPIEndpointBeta()
 	} else {
 		getProjectsAPIEndpoint = manager.getProjectsAPIEndpoint()
 	}
@@ -417,10 +363,10 @@
 	}
 }
 
-func (manager *gceServiceManager) getReplicaZoneURI(zone string, useAlphaAPI bool) string {
+func (manager *gceServiceManager) getReplicaZoneURI(zone string, useBetaAPI bool) string {
 	var getProjectsAPIEndpoint string
-	if useAlphaAPI {
-		getProjectsAPIEndpoint = manager.getProjectsAPIEndpointAlpha()
+	if useBetaAPI {
+		getProjectsAPIEndpoint = manager.getProjectsAPIEndpointBeta()
 	} else {
 		getProjectsAPIEndpoint = manager.getProjectsAPIEndpoint()
 	}
@@ -466,16 +412,6 @@
 }
 
 func (manager *gceServiceManager) ResizeDiskOnCloudProvider(disk *GCEDisk, sizeGb int64, zone string) (gceObject, error) {
-<<<<<<< HEAD
-	if manager.gce.AlphaFeatureGate.Enabled(AlphaFeatureGCEDisk) {
-		resizeServiceRequest := &computealpha.DisksResizeRequest{
-			SizeGb: sizeGb,
-		}
-		return manager.gce.serviceAlpha.Disks.Resize(manager.gce.projectID, zone, disk.Name, resizeServiceRequest).Do()
-
-	}
-=======
->>>>>>> ed33434d
 	resizeServiceRequest := &compute.DisksResizeRequest{
 		SizeGb: sizeGb,
 	}
@@ -483,21 +419,13 @@
 }
 
 func (manager *gceServiceManager) RegionalResizeDiskOnCloudProvider(disk *GCEDisk, sizeGb int64) (gceObject, error) {
-<<<<<<< HEAD
-	if manager.gce.AlphaFeatureGate.Enabled(AlphaFeatureGCEDisk) {
-=======
 	if utilfeature.DefaultFeatureGate.Enabled(features.GCERegionalPersistentDisk) {
->>>>>>> ed33434d
-		resizeServiceRequest := &computealpha.RegionDisksResizeRequest{
+		resizeServiceRequest := &computebeta.RegionDisksResizeRequest{
 			SizeGb: sizeGb,
 		}
-		return manager.gce.serviceAlpha.RegionDisks.Resize(manager.gce.projectID, disk.Region, disk.Name, resizeServiceRequest).Do()
-	}
-<<<<<<< HEAD
-	return nil, fmt.Errorf("RegionalResizeDiskOnCloudProvider is a regional PD feature and is only available via the GCE Alpha API. Enable \"DiskAlphaAPI\" in the list of \"alpha-features\" in \"gce.conf\" to use the feature.")
-=======
+		return manager.gce.serviceBeta.RegionDisks.Resize(manager.gce.projectID, disk.Region, disk.Name, resizeServiceRequest).Do()
+	}
 	return nil, fmt.Errorf("the regional PD feature is only available with the %s Kubernetes feature gate enabled", features.GCERegionalPersistentDisk)
->>>>>>> ed33434d
 }
 
 // Disks is interface for manipulation with GCE PDs.
@@ -845,11 +773,7 @@
 
 	requestBytes := newSize.Value()
 	// GCE resizes in chunks of GBs (not GiB)
-<<<<<<< HEAD
-	requestGB := volume.RoundUpSize(requestBytes, 1000*1000*1000)
-=======
 	requestGB := volumeutil.RoundUpSize(requestBytes, 1000*1000*1000)
->>>>>>> ed33434d
 	newSizeQuant := resource.MustParse(fmt.Sprintf("%dG", requestGB))
 
 	// If disk is already of size equal or greater than requested size, we simply return
@@ -873,19 +797,6 @@
 		}
 		return newSizeQuant, nil
 	case multiZone:
-<<<<<<< HEAD
-		mc = newDiskMetricContextRegional("resize", disk.Region)
-		resizeOp, err := gce.manager.RegionalResizeDiskOnCloudProvider(disk, requestGB)
-
-		if err != nil {
-			return oldSize, mc.Observe(err)
-		}
-		waitErr := gce.manager.WaitForRegionalOp(resizeOp, mc)
-		if waitErr != nil {
-			return oldSize, waitErr
-		}
-		return newSizeQuant, nil
-=======
 		if utilfeature.DefaultFeatureGate.Enabled(features.GCERegionalPersistentDisk) {
 			mc = newDiskMetricContextRegional("resize", disk.Region)
 			resizeOp, err := gce.manager.RegionalResizeDiskOnCloudProvider(disk, requestGB)
@@ -900,7 +811,6 @@
 			return newSizeQuant, nil
 		}
 		return oldSize, fmt.Errorf("disk.ZoneInfo has unexpected type %T", zoneInfo)
->>>>>>> ed33434d
 	case nil:
 		return oldSize, fmt.Errorf("PD has nil ZoneInfo: %v", disk)
 	default:
