--- conflicted
+++ resolved
@@ -219,16 +219,9 @@
 
 	// Only on controller node it is required to register listeners.
 	// Register callbacks for node updates
-<<<<<<< HEAD
-	client := clientBuilder.ClientOrDie("vsphere-cloud-provider")
-	factory := informers.NewSharedInformerFactory(client, 5*time.Minute)
-	nodeInformer := factory.Core().V1().Nodes()
-	nodeInformer.Informer().AddEventHandler(cache.ResourceEventHandlerFuncs{
-=======
 	glog.V(4).Infof("Setting up node informers for vSphere Cloud Provider")
 	nodeInformer := informerFactory.Core().V1().Nodes().Informer()
 	nodeInformer.AddEventHandler(cache.ResourceEventHandlerFuncs{
->>>>>>> ed33434d
 		AddFunc:    vs.NodeAdded,
 		DeleteFunc: vs.NodeDeleted,
 	})
