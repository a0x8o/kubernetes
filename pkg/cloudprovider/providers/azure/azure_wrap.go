/*
Copyright 2016 The Kubernetes Authors.

Licensed under the Apache License, Version 2.0 (the "License");
you may not use this file except in compliance with the License.
You may obtain a copy of the License at

    http://www.apache.org/licenses/LICENSE-2.0

Unless required by applicable law or agreed to in writing, software
distributed under the License is distributed on an "AS IS" BASIS,
WITHOUT WARRANTIES OR CONDITIONS OF ANY KIND, either express or implied.
See the License for the specific language governing permissions and
limitations under the License.
*/

package azure

import (
<<<<<<< HEAD
	"net/http"
	"sync"
=======
	"fmt"
	"net/http"
>>>>>>> ed33434d
	"time"

	"github.com/Azure/azure-sdk-for-go/arm/compute"
	"github.com/Azure/azure-sdk-for-go/arm/network"
	"github.com/Azure/go-autorest/autorest"
<<<<<<< HEAD
	"github.com/golang/glog"

	"k8s.io/apimachinery/pkg/types"
=======

	"k8s.io/apimachinery/pkg/types"
	"k8s.io/kubernetes/pkg/cloudprovider"
)

var (
	vmCacheTTL  = time.Minute
	lbCacheTTL  = 2 * time.Minute
	nsgCacheTTL = 2 * time.Minute
	rtCacheTTL  = 2 * time.Minute
>>>>>>> ed33434d
)

// checkExistsFromError inspects an error and returns a true if err is nil,
// false if error is an autorest.Error with StatusCode=404 and will return the
// error back if error is another status code or another type of error.
func checkResourceExistsFromError(err error) (bool, error) {
	if err == nil {
		return true, nil
	}
	v, ok := err.(autorest.DetailedError)
	if !ok {
		return false, err
	}
	if v.StatusCode == http.StatusNotFound {
		return false, nil
	}
	return false, v
}

// If it is StatusNotFound return nil,
// Otherwise, return what it is
func ignoreStatusNotFoundFromError(err error) error {
	if err == nil {
		return nil
	}
	v, ok := err.(autorest.DetailedError)
	if ok && v.StatusCode == http.StatusNotFound {
		return nil
	}
	return err
}

<<<<<<< HEAD
// cache used by getVirtualMachine
// 15s for expiration duration
var vmCache = newTimedcache(15 * time.Second)

type vmRequest struct {
	lock *sync.Mutex
	vm   *compute.VirtualMachine
}

/// getVirtualMachine calls 'VirtualMachinesClient.Get' with a timed cache
/// The service side has throttling control that delays responses if there're multiple requests onto certain vm
/// resource request in short period.
func (az *Cloud) getVirtualMachine(nodeName types.NodeName) (vm compute.VirtualMachine, exists bool, err error) {
	var realErr error

	vmName := string(nodeName)

	cachedRequest, err := vmCache.GetOrCreate(vmName, func() interface{} {
		return &vmRequest{
			lock: &sync.Mutex{},
			vm:   nil,
		}
	})
	if err != nil {
		return compute.VirtualMachine{}, false, err
	}
	request := cachedRequest.(*vmRequest)

	if request.vm == nil {
		request.lock.Lock()
		defer request.lock.Unlock()
		if request.vm == nil {
			// Currently InstanceView request are used by azure_zones, while the calls come after non-InstanceView
			// request. If we first send an InstanceView request and then a non InstanceView request, the second
			// request will still hit throttling. This is what happens now for cloud controller manager: In this
			// case we do get instance view every time to fulfill the azure_zones requirement without hitting
			// throttling.
			// Consider adding separate parameter for controlling 'InstanceView' once node update issue #56276 is fixed
			az.operationPollRateLimiter.Accept()
			glog.V(10).Infof("VirtualMachinesClient.Get(%s): start", vmName)
			vm, err = az.VirtualMachinesClient.Get(az.ResourceGroup, vmName, compute.InstanceView)
			glog.V(10).Infof("VirtualMachinesClient.Get(%s): end", vmName)

			exists, realErr = checkResourceExistsFromError(err)
			if realErr != nil {
				return vm, false, realErr
			}

			if !exists {
				return vm, false, nil
			}

			request.vm = &vm
		}
		return vm, exists, err
	}

	glog.V(6).Infof("getVirtualMachine hits cache for(%s)", vmName)
	return *request.vm, true, nil
=======
/// getVirtualMachine calls 'VirtualMachinesClient.Get' with a timed cache
/// The service side has throttling control that delays responses if there're multiple requests onto certain vm
/// resource request in short period.
func (az *Cloud) getVirtualMachine(nodeName types.NodeName) (vm compute.VirtualMachine, err error) {
	vmName := string(nodeName)
	cachedVM, err := az.vmCache.Get(vmName)
	if err != nil {
		return vm, err
	}

	if cachedVM == nil {
		return vm, cloudprovider.InstanceNotFound
	}

	return *(cachedVM.(*compute.VirtualMachine)), nil
}

func (az *Cloud) getRouteTable() (routeTable network.RouteTable, exists bool, err error) {
	cachedRt, err := az.rtCache.Get(az.RouteTableName)
	if err != nil {
		return routeTable, false, err
	}

	if cachedRt == nil {
		return routeTable, false, nil
	}

	return *(cachedRt.(*network.RouteTable)), true, nil
>>>>>>> ed33434d
}

func (az *Cloud) getPublicIPAddress(pipResourceGroup string, pipName string) (pip network.PublicIPAddress, exists bool, err error) {
	resourceGroup := az.ResourceGroup
	if pipResourceGroup != "" {
		resourceGroup = pipResourceGroup
	}

	var realErr error
	pip, err = az.PublicIPAddressesClient.Get(resourceGroup, pipName, "")
	exists, realErr = checkResourceExistsFromError(err)
	if realErr != nil {
		return pip, false, realErr
	}

	if !exists {
		return pip, false, nil
	}

	return pip, exists, err
}

func (az *Cloud) getSubnet(virtualNetworkName string, subnetName string) (subnet network.Subnet, exists bool, err error) {
	var realErr error
	var rg string

	if len(az.VnetResourceGroup) > 0 {
		rg = az.VnetResourceGroup
	} else {
		rg = az.ResourceGroup
	}

	subnet, err = az.SubnetsClient.Get(rg, virtualNetworkName, subnetName, "")
	exists, realErr = checkResourceExistsFromError(err)
	if realErr != nil {
		return subnet, false, realErr
	}

	if !exists {
		return subnet, false, nil
	}

	return subnet, exists, err
}

func (az *Cloud) getAzureLoadBalancer(name string) (lb network.LoadBalancer, exists bool, err error) {
	cachedLB, err := az.lbCache.Get(name)
	if err != nil {
		return lb, false, err
	}

	if cachedLB == nil {
		return lb, false, nil
	}

	return *(cachedLB.(*network.LoadBalancer)), true, nil
}

func (az *Cloud) getSecurityGroup() (nsg network.SecurityGroup, err error) {
	securityGroup, err := az.nsgCache.Get(az.SecurityGroupName)
	if err != nil {
		return nsg, err
	}

	if securityGroup == nil {
		return nsg, fmt.Errorf("nsg %q not found", az.SecurityGroupName)
	}

	return *(securityGroup.(*network.SecurityGroup)), nil
}

<<<<<<< HEAD
func (az *Cloud) getPublicIPAddress(pipResourceGroup string, pipName string) (pip network.PublicIPAddress, exists bool, err error) {
	resourceGroup := az.ResourceGroup
	if pipResourceGroup != "" {
		resourceGroup = pipResourceGroup
	}

	var realErr error
	az.operationPollRateLimiter.Accept()
	glog.V(10).Infof("PublicIPAddressesClient.Get(%s, %s): start", resourceGroup, pipName)
	pip, err = az.PublicIPAddressesClient.Get(resourceGroup, pipName, "")
	glog.V(10).Infof("PublicIPAddressesClient.Get(%s, %s): end", resourceGroup, pipName)
=======
func (az *Cloud) newVMCache() (*timedCache, error) {
	getter := func(key string) (interface{}, error) {
		// Currently InstanceView request are used by azure_zones, while the calls come after non-InstanceView
		// request. If we first send an InstanceView request and then a non InstanceView request, the second
		// request will still hit throttling. This is what happens now for cloud controller manager: In this
		// case we do get instance view every time to fulfill the azure_zones requirement without hitting
		// throttling.
		// Consider adding separate parameter for controlling 'InstanceView' once node update issue #56276 is fixed
		vm, err := az.VirtualMachinesClient.Get(az.ResourceGroup, key, compute.InstanceView)
		exists, realErr := checkResourceExistsFromError(err)
		if realErr != nil {
			return nil, realErr
		}

		if !exists {
			return nil, nil
		}
>>>>>>> ed33434d

		return &vm, nil
	}

	return newTimedcache(vmCacheTTL, getter)
}

func (az *Cloud) newLBCache() (*timedCache, error) {
	getter := func(key string) (interface{}, error) {
		lb, err := az.LoadBalancerClient.Get(az.ResourceGroup, key, "")
		exists, realErr := checkResourceExistsFromError(err)
		if realErr != nil {
			return nil, realErr
		}

		if !exists {
			return nil, nil
		}

		return &lb, nil
	}

	return newTimedcache(lbCacheTTL, getter)
}

func (az *Cloud) newNSGCache() (*timedCache, error) {
	getter := func(key string) (interface{}, error) {
		nsg, err := az.SecurityGroupsClient.Get(az.ResourceGroup, key, "")
		exists, realErr := checkResourceExistsFromError(err)
		if realErr != nil {
			return nil, realErr
		}

		if !exists {
			return nil, nil
		}

		return &nsg, nil
	}

	return newTimedcache(nsgCacheTTL, getter)
}

func (az *Cloud) newRouteTableCache() (*timedCache, error) {
	getter := func(key string) (interface{}, error) {
		rt, err := az.RouteTablesClient.Get(az.ResourceGroup, key, "")
		exists, realErr := checkResourceExistsFromError(err)
		if realErr != nil {
			return nil, realErr
		}

		if !exists {
			return nil, nil
		}

		return &rt, nil
	}

	return newTimedcache(rtCacheTTL, getter)
}<|MERGE_RESOLUTION|>--- conflicted
+++ resolved
@@ -17,23 +17,13 @@
 package azure
 
 import (
-<<<<<<< HEAD
-	"net/http"
-	"sync"
-=======
 	"fmt"
 	"net/http"
->>>>>>> ed33434d
 	"time"
 
 	"github.com/Azure/azure-sdk-for-go/arm/compute"
 	"github.com/Azure/azure-sdk-for-go/arm/network"
 	"github.com/Azure/go-autorest/autorest"
-<<<<<<< HEAD
-	"github.com/golang/glog"
-
-	"k8s.io/apimachinery/pkg/types"
-=======
 
 	"k8s.io/apimachinery/pkg/types"
 	"k8s.io/kubernetes/pkg/cloudprovider"
@@ -44,7 +34,6 @@
 	lbCacheTTL  = 2 * time.Minute
 	nsgCacheTTL = 2 * time.Minute
 	rtCacheTTL  = 2 * time.Minute
->>>>>>> ed33434d
 )
 
 // checkExistsFromError inspects an error and returns a true if err is nil,
@@ -77,67 +66,6 @@
 	return err
 }
 
-<<<<<<< HEAD
-// cache used by getVirtualMachine
-// 15s for expiration duration
-var vmCache = newTimedcache(15 * time.Second)
-
-type vmRequest struct {
-	lock *sync.Mutex
-	vm   *compute.VirtualMachine
-}
-
-/// getVirtualMachine calls 'VirtualMachinesClient.Get' with a timed cache
-/// The service side has throttling control that delays responses if there're multiple requests onto certain vm
-/// resource request in short period.
-func (az *Cloud) getVirtualMachine(nodeName types.NodeName) (vm compute.VirtualMachine, exists bool, err error) {
-	var realErr error
-
-	vmName := string(nodeName)
-
-	cachedRequest, err := vmCache.GetOrCreate(vmName, func() interface{} {
-		return &vmRequest{
-			lock: &sync.Mutex{},
-			vm:   nil,
-		}
-	})
-	if err != nil {
-		return compute.VirtualMachine{}, false, err
-	}
-	request := cachedRequest.(*vmRequest)
-
-	if request.vm == nil {
-		request.lock.Lock()
-		defer request.lock.Unlock()
-		if request.vm == nil {
-			// Currently InstanceView request are used by azure_zones, while the calls come after non-InstanceView
-			// request. If we first send an InstanceView request and then a non InstanceView request, the second
-			// request will still hit throttling. This is what happens now for cloud controller manager: In this
-			// case we do get instance view every time to fulfill the azure_zones requirement without hitting
-			// throttling.
-			// Consider adding separate parameter for controlling 'InstanceView' once node update issue #56276 is fixed
-			az.operationPollRateLimiter.Accept()
-			glog.V(10).Infof("VirtualMachinesClient.Get(%s): start", vmName)
-			vm, err = az.VirtualMachinesClient.Get(az.ResourceGroup, vmName, compute.InstanceView)
-			glog.V(10).Infof("VirtualMachinesClient.Get(%s): end", vmName)
-
-			exists, realErr = checkResourceExistsFromError(err)
-			if realErr != nil {
-				return vm, false, realErr
-			}
-
-			if !exists {
-				return vm, false, nil
-			}
-
-			request.vm = &vm
-		}
-		return vm, exists, err
-	}
-
-	glog.V(6).Infof("getVirtualMachine hits cache for(%s)", vmName)
-	return *request.vm, true, nil
-=======
 /// getVirtualMachine calls 'VirtualMachinesClient.Get' with a timed cache
 /// The service side has throttling control that delays responses if there're multiple requests onto certain vm
 /// resource request in short period.
@@ -166,7 +94,6 @@
 	}
 
 	return *(cachedRt.(*network.RouteTable)), true, nil
->>>>>>> ed33434d
 }
 
 func (az *Cloud) getPublicIPAddress(pipResourceGroup string, pipName string) (pip network.PublicIPAddress, exists bool, err error) {
@@ -238,19 +165,6 @@
 	return *(securityGroup.(*network.SecurityGroup)), nil
 }
 
-<<<<<<< HEAD
-func (az *Cloud) getPublicIPAddress(pipResourceGroup string, pipName string) (pip network.PublicIPAddress, exists bool, err error) {
-	resourceGroup := az.ResourceGroup
-	if pipResourceGroup != "" {
-		resourceGroup = pipResourceGroup
-	}
-
-	var realErr error
-	az.operationPollRateLimiter.Accept()
-	glog.V(10).Infof("PublicIPAddressesClient.Get(%s, %s): start", resourceGroup, pipName)
-	pip, err = az.PublicIPAddressesClient.Get(resourceGroup, pipName, "")
-	glog.V(10).Infof("PublicIPAddressesClient.Get(%s, %s): end", resourceGroup, pipName)
-=======
 func (az *Cloud) newVMCache() (*timedCache, error) {
 	getter := func(key string) (interface{}, error) {
 		// Currently InstanceView request are used by azure_zones, while the calls come after non-InstanceView
@@ -268,7 +182,6 @@
 		if !exists {
 			return nil, nil
 		}
->>>>>>> ed33434d
 
 		return &vm, nil
 	}
