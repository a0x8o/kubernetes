/*
Copyright 2017 The Kubernetes Authors.

Licensed under the Apache License, Version 2.0 (the "License");
you may not use this file except in compliance with the License.
You may obtain a copy of the License at

    http://www.apache.org/licenses/LICENSE-2.0

Unless required by applicable law or agreed to in writing, software
distributed under the License is distributed on an "AS IS" BASIS,
WITHOUT WARRANTIES OR CONDITIONS OF ANY KIND, either express or implied.
See the License for the specific language governing permissions and
limitations under the License.
*/

package azure

import (
	"context"
	"net/http"

	"github.com/Azure/azure-sdk-for-go/arm/compute"
	"github.com/Azure/azure-sdk-for-go/arm/network"
	computepreview "github.com/Azure/azure-sdk-for-go/services/compute/mgmt/2017-12-01/compute"
	"github.com/Azure/go-autorest/autorest"
	"github.com/golang/glog"

	"k8s.io/apimachinery/pkg/types"
	"k8s.io/apimachinery/pkg/util/wait"
)

// requestBackoff if backoff is disabled in cloud provider it
// returns a new Backoff object steps = 1
// This is to make sure that the requested command executes
// at least once
func (az *Cloud) requestBackoff() (resourceRequestBackoff wait.Backoff) {
	if az.CloudProviderBackoff {
		return az.resourceRequestBackoff
	}
	resourceRequestBackoff = wait.Backoff{
		Steps: 1,
	}

	return resourceRequestBackoff
}

// GetVirtualMachineWithRetry invokes az.getVirtualMachine with exponential backoff retry
func (az *Cloud) GetVirtualMachineWithRetry(name types.NodeName) (compute.VirtualMachine, error) {
	var machine compute.VirtualMachine
	var retryErr error
	err := wait.ExponentialBackoff(az.requestBackoff(), func() (bool, error) {
		machine, retryErr = az.getVirtualMachine(name)
		if retryErr != nil {
			glog.Errorf("backoff: failure, will retry,err=%v", retryErr)
			return false, nil
		}
<<<<<<< HEAD
		glog.V(2).Infof("backoff: success")
		return true, nil
	})
	return machine, exists, err
}

// VirtualMachineClientGetWithRetry invokes az.VirtualMachinesClient.Get with exponential backoff retry
func (az *Cloud) VirtualMachineClientGetWithRetry(resourceGroup, vmName string, types compute.InstanceViewTypes) (compute.VirtualMachine, error) {
	var machine compute.VirtualMachine
	err := wait.ExponentialBackoff(az.requestBackoff(), func() (bool, error) {
		var retryErr error
		az.operationPollRateLimiter.Accept()
		machine, retryErr = az.VirtualMachinesClient.Get(resourceGroup, vmName, types)
		if retryErr != nil {
			glog.Errorf("backoff: failure, will retry,err=%v", retryErr)
			return false, nil
		}
		glog.V(2).Infof("backoff: success")
		return true, nil
	})
=======
		glog.V(2).Info("backoff: success")
		return true, nil
	})
	if err == wait.ErrWaitTimeout {
		err = retryErr
	}

>>>>>>> ed33434d
	return machine, err
}

// VirtualMachineClientListWithRetry invokes az.VirtualMachinesClient.List with exponential backoff retry
func (az *Cloud) VirtualMachineClientListWithRetry() ([]compute.VirtualMachine, error) {
	allNodes := []compute.VirtualMachine{}
	var result compute.VirtualMachineListResult
	err := wait.ExponentialBackoff(az.requestBackoff(), func() (bool, error) {
		var retryErr error
		result, retryErr = az.VirtualMachinesClient.List(az.ResourceGroup)
		if retryErr != nil {
			glog.Errorf("VirtualMachinesClient.List(%v) - backoff: failure, will retry,err=%v",
				az.ResourceGroup,
				retryErr)
			return false, retryErr
		}
		glog.V(2).Infof("VirtualMachinesClient.List(%v) - backoff: success", az.ResourceGroup)
		return true, nil
	})
	if err != nil {
		return nil, err
	}

	appendResults := (result.Value != nil && len(*result.Value) > 0)
	for appendResults {
		allNodes = append(allNodes, *result.Value...)
		appendResults = false
		// follow the next link to get all the vms for resource group
		if result.NextLink != nil {
			err := wait.ExponentialBackoff(az.requestBackoff(), func() (bool, error) {
				var retryErr error
				result, retryErr = az.VirtualMachinesClient.ListNextResults(az.ResourceGroup, result)
				if retryErr != nil {
					glog.Errorf("VirtualMachinesClient.ListNextResults(%v) - backoff: failure, will retry,err=%v",
						az.ResourceGroup, retryErr)
					return false, retryErr
				}
				glog.V(2).Infof("VirtualMachinesClient.ListNextResults(%v): success", az.ResourceGroup)
				return true, nil
			})
			if err != nil {
				return allNodes, err
			}
			appendResults = (result.Value != nil && len(*result.Value) > 0)
		}
	}

	return allNodes, err
}

// GetIPForMachineWithRetry invokes az.getIPForMachine with exponential backoff retry
func (az *Cloud) GetIPForMachineWithRetry(name types.NodeName) (string, error) {
	var ip string
	err := wait.ExponentialBackoff(az.requestBackoff(), func() (bool, error) {
		var retryErr error
		ip, retryErr = az.getIPForMachine(name)
		if retryErr != nil {
			glog.Errorf("backoff: failure, will retry,err=%v", retryErr)
			return false, nil
		}
		glog.V(2).Info("backoff: success")
		return true, nil
	})
	return ip, err
}

// CreateOrUpdateSGWithRetry invokes az.SecurityGroupsClient.CreateOrUpdate with exponential backoff retry
func (az *Cloud) CreateOrUpdateSGWithRetry(sg network.SecurityGroup) error {
	return wait.ExponentialBackoff(az.requestBackoff(), func() (bool, error) {
		respChan, errChan := az.SecurityGroupsClient.CreateOrUpdate(az.ResourceGroup, *sg.Name, sg, nil)
		resp := <-respChan
		err := <-errChan
		glog.V(10).Infof("SecurityGroupsClient.CreateOrUpdate(%s): end", *sg.Name)
		done, err := processRetryResponse(resp.Response, err)
		if done && err == nil {
			// Invalidate the cache right after updating
			az.nsgCache.Delete(*sg.Name)
		}
		return done, err
	})
}

// CreateOrUpdateLBWithRetry invokes az.LoadBalancerClient.CreateOrUpdate with exponential backoff retry
func (az *Cloud) CreateOrUpdateLBWithRetry(lb network.LoadBalancer) error {
	return wait.ExponentialBackoff(az.requestBackoff(), func() (bool, error) {
		respChan, errChan := az.LoadBalancerClient.CreateOrUpdate(az.ResourceGroup, *lb.Name, lb, nil)
		resp := <-respChan
		err := <-errChan
		glog.V(10).Infof("LoadBalancerClient.CreateOrUpdate(%s): end", *lb.Name)
		done, err := processRetryResponse(resp.Response, err)
		if done && err == nil {
			// Invalidate the cache right after updating
			az.lbCache.Delete(*lb.Name)
		}
		return done, err
	})
}

// ListLBWithRetry invokes az.LoadBalancerClient.List with exponential backoff retry
func (az *Cloud) ListLBWithRetry() ([]network.LoadBalancer, error) {
	allLBs := []network.LoadBalancer{}
	var result network.LoadBalancerListResult

	err := wait.ExponentialBackoff(az.requestBackoff(), func() (bool, error) {
		var retryErr error
		result, retryErr = az.LoadBalancerClient.List(az.ResourceGroup)
		if retryErr != nil {
			glog.Errorf("LoadBalancerClient.List(%v) - backoff: failure, will retry,err=%v",
				az.ResourceGroup,
				retryErr)
			return false, retryErr
		}
		glog.V(2).Infof("LoadBalancerClient.List(%v) - backoff: success", az.ResourceGroup)
		return true, nil
	})
	if err != nil {
		return nil, err
	}

	appendResults := (result.Value != nil && len(*result.Value) > 0)
	for appendResults {
		allLBs = append(allLBs, *result.Value...)
		appendResults = false

		// follow the next link to get all the vms for resource group
		if result.NextLink != nil {
			err := wait.ExponentialBackoff(az.requestBackoff(), func() (bool, error) {
				var retryErr error
				result, retryErr = az.LoadBalancerClient.ListNextResults(az.ResourceGroup, result)
				if retryErr != nil {
					glog.Errorf("LoadBalancerClient.ListNextResults(%v) - backoff: failure, will retry,err=%v",
						az.ResourceGroup,
						retryErr)
					return false, retryErr
				}
				glog.V(2).Infof("LoadBalancerClient.ListNextResults(%v) - backoff: success", az.ResourceGroup)
				return true, nil
			})
			if err != nil {
				return allLBs, err
			}
			appendResults = (result.Value != nil && len(*result.Value) > 0)
		}
	}

	return allLBs, nil
}

// ListPIPWithRetry list the PIP resources in the given resource group
func (az *Cloud) ListPIPWithRetry(pipResourceGroup string) ([]network.PublicIPAddress, error) {
	allPIPs := []network.PublicIPAddress{}
	var result network.PublicIPAddressListResult
	err := wait.ExponentialBackoff(az.requestBackoff(), func() (bool, error) {
		var retryErr error
<<<<<<< HEAD
		az.operationPollRateLimiter.Accept()
		glog.V(10).Infof("PublicIPAddressesClient.List(%v): start", pipResourceGroup)
		result, retryErr = az.PublicIPAddressesClient.List(pipResourceGroup)
		glog.V(10).Infof("PublicIPAddressesClient.List(%v): end", pipResourceGroup)
=======
		result, retryErr = az.PublicIPAddressesClient.List(pipResourceGroup)
>>>>>>> ed33434d
		if retryErr != nil {
			glog.Errorf("PublicIPAddressesClient.List(%v) - backoff: failure, will retry,err=%v",
				pipResourceGroup,
				retryErr)
			return false, retryErr
		}
		glog.V(2).Infof("PublicIPAddressesClient.List(%v) - backoff: success", pipResourceGroup)
		return true, nil
	})
	if err != nil {
		return nil, err
	}

	appendResults := (result.Value != nil && len(*result.Value) > 0)
	for appendResults {
		allPIPs = append(allPIPs, *result.Value...)
		appendResults = false

		// follow the next link to get all the pip resources for resource group
		if result.NextLink != nil {
			err := wait.ExponentialBackoff(az.requestBackoff(), func() (bool, error) {
				var retryErr error
<<<<<<< HEAD
				az.operationPollRateLimiter.Accept()
				glog.V(10).Infof("PublicIPAddressesClient.ListNextResults(%v): start", pipResourceGroup)
				result, retryErr = az.PublicIPAddressesClient.ListNextResults(result)
				glog.V(10).Infof("PublicIPAddressesClient.ListNextResults(%v): end", pipResourceGroup)
=======
				result, retryErr = az.PublicIPAddressesClient.ListNextResults(az.ResourceGroup, result)
>>>>>>> ed33434d
				if retryErr != nil {
					glog.Errorf("PublicIPAddressesClient.ListNextResults(%v) - backoff: failure, will retry,err=%v",
						pipResourceGroup,
						retryErr)
					return false, retryErr
				}
				glog.V(2).Infof("PublicIPAddressesClient.ListNextResults(%v) - backoff: success", pipResourceGroup)
				return true, nil
			})
			if err != nil {
				return allPIPs, err
			}
			appendResults = (result.Value != nil && len(*result.Value) > 0)
		}
	}

	return allPIPs, nil
}

// CreateOrUpdatePIPWithRetry invokes az.PublicIPAddressesClient.CreateOrUpdate with exponential backoff retry
func (az *Cloud) CreateOrUpdatePIPWithRetry(pipResourceGroup string, pip network.PublicIPAddress) error {
	return wait.ExponentialBackoff(az.requestBackoff(), func() (bool, error) {
<<<<<<< HEAD
		az.operationPollRateLimiter.Accept()
		glog.V(10).Infof("PublicIPAddressesClient.CreateOrUpdate(%s, %s): start", pipResourceGroup, *pip.Name)
=======
>>>>>>> ed33434d
		respChan, errChan := az.PublicIPAddressesClient.CreateOrUpdate(pipResourceGroup, *pip.Name, pip, nil)
		resp := <-respChan
		err := <-errChan
		glog.V(10).Infof("PublicIPAddressesClient.CreateOrUpdate(%s, %s): end", pipResourceGroup, *pip.Name)
		return processRetryResponse(resp.Response, err)
	})
}

// CreateOrUpdateInterfaceWithRetry invokes az.PublicIPAddressesClient.CreateOrUpdate with exponential backoff retry
func (az *Cloud) CreateOrUpdateInterfaceWithRetry(nic network.Interface) error {
	return wait.ExponentialBackoff(az.requestBackoff(), func() (bool, error) {
		respChan, errChan := az.InterfacesClient.CreateOrUpdate(az.ResourceGroup, *nic.Name, nic, nil)
		resp := <-respChan
		err := <-errChan
		glog.V(10).Infof("InterfacesClient.CreateOrUpdate(%s): end", *nic.Name)
		return processRetryResponse(resp.Response, err)
	})
}

// DeletePublicIPWithRetry invokes az.PublicIPAddressesClient.Delete with exponential backoff retry
func (az *Cloud) DeletePublicIPWithRetry(pipResourceGroup string, pipName string) error {
	return wait.ExponentialBackoff(az.requestBackoff(), func() (bool, error) {
<<<<<<< HEAD
		az.operationPollRateLimiter.Accept()
		glog.V(10).Infof("PublicIPAddressesClient.Delete(%s, %s): start", pipResourceGroup, pipName)
		respChan, errChan := az.PublicIPAddressesClient.Delete(pipResourceGroup, pipName, nil)
		resp := <-respChan
		err := <-errChan
		glog.V(10).Infof("PublicIPAddressesClient.Delete(%s, %s): end", pipResourceGroup, pipName)
=======
		respChan, errChan := az.PublicIPAddressesClient.Delete(pipResourceGroup, pipName, nil)
		resp := <-respChan
		err := <-errChan
>>>>>>> ed33434d
		return processRetryResponse(resp, err)
	})
}

// DeleteLBWithRetry invokes az.LoadBalancerClient.Delete with exponential backoff retry
func (az *Cloud) DeleteLBWithRetry(lbName string) error {
	return wait.ExponentialBackoff(az.requestBackoff(), func() (bool, error) {
		respChan, errChan := az.LoadBalancerClient.Delete(az.ResourceGroup, lbName, nil)
		resp := <-respChan
		err := <-errChan
		done, err := processRetryResponse(resp, err)
		if done && err == nil {
			// Invalidate the cache right after deleting
			az.lbCache.Delete(lbName)
		}
		return done, err
	})
}

// CreateOrUpdateRouteTableWithRetry invokes az.RouteTablesClient.CreateOrUpdate with exponential backoff retry
func (az *Cloud) CreateOrUpdateRouteTableWithRetry(routeTable network.RouteTable) error {
	return wait.ExponentialBackoff(az.requestBackoff(), func() (bool, error) {
		respChan, errChan := az.RouteTablesClient.CreateOrUpdate(az.ResourceGroup, az.RouteTableName, routeTable, nil)
		resp := <-respChan
		err := <-errChan
		return processRetryResponse(resp.Response, err)
	})
}

// CreateOrUpdateRouteWithRetry invokes az.RoutesClient.CreateOrUpdate with exponential backoff retry
func (az *Cloud) CreateOrUpdateRouteWithRetry(route network.Route) error {
	return wait.ExponentialBackoff(az.requestBackoff(), func() (bool, error) {
		respChan, errChan := az.RoutesClient.CreateOrUpdate(az.ResourceGroup, az.RouteTableName, *route.Name, route, nil)
		resp := <-respChan
		err := <-errChan
		glog.V(10).Infof("RoutesClient.CreateOrUpdate(%s): end", *route.Name)
		return processRetryResponse(resp.Response, err)
	})
}

// DeleteRouteWithRetry invokes az.RoutesClient.Delete with exponential backoff retry
func (az *Cloud) DeleteRouteWithRetry(routeName string) error {
	return wait.ExponentialBackoff(az.requestBackoff(), func() (bool, error) {
		respChan, errChan := az.RoutesClient.Delete(az.ResourceGroup, az.RouteTableName, routeName, nil)
		resp := <-respChan
		err := <-errChan
		glog.V(10).Infof("RoutesClient.Delete(%s): end", az.RouteTableName)
		return processRetryResponse(resp, err)
	})
}

// CreateOrUpdateVMWithRetry invokes az.VirtualMachinesClient.CreateOrUpdate with exponential backoff retry
func (az *Cloud) CreateOrUpdateVMWithRetry(vmName string, newVM compute.VirtualMachine) error {
	return wait.ExponentialBackoff(az.requestBackoff(), func() (bool, error) {
		respChan, errChan := az.VirtualMachinesClient.CreateOrUpdate(az.ResourceGroup, vmName, newVM, nil)
		resp := <-respChan
		err := <-errChan
		glog.V(10).Infof("VirtualMachinesClient.CreateOrUpdate(%s): end", vmName)
		return processRetryResponse(resp.Response, err)
	})
}

// UpdateVmssVMWithRetry invokes az.VirtualMachineScaleSetVMsClient.Update with exponential backoff retry
func (az *Cloud) UpdateVmssVMWithRetry(ctx context.Context, resourceGroupName string, VMScaleSetName string, instanceID string, parameters computepreview.VirtualMachineScaleSetVM) error {
	return wait.ExponentialBackoff(az.requestBackoff(), func() (bool, error) {
		resp, err := az.VirtualMachineScaleSetVMsClient.Update(ctx, resourceGroupName, VMScaleSetName, instanceID, parameters)
		glog.V(10).Infof("VirtualMachinesClient.CreateOrUpdate(%s,%s): end", VMScaleSetName, instanceID)
		return processHTTPRetryResponse(resp, err)
	})
}

// A wait.ConditionFunc function to deal with common HTTP backoff response conditions
func processRetryResponse(resp autorest.Response, err error) (bool, error) {
	if isSuccessHTTPResponse(resp) {
		glog.V(2).Infof("backoff: success, HTTP response=%d", resp.StatusCode)
		return true, nil
	}
	if shouldRetryAPIRequest(resp, err) {
		glog.Errorf("backoff: failure, will retry, HTTP response=%d, err=%v", resp.StatusCode, err)
		// suppress the error object so that backoff process continues
		return false, nil
	}
	// Fall-through: stop periodic backoff
	return true, nil
}

// shouldRetryAPIRequest determines if the response from an HTTP request suggests periodic retry behavior
func shouldRetryAPIRequest(resp autorest.Response, err error) bool {
	if err != nil {
		return true
	}
	// HTTP 4xx or 5xx suggests we should retry
	if 399 < resp.StatusCode && resp.StatusCode < 600 {
		return true
	}
	return false
}

// isSuccessHTTPResponse determines if the response from an HTTP request suggests success
func isSuccessHTTPResponse(resp autorest.Response) bool {
	// HTTP 2xx suggests a successful response
	if 199 < resp.StatusCode && resp.StatusCode < 300 {
		return true
	}
	return false
}

func shouldRetryHTTPRequest(resp *http.Response, err error) bool {
	if err != nil {
		return true
	}

	if resp != nil {
		// HTTP 4xx or 5xx suggests we should retry
		if 399 < resp.StatusCode && resp.StatusCode < 600 {
			return true
		}
	}

	return false
}

func processHTTPRetryResponse(resp *http.Response, err error) (bool, error) {
	if resp != nil {
		// HTTP 2xx suggests a successful response
		if 199 < resp.StatusCode && resp.StatusCode < 300 {
			return true, nil
		}
	}

	if shouldRetryHTTPRequest(resp, err) {
		glog.Errorf("backoff: failure, will retry, HTTP response=%d, err=%v", resp.StatusCode, err)
		// suppress the error object so that backoff process continues
		return false, nil
	}

	// Fall-through: stop periodic backoff
	return true, nil
}<|MERGE_RESOLUTION|>--- conflicted
+++ resolved
@@ -55,28 +55,6 @@
 			glog.Errorf("backoff: failure, will retry,err=%v", retryErr)
 			return false, nil
 		}
-<<<<<<< HEAD
-		glog.V(2).Infof("backoff: success")
-		return true, nil
-	})
-	return machine, exists, err
-}
-
-// VirtualMachineClientGetWithRetry invokes az.VirtualMachinesClient.Get with exponential backoff retry
-func (az *Cloud) VirtualMachineClientGetWithRetry(resourceGroup, vmName string, types compute.InstanceViewTypes) (compute.VirtualMachine, error) {
-	var machine compute.VirtualMachine
-	err := wait.ExponentialBackoff(az.requestBackoff(), func() (bool, error) {
-		var retryErr error
-		az.operationPollRateLimiter.Accept()
-		machine, retryErr = az.VirtualMachinesClient.Get(resourceGroup, vmName, types)
-		if retryErr != nil {
-			glog.Errorf("backoff: failure, will retry,err=%v", retryErr)
-			return false, nil
-		}
-		glog.V(2).Infof("backoff: success")
-		return true, nil
-	})
-=======
 		glog.V(2).Info("backoff: success")
 		return true, nil
 	})
@@ -84,7 +62,6 @@
 		err = retryErr
 	}
 
->>>>>>> ed33434d
 	return machine, err
 }
 
@@ -136,11 +113,11 @@
 }
 
 // GetIPForMachineWithRetry invokes az.getIPForMachine with exponential backoff retry
-func (az *Cloud) GetIPForMachineWithRetry(name types.NodeName) (string, error) {
-	var ip string
+func (az *Cloud) GetIPForMachineWithRetry(name types.NodeName) (string, string, error) {
+	var ip, publicIP string
 	err := wait.ExponentialBackoff(az.requestBackoff(), func() (bool, error) {
 		var retryErr error
-		ip, retryErr = az.getIPForMachine(name)
+		ip, publicIP, retryErr = az.getIPForMachine(name)
 		if retryErr != nil {
 			glog.Errorf("backoff: failure, will retry,err=%v", retryErr)
 			return false, nil
@@ -148,7 +125,7 @@
 		glog.V(2).Info("backoff: success")
 		return true, nil
 	})
-	return ip, err
+	return ip, publicIP, err
 }
 
 // CreateOrUpdateSGWithRetry invokes az.SecurityGroupsClient.CreateOrUpdate with exponential backoff retry
@@ -239,14 +216,7 @@
 	var result network.PublicIPAddressListResult
 	err := wait.ExponentialBackoff(az.requestBackoff(), func() (bool, error) {
 		var retryErr error
-<<<<<<< HEAD
-		az.operationPollRateLimiter.Accept()
-		glog.V(10).Infof("PublicIPAddressesClient.List(%v): start", pipResourceGroup)
 		result, retryErr = az.PublicIPAddressesClient.List(pipResourceGroup)
-		glog.V(10).Infof("PublicIPAddressesClient.List(%v): end", pipResourceGroup)
-=======
-		result, retryErr = az.PublicIPAddressesClient.List(pipResourceGroup)
->>>>>>> ed33434d
 		if retryErr != nil {
 			glog.Errorf("PublicIPAddressesClient.List(%v) - backoff: failure, will retry,err=%v",
 				pipResourceGroup,
@@ -269,14 +239,7 @@
 		if result.NextLink != nil {
 			err := wait.ExponentialBackoff(az.requestBackoff(), func() (bool, error) {
 				var retryErr error
-<<<<<<< HEAD
-				az.operationPollRateLimiter.Accept()
-				glog.V(10).Infof("PublicIPAddressesClient.ListNextResults(%v): start", pipResourceGroup)
-				result, retryErr = az.PublicIPAddressesClient.ListNextResults(result)
-				glog.V(10).Infof("PublicIPAddressesClient.ListNextResults(%v): end", pipResourceGroup)
-=======
 				result, retryErr = az.PublicIPAddressesClient.ListNextResults(az.ResourceGroup, result)
->>>>>>> ed33434d
 				if retryErr != nil {
 					glog.Errorf("PublicIPAddressesClient.ListNextResults(%v) - backoff: failure, will retry,err=%v",
 						pipResourceGroup,
@@ -299,11 +262,6 @@
 // CreateOrUpdatePIPWithRetry invokes az.PublicIPAddressesClient.CreateOrUpdate with exponential backoff retry
 func (az *Cloud) CreateOrUpdatePIPWithRetry(pipResourceGroup string, pip network.PublicIPAddress) error {
 	return wait.ExponentialBackoff(az.requestBackoff(), func() (bool, error) {
-<<<<<<< HEAD
-		az.operationPollRateLimiter.Accept()
-		glog.V(10).Infof("PublicIPAddressesClient.CreateOrUpdate(%s, %s): start", pipResourceGroup, *pip.Name)
-=======
->>>>>>> ed33434d
 		respChan, errChan := az.PublicIPAddressesClient.CreateOrUpdate(pipResourceGroup, *pip.Name, pip, nil)
 		resp := <-respChan
 		err := <-errChan
@@ -326,18 +284,9 @@
 // DeletePublicIPWithRetry invokes az.PublicIPAddressesClient.Delete with exponential backoff retry
 func (az *Cloud) DeletePublicIPWithRetry(pipResourceGroup string, pipName string) error {
 	return wait.ExponentialBackoff(az.requestBackoff(), func() (bool, error) {
-<<<<<<< HEAD
-		az.operationPollRateLimiter.Accept()
-		glog.V(10).Infof("PublicIPAddressesClient.Delete(%s, %s): start", pipResourceGroup, pipName)
 		respChan, errChan := az.PublicIPAddressesClient.Delete(pipResourceGroup, pipName, nil)
 		resp := <-respChan
 		err := <-errChan
-		glog.V(10).Infof("PublicIPAddressesClient.Delete(%s, %s): end", pipResourceGroup, pipName)
-=======
-		respChan, errChan := az.PublicIPAddressesClient.Delete(pipResourceGroup, pipName, nil)
-		resp := <-respChan
-		err := <-errChan
->>>>>>> ed33434d
 		return processRetryResponse(resp, err)
 	})
 }
