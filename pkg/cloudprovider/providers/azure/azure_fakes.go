/*
Copyright 2017 The Kubernetes Authors.

Licensed under the Apache License, Version 2.0 (the "License");
you may not use this file except in compliance with the License.
You may obtain a copy of the License at

    http://www.apache.org/licenses/LICENSE-2.0

Unless required by applicable law or agreed to in writing, software
distributed under the License is distributed on an "AS IS" BASIS,
WITHOUT WARRANTIES OR CONDITIONS OF ANY KIND, either express or implied.
See the License for the specific language governing permissions and
limitations under the License.
*/

package azure

import (
	"context"
	"fmt"
	"math/rand"
	"net/http"
	"strings"
	"sync"
	"time"

	"k8s.io/api/core/v1"
	"k8s.io/apimachinery/pkg/types"
	"k8s.io/kubernetes/pkg/cloudprovider"

	"github.com/Azure/azure-sdk-for-go/arm/compute"
	"github.com/Azure/azure-sdk-for-go/arm/disk"
	"github.com/Azure/azure-sdk-for-go/arm/network"
	"github.com/Azure/azure-sdk-for-go/arm/storage"
	computepreview "github.com/Azure/azure-sdk-for-go/services/compute/mgmt/2017-12-01/compute"
	"github.com/Azure/go-autorest/autorest"
	"github.com/Azure/go-autorest/autorest/to"
)

type fakeAzureLBClient struct {
	mutex     *sync.Mutex
	FakeStore map[string]map[string]network.LoadBalancer
}

func newFakeAzureLBClient() *fakeAzureLBClient {
	fLBC := &fakeAzureLBClient{}
	fLBC.FakeStore = make(map[string]map[string]network.LoadBalancer)
	fLBC.mutex = &sync.Mutex{}
	return fLBC
}

func (fLBC *fakeAzureLBClient) CreateOrUpdate(resourceGroupName string, loadBalancerName string, parameters network.LoadBalancer, cancel <-chan struct{}) (<-chan network.LoadBalancer, <-chan error) {
	fLBC.mutex.Lock()
	defer fLBC.mutex.Unlock()
	resultChan := make(chan network.LoadBalancer, 1)
	errChan := make(chan error, 1)
	var result network.LoadBalancer
	var err error
	defer func() {
		resultChan <- result
		errChan <- err
		close(resultChan)
		close(errChan)
	}()
	if _, ok := fLBC.FakeStore[resourceGroupName]; !ok {
		fLBC.FakeStore[resourceGroupName] = make(map[string]network.LoadBalancer)
	}

	// For dynamic ip allocation, just fill in the PrivateIPAddress
	if parameters.FrontendIPConfigurations != nil {
		for idx, config := range *parameters.FrontendIPConfigurations {
			if config.PrivateIPAllocationMethod == network.Dynamic {
				// Here we randomly assign an ip as private ip
				// It doesn't smart enough to know whether it is in the subnet's range
				(*parameters.FrontendIPConfigurations)[idx].PrivateIPAddress = getRandomIPPtr()
			}
		}
	}
	fLBC.FakeStore[resourceGroupName][loadBalancerName] = parameters
	result = fLBC.FakeStore[resourceGroupName][loadBalancerName]
	result.Response.Response = &http.Response{
		StatusCode: http.StatusOK,
	}
	err = nil
	return resultChan, errChan
}

func (fLBC *fakeAzureLBClient) Delete(resourceGroupName string, loadBalancerName string, cancel <-chan struct{}) (<-chan autorest.Response, <-chan error) {
	fLBC.mutex.Lock()
	defer fLBC.mutex.Unlock()
	respChan := make(chan autorest.Response, 1)
	errChan := make(chan error, 1)
	var resp autorest.Response
	var err error
	defer func() {
		respChan <- resp
		errChan <- err
		close(respChan)
		close(errChan)
	}()
	if rgLBs, ok := fLBC.FakeStore[resourceGroupName]; ok {
		if _, ok := rgLBs[loadBalancerName]; ok {
			delete(rgLBs, loadBalancerName)
			resp.Response = &http.Response{
				StatusCode: http.StatusAccepted,
			}
			err = nil
			return respChan, errChan
		}
	}
	resp.Response = &http.Response{
		StatusCode: http.StatusNotFound,
	}
	err = autorest.DetailedError{
		StatusCode: http.StatusNotFound,
		Message:    "Not such LB",
	}
	return respChan, errChan
}

func (fLBC *fakeAzureLBClient) Get(resourceGroupName string, loadBalancerName string, expand string) (result network.LoadBalancer, err error) {
	fLBC.mutex.Lock()
	defer fLBC.mutex.Unlock()
	if _, ok := fLBC.FakeStore[resourceGroupName]; ok {
		if entity, ok := fLBC.FakeStore[resourceGroupName][loadBalancerName]; ok {
			return entity, nil
		}
	}
	return result, autorest.DetailedError{
		StatusCode: http.StatusNotFound,
		Message:    "Not such LB",
	}
}

func (fLBC *fakeAzureLBClient) List(resourceGroupName string) (result network.LoadBalancerListResult, err error) {
	fLBC.mutex.Lock()
	defer fLBC.mutex.Unlock()
	var value []network.LoadBalancer
	if _, ok := fLBC.FakeStore[resourceGroupName]; ok {
		for _, v := range fLBC.FakeStore[resourceGroupName] {
			value = append(value, v)
		}
	}
	result.Response.Response = &http.Response{
		StatusCode: http.StatusOK,
	}
	result.NextLink = nil
	result.Value = &value
	return result, nil
}

func (fLBC *fakeAzureLBClient) ListNextResults(resourceGroupName string, lastResult network.LoadBalancerListResult) (result network.LoadBalancerListResult, err error) {
	fLBC.mutex.Lock()
	defer fLBC.mutex.Unlock()
	result.Response.Response = &http.Response{
		StatusCode: http.StatusOK,
	}
	result.NextLink = nil
	result.Value = nil
	return result, nil
}

type fakeAzurePIPClient struct {
	mutex          *sync.Mutex
	FakeStore      map[string]map[string]network.PublicIPAddress
	SubscriptionID string
}

const publicIPAddressIDTemplate = "/subscriptions/%s/resourceGroups/%s/providers/Microsoft.Network/publicIPAddresses/%s"

// returns the full identifier of a publicIPAddress.
func getpublicIPAddressID(subscriptionID string, resourceGroupName, pipName string) string {
	return fmt.Sprintf(
		publicIPAddressIDTemplate,
		subscriptionID,
		resourceGroupName,
		pipName)
}

func newFakeAzurePIPClient(subscriptionID string) *fakeAzurePIPClient {
	fAPC := &fakeAzurePIPClient{}
	fAPC.FakeStore = make(map[string]map[string]network.PublicIPAddress)
	fAPC.SubscriptionID = subscriptionID
	fAPC.mutex = &sync.Mutex{}
	return fAPC
}

func (fAPC *fakeAzurePIPClient) CreateOrUpdate(resourceGroupName string, publicIPAddressName string, parameters network.PublicIPAddress, cancel <-chan struct{}) (<-chan network.PublicIPAddress, <-chan error) {
	fAPC.mutex.Lock()
	defer fAPC.mutex.Unlock()
	resultChan := make(chan network.PublicIPAddress, 1)
	errChan := make(chan error, 1)
	var result network.PublicIPAddress
	var err error
	defer func() {
		resultChan <- result
		errChan <- err
		close(resultChan)
		close(errChan)
	}()
	if _, ok := fAPC.FakeStore[resourceGroupName]; !ok {
		fAPC.FakeStore[resourceGroupName] = make(map[string]network.PublicIPAddress)
	}

	// assign id
	pipID := getpublicIPAddressID(fAPC.SubscriptionID, resourceGroupName, publicIPAddressName)
	parameters.ID = &pipID

	// only create in the case user has not provided
	if parameters.PublicIPAddressPropertiesFormat != nil &&
		parameters.PublicIPAddressPropertiesFormat.PublicIPAllocationMethod == network.Static {
		// assign ip
		parameters.IPAddress = getRandomIPPtr()
	}

	fAPC.FakeStore[resourceGroupName][publicIPAddressName] = parameters
	result = fAPC.FakeStore[resourceGroupName][publicIPAddressName]
	result.Response.Response = &http.Response{
		StatusCode: http.StatusOK,
	}
	err = nil
	return resultChan, errChan
}

func (fAPC *fakeAzurePIPClient) Delete(resourceGroupName string, publicIPAddressName string, cancel <-chan struct{}) (<-chan autorest.Response, <-chan error) {
	fAPC.mutex.Lock()
	defer fAPC.mutex.Unlock()
	respChan := make(chan autorest.Response, 1)
	errChan := make(chan error, 1)
	var resp autorest.Response
	var err error
	defer func() {
		respChan <- resp
		errChan <- err
		close(respChan)
		close(errChan)
	}()
	if rgPIPs, ok := fAPC.FakeStore[resourceGroupName]; ok {
		if _, ok := rgPIPs[publicIPAddressName]; ok {
			delete(rgPIPs, publicIPAddressName)
			resp.Response = &http.Response{
				StatusCode: http.StatusAccepted,
			}
			err = nil
			return respChan, errChan
		}
	}
	resp.Response = &http.Response{
		StatusCode: http.StatusNotFound,
	}
	err = autorest.DetailedError{
		StatusCode: http.StatusNotFound,
		Message:    "Not such PIP",
	}
	return respChan, errChan
}

func (fAPC *fakeAzurePIPClient) Get(resourceGroupName string, publicIPAddressName string, expand string) (result network.PublicIPAddress, err error) {
	fAPC.mutex.Lock()
	defer fAPC.mutex.Unlock()
	if _, ok := fAPC.FakeStore[resourceGroupName]; ok {
		if entity, ok := fAPC.FakeStore[resourceGroupName][publicIPAddressName]; ok {
			return entity, nil
		}
	}
	return result, autorest.DetailedError{
		StatusCode: http.StatusNotFound,
		Message:    "Not such PIP",
	}
}

func (fAPC *fakeAzurePIPClient) ListNextResults(resourceGroupName string, lastResults network.PublicIPAddressListResult) (result network.PublicIPAddressListResult, err error) {
	fAPC.mutex.Lock()
	defer fAPC.mutex.Unlock()
	return network.PublicIPAddressListResult{}, nil
}

func (fAPC *fakeAzurePIPClient) List(resourceGroupName string) (result network.PublicIPAddressListResult, err error) {
	fAPC.mutex.Lock()
	defer fAPC.mutex.Unlock()
	var value []network.PublicIPAddress
	if _, ok := fAPC.FakeStore[resourceGroupName]; ok {
		for _, v := range fAPC.FakeStore[resourceGroupName] {
			value = append(value, v)
		}
	}
	result.Response.Response = &http.Response{
		StatusCode: http.StatusOK,
	}
	result.NextLink = nil
	result.Value = &value
	return result, nil
}

type fakeAzureInterfacesClient struct {
	mutex     *sync.Mutex
	FakeStore map[string]map[string]network.Interface
}

func newFakeAzureInterfacesClient() *fakeAzureInterfacesClient {
	fIC := &fakeAzureInterfacesClient{}
	fIC.FakeStore = make(map[string]map[string]network.Interface)
	fIC.mutex = &sync.Mutex{}

	return fIC
}

func (fIC *fakeAzureInterfacesClient) CreateOrUpdate(resourceGroupName string, networkInterfaceName string, parameters network.Interface, cancel <-chan struct{}) (<-chan network.Interface, <-chan error) {
	fIC.mutex.Lock()
	defer fIC.mutex.Unlock()
	resultChan := make(chan network.Interface, 1)
	errChan := make(chan error, 1)
	var result network.Interface
	var err error
	defer func() {
		resultChan <- result
		errChan <- err
		close(resultChan)
		close(errChan)
	}()
	if _, ok := fIC.FakeStore[resourceGroupName]; !ok {
		fIC.FakeStore[resourceGroupName] = make(map[string]network.Interface)
	}
	fIC.FakeStore[resourceGroupName][networkInterfaceName] = parameters
	result = fIC.FakeStore[resourceGroupName][networkInterfaceName]
	result.Response.Response = &http.Response{
		StatusCode: http.StatusOK,
	}
	err = nil

	return resultChan, errChan
}

func (fIC *fakeAzureInterfacesClient) Get(resourceGroupName string, networkInterfaceName string, expand string) (result network.Interface, err error) {
	fIC.mutex.Lock()
	defer fIC.mutex.Unlock()
	if _, ok := fIC.FakeStore[resourceGroupName]; ok {
		if entity, ok := fIC.FakeStore[resourceGroupName][networkInterfaceName]; ok {
			return entity, nil
		}
	}
	return result, autorest.DetailedError{
		StatusCode: http.StatusNotFound,
		Message:    "Not such Interface",
	}
}

func (fIC *fakeAzureInterfacesClient) GetVirtualMachineScaleSetNetworkInterface(resourceGroupName string, virtualMachineScaleSetName string, virtualmachineIndex string, networkInterfaceName string, expand string) (result network.Interface, err error) {
	return result, nil
}

type fakeAzureVirtualMachinesClient struct {
	mutex     *sync.Mutex
	FakeStore map[string]map[string]compute.VirtualMachine
}

func newFakeAzureVirtualMachinesClient() *fakeAzureVirtualMachinesClient {
	fVMC := &fakeAzureVirtualMachinesClient{}
	fVMC.FakeStore = make(map[string]map[string]compute.VirtualMachine)
	fVMC.mutex = &sync.Mutex{}
	return fVMC
}

func (fVMC *fakeAzureVirtualMachinesClient) CreateOrUpdate(resourceGroupName string, VMName string, parameters compute.VirtualMachine, cancel <-chan struct{}) (<-chan compute.VirtualMachine, <-chan error) {
	fVMC.mutex.Lock()
	defer fVMC.mutex.Unlock()
	resultChan := make(chan compute.VirtualMachine, 1)
	errChan := make(chan error, 1)
	var result compute.VirtualMachine
	var err error
	defer func() {
		resultChan <- result
		errChan <- err
		close(resultChan)
		close(errChan)
	}()
	if _, ok := fVMC.FakeStore[resourceGroupName]; !ok {
		fVMC.FakeStore[resourceGroupName] = make(map[string]compute.VirtualMachine)
	}
	fVMC.FakeStore[resourceGroupName][VMName] = parameters
	result = fVMC.FakeStore[resourceGroupName][VMName]
	result.Response.Response = &http.Response{
		StatusCode: http.StatusOK,
	}
	err = nil
	return resultChan, errChan
}

func (fVMC *fakeAzureVirtualMachinesClient) Get(resourceGroupName string, VMName string, expand compute.InstanceViewTypes) (result compute.VirtualMachine, err error) {
	fVMC.mutex.Lock()
	defer fVMC.mutex.Unlock()
	if _, ok := fVMC.FakeStore[resourceGroupName]; ok {
		if entity, ok := fVMC.FakeStore[resourceGroupName][VMName]; ok {
			return entity, nil
		}
	}
	return result, autorest.DetailedError{
		StatusCode: http.StatusNotFound,
		Message:    "Not such VM",
	}
}

func (fVMC *fakeAzureVirtualMachinesClient) List(resourceGroupName string) (result compute.VirtualMachineListResult, err error) {
	fVMC.mutex.Lock()
	defer fVMC.mutex.Unlock()
	var value []compute.VirtualMachine
	if _, ok := fVMC.FakeStore[resourceGroupName]; ok {
		for _, v := range fVMC.FakeStore[resourceGroupName] {
			value = append(value, v)
		}
	}
	result.Response.Response = &http.Response{
		StatusCode: http.StatusOK,
	}
	result.NextLink = nil
	result.Value = &value
	return result, nil
}
func (fVMC *fakeAzureVirtualMachinesClient) ListNextResults(resourceGroupName string, lastResults compute.VirtualMachineListResult) (result compute.VirtualMachineListResult, err error) {
	fVMC.mutex.Lock()
	defer fVMC.mutex.Unlock()
	return compute.VirtualMachineListResult{}, nil
}

type fakeAzureSubnetsClient struct {
	mutex     *sync.Mutex
	FakeStore map[string]map[string]network.Subnet
}

func newFakeAzureSubnetsClient() *fakeAzureSubnetsClient {
	fASC := &fakeAzureSubnetsClient{}
	fASC.FakeStore = make(map[string]map[string]network.Subnet)
	fASC.mutex = &sync.Mutex{}
	return fASC
}

func (fASC *fakeAzureSubnetsClient) CreateOrUpdate(resourceGroupName string, virtualNetworkName string, subnetName string, subnetParameters network.Subnet, cancel <-chan struct{}) (<-chan network.Subnet, <-chan error) {
	fASC.mutex.Lock()
	defer fASC.mutex.Unlock()
	resultChan := make(chan network.Subnet, 1)
	errChan := make(chan error, 1)
	var result network.Subnet
	var err error
	defer func() {
		resultChan <- result
		errChan <- err
		close(resultChan)
		close(errChan)
	}()
	rgVnet := strings.Join([]string{resourceGroupName, virtualNetworkName}, "AND")
	if _, ok := fASC.FakeStore[rgVnet]; !ok {
		fASC.FakeStore[rgVnet] = make(map[string]network.Subnet)
	}
	fASC.FakeStore[rgVnet][subnetName] = subnetParameters
	result = fASC.FakeStore[rgVnet][subnetName]
	result.Response.Response = &http.Response{
		StatusCode: http.StatusOK,
	}
	err = nil
	return resultChan, errChan
}

func (fASC *fakeAzureSubnetsClient) Delete(resourceGroupName string, virtualNetworkName string, subnetName string, cancel <-chan struct{}) (<-chan autorest.Response, <-chan error) {
	fASC.mutex.Lock()
	defer fASC.mutex.Unlock()
	respChan := make(chan autorest.Response, 1)
	errChan := make(chan error, 1)
	var resp autorest.Response
	var err error
	defer func() {
		respChan <- resp
		errChan <- err
		close(respChan)
		close(errChan)
	}()

	rgVnet := strings.Join([]string{resourceGroupName, virtualNetworkName}, "AND")
	if rgSubnets, ok := fASC.FakeStore[rgVnet]; ok {
		if _, ok := rgSubnets[subnetName]; ok {
			delete(rgSubnets, subnetName)
			resp.Response = &http.Response{
				StatusCode: http.StatusAccepted,
			}
			err = nil
			return respChan, errChan
		}
	}
	resp.Response = &http.Response{
		StatusCode: http.StatusNotFound,
	}
	err = autorest.DetailedError{
		StatusCode: http.StatusNotFound,
		Message:    "Not such Subnet",
	}
	return respChan, errChan
}
func (fASC *fakeAzureSubnetsClient) Get(resourceGroupName string, virtualNetworkName string, subnetName string, expand string) (result network.Subnet, err error) {
	fASC.mutex.Lock()
	defer fASC.mutex.Unlock()
	rgVnet := strings.Join([]string{resourceGroupName, virtualNetworkName}, "AND")
	if _, ok := fASC.FakeStore[rgVnet]; ok {
		if entity, ok := fASC.FakeStore[rgVnet][subnetName]; ok {
			return entity, nil
		}
	}
	return result, autorest.DetailedError{
		StatusCode: http.StatusNotFound,
		Message:    "Not such Subnet",
	}
}
func (fASC *fakeAzureSubnetsClient) List(resourceGroupName string, virtualNetworkName string) (result network.SubnetListResult, err error) {
	fASC.mutex.Lock()
	defer fASC.mutex.Unlock()
	rgVnet := strings.Join([]string{resourceGroupName, virtualNetworkName}, "AND")
	var value []network.Subnet
	if _, ok := fASC.FakeStore[rgVnet]; ok {
		for _, v := range fASC.FakeStore[rgVnet] {
			value = append(value, v)
		}
	}
	result.Response.Response = &http.Response{
		StatusCode: http.StatusOK,
	}
	result.NextLink = nil
	result.Value = &value
	return result, nil
}

type fakeAzureNSGClient struct {
	mutex     *sync.Mutex
	FakeStore map[string]map[string]network.SecurityGroup
}

func newFakeAzureNSGClient() *fakeAzureNSGClient {
	fNSG := &fakeAzureNSGClient{}
	fNSG.FakeStore = make(map[string]map[string]network.SecurityGroup)
	fNSG.mutex = &sync.Mutex{}
	return fNSG
}

func (fNSG *fakeAzureNSGClient) CreateOrUpdate(resourceGroupName string, networkSecurityGroupName string, parameters network.SecurityGroup, cancel <-chan struct{}) (<-chan network.SecurityGroup, <-chan error) {
	fNSG.mutex.Lock()
	defer fNSG.mutex.Unlock()
	resultChan := make(chan network.SecurityGroup, 1)
	errChan := make(chan error, 1)
	var result network.SecurityGroup
	var err error
	defer func() {
		resultChan <- result
		errChan <- err
		close(resultChan)
		close(errChan)
	}()
	if _, ok := fNSG.FakeStore[resourceGroupName]; !ok {
		fNSG.FakeStore[resourceGroupName] = make(map[string]network.SecurityGroup)
	}
	fNSG.FakeStore[resourceGroupName][networkSecurityGroupName] = parameters
	result = fNSG.FakeStore[resourceGroupName][networkSecurityGroupName]
	result.Response.Response = &http.Response{
		StatusCode: http.StatusOK,
	}
	err = nil
	return resultChan, errChan
}

func (fNSG *fakeAzureNSGClient) Delete(resourceGroupName string, networkSecurityGroupName string, cancel <-chan struct{}) (<-chan autorest.Response, <-chan error) {
	fNSG.mutex.Lock()
	defer fNSG.mutex.Unlock()
	respChan := make(chan autorest.Response, 1)
	errChan := make(chan error, 1)
	var resp autorest.Response
	var err error
	defer func() {
		respChan <- resp
		errChan <- err
		close(respChan)
		close(errChan)
	}()
	if rgSGs, ok := fNSG.FakeStore[resourceGroupName]; ok {
		if _, ok := rgSGs[networkSecurityGroupName]; ok {
			delete(rgSGs, networkSecurityGroupName)
			resp.Response = &http.Response{
				StatusCode: http.StatusAccepted,
			}
			err = nil
			return respChan, errChan
		}
	}
	resp.Response = &http.Response{
		StatusCode: http.StatusNotFound,
	}
	err = autorest.DetailedError{
		StatusCode: http.StatusNotFound,
		Message:    "Not such NSG",
	}
	return respChan, errChan
}

func (fNSG *fakeAzureNSGClient) Get(resourceGroupName string, networkSecurityGroupName string, expand string) (result network.SecurityGroup, err error) {
	fNSG.mutex.Lock()
	defer fNSG.mutex.Unlock()
	if _, ok := fNSG.FakeStore[resourceGroupName]; ok {
		if entity, ok := fNSG.FakeStore[resourceGroupName][networkSecurityGroupName]; ok {
			return entity, nil
		}
	}
	return result, autorest.DetailedError{
		StatusCode: http.StatusNotFound,
		Message:    "Not such NSG",
	}
}

func (fNSG *fakeAzureNSGClient) List(resourceGroupName string) (result network.SecurityGroupListResult, err error) {
	fNSG.mutex.Lock()
	defer fNSG.mutex.Unlock()
	var value []network.SecurityGroup
	if _, ok := fNSG.FakeStore[resourceGroupName]; ok {
		for _, v := range fNSG.FakeStore[resourceGroupName] {
			value = append(value, v)
		}
	}
	result.Response.Response = &http.Response{
		StatusCode: http.StatusOK,
	}
	result.NextLink = nil
	result.Value = &value
	return result, nil
}

func getRandomIPPtr() *string {
	rand.Seed(time.Now().UnixNano())
	return to.StringPtr(fmt.Sprintf("%d.%d.%d.%d", rand.Intn(256), rand.Intn(256), rand.Intn(256), rand.Intn(256)))
}

type fakeVirtualMachineScaleSetVMsClient struct {
	mutex     *sync.Mutex
<<<<<<< HEAD
	FakeStore map[string]map[string]compute.VirtualMachineScaleSetVM
}

func newFakeVirtualMachineScaleSetVMsClient() fakeVirtualMachineScaleSetVMsClient {
	fVMC := fakeVirtualMachineScaleSetVMsClient{}
	fVMC.FakeStore = make(map[string]map[string]compute.VirtualMachineScaleSetVM)
=======
	FakeStore map[string]map[string]computepreview.VirtualMachineScaleSetVM
}

func newFakeVirtualMachineScaleSetVMsClient() *fakeVirtualMachineScaleSetVMsClient {
	fVMC := &fakeVirtualMachineScaleSetVMsClient{}
	fVMC.FakeStore = make(map[string]map[string]computepreview.VirtualMachineScaleSetVM)
>>>>>>> ed33434d
	fVMC.mutex = &sync.Mutex{}

	return fVMC
}

<<<<<<< HEAD
func (fVMC fakeVirtualMachineScaleSetVMsClient) List(resourceGroupName string, virtualMachineScaleSetName string, filter string, selectParameter string, expand string) (result compute.VirtualMachineScaleSetVMListResult, err error) {
	fVMC.mutex.Lock()
	defer fVMC.mutex.Unlock()

	value := []compute.VirtualMachineScaleSetVM{}
	if _, ok := fVMC.FakeStore[resourceGroupName]; ok {
		for _, v := range fVMC.FakeStore[resourceGroupName] {
			value = append(value, v)
		}
	}

	result.Response.Response = &http.Response{
		StatusCode: http.StatusOK,
	}
	result.NextLink = nil
	result.Value = &value
	return result, nil
}

func (fVMC fakeVirtualMachineScaleSetVMsClient) ListNextResults(lastResults compute.VirtualMachineScaleSetVMListResult) (result compute.VirtualMachineScaleSetVMListResult, err error) {
	return result, nil
}

func (fVMC fakeVirtualMachineScaleSetVMsClient) Get(resourceGroupName string, VMScaleSetName string, instanceID string) (result compute.VirtualMachineScaleSetVM, err error) {
	fVMC.mutex.Lock()
	defer fVMC.mutex.Unlock()

	vmKey := fmt.Sprintf("%s-%s", VMScaleSetName, instanceID)
=======
func (fVMC *fakeVirtualMachineScaleSetVMsClient) setFakeStore(store map[string]map[string]computepreview.VirtualMachineScaleSetVM) {
	fVMC.mutex.Lock()
	defer fVMC.mutex.Unlock()

	fVMC.FakeStore = store
}

func (fVMC *fakeVirtualMachineScaleSetVMsClient) List(ctx context.Context, resourceGroupName string, virtualMachineScaleSetName string, filter string, selectParameter string, expand string) (result []computepreview.VirtualMachineScaleSetVM, err error) {
	fVMC.mutex.Lock()
	defer fVMC.mutex.Unlock()

	result = []computepreview.VirtualMachineScaleSetVM{}
	if _, ok := fVMC.FakeStore[resourceGroupName]; ok {
		for _, v := range fVMC.FakeStore[resourceGroupName] {
			result = append(result, v)
		}
	}

	return result, nil
}

func (fVMC *fakeVirtualMachineScaleSetVMsClient) Get(ctx context.Context, resourceGroupName string, VMScaleSetName string, instanceID string) (result computepreview.VirtualMachineScaleSetVM, err error) {
	fVMC.mutex.Lock()
	defer fVMC.mutex.Unlock()

	vmKey := fmt.Sprintf("%s_%s", VMScaleSetName, instanceID)
>>>>>>> ed33434d
	if scaleSetMap, ok := fVMC.FakeStore[resourceGroupName]; ok {
		if entity, ok := scaleSetMap[vmKey]; ok {
			return entity, nil
		}
	}

	return result, autorest.DetailedError{
		StatusCode: http.StatusNotFound,
		Message:    "No such VirtualMachineScaleSetVM",
	}
}

<<<<<<< HEAD
func (fVMC fakeVirtualMachineScaleSetVMsClient) GetInstanceView(resourceGroupName string, VMScaleSetName string, instanceID string) (result compute.VirtualMachineScaleSetVMInstanceView, err error) {
	_, err = fVMC.Get(resourceGroupName, VMScaleSetName, instanceID)
=======
func (fVMC *fakeVirtualMachineScaleSetVMsClient) GetInstanceView(ctx context.Context, resourceGroupName string, VMScaleSetName string, instanceID string) (result computepreview.VirtualMachineScaleSetVMInstanceView, err error) {
	_, err = fVMC.Get(ctx, resourceGroupName, VMScaleSetName, instanceID)
>>>>>>> ed33434d
	if err != nil {
		return result, err
	}

	return result, nil
}

<<<<<<< HEAD
type fakeVirtualMachineScaleSetsClient struct {
	mutex     *sync.Mutex
	FakeStore map[string]map[string]compute.VirtualMachineScaleSet
}

func newFakeVirtualMachineScaleSetsClient() fakeVirtualMachineScaleSetsClient {
	fVMSSC := fakeVirtualMachineScaleSetsClient{}
	fVMSSC.FakeStore = make(map[string]map[string]compute.VirtualMachineScaleSet)
=======
func (fVMC *fakeVirtualMachineScaleSetVMsClient) Update(ctx context.Context, resourceGroupName string, VMScaleSetName string, instanceID string, parameters computepreview.VirtualMachineScaleSetVM) (resp *http.Response, err error) {
	fVMC.mutex.Lock()
	defer fVMC.mutex.Unlock()

	vmKey := fmt.Sprintf("%s_%s", VMScaleSetName, instanceID)
	if scaleSetMap, ok := fVMC.FakeStore[resourceGroupName]; ok {
		if _, ok := scaleSetMap[vmKey]; ok {
			scaleSetMap[vmKey] = parameters
		}
	}

	return nil, nil
}

type fakeVirtualMachineScaleSetsClient struct {
	mutex     *sync.Mutex
	FakeStore map[string]map[string]computepreview.VirtualMachineScaleSet
}

func newFakeVirtualMachineScaleSetsClient() *fakeVirtualMachineScaleSetsClient {
	fVMSSC := &fakeVirtualMachineScaleSetsClient{}
	fVMSSC.FakeStore = make(map[string]map[string]computepreview.VirtualMachineScaleSet)
>>>>>>> ed33434d
	fVMSSC.mutex = &sync.Mutex{}

	return fVMSSC
}

<<<<<<< HEAD
func (fVMSSC fakeVirtualMachineScaleSetsClient) CreateOrUpdate(resourceGroupName string, VMScaleSetName string, parameters compute.VirtualMachineScaleSet, cancel <-chan struct{}) (<-chan compute.VirtualMachineScaleSet, <-chan error) {
	fVMSSC.mutex.Lock()
	defer fVMSSC.mutex.Unlock()

	resultChan := make(chan compute.VirtualMachineScaleSet, 1)
	errChan := make(chan error, 1)
	var result compute.VirtualMachineScaleSet
	var err error
	defer func() {
		resultChan <- result
		errChan <- err
		close(resultChan)
		close(errChan)
	}()

	if _, ok := fVMSSC.FakeStore[resourceGroupName]; !ok {
		fVMSSC.FakeStore[resourceGroupName] = make(map[string]compute.VirtualMachineScaleSet)
	}
	fVMSSC.FakeStore[resourceGroupName][VMScaleSetName] = parameters
	result = fVMSSC.FakeStore[resourceGroupName][VMScaleSetName]
	result.Response.Response = &http.Response{
		StatusCode: http.StatusOK,
	}
	err = nil
	return resultChan, errChan
}

func (fVMSSC fakeVirtualMachineScaleSetsClient) Get(resourceGroupName string, VMScaleSetName string) (result compute.VirtualMachineScaleSet, err error) {
=======
func (fVMSSC *fakeVirtualMachineScaleSetsClient) setFakeStore(store map[string]map[string]computepreview.VirtualMachineScaleSet) {
	fVMSSC.mutex.Lock()
	defer fVMSSC.mutex.Unlock()

	fVMSSC.FakeStore = store
}

func (fVMSSC *fakeVirtualMachineScaleSetsClient) CreateOrUpdate(ctx context.Context, resourceGroupName string, VMScaleSetName string, parameters computepreview.VirtualMachineScaleSet) (resp *http.Response, err error) {
	fVMSSC.mutex.Lock()
	defer fVMSSC.mutex.Unlock()

	if _, ok := fVMSSC.FakeStore[resourceGroupName]; !ok {
		fVMSSC.FakeStore[resourceGroupName] = make(map[string]computepreview.VirtualMachineScaleSet)
	}
	fVMSSC.FakeStore[resourceGroupName][VMScaleSetName] = parameters

	return nil, nil
}

func (fVMSSC *fakeVirtualMachineScaleSetsClient) Get(ctx context.Context, resourceGroupName string, VMScaleSetName string) (result computepreview.VirtualMachineScaleSet, err error) {
>>>>>>> ed33434d
	fVMSSC.mutex.Lock()
	defer fVMSSC.mutex.Unlock()

	if scaleSetMap, ok := fVMSSC.FakeStore[resourceGroupName]; ok {
		if entity, ok := scaleSetMap[VMScaleSetName]; ok {
			return entity, nil
		}
	}

	return result, autorest.DetailedError{
		StatusCode: http.StatusNotFound,
		Message:    "No such ScaleSet",
	}
}

<<<<<<< HEAD
func (fVMSSC fakeVirtualMachineScaleSetsClient) List(resourceGroupName string) (result compute.VirtualMachineScaleSetListResult, err error) {
	fVMSSC.mutex.Lock()
	defer fVMSSC.mutex.Unlock()

	value := []compute.VirtualMachineScaleSet{}
	if _, ok := fVMSSC.FakeStore[resourceGroupName]; ok {
		for _, v := range fVMSSC.FakeStore[resourceGroupName] {
			value = append(value, v)
		}
	}

	result.Response.Response = &http.Response{
		StatusCode: http.StatusOK,
	}
	result.NextLink = nil
	result.Value = &value
	return result, nil
}

func (fVMSSC fakeVirtualMachineScaleSetsClient) ListNextResults(lastResults compute.VirtualMachineScaleSetListResult) (result compute.VirtualMachineScaleSetListResult, err error) {
	return result, nil
}

func (fVMSSC fakeVirtualMachineScaleSetsClient) UpdateInstances(resourceGroupName string, VMScaleSetName string, VMInstanceIDs compute.VirtualMachineScaleSetVMInstanceRequiredIDs, cancel <-chan struct{}) (<-chan compute.OperationStatusResponse, <-chan error) {
	resultChan := make(chan compute.OperationStatusResponse, 1)
	errChan := make(chan error, 1)
	var result compute.OperationStatusResponse
=======
func (fVMSSC *fakeVirtualMachineScaleSetsClient) List(ctx context.Context, resourceGroupName string) (result []computepreview.VirtualMachineScaleSet, err error) {
	fVMSSC.mutex.Lock()
	defer fVMSSC.mutex.Unlock()

	result = []computepreview.VirtualMachineScaleSet{}
	if _, ok := fVMSSC.FakeStore[resourceGroupName]; ok {
		for _, v := range fVMSSC.FakeStore[resourceGroupName] {
			result = append(result, v)
		}
	}

	return result, nil
}

func (fVMSSC *fakeVirtualMachineScaleSetsClient) UpdateInstances(ctx context.Context, resourceGroupName string, VMScaleSetName string, VMInstanceIDs computepreview.VirtualMachineScaleSetVMInstanceRequiredIDs) (resp *http.Response, err error) {
	return nil, nil
}

type fakeRoutesClient struct {
	mutex     *sync.Mutex
	FakeStore map[string]map[string]network.Route
}

func newFakeRoutesClient() *fakeRoutesClient {
	fRC := &fakeRoutesClient{}
	fRC.FakeStore = make(map[string]map[string]network.Route)
	fRC.mutex = &sync.Mutex{}
	return fRC
}

func (fRC *fakeRoutesClient) CreateOrUpdate(resourceGroupName string, routeTableName string, routeName string, routeParameters network.Route, cancel <-chan struct{}) (<-chan network.Route, <-chan error) {
	fRC.mutex.Lock()
	defer fRC.mutex.Unlock()

	resultChan := make(chan network.Route, 1)
	errChan := make(chan error, 1)
	var result network.Route
	var err error
	defer func() {
		resultChan <- result
		errChan <- err
		close(resultChan)
		close(errChan)
	}()

	if _, ok := fRC.FakeStore[routeTableName]; !ok {
		fRC.FakeStore[routeTableName] = make(map[string]network.Route)
	}
	fRC.FakeStore[routeTableName][routeName] = routeParameters
	result = fRC.FakeStore[routeTableName][routeName]
	result.Response.Response = &http.Response{
		StatusCode: http.StatusOK,
	}
	err = nil
	return resultChan, errChan
}

func (fRC *fakeRoutesClient) Delete(resourceGroupName string, routeTableName string, routeName string, cancel <-chan struct{}) (<-chan autorest.Response, <-chan error) {
	fRC.mutex.Lock()
	defer fRC.mutex.Unlock()

	respChan := make(chan autorest.Response, 1)
	errChan := make(chan error, 1)
	var resp autorest.Response
	var err error
	defer func() {
		respChan <- resp
		errChan <- err
		close(respChan)
		close(errChan)
	}()
	if routes, ok := fRC.FakeStore[routeTableName]; ok {
		if _, ok := routes[routeName]; ok {
			delete(routes, routeName)
			resp.Response = &http.Response{
				StatusCode: http.StatusAccepted,
			}

			err = nil
			return respChan, errChan
		}
	}
	resp.Response = &http.Response{
		StatusCode: http.StatusNotFound,
	}
	err = autorest.DetailedError{
		StatusCode: http.StatusNotFound,
		Message:    "Not such Route",
	}
	return respChan, errChan
}

type fakeRouteTablesClient struct {
	mutex     *sync.Mutex
	FakeStore map[string]map[string]network.RouteTable
	Calls     []string
}

func newFakeRouteTablesClient() *fakeRouteTablesClient {
	fRTC := &fakeRouteTablesClient{}
	fRTC.FakeStore = make(map[string]map[string]network.RouteTable)
	fRTC.mutex = &sync.Mutex{}
	return fRTC
}

func (fRTC *fakeRouteTablesClient) CreateOrUpdate(resourceGroupName string, routeTableName string, parameters network.RouteTable, cancel <-chan struct{}) (<-chan network.RouteTable, <-chan error) {
	fRTC.mutex.Lock()
	defer fRTC.mutex.Unlock()

	fRTC.Calls = append(fRTC.Calls, "CreateOrUpdate")

	resultChan := make(chan network.RouteTable, 1)
	errChan := make(chan error, 1)
	var result network.RouteTable
>>>>>>> ed33434d
	var err error
	defer func() {
		resultChan <- result
		errChan <- err
		close(resultChan)
		close(errChan)
	}()

<<<<<<< HEAD
=======
	if _, ok := fRTC.FakeStore[resourceGroupName]; !ok {
		fRTC.FakeStore[resourceGroupName] = make(map[string]network.RouteTable)
	}
	fRTC.FakeStore[resourceGroupName][routeTableName] = parameters
	result = fRTC.FakeStore[resourceGroupName][routeTableName]
>>>>>>> ed33434d
	result.Response.Response = &http.Response{
		StatusCode: http.StatusOK,
	}
	err = nil
	return resultChan, errChan
<<<<<<< HEAD
=======
}

func (fRTC *fakeRouteTablesClient) Get(resourceGroupName string, routeTableName string, expand string) (result network.RouteTable, err error) {
	fRTC.mutex.Lock()
	defer fRTC.mutex.Unlock()

	fRTC.Calls = append(fRTC.Calls, "Get")

	if _, ok := fRTC.FakeStore[resourceGroupName]; ok {
		if entity, ok := fRTC.FakeStore[resourceGroupName][routeTableName]; ok {
			return entity, nil
		}
	}
	return result, autorest.DetailedError{
		StatusCode: http.StatusNotFound,
		Message:    "Not such RouteTable",
	}
}

type fakeFileClient struct {
}

func (fFC *fakeFileClient) createFileShare(accountName, accountKey, name string, sizeGiB int) error {
	return nil
}

func (fFC *fakeFileClient) deleteFileShare(accountName, accountKey, name string) error {
	return nil
}

func (fFC *fakeFileClient) resizeFileShare(accountName, accountKey, name string, sizeGiB int) error {
	return nil
}

type fakeStorageAccountClient struct {
	mutex     *sync.Mutex
	FakeStore map[string]map[string]storage.Account
	Keys      storage.AccountListKeysResult
	Accounts  storage.AccountListResult
	Err       error
}

func newFakeStorageAccountClient() *fakeStorageAccountClient {
	fSAC := &fakeStorageAccountClient{}
	fSAC.FakeStore = make(map[string]map[string]storage.Account)
	fSAC.mutex = &sync.Mutex{}
	return fSAC
}

func (fSAC *fakeStorageAccountClient) Create(resourceGroupName string, accountName string, parameters storage.AccountCreateParameters, cancel <-chan struct{}) (<-chan storage.Account, <-chan error) {
	fSAC.mutex.Lock()
	defer fSAC.mutex.Unlock()

	resultChan := make(chan storage.Account, 1)
	errChan := make(chan error, 1)
	var result storage.Account
	var err error
	defer func() {
		resultChan <- result
		errChan <- err
		close(resultChan)
		close(errChan)
	}()

	if _, ok := fSAC.FakeStore[resourceGroupName]; !ok {
		fSAC.FakeStore[resourceGroupName] = make(map[string]storage.Account)
	}
	fSAC.FakeStore[resourceGroupName][accountName] = storage.Account{
		Name:              &accountName,
		Sku:               parameters.Sku,
		Kind:              parameters.Kind,
		Location:          parameters.Location,
		Identity:          parameters.Identity,
		Tags:              parameters.Tags,
		AccountProperties: &storage.AccountProperties{},
	}
	result = fSAC.FakeStore[resourceGroupName][accountName]
	result.Response.Response = &http.Response{
		StatusCode: http.StatusOK,
	}
	err = nil
	return resultChan, errChan
}

func (fSAC *fakeStorageAccountClient) Delete(resourceGroupName string, accountName string) (result autorest.Response, err error) {
	fSAC.mutex.Lock()
	defer fSAC.mutex.Unlock()

	if rgAccounts, ok := fSAC.FakeStore[resourceGroupName]; ok {
		if _, ok := rgAccounts[accountName]; ok {
			delete(rgAccounts, accountName)
			result.Response = &http.Response{
				StatusCode: http.StatusAccepted,
			}
			return result, nil
		}
	}

	result.Response = &http.Response{
		StatusCode: http.StatusNotFound,
	}
	err = autorest.DetailedError{
		StatusCode: http.StatusNotFound,
		Message:    "Not such StorageAccount",
	}
	return result, err
}

func (fSAC *fakeStorageAccountClient) ListKeys(resourceGroupName string, accountName string) (result storage.AccountListKeysResult, err error) {
	return fSAC.Keys, fSAC.Err
}

func (fSAC *fakeStorageAccountClient) ListByResourceGroup(resourceGroupName string) (result storage.AccountListResult, err error) {
	return fSAC.Accounts, fSAC.Err
}

func (fSAC *fakeStorageAccountClient) GetProperties(resourceGroupName string, accountName string) (result storage.Account, err error) {
	fSAC.mutex.Lock()
	defer fSAC.mutex.Unlock()

	if _, ok := fSAC.FakeStore[resourceGroupName]; ok {
		if entity, ok := fSAC.FakeStore[resourceGroupName][accountName]; ok {
			return entity, nil
		}
	}

	return result, autorest.DetailedError{
		StatusCode: http.StatusNotFound,
		Message:    "Not such StorageAccount",
	}
}

type fakeDisksClient struct {
	mutex     *sync.Mutex
	FakeStore map[string]map[string]disk.Model
}

func newFakeDisksClient() *fakeDisksClient {
	fDC := &fakeDisksClient{}
	fDC.FakeStore = make(map[string]map[string]disk.Model)
	fDC.mutex = &sync.Mutex{}
	return fDC
}

func (fDC *fakeDisksClient) CreateOrUpdate(resourceGroupName string, diskName string, diskParameter disk.Model, cancel <-chan struct{}) (<-chan disk.Model, <-chan error) {
	fDC.mutex.Lock()
	defer fDC.mutex.Unlock()

	resultChan := make(chan disk.Model, 1)
	errChan := make(chan error, 1)
	var result disk.Model
	var err error
	defer func() {
		resultChan <- result
		errChan <- err
		close(resultChan)
		close(errChan)
	}()

	if _, ok := fDC.FakeStore[resourceGroupName]; !ok {
		fDC.FakeStore[resourceGroupName] = make(map[string]disk.Model)
	}
	fDC.FakeStore[resourceGroupName][diskName] = diskParameter
	result = fDC.FakeStore[resourceGroupName][diskName]
	result.Response.Response = &http.Response{
		StatusCode: http.StatusOK,
	}
	err = nil
	return resultChan, errChan
}

func (fDC *fakeDisksClient) Delete(resourceGroupName string, diskName string, cancel <-chan struct{}) (<-chan disk.OperationStatusResponse, <-chan error) {
	fDC.mutex.Lock()
	defer fDC.mutex.Unlock()

	respChan := make(chan disk.OperationStatusResponse, 1)
	errChan := make(chan error, 1)
	var resp disk.OperationStatusResponse
	var err error
	defer func() {
		respChan <- resp
		errChan <- err
		close(respChan)
		close(errChan)
	}()
	if rgDisks, ok := fDC.FakeStore[resourceGroupName]; ok {
		if _, ok := rgDisks[diskName]; ok {
			delete(rgDisks, diskName)
			resp.Response = autorest.Response{
				Response: &http.Response{
					StatusCode: http.StatusAccepted,
				},
			}

			err = nil
			return respChan, errChan
		}
	}
	resp.Response = autorest.Response{
		Response: &http.Response{
			StatusCode: http.StatusNotFound,
		},
	}
	err = autorest.DetailedError{
		StatusCode: http.StatusNotFound,
		Message:    "Not such Disk",
	}
	return respChan, errChan
}

func (fDC *fakeDisksClient) Get(resourceGroupName string, diskName string) (result disk.Model, err error) {
	fDC.mutex.Lock()
	defer fDC.mutex.Unlock()

	if _, ok := fDC.FakeStore[resourceGroupName]; ok {
		if entity, ok := fDC.FakeStore[resourceGroupName][diskName]; ok {
			return entity, nil
		}
	}

	return result, autorest.DetailedError{
		StatusCode: http.StatusNotFound,
		Message:    "Not such Disk",
	}
}

type fakeVMSet struct {
	NodeToIP map[string]map[string]string
	Err      error
}

func (f *fakeVMSet) GetInstanceIDByNodeName(name string) (string, error) {
	return "", fmt.Errorf("unimplemented")
}

func (f *fakeVMSet) GetInstanceTypeByNodeName(name string) (string, error) {
	return "", fmt.Errorf("unimplemented")
}

func (f *fakeVMSet) GetIPByNodeName(name, vmSetName string) (string, error) {
	nodes, found := f.NodeToIP[vmSetName]
	if !found {
		return "", fmt.Errorf("not found")
	}
	ip, found := nodes[name]
	if !found {
		return "", fmt.Errorf("not found")
	}
	return ip, nil
}

func (f *fakeVMSet) GetPrimaryInterface(nodeName, vmSetName string) (network.Interface, error) {
	return network.Interface{}, fmt.Errorf("unimplemented")
}

func (f *fakeVMSet) GetNodeNameByProviderID(providerID string) (types.NodeName, error) {
	return types.NodeName(""), fmt.Errorf("unimplemented")
}

func (f *fakeVMSet) GetZoneByNodeName(name string) (cloudprovider.Zone, error) {
	return cloudprovider.Zone{}, fmt.Errorf("unimplemented")
}

func (f *fakeVMSet) GetPrimaryVMSetName() string {
	return ""
}

func (f *fakeVMSet) GetVMSetNames(service *v1.Service, nodes []*v1.Node) (availabilitySetNames *[]string, err error) {
	return nil, fmt.Errorf("unimplemented")
}

func (f *fakeVMSet) EnsureHostsInPool(serviceName string, nodes []*v1.Node, backendPoolID string, vmSetName string) error {
	return fmt.Errorf("unimplemented")
}

func (f *fakeVMSet) EnsureBackendPoolDeleted(poolID, vmSetName string) error {
	return fmt.Errorf("unimplemented")
}

func (f *fakeVMSet) AttachDisk(isManagedDisk bool, diskName, diskURI string, nodeName types.NodeName, lun int32, cachingMode compute.CachingTypes) error {
	return fmt.Errorf("unimplemented")
}

func (f *fakeVMSet) DetachDiskByName(diskName, diskURI string, nodeName types.NodeName) error {
	return fmt.Errorf("unimplemented")
}

func (f *fakeVMSet) GetDiskLun(diskName, diskURI string, nodeName types.NodeName) (int32, error) {
	return -1, fmt.Errorf("unimplemented")
}

func (f *fakeVMSet) GetNextDiskLun(nodeName types.NodeName) (int32, error) {
	return -1, fmt.Errorf("unimplemented")
}

func (f *fakeVMSet) DisksAreAttached(diskNames []string, nodeName types.NodeName) (map[string]bool, error) {
	return nil, fmt.Errorf("unimplemented")
>>>>>>> ed33434d
}<|MERGE_RESOLUTION|>--- conflicted
+++ resolved
@@ -635,56 +635,17 @@
 
 type fakeVirtualMachineScaleSetVMsClient struct {
 	mutex     *sync.Mutex
-<<<<<<< HEAD
-	FakeStore map[string]map[string]compute.VirtualMachineScaleSetVM
-}
-
-func newFakeVirtualMachineScaleSetVMsClient() fakeVirtualMachineScaleSetVMsClient {
-	fVMC := fakeVirtualMachineScaleSetVMsClient{}
-	fVMC.FakeStore = make(map[string]map[string]compute.VirtualMachineScaleSetVM)
-=======
 	FakeStore map[string]map[string]computepreview.VirtualMachineScaleSetVM
 }
 
 func newFakeVirtualMachineScaleSetVMsClient() *fakeVirtualMachineScaleSetVMsClient {
 	fVMC := &fakeVirtualMachineScaleSetVMsClient{}
 	fVMC.FakeStore = make(map[string]map[string]computepreview.VirtualMachineScaleSetVM)
->>>>>>> ed33434d
 	fVMC.mutex = &sync.Mutex{}
 
 	return fVMC
 }
 
-<<<<<<< HEAD
-func (fVMC fakeVirtualMachineScaleSetVMsClient) List(resourceGroupName string, virtualMachineScaleSetName string, filter string, selectParameter string, expand string) (result compute.VirtualMachineScaleSetVMListResult, err error) {
-	fVMC.mutex.Lock()
-	defer fVMC.mutex.Unlock()
-
-	value := []compute.VirtualMachineScaleSetVM{}
-	if _, ok := fVMC.FakeStore[resourceGroupName]; ok {
-		for _, v := range fVMC.FakeStore[resourceGroupName] {
-			value = append(value, v)
-		}
-	}
-
-	result.Response.Response = &http.Response{
-		StatusCode: http.StatusOK,
-	}
-	result.NextLink = nil
-	result.Value = &value
-	return result, nil
-}
-
-func (fVMC fakeVirtualMachineScaleSetVMsClient) ListNextResults(lastResults compute.VirtualMachineScaleSetVMListResult) (result compute.VirtualMachineScaleSetVMListResult, err error) {
-	return result, nil
-}
-
-func (fVMC fakeVirtualMachineScaleSetVMsClient) Get(resourceGroupName string, VMScaleSetName string, instanceID string) (result compute.VirtualMachineScaleSetVM, err error) {
-	fVMC.mutex.Lock()
-	defer fVMC.mutex.Unlock()
-
-	vmKey := fmt.Sprintf("%s-%s", VMScaleSetName, instanceID)
-=======
 func (fVMC *fakeVirtualMachineScaleSetVMsClient) setFakeStore(store map[string]map[string]computepreview.VirtualMachineScaleSetVM) {
 	fVMC.mutex.Lock()
 	defer fVMC.mutex.Unlock()
@@ -711,7 +672,6 @@
 	defer fVMC.mutex.Unlock()
 
 	vmKey := fmt.Sprintf("%s_%s", VMScaleSetName, instanceID)
->>>>>>> ed33434d
 	if scaleSetMap, ok := fVMC.FakeStore[resourceGroupName]; ok {
 		if entity, ok := scaleSetMap[vmKey]; ok {
 			return entity, nil
@@ -724,13 +684,8 @@
 	}
 }
 
-<<<<<<< HEAD
-func (fVMC fakeVirtualMachineScaleSetVMsClient) GetInstanceView(resourceGroupName string, VMScaleSetName string, instanceID string) (result compute.VirtualMachineScaleSetVMInstanceView, err error) {
-	_, err = fVMC.Get(resourceGroupName, VMScaleSetName, instanceID)
-=======
 func (fVMC *fakeVirtualMachineScaleSetVMsClient) GetInstanceView(ctx context.Context, resourceGroupName string, VMScaleSetName string, instanceID string) (result computepreview.VirtualMachineScaleSetVMInstanceView, err error) {
 	_, err = fVMC.Get(ctx, resourceGroupName, VMScaleSetName, instanceID)
->>>>>>> ed33434d
 	if err != nil {
 		return result, err
 	}
@@ -738,16 +693,6 @@
 	return result, nil
 }
 
-<<<<<<< HEAD
-type fakeVirtualMachineScaleSetsClient struct {
-	mutex     *sync.Mutex
-	FakeStore map[string]map[string]compute.VirtualMachineScaleSet
-}
-
-func newFakeVirtualMachineScaleSetsClient() fakeVirtualMachineScaleSetsClient {
-	fVMSSC := fakeVirtualMachineScaleSetsClient{}
-	fVMSSC.FakeStore = make(map[string]map[string]compute.VirtualMachineScaleSet)
-=======
 func (fVMC *fakeVirtualMachineScaleSetVMsClient) Update(ctx context.Context, resourceGroupName string, VMScaleSetName string, instanceID string, parameters computepreview.VirtualMachineScaleSetVM) (resp *http.Response, err error) {
 	fVMC.mutex.Lock()
 	defer fVMC.mutex.Unlock()
@@ -770,42 +715,11 @@
 func newFakeVirtualMachineScaleSetsClient() *fakeVirtualMachineScaleSetsClient {
 	fVMSSC := &fakeVirtualMachineScaleSetsClient{}
 	fVMSSC.FakeStore = make(map[string]map[string]computepreview.VirtualMachineScaleSet)
->>>>>>> ed33434d
 	fVMSSC.mutex = &sync.Mutex{}
 
 	return fVMSSC
 }
 
-<<<<<<< HEAD
-func (fVMSSC fakeVirtualMachineScaleSetsClient) CreateOrUpdate(resourceGroupName string, VMScaleSetName string, parameters compute.VirtualMachineScaleSet, cancel <-chan struct{}) (<-chan compute.VirtualMachineScaleSet, <-chan error) {
-	fVMSSC.mutex.Lock()
-	defer fVMSSC.mutex.Unlock()
-
-	resultChan := make(chan compute.VirtualMachineScaleSet, 1)
-	errChan := make(chan error, 1)
-	var result compute.VirtualMachineScaleSet
-	var err error
-	defer func() {
-		resultChan <- result
-		errChan <- err
-		close(resultChan)
-		close(errChan)
-	}()
-
-	if _, ok := fVMSSC.FakeStore[resourceGroupName]; !ok {
-		fVMSSC.FakeStore[resourceGroupName] = make(map[string]compute.VirtualMachineScaleSet)
-	}
-	fVMSSC.FakeStore[resourceGroupName][VMScaleSetName] = parameters
-	result = fVMSSC.FakeStore[resourceGroupName][VMScaleSetName]
-	result.Response.Response = &http.Response{
-		StatusCode: http.StatusOK,
-	}
-	err = nil
-	return resultChan, errChan
-}
-
-func (fVMSSC fakeVirtualMachineScaleSetsClient) Get(resourceGroupName string, VMScaleSetName string) (result compute.VirtualMachineScaleSet, err error) {
-=======
 func (fVMSSC *fakeVirtualMachineScaleSetsClient) setFakeStore(store map[string]map[string]computepreview.VirtualMachineScaleSet) {
 	fVMSSC.mutex.Lock()
 	defer fVMSSC.mutex.Unlock()
@@ -826,7 +740,6 @@
 }
 
 func (fVMSSC *fakeVirtualMachineScaleSetsClient) Get(ctx context.Context, resourceGroupName string, VMScaleSetName string) (result computepreview.VirtualMachineScaleSet, err error) {
->>>>>>> ed33434d
 	fVMSSC.mutex.Lock()
 	defer fVMSSC.mutex.Unlock()
 
@@ -842,35 +755,6 @@
 	}
 }
 
-<<<<<<< HEAD
-func (fVMSSC fakeVirtualMachineScaleSetsClient) List(resourceGroupName string) (result compute.VirtualMachineScaleSetListResult, err error) {
-	fVMSSC.mutex.Lock()
-	defer fVMSSC.mutex.Unlock()
-
-	value := []compute.VirtualMachineScaleSet{}
-	if _, ok := fVMSSC.FakeStore[resourceGroupName]; ok {
-		for _, v := range fVMSSC.FakeStore[resourceGroupName] {
-			value = append(value, v)
-		}
-	}
-
-	result.Response.Response = &http.Response{
-		StatusCode: http.StatusOK,
-	}
-	result.NextLink = nil
-	result.Value = &value
-	return result, nil
-}
-
-func (fVMSSC fakeVirtualMachineScaleSetsClient) ListNextResults(lastResults compute.VirtualMachineScaleSetListResult) (result compute.VirtualMachineScaleSetListResult, err error) {
-	return result, nil
-}
-
-func (fVMSSC fakeVirtualMachineScaleSetsClient) UpdateInstances(resourceGroupName string, VMScaleSetName string, VMInstanceIDs compute.VirtualMachineScaleSetVMInstanceRequiredIDs, cancel <-chan struct{}) (<-chan compute.OperationStatusResponse, <-chan error) {
-	resultChan := make(chan compute.OperationStatusResponse, 1)
-	errChan := make(chan error, 1)
-	var result compute.OperationStatusResponse
-=======
 func (fVMSSC *fakeVirtualMachineScaleSetsClient) List(ctx context.Context, resourceGroupName string) (result []computepreview.VirtualMachineScaleSet, err error) {
 	fVMSSC.mutex.Lock()
 	defer fVMSSC.mutex.Unlock()
@@ -985,7 +869,6 @@
 	resultChan := make(chan network.RouteTable, 1)
 	errChan := make(chan error, 1)
 	var result network.RouteTable
->>>>>>> ed33434d
 	var err error
 	defer func() {
 		resultChan <- result
@@ -994,21 +877,16 @@
 		close(errChan)
 	}()
 
-<<<<<<< HEAD
-=======
 	if _, ok := fRTC.FakeStore[resourceGroupName]; !ok {
 		fRTC.FakeStore[resourceGroupName] = make(map[string]network.RouteTable)
 	}
 	fRTC.FakeStore[resourceGroupName][routeTableName] = parameters
 	result = fRTC.FakeStore[resourceGroupName][routeTableName]
->>>>>>> ed33434d
 	result.Response.Response = &http.Response{
 		StatusCode: http.StatusOK,
 	}
 	err = nil
 	return resultChan, errChan
-<<<<<<< HEAD
-=======
 }
 
 func (fRTC *fakeRouteTablesClient) Get(resourceGroupName string, routeTableName string, expand string) (result network.RouteTable, err error) {
@@ -1248,16 +1126,16 @@
 	return "", fmt.Errorf("unimplemented")
 }
 
-func (f *fakeVMSet) GetIPByNodeName(name, vmSetName string) (string, error) {
+func (f *fakeVMSet) GetIPByNodeName(name, vmSetName string) (string, string, error) {
 	nodes, found := f.NodeToIP[vmSetName]
 	if !found {
-		return "", fmt.Errorf("not found")
+		return "", "", fmt.Errorf("not found")
 	}
 	ip, found := nodes[name]
 	if !found {
-		return "", fmt.Errorf("not found")
-	}
-	return ip, nil
+		return "", "", fmt.Errorf("not found")
+	}
+	return ip, "", nil
 }
 
 func (f *fakeVMSet) GetPrimaryInterface(nodeName, vmSetName string) (network.Interface, error) {
@@ -1306,5 +1184,4 @@
 
 func (f *fakeVMSet) DisksAreAttached(diskNames []string, nodeName types.NodeName) (map[string]bool, error) {
 	return nil, fmt.Errorf("unimplemented")
->>>>>>> ed33434d
 }