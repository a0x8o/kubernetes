--- conflicted
+++ resolved
@@ -23,56 +23,54 @@
 	"strings"
 
 	"k8s.io/api/core/v1"
-	utilerrors "k8s.io/apimachinery/pkg/util/errors"
 	"k8s.io/apimachinery/pkg/util/sets"
 	serviceapi "k8s.io/kubernetes/pkg/api/v1/service"
 
-	"github.com/Azure/azure-sdk-for-go/arm/compute"
 	"github.com/Azure/azure-sdk-for-go/arm/network"
 	"github.com/Azure/go-autorest/autorest/to"
 	"github.com/golang/glog"
-	"k8s.io/apimachinery/pkg/types"
 )
 
-// ServiceAnnotationLoadBalancerInternal is the annotation used on the service
-const ServiceAnnotationLoadBalancerInternal = "service.beta.kubernetes.io/azure-load-balancer-internal"
-
-// ServiceAnnotationLoadBalancerInternalSubnet is the annotation used on the service
-// to specify what subnet it is exposed on
-const ServiceAnnotationLoadBalancerInternalSubnet = "service.beta.kubernetes.io/azure-load-balancer-internal-subnet"
-
-<<<<<<< HEAD
-// ServiceAnnotationLoadBalancerMode is the annotation used on the service to specify the
-// Azure load balancer selection based on availability sets
-// There are currently three possible load balancer selection modes :
-// 1. Default mode - service has no annotation ("service.beta.kubernetes.io/azure-load-balancer-mode")
-//	  In this case the Loadbalancer of the primary Availability set is selected
-// 2. "__auto__" mode - service is annotated with __auto__ value, this when loadbalancer from any availability set
-//    is selected which has the miinimum rules associated with it.
-// 3. "as1,as2" mode - this is when the laod balancer from the specified availability sets is selected that has the
-//    miinimum rules associated with it.
-const ServiceAnnotationLoadBalancerMode = "service.beta.kubernetes.io/azure-load-balancer-mode"
-
-// ServiceAnnotationLoadBalancerAutoModeValue the annotation used on the service to specify the
-// Azure load balancer auto selection from the availability sets
-const ServiceAnnotationLoadBalancerAutoModeValue = "__auto__"
-
-// ServiceAnnotationDNSLabelName annotation speficying the DNS label name for the service.
-const ServiceAnnotationDNSLabelName = "service.beta.kubernetes.io/azure-dns-label-name"
-
-// ServiceAnnotationSharedSecurityRule is the annotation used on the service
-// to specify that the service should be exposed using an Azure security rule
-// that may be shared with other service, trading specificity of rules for an
-// increase in the number of services that can be exposed. This relies on the
-// Azure "augmented security rules" feature which at the time of writing is in
-// preview and available only in certain regions.
-const ServiceAnnotationSharedSecurityRule = "service.beta.kubernetes.io/azure-shared-securityrule"
-
-=======
-// ServiceAnnotationDNSLabelName annotation speficying the DNS label name for the service.
-const ServiceAnnotationDNSLabelName = "service.beta.kubernetes.io/azure-dns-label-name"
-
->>>>>>> 71bdf476
+const (
+	// ServiceAnnotationLoadBalancerInternal is the annotation used on the service
+	ServiceAnnotationLoadBalancerInternal = "service.beta.kubernetes.io/azure-load-balancer-internal"
+
+	// ServiceAnnotationLoadBalancerInternalSubnet is the annotation used on the service
+	// to specify what subnet it is exposed on
+	ServiceAnnotationLoadBalancerInternalSubnet = "service.beta.kubernetes.io/azure-load-balancer-internal-subnet"
+
+	// ServiceAnnotationLoadBalancerMode is the annotation used on the service to specify the
+	// Azure load balancer selection based on availability sets
+	// There are currently three possible load balancer selection modes :
+	// 1. Default mode - service has no annotation ("service.beta.kubernetes.io/azure-load-balancer-mode")
+	//	  In this case the Loadbalancer of the primary Availability set is selected
+	// 2. "__auto__" mode - service is annotated with __auto__ value, this when loadbalancer from any availability set
+	//    is selected which has the minimum rules associated with it.
+	// 3. "as1,as2" mode - this is when the load balancer from the specified availability sets is selected that has the
+	//    minimum rules associated with it.
+	ServiceAnnotationLoadBalancerMode = "service.beta.kubernetes.io/azure-load-balancer-mode"
+
+	// ServiceAnnotationLoadBalancerAutoModeValue is the annotation used on the service to specify the
+	// Azure load balancer auto selection from the availability sets
+	ServiceAnnotationLoadBalancerAutoModeValue = "__auto__"
+
+	// ServiceAnnotationDNSLabelName is the annotation used on the service
+	// to specify the DNS label name for the service.
+	ServiceAnnotationDNSLabelName = "service.beta.kubernetes.io/azure-dns-label-name"
+
+	// ServiceAnnotationSharedSecurityRule is the annotation used on the service
+	// to specify that the service should be exposed using an Azure security rule
+	// that may be shared with other service, trading specificity of rules for an
+	// increase in the number of services that can be exposed. This relies on the
+	// Azure "augmented security rules" feature which at the time of writing is in
+	// preview and available only in certain regions.
+	ServiceAnnotationSharedSecurityRule = "service.beta.kubernetes.io/azure-shared-securityrule"
+)
+
+// ServiceAnnotationLoadBalancerResourceGroup is the annotation used on the service
+// to specify the resource group of load balancer objects that are not in the same resource group as the cluster.
+const ServiceAnnotationLoadBalancerResourceGroup = "service.beta.kubernetes.io/azure-load-balancer-resource-group"
+
 // GetLoadBalancer returns whether the specified load balancer exists, and
 // if so, what its status is.
 func (az *Cloud) GetLoadBalancer(clusterName string, service *v1.Service) (status *v1.LoadBalancerStatus, exists bool, err error) {
@@ -88,14 +86,7 @@
 	return status, true, nil
 }
 
-func getPublicIPLabel(service *v1.Service) string {
-	if labelName, found := service.Annotations[ServiceAnnotationDNSLabelName]; found {
-		return labelName
-	}
-	return ""
-}
-
-func getPublicIPLabel(service *v1.Service) string {
+func getPublicIPDomainNameLabel(service *v1.Service) string {
 	if labelName, found := service.Annotations[ServiceAnnotationDNSLabelName]; found {
 		return labelName
 	}
@@ -108,7 +99,6 @@
 	// the service may be switched from an internal LB to a public one, or vise versa.
 	// Here we'll firstly ensure service do not lie in the opposite LB.
 	serviceName := getServiceName(service)
-<<<<<<< HEAD
 	glog.V(5).Infof("ensureloadbalancer(%s): START clusterName=%q", serviceName, clusterName)
 	flippedService := flipServiceInternalAnnotation(service)
 	if _, err := az.reconcileLoadBalancer(clusterName, flippedService, nil, false /* wantLb */); err != nil {
@@ -120,161 +110,22 @@
 	}
 
 	lb, err := az.reconcileLoadBalancer(clusterName, service, nodes, true /* wantLb */)
-=======
-	glog.V(5).Infof("ensure(%s): START clusterName=%q lbName=%q", serviceName, clusterName, lbName)
-
-	lb, existsLb, err := az.getAzureLoadBalancer(lbName)
->>>>>>> 71bdf476
 	if err != nil {
 		return nil, err
 	}
 
-<<<<<<< HEAD
 	lbStatus, err := az.getServiceLoadBalancerStatus(service, lb)
 	if err != nil {
 		return nil, err
 	}
-=======
-		loadBalancerIP := service.Spec.LoadBalancerIP
-		if loadBalancerIP != "" {
-			configProperties.PrivateIPAllocationMethod = network.Static
-			configProperties.PrivateIPAddress = &loadBalancerIP
-			lbIP = &loadBalancerIP
-		} else {
-			// We'll need to call GetLoadBalancer later to retrieve allocated IP.
-			configProperties.PrivateIPAllocationMethod = network.Dynamic
-		}
-
-		fipConfigurationProperties = &configProperties
-	} else {
-		pipName, err := az.determinePublicIPName(clusterName, service)
-		if err != nil {
-			return nil, err
-		}
-		domainNameLabel := getPublicIPLabel(service)
-		pip, err := az.ensurePublicIPExists(serviceName, pipName, domainNameLabel)
-		if err != nil {
-			return nil, err
-		}
-
-		lbIP = pip.IPAddress
-		fipConfigurationProperties = &network.FrontendIPConfigurationPropertiesFormat{
-			PublicIPAddress: &network.PublicIPAddress{ID: pip.ID},
-		}
-	}
-
-	lb, lbNeedsUpdate, err := az.reconcileLoadBalancer(lb, fipConfigurationProperties, clusterName, service, nodes)
-	if err != nil {
-		return nil, err
-	}
-	if !existsLb || lbNeedsUpdate {
-		glog.V(3).Infof("ensure(%s): lb(%s) - updating", serviceName, lbName)
-		az.operationPollRateLimiter.Accept()
-		glog.V(10).Infof("LoadBalancerClient.CreateOrUpdate(%q): start", *lb.Name)
-		respChan, errChan := az.LoadBalancerClient.CreateOrUpdate(az.ResourceGroup, *lb.Name, lb, nil)
-		resp := <-respChan
-		err := <-errChan
-		glog.V(10).Infof("LoadBalancerClient.CreateOrUpdate(%q): end", *lb.Name)
-		if az.CloudProviderBackoff && shouldRetryAPIRequest(resp.Response, err) {
-			glog.V(2).Infof("ensure(%s) backing off: lb(%s) - updating", serviceName, lbName)
-			retryErr := az.CreateOrUpdateLBWithRetry(lb)
-			if retryErr != nil {
-				glog.V(2).Infof("ensure(%s) abort backoff: lb(%s) - updating", serviceName, lbName)
-				return nil, retryErr
-			}
-		}
-		if err != nil {
-			return nil, err
-		}
-	}
-
-	var lbStatus *v1.LoadBalancerStatus
-	if lbIP == nil {
-		lbStatus, exists, err := az.GetLoadBalancer(clusterName, service)
-		if err != nil {
-			return nil, err
-		}
-		if !exists {
-			return nil, fmt.Errorf("ensure(%s): lb(%s) - failed to get back load balancer", serviceName, lbName)
-		}
-		lbIP = &lbStatus.Ingress[0].IP
-	}
-
-	az.operationPollRateLimiter.Accept()
-	glog.V(10).Infof("SecurityGroupsClient.Get(%q): start", az.SecurityGroupName)
-	sg, err := az.SecurityGroupsClient.Get(az.ResourceGroup, az.SecurityGroupName, "")
-	glog.V(10).Infof("SecurityGroupsClient.Get(%q): end", az.SecurityGroupName)
-	if err != nil {
-		return nil, err
-	}
-	sg, sgNeedsUpdate, err := az.reconcileSecurityGroup(sg, clusterName, service, lbIP, true /* wantLb */)
-	if err != nil {
-		return nil, err
-	}
-	if sgNeedsUpdate {
-		glog.V(3).Infof("ensure(%s): sg(%s) - updating", serviceName, *sg.Name)
-		az.operationPollRateLimiter.Accept()
-		glog.V(10).Infof("SecurityGroupsClient.CreateOrUpdate(%q): start", *sg.Name)
-		respChan, errChan := az.SecurityGroupsClient.CreateOrUpdate(az.ResourceGroup, *sg.Name, sg, nil)
-		resp := <-respChan
-		err := <-errChan
-		glog.V(10).Infof("SecurityGroupsClient.CreateOrUpdate(%q): end", *sg.Name)
-		if az.CloudProviderBackoff && shouldRetryAPIRequest(resp.Response, err) {
-			glog.V(2).Infof("ensure(%s) backing off: sg(%s) - updating", serviceName, *sg.Name)
-			retryErr := az.CreateOrUpdateSGWithRetry(sg)
-			if retryErr != nil {
-				glog.V(2).Infof("ensure(%s) abort backoff: sg(%s) - updating", serviceName, *sg.Name)
-				return nil, retryErr
-			}
-		}
-		if err != nil {
-			return nil, err
-		}
-	}
-
-	// Add the machines to the backend pool if they're not already
-	lbBackendName := getBackendPoolName(clusterName)
-	lbBackendPoolID := az.getBackendPoolID(lbName, lbBackendName)
-	hostUpdates := make([]func() error, len(nodes))
-	for i, node := range nodes {
-		localNodeName := node.Name
-		f := func() error {
-			err := az.ensureHostInPool(serviceName, types.NodeName(localNodeName), lbBackendPoolID)
-			if err != nil {
-				return fmt.Errorf("ensure(%s): lb(%s) - failed to ensure host in pool: %q", serviceName, lbName, err)
-			}
-			return nil
-		}
-		hostUpdates[i] = f
-	}
->>>>>>> 71bdf476
 
 	var serviceIP *string
 	if lbStatus != nil && len(lbStatus.Ingress) > 0 {
 		serviceIP = &lbStatus.Ingress[0].IP
 	}
-<<<<<<< HEAD
 	glog.V(10).Infof("Calling reconcileSecurityGroup from EnsureLoadBalancer for %s with IP %s, wantLb = true", service.Name, logSafe(serviceIP))
 	if _, err := az.reconcileSecurityGroup(clusterName, service, serviceIP, true /* wantLb */); err != nil {
 		return nil, err
-=======
-
-	glog.V(2).Infof("ensure(%s): lb(%s) finished", serviceName, lbName)
-
-	if lbStatus != nil {
-		return lbStatus, nil
-	}
-
-	if lbIP == nil {
-		lbStatus, exists, err := az.GetLoadBalancer(clusterName, service)
-		if err != nil {
-			return nil, err
-		}
-		if !exists {
-			return nil, fmt.Errorf("ensure(%s): lb(%s) - failed to get back load balancer", serviceName, lbName)
-		}
-		return lbStatus, nil
->>>>>>> 71bdf476
 	}
 
 	return lbStatus, nil
@@ -306,7 +157,6 @@
 	if _, err := az.reconcileSecurityGroup(clusterName, service, &serviceIPToCleanup, false /* wantLb */); err != nil {
 		return err
 	}
-<<<<<<< HEAD
 
 	if _, err := az.reconcileLoadBalancer(clusterName, service, nil, false /* wantLb */); err != nil {
 		return err
@@ -320,15 +170,16 @@
 	return nil
 }
 
-// getServiceLoadBalancer gets the loadbalancer for the service if it already exists
-// If wantLb is TRUE then -it selects a new load balancer
+// getServiceLoadBalancer gets the loadbalancer for the service if it already exists.
+// If wantLb is TRUE then -it selects a new load balancer.
 // In case the selected load balancer does not exists it returns network.LoadBalancer struct
-// with added metadata (such as name, location) and existsLB set to FALSE
-// By default - cluster default LB is returned
+// with added metadata (such as name, location) and existsLB set to FALSE.
+// By default - cluster default LB is returned.
 func (az *Cloud) getServiceLoadBalancer(service *v1.Service, clusterName string, nodes []*v1.Node, wantLb bool) (lb *network.LoadBalancer, status *v1.LoadBalancerStatus, exists bool, err error) {
 	isInternal := requiresInternalLoadBalancer(service)
 	var defaultLB *network.LoadBalancer
-	defaultLBName := az.getLoadBalancerName(clusterName, az.Config.PrimaryAvailabilitySetName, isInternal)
+	primaryVMSetName := az.vmSet.GetPrimaryVMSetName()
+	defaultLBName := az.getLoadBalancerName(clusterName, primaryVMSetName, isInternal)
 
 	existingLBs, err := az.ListLBWithRetry()
 	if err != nil {
@@ -343,28 +194,6 @@
 			}
 			if isInternalLoadBalancer(&existingLB) != isInternal {
 				continue
-=======
-	if existsSg {
-		reconciledSg, sgNeedsUpdate, reconcileErr := az.reconcileSecurityGroup(sg, clusterName, service, nil, false /* wantLb */)
-		if reconcileErr != nil {
-			return reconcileErr
-		}
-		if sgNeedsUpdate {
-			glog.V(3).Infof("delete(%s): sg(%s) - updating", serviceName, az.SecurityGroupName)
-			az.operationPollRateLimiter.Accept()
-			glog.V(10).Infof("SecurityGroupsClient.CreateOrUpdate(%q): start", *reconciledSg.Name)
-			respChan, errChan := az.SecurityGroupsClient.CreateOrUpdate(az.ResourceGroup, *reconciledSg.Name, reconciledSg, nil)
-			resp := <-respChan
-			err := <-errChan
-			glog.V(10).Infof("SecurityGroupsClient.CreateOrUpdate(%q): end", *reconciledSg.Name)
-			if az.CloudProviderBackoff && shouldRetryAPIRequest(resp.Response, err) {
-				glog.V(2).Infof("delete(%s) backing off: sg(%s) - updating", serviceName, az.SecurityGroupName)
-				retryErr := az.CreateOrUpdateSGWithRetry(reconciledSg)
-				if retryErr != nil {
-					err = retryErr
-					glog.V(2).Infof("delete(%s) abort backoff: sg(%s) - updating", serviceName, az.SecurityGroupName)
-				}
->>>>>>> 71bdf476
 			}
 			status, err = az.getServiceLoadBalancerStatus(service, &existingLB)
 			if err != nil {
@@ -410,18 +239,19 @@
 	isInternal := requiresInternalLoadBalancer(service)
 	serviceName := getServiceName(service)
 	glog.V(3).Infof("selectLoadBalancer(%s): isInternal(%s) - start", serviceName, isInternal)
-	availabilitySetNames, err := az.getLoadBalancerAvailabilitySetNames(service, nodes)
-	if err != nil {
-		glog.Errorf("az.selectLoadBalancer: cluster(%s) service(%s) isInternal(%t) - az.getLoadBalancerAvailabilitySetNames failed, err=(%v)", clusterName, serviceName, isInternal, err)
+	vmSetNames, err := az.vmSet.GetVMSetNames(service, nodes)
+	if err != nil {
+		glog.Errorf("az.selectLoadBalancer: cluster(%s) service(%s) isInternal(%t) - az.GetVMSetNames failed, err=(%v)", clusterName, serviceName, isInternal, err)
 		return nil, false, err
 	}
-	glog.Infof("selectLoadBalancer: cluster(%s) service(%s) isInternal(%t) - availabilitysetsnames %v", clusterName, serviceName, isInternal, *availabilitySetNames)
+	glog.Infof("selectLoadBalancer: cluster(%s) service(%s) isInternal(%t) - vmSetNames %v", clusterName, serviceName, isInternal, *vmSetNames)
+
 	mapExistingLBs := map[string]network.LoadBalancer{}
 	for _, lb := range *existingLBs {
 		mapExistingLBs[*lb.Name] = lb
 	}
 	selectedLBRuleCount := math.MaxInt32
-	for _, currASName := range *availabilitySetNames {
+	for _, currASName := range *vmSetNames {
 		currLBName := az.getLoadBalancerName(clusterName, currASName, isInternal)
 		lb, exists := mapExistingLBs[currLBName]
 		if !exists {
@@ -448,13 +278,13 @@
 	}
 
 	if selectedLB == nil {
-		err = fmt.Errorf("selectLoadBalancer: cluster(%s) service(%s) isInternal(%t) - unable to find load balancer for selected availability sets %v", clusterName, serviceName, isInternal, *availabilitySetNames)
+		err = fmt.Errorf("selectLoadBalancer: cluster(%s) service(%s) isInternal(%t) - unable to find load balancer for selected VM sets %v", clusterName, serviceName, isInternal, *vmSetNames)
 		glog.Error(err)
 		return nil, false, err
 	}
 	// validate if the selected LB has not exceeded the MaximumLoadBalancerRuleCount
 	if az.Config.MaximumLoadBalancerRuleCount != 0 && selectedLBRuleCount >= az.Config.MaximumLoadBalancerRuleCount {
-		err = fmt.Errorf("selectLoadBalancer: cluster(%s) service(%s) isInternal(%t) -  all available load balancers have exceeded maximum rule limit %d, availabilitysetnames (%v)", clusterName, serviceName, isInternal, selectedLBRuleCount, *availabilitySetNames)
+		err = fmt.Errorf("selectLoadBalancer: cluster(%s) service(%s) isInternal(%t) -  all available load balancers have exceeded maximum rule limit %d, vmSetNames (%v)", clusterName, serviceName, isInternal, selectedLBRuleCount, *vmSetNames)
 		glog.Error(err)
 		return selectedLB, existsLb, err
 	}
@@ -490,7 +320,7 @@
 				if err != nil {
 					return nil, fmt.Errorf("get(%s): lb(%s) - failed to get LB PublicIPAddress Name from ID(%s)", serviceName, *lb.Name, *pipID)
 				}
-				pip, existsPip, err := az.getPublicIPAddress(pipName)
+				pip, existsPip, err := az.getPublicIPAddress(az.getPublicIPAddressResourceGroup(service), pipName)
 				if err != nil {
 					return nil, err
 				}
@@ -512,7 +342,9 @@
 		return getPublicIPName(clusterName, service), nil
 	}
 
-	pips, err := az.ListPIPWithRetry()
+	pipResourceGroup := az.getPublicIPAddressResourceGroup(service)
+
+	pips, err := az.ListPIPWithRetry(pipResourceGroup)
 	if err != nil {
 		return "", err
 	}
@@ -523,7 +355,7 @@
 			return *pip.Name, nil
 		}
 	}
-	return "", fmt.Errorf("user supplied IP Address %s was not found", loadBalancerIP)
+	return "", fmt.Errorf("user supplied IP Address %s was not found in resource group %s", loadBalancerIP, pipResourceGroup)
 }
 
 func flipServiceInternalAnnotation(service *v1.Service) *v1.Service {
@@ -560,8 +392,9 @@
 	return lbStatus.Ingress[0].IP, nil
 }
 
-func (az *Cloud) ensurePublicIPExists(serviceName, pipName, domainNameLabel string) (*network.PublicIPAddress, error) {
-	pip, existsPip, err := az.getPublicIPAddress(pipName)
+func (az *Cloud) ensurePublicIPExists(service *v1.Service, pipName string, domainNameLabel string) (*network.PublicIPAddress, error) {
+	pipResourceGroup := az.getPublicIPAddressResourceGroup(service)
+	pip, existsPip, err := az.getPublicIPAddress(pipResourceGroup, pipName)
 	if err != nil {
 		return nil, err
 	}
@@ -569,6 +402,7 @@
 		return &pip, nil
 	}
 
+	serviceName := getServiceName(service)
 	pip.Name = to.StringPtr(pipName)
 	pip.Location = to.StringPtr(az.Location)
 	pip.PublicIPAddressPropertiesFormat = &network.PublicIPAddressPropertiesFormat{
@@ -582,18 +416,18 @@
 	pip.Tags = &map[string]*string{"service": &serviceName}
 	glog.V(3).Infof("ensure(%s): pip(%s) - creating", serviceName, *pip.Name)
 	az.operationPollRateLimiter.Accept()
-	glog.V(10).Infof("CreateOrUpdatePIPWithRetry(%q): start", *pip.Name)
-	err = az.CreateOrUpdatePIPWithRetry(pip)
+	glog.V(10).Infof("CreateOrUpdatePIPWithRetry(%s, %q): start", pipResourceGroup, *pip.Name)
+	err = az.CreateOrUpdatePIPWithRetry(pipResourceGroup, pip)
 	if err != nil {
 		glog.V(2).Infof("ensure(%s) abort backoff: pip(%s) - creating", serviceName, *pip.Name)
 		return nil, err
 	}
-	glog.V(10).Infof("CreateOrUpdatePIPWithRetry(%q): end", *pip.Name)
+	glog.V(10).Infof("CreateOrUpdatePIPWithRetry(%s, %q): end", pipResourceGroup, *pip.Name)
 
 	az.operationPollRateLimiter.Accept()
-	glog.V(10).Infof("PublicIPAddressesClient.Get(%q): start", *pip.Name)
-	pip, err = az.PublicIPAddressesClient.Get(az.ResourceGroup, *pip.Name, "")
-	glog.V(10).Infof("PublicIPAddressesClient.Get(%q): end", *pip.Name)
+	glog.V(10).Infof("PublicIPAddressesClient.Get(%s, %q): start", pipResourceGroup, *pip.Name)
+	pip, err = az.PublicIPAddressesClient.Get(pipResourceGroup, *pip.Name, "")
+	glog.V(10).Infof("PublicIPAddressesClient.Get(%s, %q): end", pipResourceGroup, *pip.Name)
 	if err != nil {
 		return nil, err
 	}
@@ -720,8 +554,8 @@
 				if err != nil {
 					return nil, err
 				}
-				domainNameLabel := getPublicIPLabel(service)
-				pip, err := az.ensurePublicIPExists(serviceName, pipName, domainNameLabel)
+				domainNameLabel := getPublicIPDomainNameLabel(service)
+				pip, err := az.ensurePublicIPExists(service, pipName, domainNameLabel)
 				if err != nil {
 					return nil, err
 				}
@@ -917,9 +751,20 @@
 			// because an Azure load balancer cannot have an empty FrontendIPConfigurations collection
 			glog.V(3).Infof("delete(%s): lb(%s) - deleting; no remaining frontendipconfigs", serviceName, lbName)
 
+			// Remove backend pools from vmSets. This is required for virtual machine scale sets before removing the LB.
+			vmSetName := az.mapLoadBalancerNameToVMSet(lbName, clusterName)
+			glog.V(10).Infof("EnsureBackendPoolDeleted(%s, %s): start", lbBackendPoolID, vmSetName)
+			err := az.vmSet.EnsureBackendPoolDeleted(lbBackendPoolID, vmSetName)
+			if err != nil {
+				glog.Errorf("EnsureBackendPoolDeleted(%s, %s) failed: %v", lbBackendPoolID, vmSetName, err)
+				return nil, err
+			}
+			glog.V(10).Infof("EnsureBackendPoolDeleted(%s, %s): end", lbBackendPoolID, vmSetName)
+
+			// Remove the LB.
 			az.operationPollRateLimiter.Accept()
 			glog.V(10).Infof("LoadBalancerClient.Delete(%q): start", lbName)
-			err := az.DeleteLBWithRetry(lbName)
+			err = az.DeleteLBWithRetry(lbName)
 			if err != nil {
 				glog.V(2).Infof("delete(%s) abort backoff: lb(%s) - deleting; no remaining frontendipconfigs", serviceName, lbName)
 				return nil, err
@@ -937,23 +782,10 @@
 
 	if wantLb && nodes != nil {
 		// Add the machines to the backend pool if they're not already
-		availabilitySetName := az.mapLoadBalancerNameToAvailabilitySet(lbName, clusterName)
-		hostUpdates := make([]func() error, len(nodes))
-		for i, node := range nodes {
-			localNodeName := node.Name
-			f := func() error {
-				err := az.ensureHostInPool(serviceName, types.NodeName(localNodeName), lbBackendPoolID, availabilitySetName)
-				if err != nil {
-					return fmt.Errorf("ensure(%s): lb(%s) - failed to ensure host in pool: %q", serviceName, lbName, err)
-				}
-				return nil
-			}
-			hostUpdates[i] = f
-		}
-
-		errs := utilerrors.AggregateGoroutines(hostUpdates...)
-		if errs != nil {
-			return nil, utilerrors.Flatten(errs)
+		vmSetName := az.mapLoadBalancerNameToVMSet(lbName, clusterName)
+		err := az.vmSet.EnsureHostsInPool(serviceName, nodes, lbBackendPoolID, vmSetName)
+		if err != nil {
+			return nil, err
 		}
 	}
 
@@ -963,11 +795,7 @@
 
 // This reconciles the Network Security Group similar to how the LB is reconciled.
 // This entails adding required, missing SecurityRules and removing stale rules.
-<<<<<<< HEAD
 func (az *Cloud) reconcileSecurityGroup(clusterName string, service *v1.Service, lbIP *string, wantLb bool) (*network.SecurityGroup, error) {
-=======
-func (az *Cloud) reconcileSecurityGroup(sg network.SecurityGroup, clusterName string, service *v1.Service, lbIP *string, wantLb bool) (network.SecurityGroup, bool, error) {
->>>>>>> 71bdf476
 	serviceName := getServiceName(service)
 	glog.V(5).Infof("reconcileSecurityGroup(%s): START clusterName=%q lbName=%q", serviceName, clusterName)
 
@@ -980,7 +808,6 @@
 		ports = []v1.ServicePort{}
 	}
 
-<<<<<<< HEAD
 	az.operationPollRateLimiter.Accept()
 	glog.V(10).Infof("SecurityGroupsClient.Get(%q): start", az.SecurityGroupName)
 	sg, err := az.SecurityGroupsClient.Get(az.ResourceGroup, az.SecurityGroupName, "")
@@ -994,13 +821,6 @@
 		return nil, fmt.Errorf("No load balancer IP for setting up security rules for service %s", service.Name)
 	}
 	if lbIP != nil {
-=======
-	destinationIPAddress := ""
-	if wantLb {
-		if lbIP == nil {
-			return sg, false, fmt.Errorf("No load balancer IP for setting up security rules for service %s", service.Name)
-		}
->>>>>>> 71bdf476
 		destinationIPAddress = *lbIP
 	}
 	if destinationIPAddress == "" {
@@ -1023,7 +843,6 @@
 	}
 	expectedSecurityRules := []network.SecurityRule{}
 
-<<<<<<< HEAD
 	if wantLb {
 		expectedSecurityRules = make([]network.SecurityRule, len(ports)*len(sourceAddressPrefixes))
 
@@ -1047,27 +866,6 @@
 						Direction: network.SecurityRuleDirectionInbound,
 					},
 				}
-=======
-	for i, port := range ports {
-		_, securityProto, _, err := getProtocolsFromKubernetesProtocol(port.Protocol)
-		if err != nil {
-			return sg, false, err
-		}
-		for j := range sourceAddressPrefixes {
-			ix := i*len(sourceAddressPrefixes) + j
-			securityRuleName := getSecurityRuleName(service, port, sourceAddressPrefixes[j])
-			expectedSecurityRules[ix] = network.SecurityRule{
-				Name: to.StringPtr(securityRuleName),
-				SecurityRulePropertiesFormat: &network.SecurityRulePropertiesFormat{
-					Protocol:                 *securityProto,
-					SourcePortRange:          to.StringPtr("*"),
-					DestinationPortRange:     to.StringPtr(strconv.Itoa(int(port.Port))),
-					SourceAddressPrefix:      to.StringPtr(sourceAddressPrefixes[j]),
-					DestinationAddressPrefix: to.StringPtr(destinationIPAddress),
-					Access:    network.SecurityRuleAccessAllow,
-					Direction: network.SecurityRuleDirectionInbound,
-				},
->>>>>>> 71bdf476
 			}
 		}
 	}
@@ -1344,12 +1142,18 @@
 func (az *Cloud) reconcilePublicIP(clusterName string, service *v1.Service, wantLb bool) (*network.PublicIPAddress, error) {
 	isInternal := requiresInternalLoadBalancer(service)
 	serviceName := getServiceName(service)
-	desiredPipName, err := az.determinePublicIPName(clusterName, service)
-	if err != nil {
-		return nil, err
-	}
-
-	pips, err := az.ListPIPWithRetry()
+	var desiredPipName string
+	var err error
+	if !isInternal && wantLb {
+		desiredPipName, err = az.determinePublicIPName(clusterName, service)
+		if err != nil {
+			return nil, err
+		}
+	}
+
+	pipResourceGroup := az.getPublicIPAddressResourceGroup(service)
+
+	pips, err := az.ListPIPWithRetry(pipResourceGroup)
 	if err != nil {
 		return nil, err
 	}
@@ -1366,14 +1170,14 @@
 			} else {
 				glog.V(2).Infof("ensure(%s): pip(%s) - deleting", serviceName, pipName)
 				az.operationPollRateLimiter.Accept()
-				glog.V(10).Infof("DeletePublicIPWithRetry(%q): start", pipName)
-				err = az.DeletePublicIPWithRetry(pipName)
+				glog.V(10).Infof("DeletePublicIPWithRetry(%s, %q): start", pipResourceGroup, pipName)
+				err = az.DeletePublicIPWithRetry(pipResourceGroup, pipName)
 				if err != nil {
 					glog.V(2).Infof("ensure(%s) abort backoff: pip(%s) - deleting", serviceName, pipName)
 					// We let err to pass through
 					// It may be ignorable
 				}
-				glog.V(10).Infof("DeletePublicIPWithRetry(%q): end", pipName) // response not read yet...
+				glog.V(10).Infof("DeletePublicIPWithRetry(%s, %q): end", pipResourceGroup, pipName) // response not read yet...
 
 				err = ignoreStatusNotFoundFromError(err)
 				if err != nil {
@@ -1388,8 +1192,8 @@
 	if !isInternal && wantLb {
 		// Confirm desired public ip resource exists
 		var pip *network.PublicIPAddress
-		domainNameLabel := getPublicIPLabel(service)
-		if pip, err = az.ensurePublicIPExists(serviceName, desiredPipName, domainNameLabel); err != nil {
+		domainNameLabel := getPublicIPDomainNameLabel(service)
+		if pip, err = az.ensurePublicIPExists(service, desiredPipName, domainNameLabel); err != nil {
 			return nil, err
 		}
 		return pip, nil
@@ -1399,7 +1203,7 @@
 
 func findProbe(probes []network.Probe, probe network.Probe) bool {
 	for _, existingProbe := range probes {
-		if strings.EqualFold(*existingProbe.Name, *probe.Name) {
+		if strings.EqualFold(*existingProbe.Name, *probe.Name) && *existingProbe.Port == *probe.Port {
 			return true
 		}
 	}
@@ -1452,103 +1256,17 @@
 	return false
 }
 
-// This ensures the given VM's Primary NIC's Primary IP Configuration is
-// participating in the specified LoadBalancer Backend Pool.
-func (az *Cloud) ensureHostInPool(serviceName string, nodeName types.NodeName, backendPoolID string, availabilitySetName string) error {
-	var machine compute.VirtualMachine
-	vmName := mapNodeNameToVMName(nodeName)
-	az.operationPollRateLimiter.Accept()
-	glog.V(10).Infof("VirtualMachinesClient.Get(%q): start", vmName)
-	machine, err := az.VirtualMachineClientGetWithRetry(az.ResourceGroup, vmName, "")
-	if err != nil {
-		glog.V(2).Infof("ensureHostInPool(%s, %s, %s) abort backoff", serviceName, nodeName, backendPoolID)
-		return err
-	}
-	glog.V(10).Infof("VirtualMachinesClient.Get(%q): end", vmName)
-
-	primaryNicID, err := getPrimaryInterfaceID(machine)
-	if err != nil {
-		return err
-	}
-	nicName, err := getLastSegment(primaryNicID)
-	if err != nil {
-		return err
-	}
-
-	// Check availability set
-<<<<<<< HEAD
-	if availabilitySetName != "" {
-		expectedAvailabilitySetName := az.getAvailabilitySetID(availabilitySetName)
-=======
-	if az.PrimaryAvailabilitySetName != "" {
-		expectedAvailabilitySetName := az.getAvailabilitySetID(az.PrimaryAvailabilitySetName)
->>>>>>> 71bdf476
-		if machine.AvailabilitySet == nil || !strings.EqualFold(*machine.AvailabilitySet.ID, expectedAvailabilitySetName) {
-			glog.V(3).Infof(
-				"nicupdate(%s): skipping nic (%s) since it is not in the availabilitySet(%s)",
-				serviceName, nicName, availabilitySetName)
-			return nil
-		}
-	}
-
-	az.operationPollRateLimiter.Accept()
-	glog.V(10).Infof("InterfacesClient.Get(%q): start", nicName)
-	nic, err := az.InterfacesClient.Get(az.ResourceGroup, nicName, "")
-	glog.V(10).Infof("InterfacesClient.Get(%q): end", nicName)
-	if err != nil {
-		return err
-	}
-
-	var primaryIPConfig *network.InterfaceIPConfiguration
-	primaryIPConfig, err = getPrimaryIPConfig(nic)
-	if err != nil {
-		return err
-	}
-
-	foundPool := false
-	newBackendPools := []network.BackendAddressPool{}
-	if primaryIPConfig.LoadBalancerBackendAddressPools != nil {
-		newBackendPools = *primaryIPConfig.LoadBalancerBackendAddressPools
-	}
-	for _, existingPool := range newBackendPools {
-		if strings.EqualFold(backendPoolID, *existingPool.ID) {
-			foundPool = true
-			break
-		}
-	}
-	if !foundPool {
-		newBackendPools = append(newBackendPools,
-			network.BackendAddressPool{
-				ID: to.StringPtr(backendPoolID),
-			})
-
-		primaryIPConfig.LoadBalancerBackendAddressPools = &newBackendPools
-
-		glog.V(3).Infof("nicupdate(%s): nic(%s) - updating", serviceName, nicName)
-		az.operationPollRateLimiter.Accept()
-		glog.V(10).Infof("InterfacesClient.CreateOrUpdate(%q): start", *nic.Name)
-		respChan, errChan := az.InterfacesClient.CreateOrUpdate(az.ResourceGroup, *nic.Name, nic, nil)
-		resp := <-respChan
-		err := <-errChan
-		glog.V(10).Infof("InterfacesClient.CreateOrUpdate(%q): end", *nic.Name)
-		if az.CloudProviderBackoff && shouldRetryAPIRequest(resp.Response, err) {
-			glog.V(2).Infof("nicupdate(%s) backing off: nic(%s) - updating, err=%v", serviceName, nicName, err)
-			retryErr := az.CreateOrUpdateInterfaceWithRetry(nic)
-			if retryErr != nil {
-				err = retryErr
-				glog.V(2).Infof("nicupdate(%s) abort backoff: nic(%s) - updating", serviceName, nicName)
-			}
-		}
-		if err != nil {
-			return err
-		}
-	}
-	return nil
+func (az *Cloud) getPublicIPAddressResourceGroup(service *v1.Service) string {
+	if resourceGroup, found := service.Annotations[ServiceAnnotationLoadBalancerResourceGroup]; found {
+		return resourceGroup
+	}
+
+	return az.ResourceGroup
 }
 
 // Check if service requires an internal load balancer.
 func requiresInternalLoadBalancer(service *v1.Service) bool {
-	if l, ok := service.Annotations[ServiceAnnotationLoadBalancerInternal]; ok {
+	if l, found := service.Annotations[ServiceAnnotationLoadBalancerInternal]; found {
 		return l == "true"
 	}
 
@@ -1557,7 +1275,7 @@
 
 func subnet(service *v1.Service) *string {
 	if requiresInternalLoadBalancer(service) {
-		if l, ok := service.Annotations[ServiceAnnotationLoadBalancerInternalSubnet]; ok {
+		if l, found := service.Annotations[ServiceAnnotationLoadBalancerInternalSubnet]; found {
 			return &l
 		}
 	}
@@ -1565,28 +1283,28 @@
 	return nil
 }
 
-// getServiceLoadBalancerMode parses the mode value
-// if the value is __auto__ it returns isAuto = TRUE
-// if anything else it returns the unique availability set names after triming spaces
-func getServiceLoadBalancerMode(service *v1.Service) (hasMode bool, isAuto bool, availabilitySetNames []string) {
+// getServiceLoadBalancerMode parses the mode value.
+// if the value is __auto__ it returns isAuto = TRUE.
+// if anything else it returns the unique VM set names after triming spaces.
+func getServiceLoadBalancerMode(service *v1.Service) (hasMode bool, isAuto bool, vmSetNames []string) {
 	mode, hasMode := service.Annotations[ServiceAnnotationLoadBalancerMode]
 	mode = strings.TrimSpace(mode)
 	isAuto = strings.EqualFold(mode, ServiceAnnotationLoadBalancerAutoModeValue)
 	if !isAuto {
 		// Break up list of "AS1,AS2"
-		availabilitySetParsedList := strings.Split(mode, ",")
-
-		// Trim the availability set names and remove duplicates
+		vmSetParsedList := strings.Split(mode, ",")
+
+		// Trim the VM set names and remove duplicates
 		//  e.g. {"AS1"," AS2", "AS3", "AS3"} => {"AS1", "AS2", "AS3"}
-		availabilitySetNameSet := sets.NewString()
-		for _, v := range availabilitySetParsedList {
-			availabilitySetNameSet.Insert(strings.TrimSpace(v))
-		}
-
-		availabilitySetNames = availabilitySetNameSet.List()
-	}
-
-	return hasMode, isAuto, availabilitySetNames
+		vmSetNameSet := sets.NewString()
+		for _, v := range vmSetParsedList {
+			vmSetNameSet.Insert(strings.TrimSpace(v))
+		}
+
+		vmSetNames = vmSetNameSet.List()
+	}
+
+	return hasMode, isAuto, vmSetNames
 }
 
 func useSharedSecurityRule(service *v1.Service) bool {
