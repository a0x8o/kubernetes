package(default_visibility = ["//visibility:public"])

load(
    "@io_bazel_rules_go//go:def.bzl",
    "go_library",
    "go_test",
)

go_library(
    name = "go_default_library",
    srcs = [
        "aws.go",
        "aws_fakes.go",
        "aws_instancegroups.go",
        "aws_loadbalancer.go",
        "aws_metrics.go",
        "aws_routes.go",
        "aws_utils.go",
        "device_allocator.go",
        "instances.go",
        "log_handler.go",
        "regions.go",
        "retry_handler.go",
        "sets_ippermissions.go",
        "tags.go",
        "volumes.go",
    ],
    deps = [
        "//pkg/api/v1/service:go_default_library",
        "//pkg/cloudprovider:go_default_library",
        "//pkg/controller:go_default_library",
        "//pkg/credentialprovider/aws:go_default_library",
        "//pkg/kubelet/apis:go_default_library",
        "//pkg/volume:go_default_library",
        "//pkg/volume/util:go_default_library",
        "//vendor/github.com/aws/aws-sdk-go/aws:go_default_library",
        "//vendor/github.com/aws/aws-sdk-go/aws/awserr:go_default_library",
        "//vendor/github.com/aws/aws-sdk-go/aws/credentials:go_default_library",
        "//vendor/github.com/aws/aws-sdk-go/aws/credentials/ec2rolecreds:go_default_library",
        "//vendor/github.com/aws/aws-sdk-go/aws/ec2metadata:go_default_library",
        "//vendor/github.com/aws/aws-sdk-go/aws/request:go_default_library",
        "//vendor/github.com/aws/aws-sdk-go/aws/session:go_default_library",
        "//vendor/github.com/aws/aws-sdk-go/service/autoscaling:go_default_library",
        "//vendor/github.com/aws/aws-sdk-go/service/ec2:go_default_library",
        "//vendor/github.com/aws/aws-sdk-go/service/elb:go_default_library",
        "//vendor/github.com/aws/aws-sdk-go/service/kms:go_default_library",
        "//vendor/github.com/golang/glog:go_default_library",
        "//vendor/github.com/prometheus/client_golang/prometheus:go_default_library",
        "//vendor/gopkg.in/gcfg.v1:go_default_library",
        "//vendor/k8s.io/api/core/v1:go_default_library",
        "//vendor/k8s.io/apimachinery/pkg/types:go_default_library",
        "//vendor/k8s.io/apimachinery/pkg/util/sets:go_default_library",
        "//vendor/k8s.io/apimachinery/pkg/util/wait:go_default_library",
    ],
)

go_test(
    name = "go_default_test",
    srcs = [
        "aws_loadbalancer_test.go",
        "aws_test.go",
        "device_allocator_test.go",
        "instances_test.go",
        "regions_test.go",
        "retry_handler_test.go",
        "tags_test.go",
    ],
    library = ":go_default_library",
    deps = [
        "//pkg/kubelet/apis:go_default_library",
        "//vendor/github.com/aws/aws-sdk-go/aws:go_default_library",
        "//vendor/github.com/aws/aws-sdk-go/service/ec2:go_default_library",
        "//vendor/github.com/aws/aws-sdk-go/service/elb:go_default_library",
<<<<<<< HEAD
=======
        "//vendor/github.com/aws/aws-sdk-go/service/kms:go_default_library",
        "//vendor/github.com/golang/glog:go_default_library",
>>>>>>> 66f5f2bc
        "//vendor/github.com/stretchr/testify/assert:go_default_library",
        "//vendor/github.com/stretchr/testify/mock:go_default_library",
        "//vendor/k8s.io/api/core/v1:go_default_library",
        "//vendor/k8s.io/apimachinery/pkg/apis/meta/v1:go_default_library",
        "//vendor/k8s.io/apimachinery/pkg/types:go_default_library",
        "//vendor/k8s.io/apimachinery/pkg/util/sets:go_default_library",
    ],
)

filegroup(
    name = "package-srcs",
    srcs = glob(["**"]),
    tags = ["automanaged"],
    visibility = ["//visibility:private"],
)

filegroup(
    name = "all-srcs",
    srcs = [":package-srcs"],
    tags = ["automanaged"],
)<|MERGE_RESOLUTION|>--- conflicted
+++ resolved
@@ -25,6 +25,7 @@
         "tags.go",
         "volumes.go",
     ],
+    importpath = "k8s.io/kubernetes/pkg/cloudprovider/providers/aws",
     deps = [
         "//pkg/api/v1/service:go_default_library",
         "//pkg/cloudprovider:go_default_library",
@@ -65,17 +66,13 @@
         "retry_handler_test.go",
         "tags_test.go",
     ],
+    importpath = "k8s.io/kubernetes/pkg/cloudprovider/providers/aws",
     library = ":go_default_library",
     deps = [
         "//pkg/kubelet/apis:go_default_library",
         "//vendor/github.com/aws/aws-sdk-go/aws:go_default_library",
         "//vendor/github.com/aws/aws-sdk-go/service/ec2:go_default_library",
         "//vendor/github.com/aws/aws-sdk-go/service/elb:go_default_library",
-<<<<<<< HEAD
-=======
-        "//vendor/github.com/aws/aws-sdk-go/service/kms:go_default_library",
-        "//vendor/github.com/golang/glog:go_default_library",
->>>>>>> 66f5f2bc
         "//vendor/github.com/stretchr/testify/assert:go_default_library",
         "//vendor/github.com/stretchr/testify/mock:go_default_library",
         "//vendor/k8s.io/api/core/v1:go_default_library",
