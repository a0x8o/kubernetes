/*
Copyright 2014 The Kubernetes Authors.

Licensed under the Apache License, Version 2.0 (the "License");
you may not use this file except in compliance with the License.
You may obtain a copy of the License at

    http://www.apache.org/licenses/LICENSE-2.0

Unless required by applicable law or agreed to in writing, software
distributed under the License is distributed on an "AS IS" BASIS,
WITHOUT WARRANTIES OR CONDITIONS OF ANY KIND, either express or implied.
See the License for the specific language governing permissions and
limitations under the License.
*/

package aws

import (
	"crypto/sha1"
	"fmt"
	"reflect"
	"strconv"
	"strings"

	"github.com/aws/aws-sdk-go/aws"
	"github.com/aws/aws-sdk-go/aws/awserr"
	"github.com/aws/aws-sdk-go/service/ec2"
	"github.com/aws/aws-sdk-go/service/elb"
	"github.com/aws/aws-sdk-go/service/elbv2"
	"github.com/golang/glog"
	"k8s.io/api/core/v1"
	"k8s.io/apimachinery/pkg/types"
	"k8s.io/apimachinery/pkg/util/sets"
)

const ProxyProtocolPolicyName = "k8s-proxyprotocol-enabled"

const SSLNegotiationPolicyNameFormat = "k8s-SSLNegotiationPolicy-%s"

<<<<<<< HEAD
func isNLB(annotations map[string]string) bool {
	if annotations[ServiceAnnotationLoadBalancerType] == "nlb" {
		return true
	}
	return false
}

type nlbPortMapping struct {
	FrontendPort int64
	TrafficPort  int64
	ClientCIDR   string

	HealthCheckPort     int64
	HealthCheckPath     string
	HealthCheckProtocol string
}

=======
>>>>>>> 71bdf476
// getLoadBalancerAdditionalTags converts the comma separated list of key-value
// pairs in the ServiceAnnotationLoadBalancerAdditionalTags annotation and returns
// it as a map.
func getLoadBalancerAdditionalTags(annotations map[string]string) map[string]string {
	additionalTags := make(map[string]string)
	if additionalTagsList, ok := annotations[ServiceAnnotationLoadBalancerAdditionalTags]; ok {
		additionalTagsList = strings.TrimSpace(additionalTagsList)

		// Break up list of "Key1=Val,Key2=Val2"
		tagList := strings.Split(additionalTagsList, ",")

		// Break up "Key=Val"
		for _, tagSet := range tagList {
			tag := strings.Split(strings.TrimSpace(tagSet), "=")

			// Accept "Key=val" or "Key=" or just "Key"
			if len(tag) >= 2 && len(tag[0]) != 0 {
				// There is a key and a value, so save it
				additionalTags[tag[0]] = tag[1]
			} else if len(tag) == 1 && len(tag[0]) != 0 {
				// Just "Key"
				additionalTags[tag[0]] = ""
			}
		}
	}

	return additionalTags
}

// ensureLoadBalancerv2 ensures a v2 load balancer is created
func (c *Cloud) ensureLoadBalancerv2(namespacedName types.NamespacedName, loadBalancerName string, mappings []nlbPortMapping, instanceIDs, subnetIDs []string, internalELB bool, annotations map[string]string) (*elbv2.LoadBalancer, error) {
	loadBalancer, err := c.describeLoadBalancerv2(loadBalancerName)
	if err != nil {
		return nil, err
	}

	dirty := false

	// Get additional tags set by the user
	tags := getLoadBalancerAdditionalTags(annotations)
	// Add default tags
	tags[TagNameKubernetesService] = namespacedName.String()
	tags = c.tagging.buildTags(ResourceLifecycleOwned, tags)

	if loadBalancer == nil {
		// Create the LB
		createRequest := &elbv2.CreateLoadBalancerInput{
			Type: aws.String(elbv2.LoadBalancerTypeEnumNetwork),
			Name: aws.String(loadBalancerName),
		}
		if internalELB {
			createRequest.Scheme = aws.String("internal")
		}

		// We are supposed to specify one subnet per AZ.
		// TODO: What happens if we have more than one subnet per AZ?
		createRequest.SubnetMappings = createSubnetMappings(subnetIDs)

		for k, v := range tags {
			createRequest.Tags = append(createRequest.Tags, &elbv2.Tag{
				Key: aws.String(k), Value: aws.String(v),
			})
		}

		glog.Infof("Creating load balancer for %v with name: %s", namespacedName, loadBalancerName)
		createResponse, err := c.elbv2.CreateLoadBalancer(createRequest)
		if err != nil {
			return nil, fmt.Errorf("Error creating load balancer: %q", err)
		}

		loadBalancer = createResponse.LoadBalancers[0]

		// Create Target Groups
		addTagsInput := &elbv2.AddTagsInput{
			ResourceArns: []*string{},
			Tags:         []*elbv2.Tag{},
		}

		for i := range mappings {
			// It is easier to keep track of updates by having possibly
			// duplicate target groups where the backend port is the same
			_, targetGroupArn, err := c.createListenerV2(createResponse.LoadBalancers[0].LoadBalancerArn, mappings[i], namespacedName, instanceIDs, *createResponse.LoadBalancers[0].VpcId)
			if err != nil {
				return nil, fmt.Errorf("Error creating listener: %q", err)
			}
			addTagsInput.ResourceArns = append(addTagsInput.ResourceArns, targetGroupArn)

		}

		// Add tags to targets
		for k, v := range tags {
			addTagsInput.Tags = append(addTagsInput.Tags, &elbv2.Tag{
				Key: aws.String(k), Value: aws.String(v),
			})
		}
		if len(addTagsInput.ResourceArns) > 0 && len(addTagsInput.Tags) > 0 {
			_, err = c.elbv2.AddTags(addTagsInput)
			if err != nil {
				return nil, fmt.Errorf("Error adding tags after creating Load Balancer: %q", err)
			}
		}
	} else {
		// TODO: Sync internal vs non-internal

		// sync mappings
		{
			listenerDescriptions, err := c.elbv2.DescribeListeners(
				&elbv2.DescribeListenersInput{
					LoadBalancerArn: loadBalancer.LoadBalancerArn,
				},
			)
			if err != nil {
				return nil, fmt.Errorf("Error describing listeners: %q", err)
			}

			// actual maps FrontendPort to an elbv2.Listener
			actual := map[int64]*elbv2.Listener{}
			for _, listener := range listenerDescriptions.Listeners {
				actual[*listener.Port] = listener
			}

			actualTargetGroups, err := c.elbv2.DescribeTargetGroups(
				&elbv2.DescribeTargetGroupsInput{
					LoadBalancerArn: loadBalancer.LoadBalancerArn,
				},
			)
			if err != nil {
				return nil, fmt.Errorf("Error listing target groups: %q", err)
			}

			nodePortTargetGroup := map[int64]*elbv2.TargetGroup{}
			for _, targetGroup := range actualTargetGroups.TargetGroups {
				nodePortTargetGroup[*targetGroup.Port] = targetGroup
			}

			// Create Target Groups
			addTagsInput := &elbv2.AddTagsInput{
				ResourceArns: []*string{},
				Tags:         []*elbv2.Tag{},
			}

			// Handle additions/modifications
			for _, mapping := range mappings {
				frontendPort := mapping.FrontendPort
				nodePort := mapping.TrafficPort

				// modifications
				if listener, ok := actual[frontendPort]; ok {
					// nodePort must have changed, we'll need to delete old TG
					// and recreate
					if targetGroup, ok := nodePortTargetGroup[nodePort]; !ok {
						// Create new Target group
						targetName := createTargetName(namespacedName, frontendPort, nodePort)
						targetGroup, err = c.ensureTargetGroup(
							nil,
							mapping,
							instanceIDs,
							targetName,
							*loadBalancer.VpcId,
						)
						if err != nil {
							return nil, err
						}

						// Associate new target group to LB
						_, err := c.elbv2.ModifyListener(&elbv2.ModifyListenerInput{
							ListenerArn: listener.ListenerArn,
							Port:        aws.Int64(frontendPort),
							Protocol:    aws.String("TCP"),
							DefaultActions: []*elbv2.Action{{
								TargetGroupArn: targetGroup.TargetGroupArn,
								Type:           aws.String("forward"),
							}},
						})
						if err != nil {
							return nil, fmt.Errorf("Error updating load balancer listener: %q", err)
						}

						// Delete old target group
						_, err = c.elbv2.DeleteTargetGroup(&elbv2.DeleteTargetGroupInput{
							TargetGroupArn: listener.DefaultActions[0].TargetGroupArn,
						})
						if err != nil {
							return nil, fmt.Errorf("Error deleting old target group: %q", err)
						}

					} else {
						// Run ensureTargetGroup to make sure instances in service are up-to-date
						targetName := createTargetName(namespacedName, frontendPort, nodePort)
						_, err = c.ensureTargetGroup(
							targetGroup,
							mapping,
							instanceIDs,
							targetName,
							*loadBalancer.VpcId,
						)
						if err != nil {
							return nil, err
						}
					}
					dirty = true
					continue
				}

				// Additions
				_, targetGroupArn, err := c.createListenerV2(loadBalancer.LoadBalancerArn, mapping, namespacedName, instanceIDs, *loadBalancer.VpcId)
				if err != nil {
					return nil, err
				}
				addTagsInput.ResourceArns = append(addTagsInput.ResourceArns, targetGroupArn)
				dirty = true
			}

			frontEndPorts := map[int64]bool{}
			for i := range mappings {
				frontEndPorts[mappings[i].FrontendPort] = true
			}

			// handle deletions
			for port, listener := range actual {
				if _, ok := frontEndPorts[port]; !ok {
					err := c.deleteListenerV2(listener)
					if err != nil {
						return nil, err
					}
					dirty = true
				}
			}

			// Add tags to new targets
			for k, v := range tags {
				addTagsInput.Tags = append(addTagsInput.Tags, &elbv2.Tag{
					Key: aws.String(k), Value: aws.String(v),
				})
			}
			if len(addTagsInput.ResourceArns) > 0 && len(addTagsInput.Tags) > 0 {
				_, err = c.elbv2.AddTags(addTagsInput)
				if err != nil {
					return nil, fmt.Errorf("Error adding tags after modifying load balancer targets: %q", err)
				}
			}
		}

		// Subnets cannot be modified on NLBs
		if dirty {
			loadBalancers, err := c.elbv2.DescribeLoadBalancers(
				&elbv2.DescribeLoadBalancersInput{
					LoadBalancerArns: []*string{
						loadBalancer.LoadBalancerArn,
					},
				},
			)
			if err != nil {
				return nil, fmt.Errorf("Error retrieving load balancer after update: %q", err)
			}
			loadBalancer = loadBalancers.LoadBalancers[0]
		}
	}
	return loadBalancer, nil
}

// create a valid target group name - ensure name is not over 32 characters
func createTargetName(namespacedName types.NamespacedName, frontendPort, nodePort int64) string {
	sha := fmt.Sprintf("%x", sha1.Sum([]byte(namespacedName.String())))[:13]
	return fmt.Sprintf("k8s-tg-%s-%d-%d", sha, frontendPort, nodePort)
}

func (c *Cloud) createListenerV2(loadBalancerArn *string, mapping nlbPortMapping, namespacedName types.NamespacedName, instanceIDs []string, vpcID string) (listener *elbv2.Listener, targetGroupArn *string, err error) {
	targetName := createTargetName(namespacedName, mapping.FrontendPort, mapping.TrafficPort)

	glog.Infof("Creating load balancer target group for %v with name: %s", namespacedName, targetName)
	target, err := c.ensureTargetGroup(
		nil,
		mapping,
		instanceIDs,
		targetName,
		vpcID,
	)
	if err != nil {
		return nil, aws.String(""), err
	}

	createListernerInput := &elbv2.CreateListenerInput{
		LoadBalancerArn: loadBalancerArn,
		Port:            aws.Int64(mapping.FrontendPort),
		Protocol:        aws.String("TCP"),
		DefaultActions: []*elbv2.Action{{
			TargetGroupArn: target.TargetGroupArn,
			Type:           aws.String(elbv2.ActionTypeEnumForward),
		}},
	}
	glog.Infof("Creating load balancer listener for %v", namespacedName)
	createListenerOutput, err := c.elbv2.CreateListener(createListernerInput)
	if err != nil {
		return nil, aws.String(""), fmt.Errorf("Error creating load balancer listener: %q", err)
	}
	return createListenerOutput.Listeners[0], target.TargetGroupArn, nil
}

// cleans up listener and corresponding target group
func (c *Cloud) deleteListenerV2(listener *elbv2.Listener) error {
	_, err := c.elbv2.DeleteListener(&elbv2.DeleteListenerInput{ListenerArn: listener.ListenerArn})
	if err != nil {
		return fmt.Errorf("Error deleting load balancer listener: %q", err)
	}
	_, err = c.elbv2.DeleteTargetGroup(&elbv2.DeleteTargetGroupInput{TargetGroupArn: listener.DefaultActions[0].TargetGroupArn})
	if err != nil {
		return fmt.Errorf("Error deleting load balancer target group: %q", err)
	}
	return nil
}

// ensureTargetGroup creates a target group with a set of instances
func (c *Cloud) ensureTargetGroup(targetGroup *elbv2.TargetGroup, mapping nlbPortMapping, instances []string, name string, vpcID string) (*elbv2.TargetGroup, error) {
	dirty := false
	if targetGroup == nil {

		input := &elbv2.CreateTargetGroupInput{
			VpcId:                      aws.String(vpcID),
			Name:                       aws.String(name),
			Port:                       aws.Int64(mapping.TrafficPort),
			Protocol:                   aws.String("TCP"),
			TargetType:                 aws.String("instance"),
			HealthCheckIntervalSeconds: aws.Int64(30),
			HealthCheckPort:            aws.String("traffic-port"),
			HealthCheckProtocol:        aws.String("TCP"),
			HealthyThresholdCount:      aws.Int64(3),
			UnhealthyThresholdCount:    aws.Int64(3),
		}

		input.HealthCheckProtocol = aws.String(mapping.HealthCheckProtocol)
		if mapping.HealthCheckProtocol != elbv2.ProtocolEnumTcp {
			input.HealthCheckPath = aws.String(mapping.HealthCheckPath)
		}

		// Account for externalTrafficPolicy = "Local"
		if mapping.HealthCheckPort != mapping.TrafficPort {
			input.HealthCheckPort = aws.String(strconv.Itoa(int(mapping.HealthCheckPort)))
		}

		result, err := c.elbv2.CreateTargetGroup(input)
		if err != nil {
			return nil, fmt.Errorf("Error creating load balancer target group: %q", err)
		}
		if len(result.TargetGroups) != 1 {
			return nil, fmt.Errorf("Expected only one target group on CreateTargetGroup, got %d groups", len(result.TargetGroups))
		}

		registerInput := &elbv2.RegisterTargetsInput{
			TargetGroupArn: result.TargetGroups[0].TargetGroupArn,
			Targets:        []*elbv2.TargetDescription{},
		}
		for _, instanceID := range instances {
			registerInput.Targets = append(registerInput.Targets, &elbv2.TargetDescription{
				Id:   aws.String(string(instanceID)),
				Port: aws.Int64(mapping.TrafficPort),
			})
		}

		_, err = c.elbv2.RegisterTargets(registerInput)
		if err != nil {
			return nil, fmt.Errorf("Error registering targets for load balancer: %q", err)
		}

		return result.TargetGroups[0], nil
	}

	// handle instances in service
	{
		healthResponse, err := c.elbv2.DescribeTargetHealth(&elbv2.DescribeTargetHealthInput{TargetGroupArn: targetGroup.TargetGroupArn})
		if err != nil {
			return nil, fmt.Errorf("Error describing target group health: %q", err)
		}
		actualIDs := []string{}
		for _, healthDescription := range healthResponse.TargetHealthDescriptions {
			if healthDescription.TargetHealth.Reason != nil {
				switch aws.StringValue(healthDescription.TargetHealth.Reason) {
				case elbv2.TargetHealthReasonEnumTargetDeregistrationInProgress:
					// We don't need to count this instance in service if it is
					// on its way out
				default:
					actualIDs = append(actualIDs, *healthDescription.Target.Id)
				}
			}
		}

		actual := sets.NewString(actualIDs...)
		expected := sets.NewString(instances...)

		additions := expected.Difference(actual)
		removals := actual.Difference(expected)

		if len(additions) > 0 {
			registerInput := &elbv2.RegisterTargetsInput{
				TargetGroupArn: targetGroup.TargetGroupArn,
				Targets:        []*elbv2.TargetDescription{},
			}
			for instanceID := range additions {
				registerInput.Targets = append(registerInput.Targets, &elbv2.TargetDescription{
					Id:   aws.String(instanceID),
					Port: aws.Int64(mapping.TrafficPort),
				})
			}
			_, err := c.elbv2.RegisterTargets(registerInput)
			if err != nil {
				return nil, fmt.Errorf("Error registering new targets in target group: %q", err)
			}
			dirty = true
		}

		if len(removals) > 0 {
			deregisterInput := &elbv2.DeregisterTargetsInput{
				TargetGroupArn: targetGroup.TargetGroupArn,
				Targets:        []*elbv2.TargetDescription{},
			}
			for instanceID := range removals {
				deregisterInput.Targets = append(deregisterInput.Targets, &elbv2.TargetDescription{
					Id:   aws.String(instanceID),
					Port: aws.Int64(mapping.TrafficPort),
				})
			}
			_, err := c.elbv2.DeregisterTargets(deregisterInput)
			if err != nil {
				return nil, fmt.Errorf("Error trying to deregister targets in target group: %q", err)
			}
			dirty = true
		}
	}

	// ensure the health check is correct
	{
		dirtyHealthCheck := false

		input := &elbv2.ModifyTargetGroupInput{
			TargetGroupArn: targetGroup.TargetGroupArn,
		}

		if aws.StringValue(targetGroup.HealthCheckProtocol) != mapping.HealthCheckProtocol {
			input.HealthCheckProtocol = aws.String(mapping.HealthCheckProtocol)
			dirtyHealthCheck = true
		}
		if aws.StringValue(targetGroup.HealthCheckPort) != strconv.Itoa(int(mapping.HealthCheckPort)) {
			input.HealthCheckPort = aws.String(strconv.Itoa(int(mapping.HealthCheckPort)))
			dirtyHealthCheck = true
		}
		if mapping.HealthCheckPath != "" && mapping.HealthCheckProtocol != elbv2.ProtocolEnumTcp {
			input.HealthCheckPath = aws.String(mapping.HealthCheckPath)
			dirtyHealthCheck = true
		}

		if dirtyHealthCheck {
			_, err := c.elbv2.ModifyTargetGroup(input)
			if err != nil {
				return nil, fmt.Errorf("Error modifying target group health check: %q", err)
			}

			dirty = true
		}
	}

	if dirty {
		result, err := c.elbv2.DescribeTargetGroups(&elbv2.DescribeTargetGroupsInput{
			Names: []*string{aws.String(name)},
		})
		if err != nil {
			return nil, fmt.Errorf("Error retrieving target group after creation/update: %q", err)
		}
		targetGroup = result.TargetGroups[0]
	}

	return targetGroup, nil
}

func portsForNLB(lbName string, sg *ec2.SecurityGroup, clientTraffic bool) sets.Int64 {
	response := sets.NewInt64()
	var annotation string
	if clientTraffic {
		annotation = fmt.Sprintf("%s=%s", NLBClientRuleDescription, lbName)
	} else {
		annotation = fmt.Sprintf("%s=%s", NLBHealthCheckRuleDescription, lbName)
	}

	for i := range sg.IpPermissions {
		for j := range sg.IpPermissions[i].IpRanges {
			description := aws.StringValue(sg.IpPermissions[i].IpRanges[j].Description)
			if description == annotation {
				// TODO  should probably check FromPort == ToPort
				response.Insert(aws.Int64Value(sg.IpPermissions[i].FromPort))
			}
		}
	}
	return response
}

// filterForIPRangeDescription filters in security groups that have IpRange Descriptions that match a loadBalancerName
func filterForIPRangeDescription(securityGroups []*ec2.SecurityGroup, lbName string) []*ec2.SecurityGroup {
	response := []*ec2.SecurityGroup{}
	clientRule := fmt.Sprintf("%s=%s", NLBClientRuleDescription, lbName)
	healthRule := fmt.Sprintf("%s=%s", NLBHealthCheckRuleDescription, lbName)
	for i := range securityGroups {
		for j := range securityGroups[i].IpPermissions {
			for k := range securityGroups[i].IpPermissions[j].IpRanges {
				description := aws.StringValue(securityGroups[i].IpPermissions[j].IpRanges[k].Description)
				if description == clientRule || description == healthRule {
					response = append(response, securityGroups[i])
				}
			}
		}
	}
	return response
}

func (c *Cloud) getVpcCidrBlock() (*string, error) {
	vpcs, err := c.ec2.DescribeVpcs(&ec2.DescribeVpcsInput{
		VpcIds: []*string{aws.String(c.vpcID)},
	})
	if err != nil {
		return nil, fmt.Errorf("Error querying VPC for ELB: %q", err)
	}
	if len(vpcs.Vpcs) != 1 {
		return nil, fmt.Errorf("Error querying VPC for ELB, got %d vpcs for %s", len(vpcs.Vpcs), c.vpcID)
	}
	return vpcs.Vpcs[0].CidrBlock, nil
}

// abstraction for updating SG rules
// if clientTraffic is false, then only update HealthCheck rules
func (c *Cloud) updateInstanceSecurityGroupsForNLBTraffic(actualGroups []*ec2.SecurityGroup, desiredSgIds []string, ports []int64, lbName string, clientCidrs []string, clientTraffic bool) error {

	// Map containing the groups we want to make changes on; the ports to make
	// changes on; and whether to add or remove it. true to add, false to remove
	portChanges := map[string]map[int64]bool{}

	for _, id := range desiredSgIds {
		// consider everything an addition for now
		if _, ok := portChanges[id]; !ok {
			portChanges[id] = make(map[int64]bool)
		}
		for _, port := range ports {
			portChanges[id][port] = true
		}
	}

	// Compare to actual groups
	for _, actualGroup := range actualGroups {
		actualGroupID := aws.StringValue(actualGroup.GroupId)
		if actualGroupID == "" {
			glog.Warning("Ignoring group without ID: ", actualGroup)
			continue
		}

		addingMap, ok := portChanges[actualGroupID]
		if ok {
			desiredSet := sets.NewInt64()
			for port := range addingMap {
				desiredSet.Insert(port)
			}
			existingSet := portsForNLB(lbName, actualGroup, clientTraffic)

			// remove from portChanges ports that are already allowed
			if intersection := desiredSet.Intersection(existingSet); intersection.Len() > 0 {
				for p := range intersection {
					delete(portChanges[actualGroupID], p)
				}
			}

			// allowed ports that need to be removed
			if difference := existingSet.Difference(desiredSet); difference.Len() > 0 {
				for p := range difference {
					portChanges[actualGroupID][p] = false
				}
			}
		}
	}

	// Make changes we've planned on
	for instanceSecurityGroupID, portMap := range portChanges {
		adds := []*ec2.IpPermission{}
		removes := []*ec2.IpPermission{}
		for port, add := range portMap {
			if add {
				if clientTraffic {
					glog.V(2).Infof("Adding rule for client MTU discovery from the network load balancer (%s) to instances (%s)", clientCidrs, instanceSecurityGroupID)
					glog.V(2).Infof("Adding rule for client traffic from the network load balancer (%s) to instances (%s)", clientCidrs, instanceSecurityGroupID)
				} else {
					glog.V(2).Infof("Adding rule for health check traffic from the network load balancer (%s) to instances (%s)", clientCidrs, instanceSecurityGroupID)
				}
			} else {
				if clientTraffic {
					glog.V(2).Infof("Removing rule for client MTU discovery from the network load balancer (%s) to instances (%s)", clientCidrs, instanceSecurityGroupID)
					glog.V(2).Infof("Removing rule for client traffic from the network load balancer (%s) to instance (%s)", clientCidrs, instanceSecurityGroupID)
				}
				glog.V(2).Infof("Removing rule for health check traffic from the network load balancer (%s) to instance (%s)", clientCidrs, instanceSecurityGroupID)
			}

			if clientTraffic {
				clientRuleAnnotation := fmt.Sprintf("%s=%s", NLBClientRuleDescription, lbName)
				mtuRuleAnnotation := fmt.Sprintf("%s=%s", NLBMtuDiscoveryRuleDescription, lbName)
				// Client Traffic
				permission := &ec2.IpPermission{
					FromPort:   aws.Int64(port),
					ToPort:     aws.Int64(port),
					IpProtocol: aws.String("tcp"),
				}
				ranges := []*ec2.IpRange{}
				for _, cidr := range clientCidrs {
					ranges = append(ranges, &ec2.IpRange{
						CidrIp:      aws.String(cidr),
						Description: aws.String(clientRuleAnnotation),
					})
				}
				permission.IpRanges = ranges
				if add {
					adds = append(adds, permission)
				} else {
					removes = append(removes, permission)
				}

				// MTU discovery
				permission = &ec2.IpPermission{
					IpProtocol: aws.String("icmp"),
					FromPort:   aws.Int64(3),
					ToPort:     aws.Int64(4),
				}
				ranges = []*ec2.IpRange{}
				for _, cidr := range clientCidrs {
					ranges = append(ranges, &ec2.IpRange{
						CidrIp:      aws.String(cidr),
						Description: aws.String(mtuRuleAnnotation),
					})
				}
				permission.IpRanges = ranges
				if add {
					adds = append(adds, permission)
				} else {
					removes = append(removes, permission)
				}
			} else {
				healthRuleAnnotation := fmt.Sprintf("%s=%s", NLBHealthCheckRuleDescription, lbName)

				// NLB HealthCheck
				permission := &ec2.IpPermission{
					FromPort:   aws.Int64(port),
					ToPort:     aws.Int64(port),
					IpProtocol: aws.String("tcp"),
				}
				ranges := []*ec2.IpRange{}
				for _, cidr := range clientCidrs {
					ranges = append(ranges, &ec2.IpRange{
						CidrIp:      aws.String(cidr),
						Description: aws.String(healthRuleAnnotation),
					})
				}
				permission.IpRanges = ranges
				if add {
					adds = append(adds, permission)
				} else {
					removes = append(removes, permission)
				}
			}

		}
		if len(adds) > 0 {
			changed, err := c.addSecurityGroupIngress(instanceSecurityGroupID, adds)
			if err != nil {
				return err
			}
			if !changed {
				glog.Warning("Allowing ingress was not needed; concurrent change? groupId=", instanceSecurityGroupID)
			}
		}
		if len(removes) > 0 {
			changed, err := c.removeSecurityGroupIngress(instanceSecurityGroupID, removes)
			if err != nil {
				return err
			}
			if !changed {
				glog.Warning("Revoking ingress was not needed; concurrent change? groupId=", instanceSecurityGroupID)
			}
		}
	}
	return nil
}

// Add SG rules for a given NLB
func (c *Cloud) updateInstanceSecurityGroupsForNLB(mappings []nlbPortMapping, instances map[awsInstanceID]*ec2.Instance, lbName string, clientCidrs []string) error {
	if c.cfg.Global.DisableSecurityGroupIngress {
		return nil
	}

	vpcCidr, err := c.getVpcCidrBlock()
	if err != nil {
		return err
	}

	// Unlike the classic ELB, NLB does not have a security group that we can
	// filter against all existing groups to see if they allow access. Instead
	// we use the IpRange.Description field to annotate NLB health check and
	// client traffic rules

	// Get the actual list of groups that allow ingress for the load-balancer
	var actualGroups []*ec2.SecurityGroup
	{
		// Server side filter
		describeRequest := &ec2.DescribeSecurityGroupsInput{}
		filters := []*ec2.Filter{
			newEc2Filter("ip-permission.protocol", "tcp"),
		}
		describeRequest.Filters = c.tagging.addFilters(filters)
		response, err := c.ec2.DescribeSecurityGroups(describeRequest)
		if err != nil {
			return fmt.Errorf("Error querying security groups for NLB: %q", err)
		}
		for _, sg := range response {
			if !c.tagging.hasClusterTag(sg.Tags) {
				continue
			}
			actualGroups = append(actualGroups, sg)
		}

		// client-side filter
		// Filter out groups that don't have IP Rules we've annotated for this service
		actualGroups = filterForIPRangeDescription(actualGroups, lbName)
	}

	taggedSecurityGroups, err := c.getTaggedSecurityGroups()
	if err != nil {
		return fmt.Errorf("Error querying for tagged security groups: %q", err)
	}

	externalTrafficPolicyIsLocal := false
	trafficPorts := []int64{}
	for i := range mappings {
		trafficPorts = append(trafficPorts, mappings[i].TrafficPort)
		if mappings[i].TrafficPort != mappings[i].HealthCheckPort {
			externalTrafficPolicyIsLocal = true
		}
	}

	healthCheckPorts := trafficPorts
	// if externalTrafficPolicy is Local, all listeners use the same health
	// check port
	if externalTrafficPolicyIsLocal && len(mappings) > 0 {
		healthCheckPorts = []int64{mappings[0].HealthCheckPort}
	}

	desiredGroupIds := []string{}
	// Scan instances for groups we want open
	for _, instance := range instances {
		securityGroup, err := findSecurityGroupForInstance(instance, taggedSecurityGroups)
		if err != nil {
			return err
		}

		if securityGroup == nil {
			glog.Warningf("Ignoring instance without security group: %s", aws.StringValue(instance.InstanceId))
			continue
		}

		id := aws.StringValue(securityGroup.GroupId)
		if id == "" {
			glog.Warningf("found security group without id: %v", securityGroup)
			continue
		}

		desiredGroupIds = append(desiredGroupIds, id)
	}

	// Run once for Client traffic
	err = c.updateInstanceSecurityGroupsForNLBTraffic(actualGroups, desiredGroupIds, trafficPorts, lbName, clientCidrs, true)
	if err != nil {
		return err
	}

	// Run once for health check traffic
	err = c.updateInstanceSecurityGroupsForNLBTraffic(actualGroups, desiredGroupIds, healthCheckPorts, lbName, []string{aws.StringValue(vpcCidr)}, false)
	if err != nil {
		return err
	}

	return nil
}

func (c *Cloud) ensureLoadBalancer(namespacedName types.NamespacedName, loadBalancerName string, listeners []*elb.Listener, subnetIDs []string, securityGroupIDs []string, internalELB, proxyProtocol bool, loadBalancerAttributes *elb.LoadBalancerAttributes, annotations map[string]string) (*elb.LoadBalancerDescription, error) {
	loadBalancer, err := c.describeLoadBalancer(loadBalancerName)
	if err != nil {
		return nil, err
	}

	dirty := false

	if loadBalancer == nil {
		createRequest := &elb.CreateLoadBalancerInput{}
		createRequest.LoadBalancerName = aws.String(loadBalancerName)

		createRequest.Listeners = listeners

		if internalELB {
			createRequest.Scheme = aws.String("internal")
		}

		// We are supposed to specify one subnet per AZ.
		// TODO: What happens if we have more than one subnet per AZ?
		createRequest.Subnets = stringPointerArray(subnetIDs)

		createRequest.SecurityGroups = stringPointerArray(securityGroupIDs)

		// Get additional tags set by the user
		tags := getLoadBalancerAdditionalTags(annotations)

		// Add default tags
		tags[TagNameKubernetesService] = namespacedName.String()
		tags = c.tagging.buildTags(ResourceLifecycleOwned, tags)

		for k, v := range tags {
			createRequest.Tags = append(createRequest.Tags, &elb.Tag{
				Key: aws.String(k), Value: aws.String(v),
			})
		}

		glog.Infof("Creating load balancer for %v with name: %s", namespacedName, loadBalancerName)
		_, err := c.elb.CreateLoadBalancer(createRequest)
		if err != nil {
			return nil, err
		}

		if proxyProtocol {
			err = c.createProxyProtocolPolicy(loadBalancerName)
			if err != nil {
				return nil, err
			}

			for _, listener := range listeners {
				glog.V(2).Infof("Adjusting AWS loadbalancer proxy protocol on node port %d. Setting to true", *listener.InstancePort)
				err := c.setBackendPolicies(loadBalancerName, *listener.InstancePort, []*string{aws.String(ProxyProtocolPolicyName)})
				if err != nil {
					return nil, err
				}
			}
		}

		dirty = true
	} else {
		// TODO: Sync internal vs non-internal

		{
			// Sync subnets
			expected := sets.NewString(subnetIDs...)
			actual := stringSetFromPointers(loadBalancer.Subnets)

			additions := expected.Difference(actual)
			removals := actual.Difference(expected)

			if removals.Len() != 0 {
				request := &elb.DetachLoadBalancerFromSubnetsInput{}
				request.LoadBalancerName = aws.String(loadBalancerName)
				request.Subnets = stringSetToPointers(removals)
				glog.V(2).Info("Detaching load balancer from removed subnets")
				_, err := c.elb.DetachLoadBalancerFromSubnets(request)
				if err != nil {
					return nil, fmt.Errorf("error detaching AWS loadbalancer from subnets: %q", err)
				}
				dirty = true
			}

			if additions.Len() != 0 {
				request := &elb.AttachLoadBalancerToSubnetsInput{}
				request.LoadBalancerName = aws.String(loadBalancerName)
				request.Subnets = stringSetToPointers(additions)
				glog.V(2).Info("Attaching load balancer to added subnets")
				_, err := c.elb.AttachLoadBalancerToSubnets(request)
				if err != nil {
					return nil, fmt.Errorf("error attaching AWS loadbalancer to subnets: %q", err)
				}
				dirty = true
			}
		}

		{
			// Sync security groups
			expected := sets.NewString(securityGroupIDs...)
			actual := stringSetFromPointers(loadBalancer.SecurityGroups)

			if !expected.Equal(actual) {
				// This call just replaces the security groups, unlike e.g. subnets (!)
				request := &elb.ApplySecurityGroupsToLoadBalancerInput{}
				request.LoadBalancerName = aws.String(loadBalancerName)
				request.SecurityGroups = stringPointerArray(securityGroupIDs)
				glog.V(2).Info("Applying updated security groups to load balancer")
				_, err := c.elb.ApplySecurityGroupsToLoadBalancer(request)
				if err != nil {
					return nil, fmt.Errorf("error applying AWS loadbalancer security groups: %q", err)
				}
				dirty = true
			}
		}

		{
			// Sync listeners
			listenerDescriptions := loadBalancer.ListenerDescriptions

			foundSet := make(map[int]bool)
			removals := []*int64{}
			for _, listenerDescription := range listenerDescriptions {
				actual := listenerDescription.Listener
				if actual == nil {
					glog.Warning("Ignoring empty listener in AWS loadbalancer: ", loadBalancerName)
					continue
				}

				found := -1
				for i, expected := range listeners {
					if elbProtocolsAreEqual(actual.Protocol, expected.Protocol) {
						continue
					}
					if elbProtocolsAreEqual(actual.InstanceProtocol, expected.InstanceProtocol) {
						continue
					}
					if orZero(actual.InstancePort) != orZero(expected.InstancePort) {
						continue
					}
					if orZero(actual.LoadBalancerPort) != orZero(expected.LoadBalancerPort) {
						continue
					}
					if awsArnEquals(actual.SSLCertificateId, expected.SSLCertificateId) {
						continue
					}
					found = i
				}
				if found != -1 {
					foundSet[found] = true
				} else {
					removals = append(removals, actual.LoadBalancerPort)
				}
			}

			additions := []*elb.Listener{}
			for i := range listeners {
				if foundSet[i] {
					continue
				}
				additions = append(additions, listeners[i])
			}

			if len(removals) != 0 {
				request := &elb.DeleteLoadBalancerListenersInput{}
				request.LoadBalancerName = aws.String(loadBalancerName)
				request.LoadBalancerPorts = removals
				glog.V(2).Info("Deleting removed load balancer listeners")
				_, err := c.elb.DeleteLoadBalancerListeners(request)
				if err != nil {
					return nil, fmt.Errorf("error deleting AWS loadbalancer listeners: %q", err)
				}
				dirty = true
			}

			if len(additions) != 0 {
				request := &elb.CreateLoadBalancerListenersInput{}
				request.LoadBalancerName = aws.String(loadBalancerName)
				request.Listeners = additions
				glog.V(2).Info("Creating added load balancer listeners")
				_, err := c.elb.CreateLoadBalancerListeners(request)
				if err != nil {
					return nil, fmt.Errorf("error creating AWS loadbalancer listeners: %q", err)
				}
				dirty = true
			}
		}

		{
			// Sync proxy protocol state for new and existing listeners

			proxyPolicies := make([]*string, 0)
			if proxyProtocol {
				// Ensure the backend policy exists

				// NOTE The documentation for the AWS API indicates we could get an HTTP 400
				// back if a policy of the same name already exists. However, the aws-sdk does not
				// seem to return an error to us in these cases. Therefore, this will issue an API
				// request every time.
				err := c.createProxyProtocolPolicy(loadBalancerName)
				if err != nil {
					return nil, err
				}

				proxyPolicies = append(proxyPolicies, aws.String(ProxyProtocolPolicyName))
			}

			foundBackends := make(map[int64]bool)
			proxyProtocolBackends := make(map[int64]bool)
			for _, backendListener := range loadBalancer.BackendServerDescriptions {
				foundBackends[*backendListener.InstancePort] = false
				proxyProtocolBackends[*backendListener.InstancePort] = proxyProtocolEnabled(backendListener)
			}

			for _, listener := range listeners {
				setPolicy := false
				instancePort := *listener.InstancePort

				if currentState, ok := proxyProtocolBackends[instancePort]; !ok {
					// This is a new ELB backend so we only need to worry about
					// potentially adding a policy and not removing an
					// existing one
					setPolicy = proxyProtocol
				} else {
					foundBackends[instancePort] = true
					// This is an existing ELB backend so we need to determine
					// if the state changed
					setPolicy = (currentState != proxyProtocol)
				}

				if setPolicy {
					glog.V(2).Infof("Adjusting AWS loadbalancer proxy protocol on node port %d. Setting to %t", instancePort, proxyProtocol)
					err := c.setBackendPolicies(loadBalancerName, instancePort, proxyPolicies)
					if err != nil {
						return nil, err
					}
					dirty = true
				}
			}

			// We now need to figure out if any backend policies need removed
			// because these old policies will stick around even if there is no
			// corresponding listener anymore
			for instancePort, found := range foundBackends {
				if !found {
					glog.V(2).Infof("Adjusting AWS loadbalancer proxy protocol on node port %d. Setting to false", instancePort)
					err := c.setBackendPolicies(loadBalancerName, instancePort, []*string{})
					if err != nil {
						return nil, err
					}
					dirty = true
				}
			}
		}

		{
			// Add additional tags
			glog.V(2).Infof("Creating additional load balancer tags for %s", loadBalancerName)
			tags := getLoadBalancerAdditionalTags(annotations)
			if len(tags) > 0 {
				err := c.addLoadBalancerTags(loadBalancerName, tags)
				if err != nil {
					return nil, fmt.Errorf("unable to create additional load balancer tags: %v", err)
				}
			}
		}
	}

	// Whether the ELB was new or existing, sync attributes regardless. This accounts for things
	// that cannot be specified at the time of creation and can only be modified after the fact,
	// e.g. idle connection timeout.
	{
		describeAttributesRequest := &elb.DescribeLoadBalancerAttributesInput{}
		describeAttributesRequest.LoadBalancerName = aws.String(loadBalancerName)
		describeAttributesOutput, err := c.elb.DescribeLoadBalancerAttributes(describeAttributesRequest)
		if err != nil {
			glog.Warning("Unable to retrieve load balancer attributes during attribute sync")
			return nil, err
		}

		foundAttributes := &describeAttributesOutput.LoadBalancerAttributes

		// Update attributes if they're dirty
		if !reflect.DeepEqual(loadBalancerAttributes, foundAttributes) {
			glog.V(2).Infof("Updating load-balancer attributes for %q", loadBalancerName)

			modifyAttributesRequest := &elb.ModifyLoadBalancerAttributesInput{}
			modifyAttributesRequest.LoadBalancerName = aws.String(loadBalancerName)
			modifyAttributesRequest.LoadBalancerAttributes = loadBalancerAttributes
			_, err = c.elb.ModifyLoadBalancerAttributes(modifyAttributesRequest)
			if err != nil {
				return nil, fmt.Errorf("Unable to update load balancer attributes during attribute sync: %q", err)
			}
			dirty = true
		}
	}

	if dirty {
		loadBalancer, err = c.describeLoadBalancer(loadBalancerName)
		if err != nil {
			glog.Warning("Unable to retrieve load balancer after creation/update")
			return nil, err
		}
	}

	return loadBalancer, nil
}

func createSubnetMappings(subnetIDs []string) []*elbv2.SubnetMapping {
	response := []*elbv2.SubnetMapping{}

	for _, id := range subnetIDs {
		// Ignore AllocationId for now
		response = append(response, &elbv2.SubnetMapping{SubnetId: aws.String(id)})
	}

	return response
}

// elbProtocolsAreEqual checks if two ELB protocol strings are considered the same
// Comparison is case insensitive
func elbProtocolsAreEqual(l, r *string) bool {
	if l == nil || r == nil {
		return l == r
	}
	return strings.EqualFold(aws.StringValue(l), aws.StringValue(r))
}

// awsArnEquals checks if two ARN strings are considered the same
// Comparison is case insensitive
func awsArnEquals(l, r *string) bool {
	if l == nil || r == nil {
		return l == r
	}
	return strings.EqualFold(aws.StringValue(l), aws.StringValue(r))
}

// Makes sure that the health check for an ELB matches the configured health check node port
func (c *Cloud) ensureLoadBalancerHealthCheck(loadBalancer *elb.LoadBalancerDescription, protocol string, port int32, path string) error {
	name := aws.StringValue(loadBalancer.LoadBalancerName)

	actual := loadBalancer.HealthCheck

	// Default AWS settings
	expectedHealthyThreshold := int64(2)
	expectedUnhealthyThreshold := int64(6)
	expectedTimeout := int64(5)
	expectedInterval := int64(10)

	expectedTarget := protocol + ":" + strconv.FormatInt(int64(port), 10) + path

	if expectedTarget == aws.StringValue(actual.Target) &&
		expectedHealthyThreshold == orZero(actual.HealthyThreshold) &&
		expectedUnhealthyThreshold == orZero(actual.UnhealthyThreshold) &&
		expectedTimeout == orZero(actual.Timeout) &&
		expectedInterval == orZero(actual.Interval) {
		return nil
	}

	glog.V(2).Infof("Updating load-balancer health-check for %q", name)

	healthCheck := &elb.HealthCheck{}
	healthCheck.HealthyThreshold = &expectedHealthyThreshold
	healthCheck.UnhealthyThreshold = &expectedUnhealthyThreshold
	healthCheck.Timeout = &expectedTimeout
	healthCheck.Interval = &expectedInterval
	healthCheck.Target = &expectedTarget

	request := &elb.ConfigureHealthCheckInput{}
	request.HealthCheck = healthCheck
	request.LoadBalancerName = loadBalancer.LoadBalancerName

	_, err := c.elb.ConfigureHealthCheck(request)
	if err != nil {
		return fmt.Errorf("error configuring load-balancer health-check for %q: %q", name, err)
	}

	return nil
}

// Makes sure that exactly the specified hosts are registered as instances with the load balancer
func (c *Cloud) ensureLoadBalancerInstances(loadBalancerName string, lbInstances []*elb.Instance, instanceIDs map[awsInstanceID]*ec2.Instance) error {
	expected := sets.NewString()
	for id := range instanceIDs {
		expected.Insert(string(id))
	}

	actual := sets.NewString()
	for _, lbInstance := range lbInstances {
		actual.Insert(aws.StringValue(lbInstance.InstanceId))
	}

	additions := expected.Difference(actual)
	removals := actual.Difference(expected)

	addInstances := []*elb.Instance{}
	for _, instanceId := range additions.List() {
		addInstance := &elb.Instance{}
		addInstance.InstanceId = aws.String(instanceId)
		addInstances = append(addInstances, addInstance)
	}

	removeInstances := []*elb.Instance{}
	for _, instanceId := range removals.List() {
		removeInstance := &elb.Instance{}
		removeInstance.InstanceId = aws.String(instanceId)
		removeInstances = append(removeInstances, removeInstance)
	}

	if len(addInstances) > 0 {
		registerRequest := &elb.RegisterInstancesWithLoadBalancerInput{}
		registerRequest.Instances = addInstances
		registerRequest.LoadBalancerName = aws.String(loadBalancerName)
		_, err := c.elb.RegisterInstancesWithLoadBalancer(registerRequest)
		if err != nil {
			return err
		}
		glog.V(1).Infof("Instances added to load-balancer %s", loadBalancerName)
	}

	if len(removeInstances) > 0 {
		deregisterRequest := &elb.DeregisterInstancesFromLoadBalancerInput{}
		deregisterRequest.Instances = removeInstances
		deregisterRequest.LoadBalancerName = aws.String(loadBalancerName)
		_, err := c.elb.DeregisterInstancesFromLoadBalancer(deregisterRequest)
		if err != nil {
			return err
		}
		glog.V(1).Infof("Instances removed from load-balancer %s", loadBalancerName)
	}

	return nil
}

func (c *Cloud) getLoadBalancerTLSPorts(loadBalancer *elb.LoadBalancerDescription) []int64 {
	ports := []int64{}

	for _, listenerDescription := range loadBalancer.ListenerDescriptions {
		protocol := aws.StringValue(listenerDescription.Listener.Protocol)
		if protocol == "SSL" || protocol == "HTTPS" {
			ports = append(ports, aws.Int64Value(listenerDescription.Listener.LoadBalancerPort))
		}
	}
	return ports
}

func (c *Cloud) ensureSSLNegotiationPolicy(loadBalancer *elb.LoadBalancerDescription, policyName string) error {
	glog.V(2).Info("Describing load balancer policies on load balancer")
	result, err := c.elb.DescribeLoadBalancerPolicies(&elb.DescribeLoadBalancerPoliciesInput{
		LoadBalancerName: loadBalancer.LoadBalancerName,
		PolicyNames: []*string{
			aws.String(fmt.Sprintf(SSLNegotiationPolicyNameFormat, policyName)),
		},
	})
	if err != nil {
		if aerr, ok := err.(awserr.Error); ok {
			switch aerr.Code() {
			case "PolicyNotFound":
				// TODO change from string to `elb.ErrCodePolicyNotFoundException` once the AWS SDK is updated
			default:
				return fmt.Errorf("error describing security policies on load balancer: %q", err)
			}
		}
	}

	if len(result.PolicyDescriptions) > 0 {
		return nil
	}

	glog.V(2).Infof("Creating SSL negotiation policy '%s' on load balancer", fmt.Sprintf(SSLNegotiationPolicyNameFormat, policyName))
	// there is an upper limit of 98 policies on an ELB, we're pretty safe from
	// running into it
	_, err = c.elb.CreateLoadBalancerPolicy(&elb.CreateLoadBalancerPolicyInput{
		LoadBalancerName: loadBalancer.LoadBalancerName,
		PolicyName:       aws.String(fmt.Sprintf(SSLNegotiationPolicyNameFormat, policyName)),
		PolicyTypeName:   aws.String("SSLNegotiationPolicyType"),
		PolicyAttributes: []*elb.PolicyAttribute{
			{
				AttributeName:  aws.String("Reference-Security-Policy"),
				AttributeValue: aws.String(policyName),
			},
		},
	})
	if err != nil {
		return fmt.Errorf("error creating security policy on load balancer: %q", err)
	}
	return nil
}

func (c *Cloud) setSSLNegotiationPolicy(loadBalancerName, sslPolicyName string, port int64) error {
	policyName := fmt.Sprintf(SSLNegotiationPolicyNameFormat, sslPolicyName)
	request := &elb.SetLoadBalancerPoliciesOfListenerInput{
		LoadBalancerName: aws.String(loadBalancerName),
		LoadBalancerPort: aws.Int64(port),
		PolicyNames: []*string{
			aws.String(policyName),
		},
	}
	glog.V(2).Infof("Setting SSL negotiation policy '%s' on load balancer", policyName)
	_, err := c.elb.SetLoadBalancerPoliciesOfListener(request)
	if err != nil {
		return fmt.Errorf("error setting SSL negotiation policy '%s' on load balancer: %q", policyName, err)
	}
	return nil
}

func (c *Cloud) createProxyProtocolPolicy(loadBalancerName string) error {
	request := &elb.CreateLoadBalancerPolicyInput{
		LoadBalancerName: aws.String(loadBalancerName),
		PolicyName:       aws.String(ProxyProtocolPolicyName),
		PolicyTypeName:   aws.String("ProxyProtocolPolicyType"),
		PolicyAttributes: []*elb.PolicyAttribute{
			{
				AttributeName:  aws.String("ProxyProtocol"),
				AttributeValue: aws.String("true"),
			},
		},
	}
	glog.V(2).Info("Creating proxy protocol policy on load balancer")
	_, err := c.elb.CreateLoadBalancerPolicy(request)
	if err != nil {
		return fmt.Errorf("error creating proxy protocol policy on load balancer: %q", err)
	}

	return nil
}

func (c *Cloud) setBackendPolicies(loadBalancerName string, instancePort int64, policies []*string) error {
	request := &elb.SetLoadBalancerPoliciesForBackendServerInput{
		InstancePort:     aws.Int64(instancePort),
		LoadBalancerName: aws.String(loadBalancerName),
		PolicyNames:      policies,
	}
	if len(policies) > 0 {
		glog.V(2).Infof("Adding AWS loadbalancer backend policies on node port %d", instancePort)
	} else {
		glog.V(2).Infof("Removing AWS loadbalancer backend policies on node port %d", instancePort)
	}
	_, err := c.elb.SetLoadBalancerPoliciesForBackendServer(request)
	if err != nil {
		return fmt.Errorf("error adjusting AWS loadbalancer backend policies: %q", err)
	}

	return nil
}

func proxyProtocolEnabled(backend *elb.BackendServerDescription) bool {
	for _, policy := range backend.PolicyNames {
		if aws.StringValue(policy) == ProxyProtocolPolicyName {
			return true
		}
	}

	return false
}

// findInstancesForELB gets the EC2 instances corresponding to the Nodes, for setting up an ELB
// We ignore Nodes (with a log message) where the instanceid cannot be determined from the provider,
// and we ignore instances which are not found
func (c *Cloud) findInstancesForELB(nodes []*v1.Node) (map[awsInstanceID]*ec2.Instance, error) {
	// Map to instance ids ignoring Nodes where we cannot find the id (but logging)
	instanceIDs := mapToAWSInstanceIDsTolerant(nodes)

	cacheCriteria := cacheCriteria{
		// MaxAge not required, because we only care about security groups, which should not change
		HasInstances: instanceIDs, // Refresh if any of the instance ids are missing
	}
	snapshot, err := c.instanceCache.describeAllInstancesCached(cacheCriteria)
	if err != nil {
		return nil, err
	}

	instances := snapshot.FindInstances(instanceIDs)
	// We ignore instances that cannot be found

	return instances, nil
}<|MERGE_RESOLUTION|>--- conflicted
+++ resolved
@@ -34,11 +34,20 @@
 	"k8s.io/apimachinery/pkg/util/sets"
 )
 
-const ProxyProtocolPolicyName = "k8s-proxyprotocol-enabled"
-
-const SSLNegotiationPolicyNameFormat = "k8s-SSLNegotiationPolicy-%s"
-
-<<<<<<< HEAD
+const (
+	ProxyProtocolPolicyName = "k8s-proxyprotocol-enabled"
+
+	SSLNegotiationPolicyNameFormat = "k8s-SSLNegotiationPolicy-%s"
+)
+
+var (
+	// Defaults for ELB Healthcheck
+	defaultHCHealthyThreshold   = int64(2)
+	defaultHCUnhealthyThreshold = int64(6)
+	defaultHCTimeout            = int64(5)
+	defaultHCInterval           = int64(10)
+)
+
 func isNLB(annotations map[string]string) bool {
 	if annotations[ServiceAnnotationLoadBalancerType] == "nlb" {
 		return true
@@ -56,8 +65,6 @@
 	HealthCheckProtocol string
 }
 
-=======
->>>>>>> 71bdf476
 // getLoadBalancerAdditionalTags converts the comma separated list of key-value
 // pairs in the ServiceAnnotationLoadBalancerAdditionalTags annotation and returns
 // it as a map.
@@ -1176,44 +1183,72 @@
 	return strings.EqualFold(aws.StringValue(l), aws.StringValue(r))
 }
 
+// getExpectedHealthCheck returns an elb.Healthcheck for the provided target
+// and using either sensible defaults or overrides via Service annotations
+func (c *Cloud) getExpectedHealthCheck(target string, annotations map[string]string) (*elb.HealthCheck, error) {
+	healthcheck := &elb.HealthCheck{Target: &target}
+	getOrDefault := func(annotation string, defaultValue int64) (*int64, error) {
+		i64 := defaultValue
+		var err error
+		if s, ok := annotations[annotation]; ok {
+			i64, err = strconv.ParseInt(s, 10, 0)
+			if err != nil {
+				return nil, fmt.Errorf("failed parsing health check annotation value: %v", err)
+			}
+		}
+		return &i64, nil
+	}
+	var err error
+	healthcheck.HealthyThreshold, err = getOrDefault(ServiceAnnotationLoadBalancerHCHealthyThreshold, defaultHCHealthyThreshold)
+	if err != nil {
+		return nil, err
+	}
+	healthcheck.UnhealthyThreshold, err = getOrDefault(ServiceAnnotationLoadBalancerHCUnhealthyThreshold, defaultHCUnhealthyThreshold)
+	if err != nil {
+		return nil, err
+	}
+	healthcheck.Timeout, err = getOrDefault(ServiceAnnotationLoadBalancerHCTimeout, defaultHCTimeout)
+	if err != nil {
+		return nil, err
+	}
+	healthcheck.Interval, err = getOrDefault(ServiceAnnotationLoadBalancerHCInterval, defaultHCInterval)
+	if err != nil {
+		return nil, err
+	}
+	if err = healthcheck.Validate(); err != nil {
+		return nil, fmt.Errorf("some of the load balancer health check parameters are invalid: %v", err)
+	}
+	return healthcheck, nil
+}
+
 // Makes sure that the health check for an ELB matches the configured health check node port
-func (c *Cloud) ensureLoadBalancerHealthCheck(loadBalancer *elb.LoadBalancerDescription, protocol string, port int32, path string) error {
+func (c *Cloud) ensureLoadBalancerHealthCheck(loadBalancer *elb.LoadBalancerDescription, protocol string, port int32, path string, annotations map[string]string) error {
 	name := aws.StringValue(loadBalancer.LoadBalancerName)
 
 	actual := loadBalancer.HealthCheck
-
-	// Default AWS settings
-	expectedHealthyThreshold := int64(2)
-	expectedUnhealthyThreshold := int64(6)
-	expectedTimeout := int64(5)
-	expectedInterval := int64(10)
-
 	expectedTarget := protocol + ":" + strconv.FormatInt(int64(port), 10) + path
-
-	if expectedTarget == aws.StringValue(actual.Target) &&
-		expectedHealthyThreshold == orZero(actual.HealthyThreshold) &&
-		expectedUnhealthyThreshold == orZero(actual.UnhealthyThreshold) &&
-		expectedTimeout == orZero(actual.Timeout) &&
-		expectedInterval == orZero(actual.Interval) {
+	expected, err := c.getExpectedHealthCheck(expectedTarget, annotations)
+	if err != nil {
+		return fmt.Errorf("cannot update health check for load balancer %q: %q", name, err)
+	}
+
+	// comparing attributes 1 by 1 to avoid breakage in case a new field is
+	// added to the HC which breaks the equality
+	if aws.StringValue(expected.Target) == aws.StringValue(actual.Target) &&
+		aws.Int64Value(expected.HealthyThreshold) == aws.Int64Value(actual.HealthyThreshold) &&
+		aws.Int64Value(expected.UnhealthyThreshold) == aws.Int64Value(actual.UnhealthyThreshold) &&
+		aws.Int64Value(expected.Interval) == aws.Int64Value(actual.Interval) &&
+		aws.Int64Value(expected.Timeout) == aws.Int64Value(actual.Timeout) {
 		return nil
 	}
 
-	glog.V(2).Infof("Updating load-balancer health-check for %q", name)
-
-	healthCheck := &elb.HealthCheck{}
-	healthCheck.HealthyThreshold = &expectedHealthyThreshold
-	healthCheck.UnhealthyThreshold = &expectedUnhealthyThreshold
-	healthCheck.Timeout = &expectedTimeout
-	healthCheck.Interval = &expectedInterval
-	healthCheck.Target = &expectedTarget
-
 	request := &elb.ConfigureHealthCheckInput{}
-	request.HealthCheck = healthCheck
+	request.HealthCheck = expected
 	request.LoadBalancerName = loadBalancer.LoadBalancerName
 
-	_, err := c.elb.ConfigureHealthCheck(request)
-	if err != nil {
-		return fmt.Errorf("error configuring load-balancer health-check for %q: %q", name, err)
+	_, err = c.elb.ConfigureHealthCheck(request)
+	if err != nil {
+		return fmt.Errorf("error configuring load balancer health check for %q: %q", name, err)
 	}
 
 	return nil
