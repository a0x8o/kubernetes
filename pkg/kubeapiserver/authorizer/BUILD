--- conflicted
+++ resolved
@@ -13,10 +13,6 @@
         "//pkg/auth/authorizer/abac:example_policy",
     ],
     embed = [":go_default_library"],
-<<<<<<< HEAD
-    importpath = "k8s.io/kubernetes/pkg/kubeapiserver/authorizer",
-=======
->>>>>>> ed33434d
     deps = ["//pkg/kubeapiserver/authorizer/modes:go_default_library"],
 )
 
