package(default_visibility = ["//visibility:public"])

load(
    "@io_bazel_rules_go//go:def.bzl",
    "go_library",
)

go_library(
    name = "go_default_library",
    srcs = [
        "default_storage_factory_builder.go",
        "doc.go",
    ],
    importpath = "k8s.io/kubernetes/pkg/kubeapiserver",
    deps = [
        "//vendor/k8s.io/apimachinery/pkg/runtime:go_default_library",
        "//vendor/k8s.io/apimachinery/pkg/runtime/schema:go_default_library",
        "//vendor/k8s.io/apiserver/pkg/server/resourceconfig:go_default_library",
        "//vendor/k8s.io/apiserver/pkg/server/storage:go_default_library",
        "//vendor/k8s.io/apiserver/pkg/storage/storagebackend:go_default_library",
    ],
)

filegroup(
    name = "package-srcs",
    srcs = glob(["**"]),
    tags = ["automanaged"],
    visibility = ["//visibility:private"],
)

filegroup(
    name = "all-srcs",
    srcs = [
        ":package-srcs",
        "//pkg/kubeapiserver/admission:all-srcs",
        "//pkg/kubeapiserver/authenticator:all-srcs",
        "//pkg/kubeapiserver/authorizer:all-srcs",
        "//pkg/kubeapiserver/options:all-srcs",
        "//pkg/kubeapiserver/server:all-srcs",
    ],
    tags = ["automanaged"],
<<<<<<< HEAD
)

go_test(
    name = "go_default_test",
    srcs = ["default_storage_factory_builder_test.go"],
    embed = [":go_default_library"],
    importpath = "k8s.io/kubernetes/pkg/kubeapiserver",
    deps = [
        "//pkg/api/legacyscheme:go_default_library",
        "//pkg/apis/core/install:go_default_library",
        "//pkg/apis/extensions/install:go_default_library",
        "//vendor/k8s.io/api/core/v1:go_default_library",
        "//vendor/k8s.io/api/extensions/v1beta1:go_default_library",
        "//vendor/k8s.io/apimachinery/pkg/runtime/schema:go_default_library",
        "//vendor/k8s.io/apiserver/pkg/server/storage:go_default_library",
    ],
=======
>>>>>>> ed33434d
)<|MERGE_RESOLUTION|>--- conflicted
+++ resolved
@@ -39,23 +39,4 @@
         "//pkg/kubeapiserver/server:all-srcs",
     ],
     tags = ["automanaged"],
-<<<<<<< HEAD
-)
-
-go_test(
-    name = "go_default_test",
-    srcs = ["default_storage_factory_builder_test.go"],
-    embed = [":go_default_library"],
-    importpath = "k8s.io/kubernetes/pkg/kubeapiserver",
-    deps = [
-        "//pkg/api/legacyscheme:go_default_library",
-        "//pkg/apis/core/install:go_default_library",
-        "//pkg/apis/extensions/install:go_default_library",
-        "//vendor/k8s.io/api/core/v1:go_default_library",
-        "//vendor/k8s.io/api/extensions/v1beta1:go_default_library",
-        "//vendor/k8s.io/apimachinery/pkg/runtime/schema:go_default_library",
-        "//vendor/k8s.io/apiserver/pkg/server/storage:go_default_library",
-    ],
-=======
->>>>>>> ed33434d
 )