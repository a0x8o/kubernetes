--- conflicted
+++ resolved
@@ -22,10 +22,7 @@
     deps = [
         "//pkg/api/legacyscheme:go_default_library",
         "//pkg/client/informers/informers_generated/internalversion:go_default_library",
-<<<<<<< HEAD
-=======
         "//pkg/cloudprovider/providers:go_default_library",
->>>>>>> ed33434d
         "//pkg/kubeapiserver/authenticator:go_default_library",
         "//pkg/kubeapiserver/authorizer:go_default_library",
         "//pkg/kubeapiserver/authorizer/modes:go_default_library",
@@ -60,10 +57,7 @@
         "//vendor/github.com/golang/glog:go_default_library",
         "//vendor/github.com/pborman/uuid:go_default_library",
         "//vendor/github.com/spf13/pflag:go_default_library",
-<<<<<<< HEAD
-=======
         "//vendor/k8s.io/apimachinery/pkg/runtime:go_default_library",
->>>>>>> ed33434d
         "//vendor/k8s.io/apimachinery/pkg/runtime/schema:go_default_library",
         "//vendor/k8s.io/apimachinery/pkg/util/net:go_default_library",
         "//vendor/k8s.io/apimachinery/pkg/util/sets:go_default_library",
@@ -94,16 +88,10 @@
 
 go_test(
     name = "go_default_test",
-<<<<<<< HEAD
-    srcs = ["storage_versions_test.go"],
-    embed = [":go_default_library"],
-    importpath = "k8s.io/kubernetes/pkg/kubeapiserver/options",
-=======
     srcs = [
         "admission_test.go",
         "storage_versions_test.go",
     ],
     embed = [":go_default_library"],
->>>>>>> ed33434d
     deps = ["//vendor/k8s.io/apimachinery/pkg/runtime/schema:go_default_library"],
 )