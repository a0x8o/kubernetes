load("@io_bazel_rules_go//go:def.bzl", "go_library", "go_test")

go_library(
    name = "go_default_library",
    srcs = [
        "doc.go",
        "lease.go",
        "mastercount.go",
        "none.go",
        "reconcilers.go",
    ],
    importpath = "k8s.io/kubernetes/pkg/master/reconcilers",
    visibility = ["//visibility:public"],
    deps = [
        "//pkg/api/endpoints:go_default_library",
        "//pkg/apis/core:go_default_library",
        "//pkg/client/clientset_generated/internalclientset/typed/core/internalversion:go_default_library",
        "//pkg/registry/core/endpoint:go_default_library",
        "//vendor/github.com/golang/glog:go_default_library",
        "//vendor/k8s.io/apimachinery/pkg/api/errors:go_default_library",
        "//vendor/k8s.io/apimachinery/pkg/apis/meta/v1:go_default_library",
        "//vendor/k8s.io/apimachinery/pkg/runtime:go_default_library",
        "//vendor/k8s.io/apiserver/pkg/endpoints/request:go_default_library",
        "//vendor/k8s.io/apiserver/pkg/registry/rest:go_default_library",
        "//vendor/k8s.io/apiserver/pkg/storage:go_default_library",
        "//vendor/k8s.io/client-go/util/retry:go_default_library",
    ],
)

go_test(
    name = "go_default_test",
    srcs = ["lease_test.go"],
    embed = [":go_default_library"],
<<<<<<< HEAD
    importpath = "k8s.io/kubernetes/pkg/master/reconcilers",
=======
>>>>>>> ed33434d
    deps = [
        "//pkg/apis/core:go_default_library",
        "//pkg/registry/registrytest:go_default_library",
        "//vendor/k8s.io/apimachinery/pkg/apis/meta/v1:go_default_library",
    ],
)

filegroup(
    name = "package-srcs",
    srcs = glob(["**"]),
    tags = ["automanaged"],
    visibility = ["//visibility:private"],
)

filegroup(
    name = "all-srcs",
    srcs = [":package-srcs"],
    tags = ["automanaged"],
    visibility = ["//visibility:public"],
)<|MERGE_RESOLUTION|>--- conflicted
+++ resolved
@@ -31,10 +31,6 @@
     name = "go_default_test",
     srcs = ["lease_test.go"],
     embed = [":go_default_library"],
-<<<<<<< HEAD
-    importpath = "k8s.io/kubernetes/pkg/master/reconcilers",
-=======
->>>>>>> ed33434d
     deps = [
         "//pkg/apis/core:go_default_library",
         "//pkg/registry/registrytest:go_default_library",
