--- conflicted
+++ resolved
@@ -44,10 +44,6 @@
     name = "go_default_test",
     srcs = ["crdregistration_controller_test.go"],
     embed = [":go_default_library"],
-<<<<<<< HEAD
-    importpath = "k8s.io/kubernetes/pkg/master/controller/crdregistration",
-=======
->>>>>>> ed33434d
     deps = [
         "//vendor/k8s.io/apiextensions-apiserver/pkg/apis/apiextensions:go_default_library",
         "//vendor/k8s.io/apiextensions-apiserver/pkg/client/listers/apiextensions/internalversion:go_default_library",
