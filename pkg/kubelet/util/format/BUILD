package(default_visibility = ["//visibility:public"])

load(
    "@io_bazel_rules_go//go:def.bzl",
    "go_library",
    "go_test",
)

go_library(
    name = "go_default_library",
    srcs = [
        "pod.go",
        "resources.go",
    ],
    importpath = "k8s.io/kubernetes/pkg/kubelet/util/format",
    deps = [
        "//vendor/k8s.io/api/core/v1:go_default_library",
        "//vendor/k8s.io/apimachinery/pkg/types:go_default_library",
    ],
)

go_test(
    name = "go_default_test",
    srcs = ["resources_test.go"],
    embed = [":go_default_library"],
<<<<<<< HEAD
    importpath = "k8s.io/kubernetes/pkg/kubelet/util/format",
=======
>>>>>>> ed33434d
    deps = [
        "//vendor/k8s.io/api/core/v1:go_default_library",
        "//vendor/k8s.io/apimachinery/pkg/api/resource:go_default_library",
    ],
)

filegroup(
    name = "package-srcs",
    srcs = glob(["**"]),
    tags = ["automanaged"],
    visibility = ["//visibility:private"],
)

filegroup(
    name = "all-srcs",
    srcs = [":package-srcs"],
    tags = ["automanaged"],
)<|MERGE_RESOLUTION|>--- conflicted
+++ resolved
@@ -23,10 +23,6 @@
     name = "go_default_test",
     srcs = ["resources_test.go"],
     embed = [":go_default_library"],
-<<<<<<< HEAD
-    importpath = "k8s.io/kubernetes/pkg/kubelet/util/format",
-=======
->>>>>>> ed33434d
     deps = [
         "//vendor/k8s.io/api/core/v1:go_default_library",
         "//vendor/k8s.io/apimachinery/pkg/api/resource:go_default_library",
