--- conflicted
+++ resolved
@@ -19,10 +19,6 @@
         "store_test.go",
     ],
     embed = [":go_default_library"],
-<<<<<<< HEAD
-    importpath = "k8s.io/kubernetes/pkg/kubelet/util/store",
-=======
->>>>>>> ed33434d
     deps = [
         "//pkg/util/filesystem:go_default_library",
         "//vendor/github.com/stretchr/testify/assert:go_default_library",
