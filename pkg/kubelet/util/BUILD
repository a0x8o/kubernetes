package(default_visibility = ["//visibility:public"])

load(
    "@io_bazel_rules_go//go:def.bzl",
    "go_library",
    "go_test",
)

go_test(
    name = "go_default_test",
    srcs = ["util_test.go"],
    embed = [":go_default_library"],
<<<<<<< HEAD
    importpath = "k8s.io/kubernetes/pkg/kubelet/util",
=======
>>>>>>> ed33434d
    deps = ["//vendor/github.com/stretchr/testify/assert:go_default_library"],
)

go_library(
    name = "go_default_library",
    srcs = [
        "doc.go",
        "util.go",
    ] + select({
        "@io_bazel_rules_go//go/platform:android": [
            "util_unsupported.go",
        ],
        "@io_bazel_rules_go//go/platform:darwin": [
<<<<<<< HEAD
            "util_unix.go",
        ],
        "@io_bazel_rules_go//go/platform:dragonfly": [
            "util_unsupported.go",
        ],
        "@io_bazel_rules_go//go/platform:freebsd": [
            "util_unix.go",
        ],
        "@io_bazel_rules_go//go/platform:linux": [
            "util_unix.go",
        ],
=======
            "util_unix.go",
        ],
        "@io_bazel_rules_go//go/platform:dragonfly": [
            "util_unsupported.go",
        ],
        "@io_bazel_rules_go//go/platform:freebsd": [
            "util_unix.go",
        ],
        "@io_bazel_rules_go//go/platform:linux": [
            "util_unix.go",
        ],
>>>>>>> ed33434d
        "@io_bazel_rules_go//go/platform:nacl": [
            "util_unsupported.go",
        ],
        "@io_bazel_rules_go//go/platform:netbsd": [
            "util_unsupported.go",
        ],
        "@io_bazel_rules_go//go/platform:openbsd": [
            "util_unsupported.go",
        ],
        "@io_bazel_rules_go//go/platform:plan9": [
            "util_unsupported.go",
        ],
        "@io_bazel_rules_go//go/platform:solaris": [
            "util_unsupported.go",
        ],
        "@io_bazel_rules_go//go/platform:windows": [
            "util_windows.go",
        ],
        "//conditions:default": [],
    }),
    importpath = "k8s.io/kubernetes/pkg/kubelet/util",
    deps = [
        "//vendor/k8s.io/apimachinery/pkg/apis/meta/v1:go_default_library",
    ] + select({
        "@io_bazel_rules_go//go/platform:darwin": [
            "//vendor/github.com/golang/glog:go_default_library",
            "//vendor/golang.org/x/sys/unix:go_default_library",
        ],
        "@io_bazel_rules_go//go/platform:freebsd": [
            "//vendor/github.com/golang/glog:go_default_library",
            "//vendor/golang.org/x/sys/unix:go_default_library",
        ],
        "@io_bazel_rules_go//go/platform:linux": [
            "//vendor/github.com/golang/glog:go_default_library",
            "//vendor/golang.org/x/sys/unix:go_default_library",
        ],
        "//conditions:default": [],
    }),
)

filegroup(
    name = "package-srcs",
    srcs = glob(["**"]),
    tags = ["automanaged"],
    visibility = ["//visibility:private"],
)

filegroup(
    name = "all-srcs",
    srcs = [
        ":package-srcs",
        "//pkg/kubelet/util/cache:all-srcs",
        "//pkg/kubelet/util/format:all-srcs",
        "//pkg/kubelet/util/ioutils:all-srcs",
        "//pkg/kubelet/util/queue:all-srcs",
        "//pkg/kubelet/util/sliceutils:all-srcs",
        "//pkg/kubelet/util/store:all-srcs",
    ],
    tags = ["automanaged"],
)<|MERGE_RESOLUTION|>--- conflicted
+++ resolved
@@ -8,13 +8,13 @@
 
 go_test(
     name = "go_default_test",
-    srcs = ["util_test.go"],
+    srcs = [
+        "util_test.go",
+    ],
     embed = [":go_default_library"],
-<<<<<<< HEAD
-    importpath = "k8s.io/kubernetes/pkg/kubelet/util",
-=======
->>>>>>> ed33434d
-    deps = ["//vendor/github.com/stretchr/testify/assert:go_default_library"],
+    deps = [
+        "//vendor/github.com/stretchr/testify/assert:go_default_library",
+    ],
 )
 
 go_library(
@@ -27,7 +27,6 @@
             "util_unsupported.go",
         ],
         "@io_bazel_rules_go//go/platform:darwin": [
-<<<<<<< HEAD
             "util_unix.go",
         ],
         "@io_bazel_rules_go//go/platform:dragonfly": [
@@ -39,19 +38,6 @@
         "@io_bazel_rules_go//go/platform:linux": [
             "util_unix.go",
         ],
-=======
-            "util_unix.go",
-        ],
-        "@io_bazel_rules_go//go/platform:dragonfly": [
-            "util_unsupported.go",
-        ],
-        "@io_bazel_rules_go//go/platform:freebsd": [
-            "util_unix.go",
-        ],
-        "@io_bazel_rules_go//go/platform:linux": [
-            "util_unix.go",
-        ],
->>>>>>> ed33434d
         "@io_bazel_rules_go//go/platform:nacl": [
             "util_unsupported.go",
         ],
