package(default_visibility = ["//visibility:public"])

load(
    "@io_bazel_rules_go//go:def.bzl",
    "go_library",
    "go_test",
)

go_library(
    name = "go_default_library",
    srcs = ["sliceutils.go"],
    importpath = "k8s.io/kubernetes/pkg/kubelet/util/sliceutils",
    deps = [
        "//pkg/kubelet/container:go_default_library",
        "//vendor/k8s.io/api/core/v1:go_default_library",
    ],
)

filegroup(
    name = "package-srcs",
    srcs = glob(["**"]),
    tags = ["automanaged"],
    visibility = ["//visibility:private"],
)

filegroup(
    name = "all-srcs",
    srcs = [":package-srcs"],
    tags = ["automanaged"],
)

go_test(
    name = "go_default_test",
    srcs = ["sliceutils_test.go"],
    embed = [":go_default_library"],
<<<<<<< HEAD
    importpath = "k8s.io/kubernetes/pkg/kubelet/util/sliceutils",
=======
>>>>>>> ed33434d
    deps = [
        "//pkg/kubelet/container:go_default_library",
        "//vendor/k8s.io/api/core/v1:go_default_library",
        "//vendor/k8s.io/apimachinery/pkg/apis/meta/v1:go_default_library",
    ],
)<|MERGE_RESOLUTION|>--- conflicted
+++ resolved
@@ -33,10 +33,6 @@
     name = "go_default_test",
     srcs = ["sliceutils_test.go"],
     embed = [":go_default_library"],
-<<<<<<< HEAD
-    importpath = "k8s.io/kubernetes/pkg/kubelet/util/sliceutils",
-=======
->>>>>>> ed33434d
     deps = [
         "//pkg/kubelet/container:go_default_library",
         "//vendor/k8s.io/api/core/v1:go_default_library",
