package(default_visibility = ["//visibility:public"])

load(
    "@io_bazel_rules_go//go:def.bzl",
    "go_library",
    "go_test",
)

go_library(
    name = "go_default_library",
    srcs = ["object_cache.go"],
    importpath = "k8s.io/kubernetes/pkg/kubelet/util/cache",
    deps = ["//vendor/k8s.io/client-go/tools/cache:go_default_library"],
)

go_test(
    name = "go_default_test",
    srcs = ["object_cache_test.go"],
    embed = [":go_default_library"],
<<<<<<< HEAD
    importpath = "k8s.io/kubernetes/pkg/kubelet/util/cache",
=======
>>>>>>> ed33434d
    deps = [
        "//vendor/k8s.io/apimachinery/pkg/util/clock:go_default_library",
        "//vendor/k8s.io/client-go/tools/cache:go_default_library",
    ],
)

filegroup(
    name = "package-srcs",
    srcs = glob(["**"]),
    tags = ["automanaged"],
    visibility = ["//visibility:private"],
)

filegroup(
    name = "all-srcs",
    srcs = [":package-srcs"],
    tags = ["automanaged"],
)<|MERGE_RESOLUTION|>--- conflicted
+++ resolved
@@ -17,10 +17,6 @@
     name = "go_default_test",
     srcs = ["object_cache_test.go"],
     embed = [":go_default_library"],
-<<<<<<< HEAD
-    importpath = "k8s.io/kubernetes/pkg/kubelet/util/cache",
-=======
->>>>>>> ed33434d
     deps = [
         "//vendor/k8s.io/apimachinery/pkg/util/clock:go_default_library",
         "//vendor/k8s.io/client-go/tools/cache:go_default_library",
