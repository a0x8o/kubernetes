load("@io_bazel_rules_go//go:def.bzl", "go_library", "go_test")

go_library(
    name = "go_default_library",
    srcs = ["dns.go"],
    importpath = "k8s.io/kubernetes/pkg/kubelet/network/dns",
    visibility = ["//visibility:public"],
    deps = [
        "//pkg/apis/core/validation:go_default_library",
        "//pkg/features:go_default_library",
        "//pkg/kubelet/apis/cri/runtime/v1alpha2:go_default_library",
        "//pkg/kubelet/container:go_default_library",
        "//pkg/kubelet/util/format:go_default_library",
        "//vendor/github.com/golang/glog:go_default_library",
        "//vendor/k8s.io/api/core/v1:go_default_library",
        "//vendor/k8s.io/apiserver/pkg/util/feature:go_default_library",
        "//vendor/k8s.io/client-go/tools/record:go_default_library",
    ],
)

go_test(
    name = "go_default_test",
    srcs = ["dns_test.go"],
    embed = [":go_default_library"],
<<<<<<< HEAD
    importpath = "k8s.io/kubernetes/pkg/kubelet/network/dns",
=======
>>>>>>> ed33434d
    deps = [
        "//pkg/kubelet/apis/cri/runtime/v1alpha2:go_default_library",
        "//vendor/github.com/stretchr/testify/assert:go_default_library",
        "//vendor/github.com/stretchr/testify/require:go_default_library",
        "//vendor/k8s.io/api/core/v1:go_default_library",
        "//vendor/k8s.io/apimachinery/pkg/apis/meta/v1:go_default_library",
        "//vendor/k8s.io/apimachinery/pkg/types:go_default_library",
        "//vendor/k8s.io/apimachinery/pkg/util/sets:go_default_library",
        "//vendor/k8s.io/apiserver/pkg/util/feature:go_default_library",
        "//vendor/k8s.io/client-go/tools/record:go_default_library",
    ],
)

filegroup(
    name = "package-srcs",
    srcs = glob(["**"]),
    tags = ["automanaged"],
    visibility = ["//visibility:private"],
)

filegroup(
    name = "all-srcs",
    srcs = [":package-srcs"],
    tags = ["automanaged"],
    visibility = ["//visibility:public"],
)<|MERGE_RESOLUTION|>--- conflicted
+++ resolved
@@ -22,10 +22,6 @@
     name = "go_default_test",
     srcs = ["dns_test.go"],
     embed = [":go_default_library"],
-<<<<<<< HEAD
-    importpath = "k8s.io/kubernetes/pkg/kubelet/network/dns",
-=======
->>>>>>> ed33434d
     deps = [
         "//pkg/kubelet/apis/cri/runtime/v1alpha2:go_default_library",
         "//vendor/github.com/stretchr/testify/assert:go_default_library",
