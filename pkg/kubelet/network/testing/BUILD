package(default_visibility = ["//visibility:public"])

load(
    "@io_bazel_rules_go//go:def.bzl",
    "go_library",
    "go_test",
)

go_library(
    name = "go_default_library",
    srcs = [
        "fake_host.go",
        "mock_network_plugin.go",
    ],
    importpath = "k8s.io/kubernetes/pkg/kubelet/network/testing",
    deps = [
        "//pkg/kubelet/apis/kubeletconfig:go_default_library",
        "//pkg/kubelet/container:go_default_library",
        "//pkg/kubelet/container/testing:go_default_library",
        "//pkg/kubelet/network:go_default_library",
        "//pkg/kubelet/network/hostport:go_default_library",
        "//vendor/github.com/golang/mock/gomock:go_default_library",
        "//vendor/k8s.io/api/core/v1:go_default_library",
        "//vendor/k8s.io/apimachinery/pkg/util/sets:go_default_library",
        "//vendor/k8s.io/client-go/kubernetes:go_default_library",
    ],
)

go_test(
    name = "go_default_test",
    srcs = ["plugins_test.go"],
    embed = [":go_default_library"],
<<<<<<< HEAD
    importpath = "k8s.io/kubernetes/pkg/kubelet/network/testing",
=======
>>>>>>> ed33434d
    deps = [
        "//pkg/kubelet/apis/kubeletconfig:go_default_library",
        "//pkg/kubelet/container:go_default_library",
        "//pkg/kubelet/network:go_default_library",
        "//pkg/util/sysctl/testing:go_default_library",
        "//vendor/github.com/golang/mock/gomock:go_default_library",
        "//vendor/github.com/stretchr/testify/assert:go_default_library",
        "//vendor/k8s.io/apimachinery/pkg/util/sets:go_default_library",
    ],
)

filegroup(
    name = "package-srcs",
    srcs = glob(["**"]),
    tags = ["automanaged"],
    visibility = ["//visibility:private"],
)

filegroup(
    name = "all-srcs",
    srcs = [":package-srcs"],
    tags = ["automanaged"],
)<|MERGE_RESOLUTION|>--- conflicted
+++ resolved
@@ -30,10 +30,6 @@
     name = "go_default_test",
     srcs = ["plugins_test.go"],
     embed = [":go_default_library"],
-<<<<<<< HEAD
-    importpath = "k8s.io/kubernetes/pkg/kubelet/network/testing",
-=======
->>>>>>> ed33434d
     deps = [
         "//pkg/kubelet/apis/kubeletconfig:go_default_library",
         "//pkg/kubelet/container:go_default_library",
