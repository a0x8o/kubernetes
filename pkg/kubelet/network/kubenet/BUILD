package(default_visibility = ["//visibility:public"])

load(
    "@io_bazel_rules_go//go:def.bzl",
    "go_library",
    "go_test",
)

go_library(
    name = "go_default_library",
    srcs = [
        "kubenet.go",
    ] + select({
        "@io_bazel_rules_go//go/platform:android": [
            "kubenet_unsupported.go",
        ],
        "@io_bazel_rules_go//go/platform:darwin": [
            "kubenet_unsupported.go",
        ],
        "@io_bazel_rules_go//go/platform:dragonfly": [
            "kubenet_unsupported.go",
        ],
        "@io_bazel_rules_go//go/platform:freebsd": [
            "kubenet_unsupported.go",
        ],
        "@io_bazel_rules_go//go/platform:linux": [
            "kubenet_linux.go",
        ],
        "@io_bazel_rules_go//go/platform:nacl": [
            "kubenet_unsupported.go",
        ],
        "@io_bazel_rules_go//go/platform:netbsd": [
            "kubenet_unsupported.go",
        ],
        "@io_bazel_rules_go//go/platform:openbsd": [
            "kubenet_unsupported.go",
        ],
        "@io_bazel_rules_go//go/platform:plan9": [
            "kubenet_unsupported.go",
        ],
        "@io_bazel_rules_go//go/platform:solaris": [
            "kubenet_unsupported.go",
        ],
        "@io_bazel_rules_go//go/platform:windows": [
            "kubenet_unsupported.go",
        ],
        "//conditions:default": [],
    }),
    importpath = "k8s.io/kubernetes/pkg/kubelet/network/kubenet",
    deps = select({
        "@io_bazel_rules_go//go/platform:android": [
            "//pkg/kubelet/apis/kubeletconfig:go_default_library",
            "//pkg/kubelet/container:go_default_library",
            "//pkg/kubelet/network:go_default_library",
        ],
        "@io_bazel_rules_go//go/platform:darwin": [
            "//pkg/kubelet/apis/kubeletconfig:go_default_library",
            "//pkg/kubelet/container:go_default_library",
            "//pkg/kubelet/network:go_default_library",
        ],
        "@io_bazel_rules_go//go/platform:dragonfly": [
            "//pkg/kubelet/apis/kubeletconfig:go_default_library",
            "//pkg/kubelet/container:go_default_library",
            "//pkg/kubelet/network:go_default_library",
        ],
        "@io_bazel_rules_go//go/platform:freebsd": [
            "//pkg/kubelet/apis/kubeletconfig:go_default_library",
            "//pkg/kubelet/container:go_default_library",
            "//pkg/kubelet/network:go_default_library",
        ],
        "@io_bazel_rules_go//go/platform:linux": [
            "//pkg/kubelet/apis/kubeletconfig:go_default_library",
            "//pkg/kubelet/container:go_default_library",
            "//pkg/kubelet/network:go_default_library",
            "//pkg/kubelet/network/hostport:go_default_library",
            "//pkg/util/bandwidth:go_default_library",
            "//pkg/util/dbus:go_default_library",
            "//pkg/util/ebtables:go_default_library",
            "//pkg/util/iptables:go_default_library",
            "//pkg/util/sysctl:go_default_library",
            "//vendor/github.com/containernetworking/cni/libcni:go_default_library",
            "//vendor/github.com/containernetworking/cni/pkg/types:go_default_library",
            "//vendor/github.com/containernetworking/cni/pkg/types/020:go_default_library",
            "//vendor/github.com/golang/glog:go_default_library",
            "//vendor/github.com/vishvananda/netlink:go_default_library",
            "//vendor/golang.org/x/sys/unix:go_default_library",
            "//vendor/k8s.io/api/core/v1:go_default_library",
            "//vendor/k8s.io/apimachinery/pkg/util/errors:go_default_library",
            "//vendor/k8s.io/apimachinery/pkg/util/net:go_default_library",
            "//vendor/k8s.io/apimachinery/pkg/util/sets:go_default_library",
            "//vendor/k8s.io/utils/exec:go_default_library",
        ],
        "@io_bazel_rules_go//go/platform:nacl": [
            "//pkg/kubelet/apis/kubeletconfig:go_default_library",
            "//pkg/kubelet/container:go_default_library",
            "//pkg/kubelet/network:go_default_library",
        ],
        "@io_bazel_rules_go//go/platform:netbsd": [
            "//pkg/kubelet/apis/kubeletconfig:go_default_library",
            "//pkg/kubelet/container:go_default_library",
            "//pkg/kubelet/network:go_default_library",
        ],
        "@io_bazel_rules_go//go/platform:openbsd": [
            "//pkg/kubelet/apis/kubeletconfig:go_default_library",
            "//pkg/kubelet/container:go_default_library",
            "//pkg/kubelet/network:go_default_library",
        ],
        "@io_bazel_rules_go//go/platform:plan9": [
            "//pkg/kubelet/apis/kubeletconfig:go_default_library",
            "//pkg/kubelet/container:go_default_library",
            "//pkg/kubelet/network:go_default_library",
        ],
        "@io_bazel_rules_go//go/platform:solaris": [
            "//pkg/kubelet/apis/kubeletconfig:go_default_library",
            "//pkg/kubelet/container:go_default_library",
            "//pkg/kubelet/network:go_default_library",
        ],
        "@io_bazel_rules_go//go/platform:windows": [
            "//pkg/kubelet/apis/kubeletconfig:go_default_library",
            "//pkg/kubelet/container:go_default_library",
            "//pkg/kubelet/network:go_default_library",
        ],
        "//conditions:default": [],
    }),
)

go_test(
    name = "go_default_test",
    srcs = select({
        "@io_bazel_rules_go//go/platform:linux": [
            "kubenet_linux_test.go",
        ],
        "//conditions:default": [],
    }),
    embed = [":go_default_library"],
<<<<<<< HEAD
    importpath = "k8s.io/kubernetes/pkg/kubelet/network/kubenet",
=======
>>>>>>> ed33434d
    deps = select({
        "@io_bazel_rules_go//go/platform:linux": [
            "//pkg/kubelet/apis/kubeletconfig:go_default_library",
            "//pkg/kubelet/container:go_default_library",
            "//pkg/kubelet/network:go_default_library",
            "//pkg/kubelet/network/cni/testing:go_default_library",
            "//pkg/kubelet/network/hostport/testing:go_default_library",
            "//pkg/kubelet/network/testing:go_default_library",
            "//pkg/util/bandwidth:go_default_library",
            "//pkg/util/iptables/testing:go_default_library",
            "//pkg/util/sysctl/testing:go_default_library",
            "//vendor/github.com/stretchr/testify/assert:go_default_library",
            "//vendor/github.com/stretchr/testify/mock:go_default_library",
            "//vendor/k8s.io/utils/exec:go_default_library",
            "//vendor/k8s.io/utils/exec/testing:go_default_library",
        ],
        "//conditions:default": [],
    }),
)

filegroup(
    name = "package-srcs",
    srcs = glob(["**"]),
    tags = ["automanaged"],
    visibility = ["//visibility:private"],
)

filegroup(
    name = "all-srcs",
    srcs = [":package-srcs"],
    tags = ["automanaged"],
)<|MERGE_RESOLUTION|>--- conflicted
+++ resolved
@@ -133,10 +133,6 @@
         "//conditions:default": [],
     }),
     embed = [":go_default_library"],
-<<<<<<< HEAD
-    importpath = "k8s.io/kubernetes/pkg/kubelet/network/kubenet",
-=======
->>>>>>> ed33434d
     deps = select({
         "@io_bazel_rules_go//go/platform:linux": [
             "//pkg/kubelet/apis/kubeletconfig:go_default_library",
