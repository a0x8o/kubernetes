--- conflicted
+++ resolved
@@ -40,10 +40,6 @@
     name = "go_default_test",
     srcs = ["volume_manager_test.go"],
     embed = [":go_default_library"],
-<<<<<<< HEAD
-    importpath = "k8s.io/kubernetes/pkg/kubelet/volumemanager",
-=======
->>>>>>> ed33434d
     deps = [
         "//pkg/kubelet/config:go_default_library",
         "//pkg/kubelet/configmap:go_default_library",
