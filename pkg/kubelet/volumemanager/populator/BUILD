package(default_visibility = ["//visibility:public"])

load(
    "@io_bazel_rules_go//go:def.bzl",
    "go_library",
    "go_test",
)

go_library(
    name = "go_default_library",
    srcs = ["desired_state_of_world_populator.go"],
    importpath = "k8s.io/kubernetes/pkg/kubelet/volumemanager/populator",
    deps = [
        "//pkg/features:go_default_library",
        "//pkg/kubelet/config:go_default_library",
        "//pkg/kubelet/container:go_default_library",
        "//pkg/kubelet/pod:go_default_library",
        "//pkg/kubelet/status:go_default_library",
        "//pkg/kubelet/util/format:go_default_library",
        "//pkg/kubelet/volumemanager/cache:go_default_library",
        "//pkg/volume:go_default_library",
        "//pkg/volume/util:go_default_library",
        "//pkg/volume/util/types:go_default_library",
        "//vendor/github.com/golang/glog:go_default_library",
        "//vendor/k8s.io/api/core/v1:go_default_library",
        "//vendor/k8s.io/apimachinery/pkg/apis/meta/v1:go_default_library",
        "//vendor/k8s.io/apimachinery/pkg/types:go_default_library",
        "//vendor/k8s.io/apimachinery/pkg/util/wait:go_default_library",
        "//vendor/k8s.io/apiserver/pkg/util/feature:go_default_library",
        "//vendor/k8s.io/client-go/kubernetes:go_default_library",
    ],
)

filegroup(
    name = "package-srcs",
    srcs = glob(["**"]),
    tags = ["automanaged"],
    visibility = ["//visibility:private"],
)

filegroup(
    name = "all-srcs",
    srcs = [":package-srcs"],
    tags = ["automanaged"],
)

go_test(
    name = "go_default_test",
    srcs = ["desired_state_of_world_populator_test.go"],
    embed = [":go_default_library"],
<<<<<<< HEAD
    importpath = "k8s.io/kubernetes/pkg/kubelet/volumemanager/populator",
=======
>>>>>>> ed33434d
    deps = [
        "//pkg/kubelet/configmap:go_default_library",
        "//pkg/kubelet/container/testing:go_default_library",
        "//pkg/kubelet/pod:go_default_library",
        "//pkg/kubelet/pod/testing:go_default_library",
        "//pkg/kubelet/secret:go_default_library",
        "//pkg/kubelet/status:go_default_library",
        "//pkg/kubelet/status/testing:go_default_library",
        "//pkg/kubelet/volumemanager/cache:go_default_library",
        "//pkg/volume/testing:go_default_library",
        "//pkg/volume/util:go_default_library",
        "//pkg/volume/util/types:go_default_library",
        "//vendor/k8s.io/api/core/v1:go_default_library",
        "//vendor/k8s.io/apimachinery/pkg/apis/meta/v1:go_default_library",
        "//vendor/k8s.io/apimachinery/pkg/runtime:go_default_library",
        "//vendor/k8s.io/apiserver/pkg/util/feature:go_default_library",
        "//vendor/k8s.io/client-go/kubernetes/fake:go_default_library",
        "//vendor/k8s.io/client-go/testing:go_default_library",
    ],
)<|MERGE_RESOLUTION|>--- conflicted
+++ resolved
@@ -48,10 +48,6 @@
     name = "go_default_test",
     srcs = ["desired_state_of_world_populator_test.go"],
     embed = [":go_default_library"],
-<<<<<<< HEAD
-    importpath = "k8s.io/kubernetes/pkg/kubelet/volumemanager/populator",
-=======
->>>>>>> ed33434d
     deps = [
         "//pkg/kubelet/configmap:go_default_library",
         "//pkg/kubelet/container/testing:go_default_library",
