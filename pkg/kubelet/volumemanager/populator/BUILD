--- conflicted
+++ resolved
@@ -9,6 +9,7 @@
 go_library(
     name = "go_default_library",
     srcs = ["desired_state_of_world_populator.go"],
+    importpath = "k8s.io/kubernetes/pkg/kubelet/volumemanager/populator",
     deps = [
         "//pkg/kubelet/config:go_default_library",
         "//pkg/kubelet/container:go_default_library",
@@ -25,10 +26,6 @@
         "//vendor/k8s.io/apimachinery/pkg/types:go_default_library",
         "//vendor/k8s.io/apimachinery/pkg/util/wait:go_default_library",
         "//vendor/k8s.io/client-go/kubernetes:go_default_library",
-<<<<<<< HEAD
-=======
-        "//vendor/k8s.io/client-go/kubernetes/scheme:go_default_library",
->>>>>>> 66f5f2bc
     ],
 )
 
@@ -48,6 +45,7 @@
 go_test(
     name = "go_default_test",
     srcs = ["desired_state_of_world_populator_test.go"],
+    importpath = "k8s.io/kubernetes/pkg/kubelet/volumemanager/populator",
     library = ":go_default_library",
     deps = [
         "//pkg/kubelet/configmap:go_default_library",
