/*
Copyright 2016 The Kubernetes Authors.

Licensed under the Apache License, Version 2.0 (the "License");
you may not use this file except in compliance with the License.
You may obtain a copy of the License at

    http://www.apache.org/licenses/LICENSE-2.0

Unless required by applicable law or agreed to in writing, software
distributed under the License is distributed on an "AS IS" BASIS,
WITHOUT WARRANTIES OR CONDITIONS OF ANY KIND, either express or implied.
See the License for the specific language governing permissions and
limitations under the License.
*/

/*
Package populator implements interfaces that monitor and keep the states of the
caches in sync with the "ground truth".
*/
package populator

import (
	"fmt"
	"sync"
	"time"

	"github.com/golang/glog"

	"k8s.io/api/core/v1"
	metav1 "k8s.io/apimachinery/pkg/apis/meta/v1"
	"k8s.io/apimachinery/pkg/types"
	"k8s.io/apimachinery/pkg/util/wait"
	utilfeature "k8s.io/apiserver/pkg/util/feature"
	clientset "k8s.io/client-go/kubernetes"
	"k8s.io/kubernetes/pkg/features"
	"k8s.io/kubernetes/pkg/kubelet/config"
	kubecontainer "k8s.io/kubernetes/pkg/kubelet/container"
	"k8s.io/kubernetes/pkg/kubelet/pod"
	"k8s.io/kubernetes/pkg/kubelet/status"
	"k8s.io/kubernetes/pkg/kubelet/util/format"
	"k8s.io/kubernetes/pkg/kubelet/volumemanager/cache"
	"k8s.io/kubernetes/pkg/volume"
	"k8s.io/kubernetes/pkg/volume/util"
	volumetypes "k8s.io/kubernetes/pkg/volume/util/types"
)

// DesiredStateOfWorldPopulator periodically loops through the list of active
// pods and ensures that each one exists in the desired state of the world cache
// if it has volumes. It also verifies that the pods in the desired state of the
// world cache still exist, if not, it removes them.
type DesiredStateOfWorldPopulator interface {
	Run(sourcesReady config.SourcesReady, stopCh <-chan struct{})

	// ReprocessPod removes the specified pod from the list of processedPods
	// (if it exists) forcing it to be reprocessed. This is required to enable
	// remounting volumes on pod updates (volumes like Downward API volumes
	// depend on this behavior to ensure volume content is updated).
	ReprocessPod(podName volumetypes.UniquePodName)

	// HasAddedPods returns whether the populator has looped through the list
	// of active pods and added them to the desired state of the world cache,
	// at a time after sources are all ready, at least once. It does not
	// return true before sources are all ready because before then, there is
	// a chance many or all pods are missing from the list of active pods and
	// so few to none will have been added.
	HasAddedPods() bool
}

// NewDesiredStateOfWorldPopulator returns a new instance of
// DesiredStateOfWorldPopulator.
//
// kubeClient - used to fetch PV and PVC objects from the API server
// loopSleepDuration - the amount of time the populator loop sleeps between
//     successive executions
// podManager - the kubelet podManager that is the source of truth for the pods
//     that exist on this host
// desiredStateOfWorld - the cache to populate
func NewDesiredStateOfWorldPopulator(
	kubeClient clientset.Interface,
	loopSleepDuration time.Duration,
	getPodStatusRetryDuration time.Duration,
	podManager pod.Manager,
	podStatusProvider status.PodStatusProvider,
	desiredStateOfWorld cache.DesiredStateOfWorld,
	actualStateOfWorld cache.ActualStateOfWorld,
	kubeContainerRuntime kubecontainer.Runtime,
	keepTerminatedPodVolumes bool) DesiredStateOfWorldPopulator {
	return &desiredStateOfWorldPopulator{
		kubeClient:                kubeClient,
		loopSleepDuration:         loopSleepDuration,
		getPodStatusRetryDuration: getPodStatusRetryDuration,
		podManager:                podManager,
		podStatusProvider:         podStatusProvider,
		desiredStateOfWorld:       desiredStateOfWorld,
		actualStateOfWorld:        actualStateOfWorld,
		pods: processedPods{
			processedPods: make(map[volumetypes.UniquePodName]bool)},
		kubeContainerRuntime:     kubeContainerRuntime,
		keepTerminatedPodVolumes: keepTerminatedPodVolumes,
		hasAddedPods:             false,
		hasAddedPodsLock:         sync.RWMutex{},
	}
}

type desiredStateOfWorldPopulator struct {
	kubeClient                clientset.Interface
	loopSleepDuration         time.Duration
	getPodStatusRetryDuration time.Duration
	podManager                pod.Manager
	podStatusProvider         status.PodStatusProvider
	desiredStateOfWorld       cache.DesiredStateOfWorld
	actualStateOfWorld        cache.ActualStateOfWorld
	pods                      processedPods
	kubeContainerRuntime      kubecontainer.Runtime
	timeOfLastGetPodStatus    time.Time
	keepTerminatedPodVolumes  bool
	hasAddedPods              bool
	hasAddedPodsLock          sync.RWMutex
}

type processedPods struct {
	processedPods map[volumetypes.UniquePodName]bool
	sync.RWMutex
}

func (dswp *desiredStateOfWorldPopulator) Run(sourcesReady config.SourcesReady, stopCh <-chan struct{}) {
	// Wait for the completion of a loop that started after sources are all ready, then set hasAddedPods accordingly
	glog.Infof("Desired state populator starts to run")
	wait.PollUntil(dswp.loopSleepDuration, func() (bool, error) {
		done := sourcesReady.AllReady()
		dswp.populatorLoopFunc()()
		return done, nil
	}, stopCh)
	dswp.hasAddedPodsLock.Lock()
	dswp.hasAddedPods = true
	dswp.hasAddedPodsLock.Unlock()
	wait.Until(dswp.populatorLoopFunc(), dswp.loopSleepDuration, stopCh)
}

func (dswp *desiredStateOfWorldPopulator) ReprocessPod(
	podName volumetypes.UniquePodName) {
	dswp.deleteProcessedPod(podName)
}

func (dswp *desiredStateOfWorldPopulator) HasAddedPods() bool {
	dswp.hasAddedPodsLock.RLock()
	defer dswp.hasAddedPodsLock.RUnlock()
	return dswp.hasAddedPods
}

func (dswp *desiredStateOfWorldPopulator) populatorLoopFunc() func() {
	return func() {
		dswp.findAndAddNewPods()

		// findAndRemoveDeletedPods() calls out to the container runtime to
		// determine if the containers for a given pod are terminated. This is
		// an expensive operation, therefore we limit the rate that
		// findAndRemoveDeletedPods() is called independently of the main
		// populator loop.
		if time.Since(dswp.timeOfLastGetPodStatus) < dswp.getPodStatusRetryDuration {
			glog.V(5).Infof(
				"Skipping findAndRemoveDeletedPods(). Not permitted until %v (getPodStatusRetryDuration %v).",
				dswp.timeOfLastGetPodStatus.Add(dswp.getPodStatusRetryDuration),
				dswp.getPodStatusRetryDuration)

			return
		}

		dswp.findAndRemoveDeletedPods()
	}
}

func (dswp *desiredStateOfWorldPopulator) isPodTerminated(pod *v1.Pod) bool {
	podStatus, found := dswp.podStatusProvider.GetPodStatus(pod.UID)
	if !found {
		podStatus = pod.Status
	}
	return util.IsPodTerminated(pod, podStatus)
}

// Iterate through all pods and add to desired state of world if they don't
// exist but should
func (dswp *desiredStateOfWorldPopulator) findAndAddNewPods() {
	for _, pod := range dswp.podManager.GetPods() {
		if dswp.isPodTerminated(pod) {
			// Do not (re)add volumes for terminated pods
			continue
		}
		dswp.processPodVolumes(pod)
	}
}

// Iterate through all pods in desired state of world, and remove if they no
// longer exist
func (dswp *desiredStateOfWorldPopulator) findAndRemoveDeletedPods() {
	var runningPods []*kubecontainer.Pod

	runningPodsFetched := false
	for _, volumeToMount := range dswp.desiredStateOfWorld.GetVolumesToMount() {
		pod, podExists := dswp.podManager.GetPodByUID(volumeToMount.Pod.UID)
		if podExists {
			// Skip running pods
			if !dswp.isPodTerminated(pod) {
				continue
			}
			if dswp.keepTerminatedPodVolumes {
				continue
			}
		}

		// Once a pod has been deleted from kubelet pod manager, do not delete
		// it immediately from volume manager. Instead, check the kubelet
		// containerRuntime to verify that all containers in the pod have been
		// terminated.
		if !runningPodsFetched {
			var getPodsErr error
			runningPods, getPodsErr = dswp.kubeContainerRuntime.GetPods(false)
			if getPodsErr != nil {
				glog.Errorf(
					"kubeContainerRuntime.findAndRemoveDeletedPods returned error %v.",
					getPodsErr)
				continue
			}

			runningPodsFetched = true
			dswp.timeOfLastGetPodStatus = time.Now()
		}

		runningContainers := false
		for _, runningPod := range runningPods {
			if runningPod.ID == volumeToMount.Pod.UID {
				if len(runningPod.Containers) > 0 {
					runningContainers = true
				}

				break
			}
		}

		if runningContainers {
			glog.V(4).Infof(
				"Pod %q has been removed from pod manager. However, it still has one or more containers in the non-exited state. Therefore, it will not be removed from volume manager.",
				format.Pod(volumeToMount.Pod))
			continue
		}

		glog.V(4).Infof(volumeToMount.GenerateMsgDetailed("Removing volume from desired state", ""))

		dswp.desiredStateOfWorld.DeletePodFromVolume(
			volumeToMount.PodName, volumeToMount.VolumeName)
		dswp.deleteProcessedPod(volumeToMount.PodName)
	}
}

// processPodVolumes processes the volumes in the given pod and adds them to the
// desired state of the world.
func (dswp *desiredStateOfWorldPopulator) processPodVolumes(pod *v1.Pod) {
	if pod == nil {
		return
	}

	uniquePodName := util.GetUniquePodName(pod)
	if dswp.podPreviouslyProcessed(uniquePodName) {
		return
	}

	allVolumesAdded := true
	mountsMap, devicesMap := dswp.makeVolumeMap(pod.Spec.Containers)

	// Process volume spec for each volume defined in pod
	for _, podVolume := range pod.Spec.Volumes {
		volumeSpec, volumeGidValue, err :=
			dswp.createVolumeSpec(podVolume, pod.Name, pod.Namespace, mountsMap, devicesMap)
		if err != nil {
			glog.Errorf(
				"Error processing volume %q for pod %q: %v",
				podVolume.Name,
				format.Pod(pod),
				err)
			allVolumesAdded = false
			continue
		}

		// Add volume to desired state of world
		_, err = dswp.desiredStateOfWorld.AddPodToVolume(
			uniquePodName, pod, volumeSpec, podVolume.Name, volumeGidValue)
		if err != nil {
			glog.Errorf(
				"Failed to add volume %q (specName: %q) for pod %q to desiredStateOfWorld. err=%v",
				podVolume.Name,
				volumeSpec.Name(),
				uniquePodName,
				err)
			allVolumesAdded = false
		}

		glog.V(4).Infof(
			"Added volume %q (volSpec=%q) for pod %q to desired state.",
			podVolume.Name,
			volumeSpec.Name(),
			uniquePodName)
	}

	// some of the volume additions may have failed, should not mark this pod as fully processed
	if allVolumesAdded {
		dswp.markPodProcessed(uniquePodName)
		// New pod has been synced. Re-mount all volumes that need it
		// (e.g. DownwardAPI)
		dswp.actualStateOfWorld.MarkRemountRequired(uniquePodName)
	}

}

// podPreviouslyProcessed returns true if the volumes for this pod have already
// been processed by the populator
func (dswp *desiredStateOfWorldPopulator) podPreviouslyProcessed(
	podName volumetypes.UniquePodName) bool {
	dswp.pods.RLock()
	defer dswp.pods.RUnlock()

	_, exists := dswp.pods.processedPods[podName]
	return exists
}

// markPodProcessed records that the volumes for the specified pod have been
// processed by the populator
func (dswp *desiredStateOfWorldPopulator) markPodProcessed(
	podName volumetypes.UniquePodName) {
	dswp.pods.Lock()
	defer dswp.pods.Unlock()

	dswp.pods.processedPods[podName] = true
}

// markPodProcessed removes the specified pod from processedPods
func (dswp *desiredStateOfWorldPopulator) deleteProcessedPod(
	podName volumetypes.UniquePodName) {
	dswp.pods.Lock()
	defer dswp.pods.Unlock()

	delete(dswp.pods.processedPods, podName)
}

// createVolumeSpec creates and returns a mutatable volume.Spec object for the
// specified volume. It dereference any PVC to get PV objects, if needed.
// Returns an error if unable to obtain the volume at this time.
func (dswp *desiredStateOfWorldPopulator) createVolumeSpec(
	podVolume v1.Volume, podName string, podNamespace string, mountsMap map[string]bool, devicesMap map[string]bool) (*volume.Spec, string, error) {
	if pvcSource :=
		podVolume.VolumeSource.PersistentVolumeClaim; pvcSource != nil {
		glog.V(5).Infof(
			"Found PVC, ClaimName: %q/%q",
			podNamespace,
			pvcSource.ClaimName)

		// If podVolume is a PVC, fetch the real PV behind the claim
		pvName, pvcUID, err := dswp.getPVCExtractPV(
			podNamespace, pvcSource.ClaimName)
		if err != nil {
			return nil, "", fmt.Errorf(
				"error processing PVC %q/%q: %v",
				podNamespace,
				pvcSource.ClaimName,
				err)
		}

		glog.V(5).Infof(
			"Found bound PV for PVC (ClaimName %q/%q pvcUID %v): pvName=%q",
			podNamespace,
			pvcSource.ClaimName,
			pvcUID,
			pvName)

		// Fetch actual PV object
		volumeSpec, volumeGidValue, err :=
			dswp.getPVSpec(pvName, pvcSource.ReadOnly, pvcUID)
		if err != nil {
			return nil, "", fmt.Errorf(
				"error processing PVC %q/%q: %v",
				podNamespace,
				pvcSource.ClaimName,
				err)
		}

		glog.V(5).Infof(
			"Extracted volumeSpec (%v) from bound PV (pvName %q) and PVC (ClaimName %q/%q pvcUID %v)",
			volumeSpec.Name,
			pvName,
			podNamespace,
			pvcSource.ClaimName,
			pvcUID)

		// TODO: remove feature gate check after no longer needed
		if utilfeature.DefaultFeatureGate.Enabled(features.BlockVolume) {
			volumeMode, err := util.GetVolumeMode(volumeSpec)
			if err != nil {
				return nil, "", err
			}
			// Error if a container has volumeMounts but the volumeMode of PVC isn't Filesystem
			if mountsMap[podVolume.Name] && volumeMode != v1.PersistentVolumeFilesystem {
				return nil, "", fmt.Errorf(
					"Volume %q has volumeMode %q, but is specified in volumeMounts for pod %q/%q",
					podVolume.Name,
					volumeMode,
					podNamespace,
					podName)
			}
			// Error if a container has volumeDevices but the volumeMode of PVC isn't Block
			if devicesMap[podVolume.Name] && volumeMode != v1.PersistentVolumeBlock {
				return nil, "", fmt.Errorf(
					"Volume %q has volumeMode %q, but is specified in volumeDevices for pod %q/%q",
					podVolume.Name,
					volumeMode,
					podNamespace,
					podName)
			}
		}
		return volumeSpec, volumeGidValue, nil
	}

	// Do not return the original volume object, since the source could mutate it
	clonedPodVolume := podVolume.DeepCopy()

	return volume.NewSpecFromVolume(clonedPodVolume), "", nil
}

// getPVCExtractPV fetches the PVC object with the given namespace and name from
// the API server, checks whether PVC is being deleted, extracts the name of the PV
// it is pointing to and returns it.
// An error is returned if the PVC object's phase is not "Bound".
func (dswp *desiredStateOfWorldPopulator) getPVCExtractPV(
	namespace string, claimName string) (string, types.UID, error) {
	pvc, err :=
		dswp.kubeClient.CoreV1().PersistentVolumeClaims(namespace).Get(claimName, metav1.GetOptions{})
	if err != nil || pvc == nil {
		return "", "", fmt.Errorf(
			"failed to fetch PVC %s/%s from API server. err=%v",
			namespace,
			claimName,
			err)
	}

<<<<<<< HEAD
	if utilfeature.DefaultFeatureGate.Enabled(features.PVCProtection) {
=======
	if utilfeature.DefaultFeatureGate.Enabled(features.StorageObjectInUseProtection) {
>>>>>>> ed33434d
		// Pods that uses a PVC that is being deleted must not be started.
		//
		// In case an old kubelet is running without this check or some kubelets
		// have this feature disabled, the worst that can happen is that such
		// pod is scheduled. This was the default behavior in 1.8 and earlier
		// and users should not be that surprised.
		// It should happen only in very rare case when scheduler schedules
		// a pod and user deletes a PVC that's used by it at the same time.
		if pvc.ObjectMeta.DeletionTimestamp != nil {
			return "", "", fmt.Errorf(
				"can't start pod because PVC %s/%s is being deleted",
				namespace,
				claimName)
		}
	}

	if pvc.Status.Phase != v1.ClaimBound || pvc.Spec.VolumeName == "" {

		return "", "", fmt.Errorf(
			"PVC %s/%s has non-bound phase (%q) or empty pvc.Spec.VolumeName (%q)",
			namespace,
			claimName,
			pvc.Status.Phase,
			pvc.Spec.VolumeName)
	}

	return pvc.Spec.VolumeName, pvc.UID, nil
}

// getPVSpec fetches the PV object with the given name from the API server
// and returns a volume.Spec representing it.
// An error is returned if the call to fetch the PV object fails.
func (dswp *desiredStateOfWorldPopulator) getPVSpec(
	name string,
	pvcReadOnly bool,
	expectedClaimUID types.UID) (*volume.Spec, string, error) {
	pv, err := dswp.kubeClient.CoreV1().PersistentVolumes().Get(name, metav1.GetOptions{})
	if err != nil || pv == nil {
		return nil, "", fmt.Errorf(
			"failed to fetch PV %q from API server. err=%v", name, err)
	}

	if pv.Spec.ClaimRef == nil {
		return nil, "", fmt.Errorf(
			"found PV object %q but it has a nil pv.Spec.ClaimRef indicating it is not yet bound to the claim",
			name)
	}

	if pv.Spec.ClaimRef.UID != expectedClaimUID {
		return nil, "", fmt.Errorf(
			"found PV object %q but its pv.Spec.ClaimRef.UID (%q) does not point to claim.UID (%q)",
			name,
			pv.Spec.ClaimRef.UID,
			expectedClaimUID)
	}

	volumeGidValue := getPVVolumeGidAnnotationValue(pv)
	return volume.NewSpecFromPersistentVolume(pv, pvcReadOnly), volumeGidValue, nil
}

func (dswp *desiredStateOfWorldPopulator) makeVolumeMap(containers []v1.Container) (map[string]bool, map[string]bool) {
	volumeDevicesMap := make(map[string]bool)
	volumeMountsMap := make(map[string]bool)

	for _, container := range containers {
		if container.VolumeMounts != nil {
			for _, mount := range container.VolumeMounts {
				volumeMountsMap[mount.Name] = true
			}
		}
		// TODO: remove feature gate check after no longer needed
		if utilfeature.DefaultFeatureGate.Enabled(features.BlockVolume) &&
			container.VolumeDevices != nil {
			for _, device := range container.VolumeDevices {
				volumeDevicesMap[device.Name] = true
			}
		}
	}

	return volumeMountsMap, volumeDevicesMap
}

func getPVVolumeGidAnnotationValue(pv *v1.PersistentVolume) string {
	if volumeGid, ok := pv.Annotations[util.VolumeGidAnnotationKey]; ok {
		return volumeGid
	}

	return ""
}<|MERGE_RESOLUTION|>--- conflicted
+++ resolved
@@ -441,11 +441,7 @@
 			err)
 	}
 
-<<<<<<< HEAD
-	if utilfeature.DefaultFeatureGate.Enabled(features.PVCProtection) {
-=======
 	if utilfeature.DefaultFeatureGate.Enabled(features.StorageObjectInUseProtection) {
->>>>>>> ed33434d
 		// Pods that uses a PVC that is being deleted must not be started.
 		//
 		// In case an old kubelet is running without this check or some kubelets
