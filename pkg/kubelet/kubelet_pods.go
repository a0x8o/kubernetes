/*
Copyright 2016 The Kubernetes Authors.

Licensed under the Apache License, Version 2.0 (the "License");
you may not use this file except in compliance with the License.
You may obtain a copy of the License at

    http://www.apache.org/licenses/LICENSE-2.0

Unless required by applicable law or agreed to in writing, software
distributed under the License is distributed on an "AS IS" BASIS,
WITHOUT WARRANTIES OR CONDITIONS OF ANY KIND, either express or implied.
See the License for the specific language governing permissions and
limitations under the License.
*/

package kubelet

import (
	"bytes"
	"fmt"
	"io"
	"io/ioutil"
	"net/http"
	"net/url"
	"os"
	"path"
	"path/filepath"
	"runtime"
	"sort"
	"strings"
	"sync"
	"time"

	"github.com/golang/glog"
	"k8s.io/api/core/v1"
	"k8s.io/apimachinery/pkg/api/errors"
	metav1 "k8s.io/apimachinery/pkg/apis/meta/v1"
	"k8s.io/apimachinery/pkg/labels"
	"k8s.io/apimachinery/pkg/types"
	"k8s.io/apimachinery/pkg/util/sets"
	utilvalidation "k8s.io/apimachinery/pkg/util/validation"
	"k8s.io/apimachinery/pkg/util/validation/field"
	utilfeature "k8s.io/apiserver/pkg/util/feature"
	"k8s.io/client-go/tools/remotecommand"
	"k8s.io/kubernetes/pkg/api/legacyscheme"
	podutil "k8s.io/kubernetes/pkg/api/v1/pod"
	"k8s.io/kubernetes/pkg/api/v1/resource"
	v1helper "k8s.io/kubernetes/pkg/apis/core/v1/helper"
	v1qos "k8s.io/kubernetes/pkg/apis/core/v1/helper/qos"
	"k8s.io/kubernetes/pkg/apis/core/v1/validation"
	"k8s.io/kubernetes/pkg/features"
	"k8s.io/kubernetes/pkg/fieldpath"
	runtimeapi "k8s.io/kubernetes/pkg/kubelet/apis/cri/v1alpha1/runtime"
	"k8s.io/kubernetes/pkg/kubelet/cm"
	kubecontainer "k8s.io/kubernetes/pkg/kubelet/container"
	"k8s.io/kubernetes/pkg/kubelet/envvars"
	"k8s.io/kubernetes/pkg/kubelet/eviction"
	"k8s.io/kubernetes/pkg/kubelet/images"
	"k8s.io/kubernetes/pkg/kubelet/server/portforward"
	remotecommandserver "k8s.io/kubernetes/pkg/kubelet/server/remotecommand"
	"k8s.io/kubernetes/pkg/kubelet/status"
	kubetypes "k8s.io/kubernetes/pkg/kubelet/types"
	"k8s.io/kubernetes/pkg/kubelet/util/format"
	utilfile "k8s.io/kubernetes/pkg/util/file"
	"k8s.io/kubernetes/pkg/volume"
	volumeutil "k8s.io/kubernetes/pkg/volume/util"
	"k8s.io/kubernetes/pkg/volume/util/volumehelper"
	volumevalidation "k8s.io/kubernetes/pkg/volume/validation"
	"k8s.io/kubernetes/third_party/forked/golang/expansion"
)

// Get a list of pods that have data directories.
func (kl *Kubelet) listPodsFromDisk() ([]types.UID, error) {
	podInfos, err := ioutil.ReadDir(kl.getPodsDir())
	if err != nil {
		return nil, err
	}
	pods := []types.UID{}
	for i := range podInfos {
		if podInfos[i].IsDir() {
			pods = append(pods, types.UID(podInfos[i].Name()))
		}
	}
	return pods, nil
}

// GetActivePods returns non-terminal pods
func (kl *Kubelet) GetActivePods() []*v1.Pod {
	allPods := kl.podManager.GetPods()
	activePods := kl.filterOutTerminatedPods(allPods)
	return activePods
}

// makeGPUDevices determines the devices for the given container.
// Experimental.
func (kl *Kubelet) makeGPUDevices(pod *v1.Pod, container *v1.Container) ([]kubecontainer.DeviceInfo, error) {
	if container.Resources.Limits.NvidiaGPU().IsZero() {
		return nil, nil
	}

	nvidiaGPUPaths, err := kl.gpuManager.AllocateGPU(pod, container)
	if err != nil {
		return nil, err
	}
	var devices []kubecontainer.DeviceInfo
	for _, path := range nvidiaGPUPaths {
		// Devices have to be mapped one to one because of nvidia CUDA library requirements.
		devices = append(devices, kubecontainer.DeviceInfo{PathOnHost: path, PathInContainer: path, Permissions: "mrw"})
	}

	return devices, nil
}

func makeAbsolutePath(goos, path string) string {
	if goos != "windows" {
		return "/" + path
	}
	// These are all for windows
	// If there is a colon, give up.
	if strings.Contains(path, ":") {
		return path
	}
	// If there is a slash, but no drive, add 'c:'
	if strings.HasPrefix(path, "/") || strings.HasPrefix(path, "\\") {
		return "c:" + path
	}
	// Otherwise, add 'c:\'
	return "c:\\" + path
}

<<<<<<< HEAD
// makeBlockVolumes maps the raw block devices specified in the path of the container
// Experimental
func (kl *Kubelet) makeBlockVolumes(pod *v1.Pod, container *v1.Container, podVolumes kubecontainer.VolumeMap, blkutil volumeutil.BlockVolumePathHandler) ([]kubecontainer.DeviceInfo, error) {
	var devices []kubecontainer.DeviceInfo
	for _, device := range container.VolumeDevices {
		// check path is absolute
		if !filepath.IsAbs(device.DevicePath) {
			return nil, fmt.Errorf("error DevicePath `%s` must be an absolute path", device.DevicePath)
		}
		vol, ok := podVolumes[device.Name]
		if !ok || vol.BlockVolumeMapper == nil {
			glog.Errorf("Block volume cannot be satisfied for container %q, because the volume is missing or the volume mapper is nil: %+v", container.Name, device)
			return nil, fmt.Errorf("cannot find volume %q to pass into container %q", device.Name, container.Name)
		}
		// Get a symbolic link associated to a block device under pod device path
		dirPath, volName := vol.BlockVolumeMapper.GetPodDeviceMapPath()
		symlinkPath := path.Join(dirPath, volName)
		if islinkExist, checkErr := blkutil.IsSymlinkExist(symlinkPath); checkErr != nil {
			return nil, checkErr
		} else if islinkExist {
			// Check readOnly in PVCVolumeSource and set read only permission if it's true.
			permission := "mrw"
			if vol.ReadOnly {
				permission = "r"
			}
			glog.V(4).Infof("Device will be attached to container %q. Path on host: %v", container.Name, symlinkPath)
			devices = append(devices, kubecontainer.DeviceInfo{PathOnHost: symlinkPath, PathInContainer: device.DevicePath, Permissions: permission})
		}
	}

	return devices, nil
}

=======
>>>>>>> 71bdf476
// makeMounts determines the mount points for the given container.
func makeMounts(pod *v1.Pod, podDir string, container *v1.Container, hostName, hostDomain, podIP string, podVolumes kubecontainer.VolumeMap) ([]kubecontainer.Mount, error) {
	// Kubernetes only mounts on /etc/hosts if:
	// - container is not an infrastructure (pause) container
	// - container is not already mounting on /etc/hosts
	// - OS is not Windows
	// Kubernetes will not mount /etc/hosts if:
	// - when the Pod sandbox is being created, its IP is still unknown. Hence, PodIP will not have been set.
	mountEtcHostsFile := len(podIP) > 0 && runtime.GOOS != "windows"
	glog.V(3).Infof("container: %v/%v/%v podIP: %q creating hosts mount: %v", pod.Namespace, pod.Name, container.Name, podIP, mountEtcHostsFile)
	mounts := []kubecontainer.Mount{}
	for _, mount := range container.VolumeMounts {
		// do not mount /etc/hosts if container is already mounting on the path
		mountEtcHostsFile = mountEtcHostsFile && (mount.MountPath != etcHostsPath)
		vol, ok := podVolumes[mount.Name]
		if !ok || vol.Mounter == nil {
			glog.Errorf("Mount cannot be satisfied for container %q, because the volume is missing or the volume mounter is nil: %+v", container.Name, mount)
			return nil, fmt.Errorf("cannot find volume %q to mount into container %q", mount.Name, container.Name)
		}

		relabelVolume := false
		// If the volume supports SELinux and it has not been
		// relabeled already and it is not a read-only volume,
		// relabel it and mark it as labeled
		if vol.Mounter.GetAttributes().Managed && vol.Mounter.GetAttributes().SupportsSELinux && !vol.SELinuxLabeled {
			vol.SELinuxLabeled = true
			relabelVolume = true
		}
		hostPath, err := volume.GetPath(vol.Mounter)
		if err != nil {
			return nil, err
		}
		if mount.SubPath != "" {
			if filepath.IsAbs(mount.SubPath) {
				return nil, fmt.Errorf("error SubPath `%s` must not be an absolute path", mount.SubPath)
			}

			err = volumevalidation.ValidatePathNoBacksteps(mount.SubPath)
			if err != nil {
				return nil, fmt.Errorf("unable to provision SubPath `%s`: %v", mount.SubPath, err)
			}

			fileinfo, err := os.Lstat(hostPath)
			if err != nil {
				return nil, err
			}
			perm := fileinfo.Mode()

			hostPath = filepath.Join(hostPath, mount.SubPath)

			if subPathExists, err := utilfile.FileOrSymlinkExists(hostPath); err != nil {
				glog.Errorf("Could not determine if subPath %s exists; will not attempt to change its permissions", hostPath)
			} else if !subPathExists {
				// Create the sub path now because if it's auto-created later when referenced, it may have an
				// incorrect ownership and mode. For example, the sub path directory must have at least g+rwx
				// when the pod specifies an fsGroup, and if the directory is not created here, Docker will
				// later auto-create it with the incorrect mode 0750
				if err := os.MkdirAll(hostPath, perm); err != nil {
					glog.Errorf("failed to mkdir:%s", hostPath)
					return nil, err
				}

				// chmod the sub path because umask may have prevented us from making the sub path with the same
				// permissions as the mounter path
				if err := os.Chmod(hostPath, perm); err != nil {
					return nil, err
				}
			}
		}

		// Docker Volume Mounts fail on Windows if it is not of the form C:/
		containerPath := mount.MountPath
		if runtime.GOOS == "windows" {
			if (strings.HasPrefix(hostPath, "/") || strings.HasPrefix(hostPath, "\\")) && !strings.Contains(hostPath, ":") {
				hostPath = "c:" + hostPath
			}
		}
		if !filepath.IsAbs(containerPath) {
			containerPath = makeAbsolutePath(runtime.GOOS, containerPath)
		}

		propagation, err := translateMountPropagation(mount.MountPropagation)
		if err != nil {
			return nil, err
		}
		glog.V(5).Infof("Pod %q container %q mount %q has propagation %q", format.Pod(pod), container.Name, mount.Name, propagation)

		mounts = append(mounts, kubecontainer.Mount{
			Name:           mount.Name,
			ContainerPath:  containerPath,
			HostPath:       hostPath,
			ReadOnly:       mount.ReadOnly,
			SELinuxRelabel: relabelVolume,
			Propagation:    propagation,
		})
	}
	if mountEtcHostsFile {
		hostAliases := pod.Spec.HostAliases
		hostsMount, err := makeHostsMount(podDir, podIP, hostName, hostDomain, hostAliases, pod.Spec.HostNetwork)
		if err != nil {
			return nil, err
		}
		mounts = append(mounts, *hostsMount)
	}
	return mounts, nil
}

// translateMountPropagation transforms v1.MountPropagationMode to
// runtimeapi.MountPropagation.
func translateMountPropagation(mountMode *v1.MountPropagationMode) (runtimeapi.MountPropagation, error) {
	if !utilfeature.DefaultFeatureGate.Enabled(features.MountPropagation) {
		// mount propagation is disabled, use private as in the old versions
		return runtimeapi.MountPropagation_PROPAGATION_PRIVATE, nil
	}
	switch {
	case mountMode == nil:
		// HostToContainer is the default
		return runtimeapi.MountPropagation_PROPAGATION_HOST_TO_CONTAINER, nil
	case *mountMode == v1.MountPropagationHostToContainer:
		return runtimeapi.MountPropagation_PROPAGATION_HOST_TO_CONTAINER, nil
	case *mountMode == v1.MountPropagationBidirectional:
		return runtimeapi.MountPropagation_PROPAGATION_BIDIRECTIONAL, nil
	default:
		return 0, fmt.Errorf("invalid MountPropagation mode: %q", mountMode)
	}
}

// makeHostsMount makes the mountpoint for the hosts file that the containers
// in a pod are injected with.
func makeHostsMount(podDir, podIP, hostName, hostDomainName string, hostAliases []v1.HostAlias, useHostNetwork bool) (*kubecontainer.Mount, error) {
	hostsFilePath := path.Join(podDir, "etc-hosts")
	if err := ensureHostsFile(hostsFilePath, podIP, hostName, hostDomainName, hostAliases, useHostNetwork); err != nil {
		return nil, err
	}
	return &kubecontainer.Mount{
		Name:           "k8s-managed-etc-hosts",
		ContainerPath:  etcHostsPath,
		HostPath:       hostsFilePath,
		ReadOnly:       false,
		SELinuxRelabel: true,
	}, nil
}

// ensureHostsFile ensures that the given host file has an up-to-date ip, host
// name, and domain name.
func ensureHostsFile(fileName, hostIP, hostName, hostDomainName string, hostAliases []v1.HostAlias, useHostNetwork bool) error {
	var hostsFileContent []byte
	var err error

	if useHostNetwork {
		// if Pod is using host network, read hosts file from the node's filesystem.
		// `etcHostsPath` references the location of the hosts file on the node.
		// `/etc/hosts` for *nix systems.
		hostsFileContent, err = nodeHostsFileContent(etcHostsPath, hostAliases)
		if err != nil {
			return err
		}
	} else {
		// if Pod is not using host network, create a managed hosts file with Pod IP and other information.
		hostsFileContent = managedHostsFileContent(hostIP, hostName, hostDomainName, hostAliases)
	}

	return ioutil.WriteFile(fileName, hostsFileContent, 0644)
}

// nodeHostsFileContent reads the content of node's hosts file.
func nodeHostsFileContent(hostsFilePath string, hostAliases []v1.HostAlias) ([]byte, error) {
	hostsFileContent, err := ioutil.ReadFile(hostsFilePath)
	if err != nil {
		return nil, err
	}
	hostsFileContent = append(hostsFileContent, hostsEntriesFromHostAliases(hostAliases)...)
	return hostsFileContent, nil
}

// managedHostsFileContent generates the content of the managed etc hosts based on Pod IP and other
// information.
func managedHostsFileContent(hostIP, hostName, hostDomainName string, hostAliases []v1.HostAlias) []byte {
	var buffer bytes.Buffer
	buffer.WriteString("# Kubernetes-managed hosts file.\n")
	buffer.WriteString("127.0.0.1\tlocalhost\n")                      // ipv4 localhost
	buffer.WriteString("::1\tlocalhost ip6-localhost ip6-loopback\n") // ipv6 localhost
	buffer.WriteString("fe00::0\tip6-localnet\n")
	buffer.WriteString("fe00::0\tip6-mcastprefix\n")
	buffer.WriteString("fe00::1\tip6-allnodes\n")
	buffer.WriteString("fe00::2\tip6-allrouters\n")
	if len(hostDomainName) > 0 {
		buffer.WriteString(fmt.Sprintf("%s\t%s.%s\t%s\n", hostIP, hostName, hostDomainName, hostName))
	} else {
		buffer.WriteString(fmt.Sprintf("%s\t%s\n", hostIP, hostName))
	}
	hostsFileContent := buffer.Bytes()
	hostsFileContent = append(hostsFileContent, hostsEntriesFromHostAliases(hostAliases)...)
	return hostsFileContent
}

func hostsEntriesFromHostAliases(hostAliases []v1.HostAlias) []byte {
	if len(hostAliases) == 0 {
		return []byte{}
	}

	var buffer bytes.Buffer
	buffer.WriteString("\n")
	buffer.WriteString("# Entries added by HostAliases.\n")
	// write each IP/hostname pair as an entry into hosts file
	for _, hostAlias := range hostAliases {
		for _, hostname := range hostAlias.Hostnames {
			buffer.WriteString(fmt.Sprintf("%s\t%s\n", hostAlias.IP, hostname))
		}
	}
	return buffer.Bytes()
}

// truncatePodHostnameIfNeeded truncates the pod hostname if it's longer than 63 chars.
func truncatePodHostnameIfNeeded(podName, hostname string) (string, error) {
	// Cap hostname at 63 chars (specification is 64bytes which is 63 chars and the null terminating char).
	const hostnameMaxLen = 63
	if len(hostname) <= hostnameMaxLen {
		return hostname, nil
	}
	truncated := hostname[:hostnameMaxLen]
	glog.Errorf("hostname for pod:%q was longer than %d. Truncated hostname to :%q", podName, hostnameMaxLen, truncated)
	// hostname should not end with '-' or '.'
	truncated = strings.TrimRight(truncated, "-.")
	if len(truncated) == 0 {
		// This should never happen.
		return "", fmt.Errorf("hostname for pod %q was invalid: %q", podName, hostname)
	}
	return truncated, nil
}

// GeneratePodHostNameAndDomain creates a hostname and domain name for a pod,
// given that pod's spec and annotations or returns an error.
func (kl *Kubelet) GeneratePodHostNameAndDomain(pod *v1.Pod) (string, string, error) {
	// TODO(vmarmol): Handle better.
	clusterDomain := kl.dnsConfigurer.ClusterDomain

	hostname := pod.Name
	if len(pod.Spec.Hostname) > 0 {
		if msgs := utilvalidation.IsDNS1123Label(pod.Spec.Hostname); len(msgs) != 0 {
			return "", "", fmt.Errorf("Pod Hostname %q is not a valid DNS label: %s", pod.Spec.Hostname, strings.Join(msgs, ";"))
		}
		hostname = pod.Spec.Hostname
	}

	hostname, err := truncatePodHostnameIfNeeded(pod.Name, hostname)
	if err != nil {
		return "", "", err
	}

	hostDomain := ""
	if len(pod.Spec.Subdomain) > 0 {
		if msgs := utilvalidation.IsDNS1123Label(pod.Spec.Subdomain); len(msgs) != 0 {
			return "", "", fmt.Errorf("Pod Subdomain %q is not a valid DNS label: %s", pod.Spec.Subdomain, strings.Join(msgs, ";"))
		}
		hostDomain = fmt.Sprintf("%s.%s.svc.%s", pod.Spec.Subdomain, pod.Namespace, clusterDomain)
	}

	return hostname, hostDomain, nil
}

// GetPodCgroupParent gets pod cgroup parent from container manager.
func (kl *Kubelet) GetPodCgroupParent(pod *v1.Pod) string {
	pcm := kl.containerManager.NewPodContainerManager()
	_, cgroupParent := pcm.GetPodContainerName(pod)
	return cgroupParent
}

// GenerateRunContainerOptions generates the RunContainerOptions, which can be used by
// the container runtime to set parameters for launching a container.
func (kl *Kubelet) GenerateRunContainerOptions(pod *v1.Pod, container *v1.Container, podIP string) (*kubecontainer.RunContainerOptions, error) {
	opts, err := kl.containerManager.GetResources(pod, container)
	if err != nil {
		return nil, err
	}

	cgroupParent := kl.GetPodCgroupParent(pod)
	opts.CgroupParent = cgroupParent
	hostname, hostDomainName, err := kl.GeneratePodHostNameAndDomain(pod)
	if err != nil {
		return nil, err
	}
	opts.Hostname = hostname
	podName := volumehelper.GetUniquePodName(pod)
	volumes := kl.volumeManager.GetMountedVolumesForPod(podName)

	opts.PortMappings = kubecontainer.MakePortMappings(container)
	// TODO(random-liu): Move following convert functions into pkg/kubelet/container
	devices, err := kl.makeGPUDevices(pod, container)
	if err != nil {
		return nil, err
	}
	opts.Devices = append(opts.Devices, devices...)

	// TODO: remove feature gate check after no longer needed
	if utilfeature.DefaultFeatureGate.Enabled(features.BlockVolume) {
		blkutil := volumeutil.NewBlockVolumePathHandler()
		blkVolumes, err := kl.makeBlockVolumes(pod, container, volumes, blkutil)
		if err != nil {
			return nil, err
		}
		opts.Devices = append(opts.Devices, blkVolumes...)
	}

	mounts, err := makeMounts(pod, kl.getPodDir(pod.UID), container, hostname, hostDomainName, podIP, volumes)
	if err != nil {
		return nil, err
	}
	opts.Mounts = append(opts.Mounts, mounts...)

	envs, err := kl.makeEnvironmentVariables(pod, container, podIP)
	if err != nil {
		return nil, err
	}
	opts.Envs = append(opts.Envs, envs...)

	// Disabling adding TerminationMessagePath on Windows as these files would be mounted as docker volume and
	// Docker for Windows has a bug where only directories can be mounted
	if len(container.TerminationMessagePath) != 0 && runtime.GOOS != "windows" {
		p := kl.getPodContainerDir(pod.UID, container.Name)
		if err := os.MkdirAll(p, 0750); err != nil {
			glog.Errorf("Error on creating %q: %v", p, err)
		} else {
			opts.PodContainerDir = p
		}
	}

	// only do this check if the experimental behavior is enabled, otherwise allow it to default to false
	if kl.experimentalHostUserNamespaceDefaulting {
		opts.EnableHostUserNamespace = kl.enableHostUserNamespace(pod)
	}

	return opts, nil
}

var masterServices = sets.NewString("kubernetes")

// getServiceEnvVarMap makes a map[string]string of env vars for services a
// pod in namespace ns should see.
func (kl *Kubelet) getServiceEnvVarMap(ns string) (map[string]string, error) {
	var (
		serviceMap = make(map[string]*v1.Service)
		m          = make(map[string]string)
	)

	// Get all service resources from the master (via a cache),
	// and populate them into service environment variables.
	if kl.serviceLister == nil {
		// Kubelets without masters (e.g. plain GCE ContainerVM) don't set env vars.
		return m, nil
	}
	services, err := kl.serviceLister.List(labels.Everything())
	if err != nil {
		return m, fmt.Errorf("failed to list services when setting up env vars")
	}

	// project the services in namespace ns onto the master services
	for i := range services {
		service := services[i]
		// ignore services where ClusterIP is "None" or empty
		if !v1helper.IsServiceIPSet(service) {
			continue
		}
		serviceName := service.Name

		switch service.Namespace {
		// for the case whether the master service namespace is the namespace the pod
		// is in, the pod should receive all the services in the namespace.
		//
		// ordering of the case clauses below enforces this
		case ns:
			serviceMap[serviceName] = service
		case kl.masterServiceNamespace:
			if masterServices.Has(serviceName) {
				if _, exists := serviceMap[serviceName]; !exists {
					serviceMap[serviceName] = service
				}
			}
		}
	}

	mappedServices := []*v1.Service{}
	for key := range serviceMap {
		mappedServices = append(mappedServices, serviceMap[key])
	}

	for _, e := range envvars.FromServices(mappedServices) {
		m[e.Name] = e.Value
	}
	return m, nil
}

// Make the environment variables for a pod in the given namespace.
func (kl *Kubelet) makeEnvironmentVariables(pod *v1.Pod, container *v1.Container, podIP string) ([]kubecontainer.EnvVar, error) {
	var result []kubecontainer.EnvVar
	// Note:  These are added to the docker Config, but are not included in the checksum computed
	// by kubecontainer.HashContainer(...).  That way, we can still determine whether an
	// v1.Container is already running by its hash. (We don't want to restart a container just
	// because some service changed.)
	//
	// Note that there is a race between Kubelet seeing the pod and kubelet seeing the service.
	// To avoid this users can: (1) wait between starting a service and starting; or (2) detect
	// missing service env var and exit and be restarted; or (3) use DNS instead of env vars
	// and keep trying to resolve the DNS name of the service (recommended).
	serviceEnv, err := kl.getServiceEnvVarMap(pod.Namespace)
	if err != nil {
		return result, err
	}

	var (
		configMaps = make(map[string]*v1.ConfigMap)
		secrets    = make(map[string]*v1.Secret)
		tmpEnv     = make(map[string]string)
	)

	// Env will override EnvFrom variables.
	// Process EnvFrom first then allow Env to replace existing values.
	for _, envFrom := range container.EnvFrom {
		switch {
		case envFrom.ConfigMapRef != nil:
			cm := envFrom.ConfigMapRef
			name := cm.Name
			configMap, ok := configMaps[name]
			if !ok {
				if kl.kubeClient == nil {
					return result, fmt.Errorf("Couldn't get configMap %v/%v, no kubeClient defined", pod.Namespace, name)
				}
				optional := cm.Optional != nil && *cm.Optional
				configMap, err = kl.configMapManager.GetConfigMap(pod.Namespace, name)
				if err != nil {
					if errors.IsNotFound(err) && optional {
						// ignore error when marked optional
						continue
					}
					return result, err
				}
				configMaps[name] = configMap
			}

			invalidKeys := []string{}
			for k, v := range configMap.Data {
				if len(envFrom.Prefix) > 0 {
					k = envFrom.Prefix + k
				}
				if errMsgs := utilvalidation.IsEnvVarName(k); len(errMsgs) != 0 {
					invalidKeys = append(invalidKeys, k)
					continue
				}
				tmpEnv[k] = v
			}
			if len(invalidKeys) > 0 {
				sort.Strings(invalidKeys)
				kl.recorder.Eventf(pod, v1.EventTypeWarning, "InvalidEnvironmentVariableNames", "Keys [%s] from the EnvFrom configMap %s/%s were skipped since they are considered invalid environment variable names.", strings.Join(invalidKeys, ", "), pod.Namespace, name)
			}
		case envFrom.SecretRef != nil:
			s := envFrom.SecretRef
			name := s.Name
			secret, ok := secrets[name]
			if !ok {
				if kl.kubeClient == nil {
					return result, fmt.Errorf("Couldn't get secret %v/%v, no kubeClient defined", pod.Namespace, name)
				}
				optional := s.Optional != nil && *s.Optional
				secret, err = kl.secretManager.GetSecret(pod.Namespace, name)
				if err != nil {
					if errors.IsNotFound(err) && optional {
						// ignore error when marked optional
						continue
					}
					return result, err
				}
				secrets[name] = secret
			}

			invalidKeys := []string{}
			for k, v := range secret.Data {
				if len(envFrom.Prefix) > 0 {
					k = envFrom.Prefix + k
				}
				if errMsgs := utilvalidation.IsEnvVarName(k); len(errMsgs) != 0 {
					invalidKeys = append(invalidKeys, k)
					continue
				}
				tmpEnv[k] = string(v)
			}
			if len(invalidKeys) > 0 {
				sort.Strings(invalidKeys)
				kl.recorder.Eventf(pod, v1.EventTypeWarning, "InvalidEnvironmentVariableNames", "Keys [%s] from the EnvFrom secret %s/%s were skipped since they are considered invalid environment variable names.", strings.Join(invalidKeys, ", "), pod.Namespace, name)
			}
		}
	}

	// Determine the final values of variables:
	//
	// 1.  Determine the final value of each variable:
	//     a.  If the variable's Value is set, expand the `$(var)` references to other
	//         variables in the .Value field; the sources of variables are the declared
	//         variables of the container and the service environment variables
	//     b.  If a source is defined for an environment variable, resolve the source
	// 2.  Create the container's environment in the order variables are declared
	// 3.  Add remaining service environment vars
	var (
		mappingFunc = expansion.MappingFuncFor(tmpEnv, serviceEnv)
	)
	for _, envVar := range container.Env {
		runtimeVal := envVar.Value
		if runtimeVal != "" {
			// Step 1a: expand variable references
			runtimeVal = expansion.Expand(runtimeVal, mappingFunc)
		} else if envVar.ValueFrom != nil {
			// Step 1b: resolve alternate env var sources
			switch {
			case envVar.ValueFrom.FieldRef != nil:
				runtimeVal, err = kl.podFieldSelectorRuntimeValue(envVar.ValueFrom.FieldRef, pod, podIP)
				if err != nil {
					return result, err
				}
			case envVar.ValueFrom.ResourceFieldRef != nil:
				defaultedPod, defaultedContainer, err := kl.defaultPodLimitsForDownwardAPI(pod, container)
				if err != nil {
					return result, err
				}
				runtimeVal, err = containerResourceRuntimeValue(envVar.ValueFrom.ResourceFieldRef, defaultedPod, defaultedContainer)
				if err != nil {
					return result, err
				}
			case envVar.ValueFrom.ConfigMapKeyRef != nil:
				cm := envVar.ValueFrom.ConfigMapKeyRef
				name := cm.Name
				key := cm.Key
				optional := cm.Optional != nil && *cm.Optional
				configMap, ok := configMaps[name]
				if !ok {
					if kl.kubeClient == nil {
						return result, fmt.Errorf("Couldn't get configMap %v/%v, no kubeClient defined", pod.Namespace, name)
					}
					configMap, err = kl.configMapManager.GetConfigMap(pod.Namespace, name)
					if err != nil {
						if errors.IsNotFound(err) && optional {
							// ignore error when marked optional
							continue
						}
						return result, err
					}
					configMaps[name] = configMap
				}
				runtimeVal, ok = configMap.Data[key]
				if !ok {
					if optional {
						continue
					}
					return result, fmt.Errorf("Couldn't find key %v in ConfigMap %v/%v", key, pod.Namespace, name)
				}
			case envVar.ValueFrom.SecretKeyRef != nil:
				s := envVar.ValueFrom.SecretKeyRef
				name := s.Name
				key := s.Key
				optional := s.Optional != nil && *s.Optional
				secret, ok := secrets[name]
				if !ok {
					if kl.kubeClient == nil {
						return result, fmt.Errorf("Couldn't get secret %v/%v, no kubeClient defined", pod.Namespace, name)
					}
					secret, err = kl.secretManager.GetSecret(pod.Namespace, name)
					if err != nil {
						if errors.IsNotFound(err) && optional {
							// ignore error when marked optional
							continue
						}
						return result, err
					}
					secrets[name] = secret
				}
				runtimeValBytes, ok := secret.Data[key]
				if !ok {
					if optional {
						continue
					}
					return result, fmt.Errorf("Couldn't find key %v in Secret %v/%v", key, pod.Namespace, name)
				}
				runtimeVal = string(runtimeValBytes)
			}
		}
		// Accesses apiserver+Pods.
		// So, the master may set service env vars, or kubelet may.  In case both are doing
		// it, we delete the key from the kubelet-generated ones so we don't have duplicate
		// env vars.
		// TODO: remove this next line once all platforms use apiserver+Pods.
		delete(serviceEnv, envVar.Name)

		tmpEnv[envVar.Name] = runtimeVal
	}

	// Append the env vars
	for k, v := range tmpEnv {
		result = append(result, kubecontainer.EnvVar{Name: k, Value: v})
	}

	// Append remaining service env vars.
	for k, v := range serviceEnv {
		// Accesses apiserver+Pods.
		// So, the master may set service env vars, or kubelet may.  In case both are doing
		// it, we skip the key from the kubelet-generated ones so we don't have duplicate
		// env vars.
		// TODO: remove this next line once all platforms use apiserver+Pods.
		if _, present := tmpEnv[k]; !present {
			result = append(result, kubecontainer.EnvVar{Name: k, Value: v})
		}
	}
	return result, nil
}

// podFieldSelectorRuntimeValue returns the runtime value of the given
// selector for a pod.
func (kl *Kubelet) podFieldSelectorRuntimeValue(fs *v1.ObjectFieldSelector, pod *v1.Pod, podIP string) (string, error) {
	internalFieldPath, _, err := legacyscheme.Scheme.ConvertFieldLabel(fs.APIVersion, "Pod", fs.FieldPath, "")
	if err != nil {
		return "", err
	}
	switch internalFieldPath {
	case "spec.nodeName":
		return pod.Spec.NodeName, nil
	case "spec.serviceAccountName":
		return pod.Spec.ServiceAccountName, nil
	case "status.hostIP":
		hostIP, err := kl.getHostIPAnyWay()
		if err != nil {
			return "", err
		}
		return hostIP.String(), nil
	case "status.podIP":
		return podIP, nil
	}
	return fieldpath.ExtractFieldPathAsString(pod, internalFieldPath)
}

// containerResourceRuntimeValue returns the value of the provided container resource
func containerResourceRuntimeValue(fs *v1.ResourceFieldSelector, pod *v1.Pod, container *v1.Container) (string, error) {
	containerName := fs.ContainerName
	if len(containerName) == 0 {
		return resource.ExtractContainerResourceValue(fs, container)
	}
	return resource.ExtractResourceValueByContainerName(fs, pod, containerName)
}

// One of the following arguments must be non-nil: runningPod, status.
// TODO: Modify containerRuntime.KillPod() to accept the right arguments.
func (kl *Kubelet) killPod(pod *v1.Pod, runningPod *kubecontainer.Pod, status *kubecontainer.PodStatus, gracePeriodOverride *int64) error {
	var p kubecontainer.Pod
	if runningPod != nil {
		p = *runningPod
	} else if status != nil {
		p = kubecontainer.ConvertPodStatusToRunningPod(kl.GetRuntime().Type(), status)
	} else {
		return fmt.Errorf("one of the two arguments must be non-nil: runningPod, status")
	}

	// Call the container runtime KillPod method which stops all running containers of the pod
	if err := kl.containerRuntime.KillPod(pod, p, gracePeriodOverride); err != nil {
		return err
	}
	if err := kl.containerManager.UpdateQOSCgroups(); err != nil {
		glog.V(2).Infof("Failed to update QoS cgroups while killing pod: %v", err)
	}
	return nil
}

// makePodDataDirs creates the dirs for the pod datas.
func (kl *Kubelet) makePodDataDirs(pod *v1.Pod) error {
	uid := pod.UID
	if err := os.MkdirAll(kl.getPodDir(uid), 0750); err != nil && !os.IsExist(err) {
		return err
	}
	if err := os.MkdirAll(kl.getPodVolumesDir(uid), 0750); err != nil && !os.IsExist(err) {
		return err
	}
	if err := os.MkdirAll(kl.getPodPluginsDir(uid), 0750); err != nil && !os.IsExist(err) {
		return err
	}
	return nil
}

// getPullSecretsForPod inspects the Pod and retrieves the referenced pull
// secrets.
func (kl *Kubelet) getPullSecretsForPod(pod *v1.Pod) []v1.Secret {
	pullSecrets := []v1.Secret{}

	for _, secretRef := range pod.Spec.ImagePullSecrets {
		secret, err := kl.secretManager.GetSecret(pod.Namespace, secretRef.Name)
		if err != nil {
			glog.Warningf("Unable to retrieve pull secret %s/%s for %s/%s due to %v.  The image pull may not succeed.", pod.Namespace, secretRef.Name, pod.Namespace, pod.Name, err)
			continue
		}

		pullSecrets = append(pullSecrets, *secret)
	}

	return pullSecrets
}

// podIsTerminated returns true if pod is in the terminated state ("Failed" or "Succeeded").
func (kl *Kubelet) podIsTerminated(pod *v1.Pod) bool {
	// Check the cached pod status which was set after the last sync.
	status, ok := kl.statusManager.GetPodStatus(pod.UID)
	if !ok {
		// If there is no cached status, use the status from the
		// apiserver. This is useful if kubelet has recently been
		// restarted.
		status = pod.Status
	}
	return status.Phase == v1.PodFailed || status.Phase == v1.PodSucceeded || (pod.DeletionTimestamp != nil && notRunning(status.ContainerStatuses))
}

// IsPodTerminated returns trus if the pod with the provided UID is in a terminated state ("Failed" or "Succeeded")
// or if the pod has been deleted or removed
func (kl *Kubelet) IsPodTerminated(uid types.UID) bool {
	pod, podFound := kl.podManager.GetPodByUID(uid)
	if !podFound {
		return true
	}
	return kl.podIsTerminated(pod)
}

// IsPodDeleted returns true if the pod is deleted.  For the pod to be deleted, either:
// 1. The pod object is deleted
// 2. The pod's status is evicted
// 3. The pod's deletion timestamp is set, and containers are not running
func (kl *Kubelet) IsPodDeleted(uid types.UID) bool {
	pod, podFound := kl.podManager.GetPodByUID(uid)
	if !podFound {
		return true
	}
	status, statusFound := kl.statusManager.GetPodStatus(pod.UID)
	if !statusFound {
		status = pod.Status
	}
	return eviction.PodIsEvicted(status) || (pod.DeletionTimestamp != nil && notRunning(status.ContainerStatuses))
}

// PodResourcesAreReclaimed returns true if all required node-level resources that a pod was consuming have
// been reclaimed by the kubelet.  Reclaiming resources is a prerequisite to deleting a pod from the API server.
func (kl *Kubelet) PodResourcesAreReclaimed(pod *v1.Pod, status v1.PodStatus) bool {
	if !notRunning(status.ContainerStatuses) {
		// We shouldnt delete pods that still have running containers
		glog.V(3).Infof("Pod %q is terminated, but some containers are still running", format.Pod(pod))
		return false
	}
	// pod's containers should be deleted
	runtimeStatus, err := kl.podCache.Get(pod.UID)
	if err != nil {
		glog.V(3).Infof("Pod %q is terminated, Error getting runtimeStatus from the podCache: %s", format.Pod(pod), err)
		return false
	}
	if len(runtimeStatus.ContainerStatuses) > 0 {
		glog.V(3).Infof("Pod %q is terminated, but some containers have not been cleaned up: %+v", format.Pod(pod), runtimeStatus.ContainerStatuses)
		return false
	}
	if kl.podVolumesExist(pod.UID) && !kl.keepTerminatedPodVolumes {
		// We shouldnt delete pods whose volumes have not been cleaned up if we are not keeping terminated pod volumes
		glog.V(3).Infof("Pod %q is terminated, but some volumes have not been cleaned up", format.Pod(pod))
		return false
	}
	if kl.kubeletConfiguration.CgroupsPerQOS {
		pcm := kl.containerManager.NewPodContainerManager()
		if pcm.Exists(pod) {
			glog.V(3).Infof("Pod %q is terminated, but pod cgroup sandbox has not been cleaned up", format.Pod(pod))
			return false
		}
	}
	return true
}

// podResourcesAreReclaimed simply calls PodResourcesAreReclaimed with the most up-to-date status.
func (kl *Kubelet) podResourcesAreReclaimed(pod *v1.Pod) bool {
	status, ok := kl.statusManager.GetPodStatus(pod.UID)
	if !ok {
		status = pod.Status
	}
	return kl.PodResourcesAreReclaimed(pod, status)
}

// notRunning returns true if every status is terminated or waiting, or the status list
// is empty.
func notRunning(statuses []v1.ContainerStatus) bool {
	for _, status := range statuses {
		if status.State.Terminated == nil && status.State.Waiting == nil {
			return false
		}
	}
	return true
}

// filterOutTerminatedPods returns the given pods which the status manager
// does not consider failed or succeeded.
func (kl *Kubelet) filterOutTerminatedPods(pods []*v1.Pod) []*v1.Pod {
	var filteredPods []*v1.Pod
	for _, p := range pods {
		if kl.podIsTerminated(p) {
			continue
		}
		filteredPods = append(filteredPods, p)
	}
	return filteredPods
}

// removeOrphanedPodStatuses removes obsolete entries in podStatus where
// the pod is no longer considered bound to this node.
func (kl *Kubelet) removeOrphanedPodStatuses(pods []*v1.Pod, mirrorPods []*v1.Pod) {
	podUIDs := make(map[types.UID]bool)
	for _, pod := range pods {
		podUIDs[pod.UID] = true
	}
	for _, pod := range mirrorPods {
		podUIDs[pod.UID] = true
	}
	kl.statusManager.RemoveOrphanedStatuses(podUIDs)
}

// HandlePodCleanups performs a series of cleanup work, including terminating
// pod workers, killing unwanted pods, and removing orphaned volumes/pod
// directories.
// NOTE: This function is executed by the main sync loop, so it
// should not contain any blocking calls.
func (kl *Kubelet) HandlePodCleanups() error {
	// The kubelet lacks checkpointing, so we need to introspect the set of pods
	// in the cgroup tree prior to inspecting the set of pods in our pod manager.
	// this ensures our view of the cgroup tree does not mistakenly observe pods
	// that are added after the fact...
	var (
		cgroupPods map[types.UID]cm.CgroupName
		err        error
	)
	if kl.cgroupsPerQOS {
		pcm := kl.containerManager.NewPodContainerManager()
		cgroupPods, err = pcm.GetAllPodsFromCgroups()
		if err != nil {
			return fmt.Errorf("failed to get list of pods that still exist on cgroup mounts: %v", err)
		}
	}

	allPods, mirrorPods := kl.podManager.GetPodsAndMirrorPods()
	// Pod phase progresses monotonically. Once a pod has reached a final state,
	// it should never leave regardless of the restart policy. The statuses
	// of such pods should not be changed, and there is no need to sync them.
	// TODO: the logic here does not handle two cases:
	//   1. If the containers were removed immediately after they died, kubelet
	//      may fail to generate correct statuses, let alone filtering correctly.
	//   2. If kubelet restarted before writing the terminated status for a pod
	//      to the apiserver, it could still restart the terminated pod (even
	//      though the pod was not considered terminated by the apiserver).
	// These two conditions could be alleviated by checkpointing kubelet.
	activePods := kl.filterOutTerminatedPods(allPods)

	desiredPods := make(map[types.UID]empty)
	for _, pod := range activePods {
		desiredPods[pod.UID] = empty{}
	}
	// Stop the workers for no-longer existing pods.
	// TODO: is here the best place to forget pod workers?
	kl.podWorkers.ForgetNonExistingPodWorkers(desiredPods)
	kl.probeManager.CleanupPods(activePods)

	runningPods, err := kl.runtimeCache.GetPods()
	if err != nil {
		glog.Errorf("Error listing containers: %#v", err)
		return err
	}
	for _, pod := range runningPods {
		if _, found := desiredPods[pod.ID]; !found {
			kl.podKillingCh <- &kubecontainer.PodPair{APIPod: nil, RunningPod: pod}
		}
	}

	kl.removeOrphanedPodStatuses(allPods, mirrorPods)
	// Note that we just killed the unwanted pods. This may not have reflected
	// in the cache. We need to bypass the cache to get the latest set of
	// running pods to clean up the volumes.
	// TODO: Evaluate the performance impact of bypassing the runtime cache.
	runningPods, err = kl.containerRuntime.GetPods(false)
	if err != nil {
		glog.Errorf("Error listing containers: %#v", err)
		return err
	}

	// Remove any orphaned volumes.
	// Note that we pass all pods (including terminated pods) to the function,
	// so that we don't remove volumes associated with terminated but not yet
	// deleted pods.
	err = kl.cleanupOrphanedPodDirs(allPods, runningPods)
	if err != nil {
		// We want all cleanup tasks to be run even if one of them failed. So
		// we just log an error here and continue other cleanup tasks.
		// This also applies to the other clean up tasks.
		glog.Errorf("Failed cleaning up orphaned pod directories: %v", err)
	}

	// Remove any orphaned mirror pods.
	kl.podManager.DeleteOrphanedMirrorPods()

	// Remove any cgroups in the hierarchy for pods that are no longer running.
	if kl.cgroupsPerQOS {
		kl.cleanupOrphanedPodCgroups(cgroupPods, activePods)
	}

	kl.backOff.GC()
	return nil
}

// podKiller launches a goroutine to kill a pod received from the channel if
// another goroutine isn't already in action.
func (kl *Kubelet) podKiller() {
	killing := sets.NewString()
	// guard for the killing set
	lock := sync.Mutex{}
	for {
		select {
		case podPair, ok := <-kl.podKillingCh:
			if !ok {
				return
			}

			runningPod := podPair.RunningPod
			apiPod := podPair.APIPod

			lock.Lock()
			exists := killing.Has(string(runningPod.ID))
			if !exists {
				killing.Insert(string(runningPod.ID))
			}
			lock.Unlock()

			if !exists {
				go func(apiPod *v1.Pod, runningPod *kubecontainer.Pod) {
					glog.V(2).Infof("Killing unwanted pod %q", runningPod.Name)
					err := kl.killPod(apiPod, runningPod, nil, nil)
					if err != nil {
						glog.Errorf("Failed killing the pod %q: %v", runningPod.Name, err)
					}
					lock.Lock()
					killing.Delete(string(runningPod.ID))
					lock.Unlock()
				}(apiPod, runningPod)
			}
		}
	}
}

// hasHostPortConflicts detects pods with conflicted host ports.
func hasHostPortConflicts(pods []*v1.Pod) bool {
	ports := sets.String{}
	for _, pod := range pods {
		if errs := validation.AccumulateUniqueHostPorts(pod.Spec.Containers, &ports, field.NewPath("spec", "containers")); len(errs) > 0 {
			glog.Errorf("Pod %q: HostPort is already allocated, ignoring: %v", format.Pod(pod), errs)
			return true
		}
		if errs := validation.AccumulateUniqueHostPorts(pod.Spec.InitContainers, &ports, field.NewPath("spec", "initContainers")); len(errs) > 0 {
			glog.Errorf("Pod %q: HostPort is already allocated, ignoring: %v", format.Pod(pod), errs)
			return true
		}
	}
	return false
}

// validateContainerLogStatus returns the container ID for the desired container to retrieve logs for, based on the state
// of the container. The previous flag will only return the logs for the last terminated container, otherwise, the current
// running container is preferred over a previous termination. If info about the container is not available then a specific
// error is returned to the end user.
func (kl *Kubelet) validateContainerLogStatus(podName string, podStatus *v1.PodStatus, containerName string, previous bool) (containerID kubecontainer.ContainerID, err error) {
	var cID string

	cStatus, found := podutil.GetContainerStatus(podStatus.ContainerStatuses, containerName)
	// if not found, check the init containers
	if !found {
		cStatus, found = podutil.GetContainerStatus(podStatus.InitContainerStatuses, containerName)
	}
	if !found {
		return kubecontainer.ContainerID{}, fmt.Errorf("container %q in pod %q is not available", containerName, podName)
	}
	lastState := cStatus.LastTerminationState
	waiting, running, terminated := cStatus.State.Waiting, cStatus.State.Running, cStatus.State.Terminated

	switch {
	case previous:
		if lastState.Terminated == nil {
			return kubecontainer.ContainerID{}, fmt.Errorf("previous terminated container %q in pod %q not found", containerName, podName)
		}
		cID = lastState.Terminated.ContainerID

	case running != nil:
		cID = cStatus.ContainerID

	case terminated != nil:
		cID = terminated.ContainerID

	case lastState.Terminated != nil:
		cID = lastState.Terminated.ContainerID

	case waiting != nil:
		// output some info for the most common pending failures
		switch reason := waiting.Reason; reason {
		case images.ErrImagePull.Error():
			return kubecontainer.ContainerID{}, fmt.Errorf("container %q in pod %q is waiting to start: image can't be pulled", containerName, podName)
		case images.ErrImagePullBackOff.Error():
			return kubecontainer.ContainerID{}, fmt.Errorf("container %q in pod %q is waiting to start: trying and failing to pull image", containerName, podName)
		default:
			return kubecontainer.ContainerID{}, fmt.Errorf("container %q in pod %q is waiting to start: %v", containerName, podName, reason)
		}
	default:
		// unrecognized state
		return kubecontainer.ContainerID{}, fmt.Errorf("container %q in pod %q is waiting to start - no logs yet", containerName, podName)
	}

	return kubecontainer.ParseContainerID(cID), nil
}

// GetKubeletContainerLogs returns logs from the container
// TODO: this method is returning logs of random container attempts, when it should be returning the most recent attempt
// or all of them.
func (kl *Kubelet) GetKubeletContainerLogs(podFullName, containerName string, logOptions *v1.PodLogOptions, stdout, stderr io.Writer) error {
	// Pod workers periodically write status to statusManager. If status is not
	// cached there, something is wrong (or kubelet just restarted and hasn't
	// caught up yet). Just assume the pod is not ready yet.
	name, namespace, err := kubecontainer.ParsePodFullName(podFullName)
	if err != nil {
		return fmt.Errorf("unable to parse pod full name %q: %v", podFullName, err)
	}

	pod, ok := kl.GetPodByName(namespace, name)
	if !ok {
		return fmt.Errorf("pod %q cannot be found - no logs available", name)
	}

	podUID := pod.UID
	if mirrorPod, ok := kl.podManager.GetMirrorPodByPod(pod); ok {
		podUID = mirrorPod.UID
	}
	podStatus, found := kl.statusManager.GetPodStatus(podUID)
	if !found {
		// If there is no cached status, use the status from the
		// apiserver. This is useful if kubelet has recently been
		// restarted.
		podStatus = pod.Status
	}

	// TODO: Consolidate the logic here with kuberuntime.GetContainerLogs, here we convert container name to containerID,
	// but inside kuberuntime we convert container id back to container name and restart count.
	// TODO: After separate container log lifecycle management, we should get log based on the existing log files
	// instead of container status.
	containerID, err := kl.validateContainerLogStatus(pod.Name, &podStatus, containerName, logOptions.Previous)
	if err != nil {
		return err
	}

	// Do a zero-byte write to stdout before handing off to the container runtime.
	// This ensures at least one Write call is made to the writer when copying starts,
	// even if we then block waiting for log output from the container.
	if _, err := stdout.Write([]byte{}); err != nil {
		return err
	}

	if kl.dockerLegacyService != nil {
		// dockerLegacyService should only be non-nil when we actually need it, so
		// inject it into the runtimeService.
		// TODO(random-liu): Remove this hack after deprecating unsupported log driver.
		return kl.dockerLegacyService.GetContainerLogs(pod, containerID, logOptions, stdout, stderr)
	}
	return kl.containerRuntime.GetContainerLogs(pod, containerID, logOptions, stdout, stderr)
}

// GetPhase returns the phase of a pod given its container info.
// This func is exported to simplify integration with 3rd party kubelet
// integrations like kubernetes-mesos.
func GetPhase(spec *v1.PodSpec, info []v1.ContainerStatus) v1.PodPhase {
	initialized := 0
	pendingInitialization := 0
	failedInitialization := 0
	for _, container := range spec.InitContainers {
		containerStatus, ok := podutil.GetContainerStatus(info, container.Name)
		if !ok {
			pendingInitialization++
			continue
		}

		switch {
		case containerStatus.State.Running != nil:
			pendingInitialization++
		case containerStatus.State.Terminated != nil:
			if containerStatus.State.Terminated.ExitCode == 0 {
				initialized++
			} else {
				failedInitialization++
			}
		case containerStatus.State.Waiting != nil:
			if containerStatus.LastTerminationState.Terminated != nil {
				if containerStatus.LastTerminationState.Terminated.ExitCode == 0 {
					initialized++
				} else {
					failedInitialization++
				}
			} else {
				pendingInitialization++
			}
		default:
			pendingInitialization++
		}
	}

	unknown := 0
	running := 0
	waiting := 0
	stopped := 0
	failed := 0
	succeeded := 0
	for _, container := range spec.Containers {
		containerStatus, ok := podutil.GetContainerStatus(info, container.Name)
		if !ok {
			unknown++
			continue
		}

		switch {
		case containerStatus.State.Running != nil:
			running++
		case containerStatus.State.Terminated != nil:
			stopped++
			if containerStatus.State.Terminated.ExitCode == 0 {
				succeeded++
			} else {
				failed++
			}
		case containerStatus.State.Waiting != nil:
			if containerStatus.LastTerminationState.Terminated != nil {
				stopped++
			} else {
				waiting++
			}
		default:
			unknown++
		}
	}

	if failedInitialization > 0 && spec.RestartPolicy == v1.RestartPolicyNever {
		return v1.PodFailed
	}

	switch {
	case pendingInitialization > 0:
		fallthrough
	case waiting > 0:
		glog.V(5).Infof("pod waiting > 0, pending")
		// One or more containers has not been started
		return v1.PodPending
	case running > 0 && unknown == 0:
		// All containers have been started, and at least
		// one container is running
		return v1.PodRunning
	case running == 0 && stopped > 0 && unknown == 0:
		// All containers are terminated
		if spec.RestartPolicy == v1.RestartPolicyAlways {
			// All containers are in the process of restarting
			return v1.PodRunning
		}
		if stopped == succeeded {
			// RestartPolicy is not Always, and all
			// containers are terminated in success
			return v1.PodSucceeded
		}
		if spec.RestartPolicy == v1.RestartPolicyNever {
			// RestartPolicy is Never, and all containers are
			// terminated with at least one in failure
			return v1.PodFailed
		}
		// RestartPolicy is OnFailure, and at least one in failure
		// and in the process of restarting
		return v1.PodRunning
	default:
		glog.V(5).Infof("pod default case, pending")
		return v1.PodPending
	}
}

// generateAPIPodStatus creates the final API pod status for a pod, given the
// internal pod status.
func (kl *Kubelet) generateAPIPodStatus(pod *v1.Pod, podStatus *kubecontainer.PodStatus) v1.PodStatus {
	glog.V(3).Infof("Generating status for %q", format.Pod(pod))

	// check if an internal module has requested the pod is evicted.
	for _, podSyncHandler := range kl.PodSyncHandlers {
		if result := podSyncHandler.ShouldEvict(pod); result.Evict {
			return v1.PodStatus{
				Phase:   v1.PodFailed,
				Reason:  result.Reason,
				Message: result.Message,
			}
		}
	}

	s := kl.convertStatusToAPIStatus(pod, podStatus)

	// Assume info is ready to process
	spec := &pod.Spec
	allStatus := append(append([]v1.ContainerStatus{}, s.ContainerStatuses...), s.InitContainerStatuses...)
	s.Phase = GetPhase(spec, allStatus)
	kl.probeManager.UpdatePodStatus(pod.UID, s)
	s.Conditions = append(s.Conditions, status.GeneratePodInitializedCondition(spec, s.InitContainerStatuses, s.Phase))
	s.Conditions = append(s.Conditions, status.GeneratePodReadyCondition(spec, s.ContainerStatuses, s.Phase))
	// s (the PodStatus we are creating) will not have a PodScheduled condition yet, because converStatusToAPIStatus()
	// does not create one. If the existing PodStatus has a PodScheduled condition, then copy it into s and make sure
	// it is set to true. If the existing PodStatus does not have a PodScheduled condition, then create one that is set to true.
	if _, oldPodScheduled := podutil.GetPodCondition(&pod.Status, v1.PodScheduled); oldPodScheduled != nil {
		s.Conditions = append(s.Conditions, *oldPodScheduled)
	}
	podutil.UpdatePodCondition(&pod.Status, &v1.PodCondition{
		Type:   v1.PodScheduled,
		Status: v1.ConditionTrue,
	})

	if kl.kubeClient != nil {
		hostIP, err := kl.getHostIPAnyWay()
		if err != nil {
			glog.V(4).Infof("Cannot get host IP: %v", err)
		} else {
			s.HostIP = hostIP.String()
			if kubecontainer.IsHostNetworkPod(pod) && s.PodIP == "" {
				s.PodIP = hostIP.String()
			}
		}
	}

	return *s
}

// convertStatusToAPIStatus creates an api PodStatus for the given pod from
// the given internal pod status.  It is purely transformative and does not
// alter the kubelet state at all.
func (kl *Kubelet) convertStatusToAPIStatus(pod *v1.Pod, podStatus *kubecontainer.PodStatus) *v1.PodStatus {
	var apiPodStatus v1.PodStatus
	apiPodStatus.PodIP = podStatus.IP
	// set status for Pods created on versions of kube older than 1.6
	apiPodStatus.QOSClass = v1qos.GetPodQOS(pod)

	oldPodStatus, found := kl.statusManager.GetPodStatus(pod.UID)
	if !found {
		oldPodStatus = pod.Status
	}

	apiPodStatus.ContainerStatuses = kl.convertToAPIContainerStatuses(
		pod, podStatus,
		oldPodStatus.ContainerStatuses,
		pod.Spec.Containers,
		len(pod.Spec.InitContainers) > 0,
		false,
	)
	apiPodStatus.InitContainerStatuses = kl.convertToAPIContainerStatuses(
		pod, podStatus,
		oldPodStatus.InitContainerStatuses,
		pod.Spec.InitContainers,
		len(pod.Spec.InitContainers) > 0,
		true,
	)

	return &apiPodStatus
}

// convertToAPIContainerStatuses converts the given internal container
// statuses into API container statuses.
func (kl *Kubelet) convertToAPIContainerStatuses(pod *v1.Pod, podStatus *kubecontainer.PodStatus, previousStatus []v1.ContainerStatus, containers []v1.Container, hasInitContainers, isInitContainer bool) []v1.ContainerStatus {
	convertContainerStatus := func(cs *kubecontainer.ContainerStatus) *v1.ContainerStatus {
		cid := cs.ID.String()
		status := &v1.ContainerStatus{
			Name:         cs.Name,
			RestartCount: int32(cs.RestartCount),
			Image:        cs.Image,
			ImageID:      cs.ImageID,
			ContainerID:  cid,
		}
		switch cs.State {
		case kubecontainer.ContainerStateRunning:
			status.State.Running = &v1.ContainerStateRunning{StartedAt: metav1.NewTime(cs.StartedAt)}
		case kubecontainer.ContainerStateCreated:
			// Treat containers in the "created" state as if they are exited.
			// The pod workers are supposed start all containers it creates in
			// one sync (syncPod) iteration. There should not be any normal
			// "created" containers when the pod worker generates the status at
			// the beginning of a sync iteration.
			fallthrough
		case kubecontainer.ContainerStateExited:
			status.State.Terminated = &v1.ContainerStateTerminated{
				ExitCode:    int32(cs.ExitCode),
				Reason:      cs.Reason,
				Message:     cs.Message,
				StartedAt:   metav1.NewTime(cs.StartedAt),
				FinishedAt:  metav1.NewTime(cs.FinishedAt),
				ContainerID: cid,
			}
		default:
			status.State.Waiting = &v1.ContainerStateWaiting{}
		}
		return status
	}

	// Fetch old containers statuses from old pod status.
	oldStatuses := make(map[string]v1.ContainerStatus, len(containers))
	for _, status := range previousStatus {
		oldStatuses[status.Name] = status
	}

	// Set all container statuses to default waiting state
	statuses := make(map[string]*v1.ContainerStatus, len(containers))
	defaultWaitingState := v1.ContainerState{Waiting: &v1.ContainerStateWaiting{Reason: "ContainerCreating"}}
	if hasInitContainers {
		defaultWaitingState = v1.ContainerState{Waiting: &v1.ContainerStateWaiting{Reason: "PodInitializing"}}
	}

	for _, container := range containers {
		status := &v1.ContainerStatus{
			Name:  container.Name,
			Image: container.Image,
			State: defaultWaitingState,
		}
		oldStatus, found := oldStatuses[container.Name]
		if found {
			if oldStatus.State.Terminated != nil {
				// Do not update status on terminated init containers as
				// they be removed at any time.
				status = &oldStatus
			} else {
				// Apply some values from the old statuses as the default values.
				status.RestartCount = oldStatus.RestartCount
				status.LastTerminationState = oldStatus.LastTerminationState
			}
		}
		statuses[container.Name] = status
	}

	// Make the latest container status comes first.
	sort.Sort(sort.Reverse(kubecontainer.SortContainerStatusesByCreationTime(podStatus.ContainerStatuses)))
	// Set container statuses according to the statuses seen in pod status
	containerSeen := map[string]int{}
	for _, cStatus := range podStatus.ContainerStatuses {
		cName := cStatus.Name
		if _, ok := statuses[cName]; !ok {
			// This would also ignore the infra container.
			continue
		}
		if containerSeen[cName] >= 2 {
			continue
		}
		status := convertContainerStatus(cStatus)
		if containerSeen[cName] == 0 {
			statuses[cName] = status
		} else {
			statuses[cName].LastTerminationState = status.State
		}
		containerSeen[cName] = containerSeen[cName] + 1
	}

	// Handle the containers failed to be started, which should be in Waiting state.
	for _, container := range containers {
		if isInitContainer {
			// If the init container is terminated with exit code 0, it won't be restarted.
			// TODO(random-liu): Handle this in a cleaner way.
			s := podStatus.FindContainerStatusByName(container.Name)
			if s != nil && s.State == kubecontainer.ContainerStateExited && s.ExitCode == 0 {
				continue
			}
		}
		// If a container should be restarted in next syncpod, it is *Waiting*.
		if !kubecontainer.ShouldContainerBeRestarted(&container, pod, podStatus) {
			continue
		}
		status := statuses[container.Name]
		reason, ok := kl.reasonCache.Get(pod.UID, container.Name)
		if !ok {
			// In fact, we could also apply Waiting state here, but it is less informative,
			// and the container will be restarted soon, so we prefer the original state here.
			// Note that with the current implementation of ShouldContainerBeRestarted the original state here
			// could be:
			//   * Waiting: There is no associated historical container and start failure reason record.
			//   * Terminated: The container is terminated.
			continue
		}
		if status.State.Terminated != nil {
			status.LastTerminationState = status.State
		}
		status.State = v1.ContainerState{
			Waiting: &v1.ContainerStateWaiting{
				Reason:  reason.Err.Error(),
				Message: reason.Message,
			},
		}
		statuses[container.Name] = status
	}

	var containerStatuses []v1.ContainerStatus
	for _, status := range statuses {
		containerStatuses = append(containerStatuses, *status)
	}

	// Sort the container statuses since clients of this interface expect the list
	// of containers in a pod has a deterministic order.
	if isInitContainer {
		kubetypes.SortInitContainerStatuses(pod, containerStatuses)
	} else {
		sort.Sort(kubetypes.SortedContainerStatuses(containerStatuses))
	}
	return containerStatuses
}

// ServeLogs returns logs of current machine.
func (kl *Kubelet) ServeLogs(w http.ResponseWriter, req *http.Request) {
	// TODO: whitelist logs we are willing to serve
	kl.logServer.ServeHTTP(w, req)
}

// findContainer finds and returns the container with the given pod ID, full name, and container name.
// It returns nil if not found.
func (kl *Kubelet) findContainer(podFullName string, podUID types.UID, containerName string) (*kubecontainer.Container, error) {
	pods, err := kl.containerRuntime.GetPods(false)
	if err != nil {
		return nil, err
	}
	// Resolve and type convert back again.
	// We need the static pod UID but the kubecontainer API works with types.UID.
	podUID = types.UID(kl.podManager.TranslatePodUID(podUID))
	pod := kubecontainer.Pods(pods).FindPod(podFullName, podUID)
	return pod.FindContainerByName(containerName), nil
}

// RunInContainer runs a command in a container, returns the combined stdout, stderr as an array of bytes
func (kl *Kubelet) RunInContainer(podFullName string, podUID types.UID, containerName string, cmd []string) ([]byte, error) {
	container, err := kl.findContainer(podFullName, podUID, containerName)
	if err != nil {
		return nil, err
	}
	if container == nil {
		return nil, fmt.Errorf("container not found (%q)", containerName)
	}
	// TODO(tallclair): Pass a proper timeout value.
	return kl.runner.RunInContainer(container.ID, cmd, 0)
}

// ExecInContainer executes a command in a container, connecting the supplied
// stdin/stdout/stderr to the command's IO streams.
func (kl *Kubelet) ExecInContainer(podFullName string, podUID types.UID, containerName string, cmd []string, stdin io.Reader, stdout, stderr io.WriteCloser, tty bool, resize <-chan remotecommand.TerminalSize, timeout time.Duration) error {
	streamingRuntime, ok := kl.containerRuntime.(kubecontainer.DirectStreamingRuntime)
	if !ok {
		return fmt.Errorf("streaming methods not supported by runtime")
	}

	container, err := kl.findContainer(podFullName, podUID, containerName)
	if err != nil {
		return err
	}
	if container == nil {
		return fmt.Errorf("container not found (%q)", containerName)
	}
	return streamingRuntime.ExecInContainer(container.ID, cmd, stdin, stdout, stderr, tty, resize, timeout)
}

// AttachContainer uses the container runtime to attach the given streams to
// the given container.
func (kl *Kubelet) AttachContainer(podFullName string, podUID types.UID, containerName string, stdin io.Reader, stdout, stderr io.WriteCloser, tty bool, resize <-chan remotecommand.TerminalSize) error {
	streamingRuntime, ok := kl.containerRuntime.(kubecontainer.DirectStreamingRuntime)
	if !ok {
		return fmt.Errorf("streaming methods not supported by runtime")
	}

	container, err := kl.findContainer(podFullName, podUID, containerName)
	if err != nil {
		return err
	}
	if container == nil {
		return fmt.Errorf("container not found (%q)", containerName)
	}
	return streamingRuntime.AttachContainer(container.ID, stdin, stdout, stderr, tty, resize)
}

// PortForward connects to the pod's port and copies data between the port
// and the stream.
func (kl *Kubelet) PortForward(podFullName string, podUID types.UID, port int32, stream io.ReadWriteCloser) error {
	streamingRuntime, ok := kl.containerRuntime.(kubecontainer.DirectStreamingRuntime)
	if !ok {
		return fmt.Errorf("streaming methods not supported by runtime")
	}

	pods, err := kl.containerRuntime.GetPods(false)
	if err != nil {
		return err
	}
	// Resolve and type convert back again.
	// We need the static pod UID but the kubecontainer API works with types.UID.
	podUID = types.UID(kl.podManager.TranslatePodUID(podUID))
	pod := kubecontainer.Pods(pods).FindPod(podFullName, podUID)
	if pod.IsEmpty() {
		return fmt.Errorf("pod not found (%q)", podFullName)
	}
	return streamingRuntime.PortForward(&pod, port, stream)
}

// GetExec gets the URL the exec will be served from, or nil if the Kubelet will serve it.
func (kl *Kubelet) GetExec(podFullName string, podUID types.UID, containerName string, cmd []string, streamOpts remotecommandserver.Options) (*url.URL, error) {
	switch streamingRuntime := kl.containerRuntime.(type) {
	case kubecontainer.DirectStreamingRuntime:
		// Kubelet will serve the exec directly.
		return nil, nil
	case kubecontainer.IndirectStreamingRuntime:
		container, err := kl.findContainer(podFullName, podUID, containerName)
		if err != nil {
			return nil, err
		}
		if container == nil {
			return nil, fmt.Errorf("container not found (%q)", containerName)
		}
		return streamingRuntime.GetExec(container.ID, cmd, streamOpts.Stdin, streamOpts.Stdout, streamOpts.Stderr, streamOpts.TTY)
	default:
		return nil, fmt.Errorf("container runtime does not support exec")
	}
}

// GetAttach gets the URL the attach will be served from, or nil if the Kubelet will serve it.
func (kl *Kubelet) GetAttach(podFullName string, podUID types.UID, containerName string, streamOpts remotecommandserver.Options) (*url.URL, error) {
	switch streamingRuntime := kl.containerRuntime.(type) {
	case kubecontainer.DirectStreamingRuntime:
		// Kubelet will serve the attach directly.
		return nil, nil
	case kubecontainer.IndirectStreamingRuntime:
		container, err := kl.findContainer(podFullName, podUID, containerName)
		if err != nil {
			return nil, err
		}
		if container == nil {
			return nil, fmt.Errorf("container %s not found in pod %s", containerName, podFullName)
		}

		// The TTY setting for attach must match the TTY setting in the initial container configuration,
		// since whether the process is running in a TTY cannot be changed after it has started.  We
		// need the api.Pod to get the TTY status.
		pod, found := kl.GetPodByFullName(podFullName)
		if !found || (string(podUID) != "" && pod.UID != podUID) {
			return nil, fmt.Errorf("pod %s not found", podFullName)
		}
		containerSpec := kubecontainer.GetContainerSpec(pod, containerName)
		if containerSpec == nil {
			return nil, fmt.Errorf("container %s not found in pod %s", containerName, podFullName)
		}
		tty := containerSpec.TTY

		return streamingRuntime.GetAttach(container.ID, streamOpts.Stdin, streamOpts.Stdout, streamOpts.Stderr, tty)
	default:
		return nil, fmt.Errorf("container runtime does not support attach")
	}
}

// GetPortForward gets the URL the port-forward will be served from, or nil if the Kubelet will serve it.
func (kl *Kubelet) GetPortForward(podName, podNamespace string, podUID types.UID, portForwardOpts portforward.V4Options) (*url.URL, error) {
	switch streamingRuntime := kl.containerRuntime.(type) {
	case kubecontainer.DirectStreamingRuntime:
		// Kubelet will serve the attach directly.
		return nil, nil
	case kubecontainer.IndirectStreamingRuntime:
		pods, err := kl.containerRuntime.GetPods(false)
		if err != nil {
			return nil, err
		}
		// Resolve and type convert back again.
		// We need the static pod UID but the kubecontainer API works with types.UID.
		podUID = types.UID(kl.podManager.TranslatePodUID(podUID))
		podFullName := kubecontainer.BuildPodFullName(podName, podNamespace)
		pod := kubecontainer.Pods(pods).FindPod(podFullName, podUID)
		if pod.IsEmpty() {
			return nil, fmt.Errorf("pod not found (%q)", podFullName)
		}

		return streamingRuntime.GetPortForward(podName, podNamespace, podUID, portForwardOpts.Ports)
	default:
		return nil, fmt.Errorf("container runtime does not support port-forward")
	}
}

// cleanupOrphanedPodCgroups removes cgroups that should no longer exist.
// it reconciles the cached state of cgroupPods with the specified list of runningPods
func (kl *Kubelet) cleanupOrphanedPodCgroups(cgroupPods map[types.UID]cm.CgroupName, activePods []*v1.Pod) {
	// Add all running pods to the set that we want to preserve
	podSet := sets.NewString()
	for _, pod := range activePods {
		podSet.Insert(string(pod.UID))
	}
	pcm := kl.containerManager.NewPodContainerManager()

	// Iterate over all the found pods to verify if they should be running
	for uid, val := range cgroupPods {
		// if the pod is in the running set, its not a candidate for cleanup
		if podSet.Has(string(uid)) {
			continue
		}

		// If volumes have not been unmounted/detached, do not delete the cgroup
		// so any memory backed volumes don't have their charges propagated to the
		// parent croup.  If the volumes still exist, reduce the cpu shares for any
		// process in the cgroup to the minimum value while we wait.  if the kubelet
		// is configured to keep terminated volumes, we will delete the cgroup and not block.
		if podVolumesExist := kl.podVolumesExist(uid); podVolumesExist && !kl.keepTerminatedPodVolumes {
			glog.V(3).Infof("Orphaned pod %q found, but volumes not yet removed.  Reducing cpu to minimum", uid)
			if err := pcm.ReduceCPULimits(val); err != nil {
				glog.Warningf("Failed to reduce cpu time for pod %q pending volume cleanup due to %v", uid, err)
			}
			continue
		}
		glog.V(3).Infof("Orphaned pod %q found, removing pod cgroups", uid)
		// Destroy all cgroups of pod that should not be running,
		// by first killing all the attached processes to these cgroups.
		// We ignore errors thrown by the method, as the housekeeping loop would
		// again try to delete these unwanted pod cgroups
		go pcm.Destroy(val)
	}
}

// enableHostUserNamespace determines if the host user namespace should be used by the container runtime.
// Returns true if the pod is using a host pid, pic, or network namespace, the pod is using a non-namespaced
// capability, the pod contains a privileged container, or the pod has a host path volume.
//
// NOTE: when if a container shares any namespace with another container it must also share the user namespace
// or it will not have the correct capabilities in the namespace.  This means that host user namespace
// is enabled per pod, not per container.
func (kl *Kubelet) enableHostUserNamespace(pod *v1.Pod) bool {
	if kubecontainer.HasPrivilegedContainer(pod) || hasHostNamespace(pod) ||
		hasHostVolume(pod) || hasNonNamespacedCapability(pod) || kl.hasHostMountPVC(pod) {
		return true
	}
	return false
}

// hasNonNamespacedCapability returns true if MKNOD, SYS_TIME, or SYS_MODULE is requested for any container.
func hasNonNamespacedCapability(pod *v1.Pod) bool {
	for _, c := range pod.Spec.Containers {
		if c.SecurityContext != nil && c.SecurityContext.Capabilities != nil {
			for _, cap := range c.SecurityContext.Capabilities.Add {
				if cap == "MKNOD" || cap == "SYS_TIME" || cap == "SYS_MODULE" {
					return true
				}
			}
		}
	}

	return false
}

// hasHostVolume returns true if the pod spec has a HostPath volume.
func hasHostVolume(pod *v1.Pod) bool {
	for _, v := range pod.Spec.Volumes {
		if v.HostPath != nil {
			return true
		}
	}
	return false
}

// hasHostNamespace returns true if hostIPC, hostNetwork, or hostPID are set to true.
func hasHostNamespace(pod *v1.Pod) bool {
	if pod.Spec.SecurityContext == nil {
		return false
	}
	return pod.Spec.HostIPC || pod.Spec.HostNetwork || pod.Spec.HostPID
}

// hasHostMountPVC returns true if a PVC is referencing a HostPath volume.
func (kl *Kubelet) hasHostMountPVC(pod *v1.Pod) bool {
	for _, volume := range pod.Spec.Volumes {
		if volume.PersistentVolumeClaim != nil {
			pvc, err := kl.kubeClient.CoreV1().PersistentVolumeClaims(pod.Namespace).Get(volume.PersistentVolumeClaim.ClaimName, metav1.GetOptions{})
			if err != nil {
				glog.Warningf("unable to retrieve pvc %s:%s - %v", pod.Namespace, volume.PersistentVolumeClaim.ClaimName, err)
				continue
			}
			if pvc != nil {
				referencedVolume, err := kl.kubeClient.CoreV1().PersistentVolumes().Get(pvc.Spec.VolumeName, metav1.GetOptions{})
				if err != nil {
					glog.Warningf("unable to retrieve pv %s - %v", pvc.Spec.VolumeName, err)
					continue
				}
				if referencedVolume != nil && referencedVolume.Spec.HostPath != nil {
					return true
				}
			}
		}
	}
	return false
}<|MERGE_RESOLUTION|>--- conflicted
+++ resolved
@@ -40,15 +40,13 @@
 	"k8s.io/apimachinery/pkg/types"
 	"k8s.io/apimachinery/pkg/util/sets"
 	utilvalidation "k8s.io/apimachinery/pkg/util/validation"
-	"k8s.io/apimachinery/pkg/util/validation/field"
 	utilfeature "k8s.io/apiserver/pkg/util/feature"
 	"k8s.io/client-go/tools/remotecommand"
-	"k8s.io/kubernetes/pkg/api/legacyscheme"
 	podutil "k8s.io/kubernetes/pkg/api/v1/pod"
 	"k8s.io/kubernetes/pkg/api/v1/resource"
+	podshelper "k8s.io/kubernetes/pkg/apis/core/pods"
 	v1helper "k8s.io/kubernetes/pkg/apis/core/v1/helper"
 	v1qos "k8s.io/kubernetes/pkg/apis/core/v1/helper/qos"
-	"k8s.io/kubernetes/pkg/apis/core/v1/validation"
 	"k8s.io/kubernetes/pkg/features"
 	"k8s.io/kubernetes/pkg/fieldpath"
 	runtimeapi "k8s.io/kubernetes/pkg/kubelet/apis/cri/v1alpha1/runtime"
@@ -129,7 +127,6 @@
 	return "c:\\" + path
 }
 
-<<<<<<< HEAD
 // makeBlockVolumes maps the raw block devices specified in the path of the container
 // Experimental
 func (kl *Kubelet) makeBlockVolumes(pod *v1.Pod, container *v1.Container, podVolumes kubecontainer.VolumeMap, blkutil volumeutil.BlockVolumePathHandler) ([]kubecontainer.DeviceInfo, error) {
@@ -163,8 +160,6 @@
 	return devices, nil
 }
 
-=======
->>>>>>> 71bdf476
 // makeMounts determines the mount points for the given container.
 func makeMounts(pod *v1.Pod, podDir string, container *v1.Container, hostName, hostDomain, podIP string, podVolumes kubecontainer.VolumeMap) ([]kubecontainer.Mount, error) {
 	// Kubernetes only mounts on /etc/hosts if:
@@ -780,7 +775,7 @@
 // podFieldSelectorRuntimeValue returns the runtime value of the given
 // selector for a pod.
 func (kl *Kubelet) podFieldSelectorRuntimeValue(fs *v1.ObjectFieldSelector, pod *v1.Pod, podIP string) (string, error) {
-	internalFieldPath, _, err := legacyscheme.Scheme.ConvertFieldLabel(fs.APIVersion, "Pod", fs.FieldPath, "")
+	internalFieldPath, _, err := podshelper.ConvertDownwardAPIFieldLabel(fs.APIVersion, fs.FieldPath, "")
 	if err != nil {
 		return "", err
 	}
@@ -817,7 +812,7 @@
 	if runningPod != nil {
 		p = *runningPod
 	} else if status != nil {
-		p = kubecontainer.ConvertPodStatusToRunningPod(kl.GetRuntime().Type(), status)
+		p = kubecontainer.ConvertPodStatusToRunningPod(kl.getRuntime().Type(), status)
 	} else {
 		return fmt.Errorf("one of the two arguments must be non-nil: runningPod, status")
 	}
@@ -1112,22 +1107,6 @@
 	}
 }
 
-// hasHostPortConflicts detects pods with conflicted host ports.
-func hasHostPortConflicts(pods []*v1.Pod) bool {
-	ports := sets.String{}
-	for _, pod := range pods {
-		if errs := validation.AccumulateUniqueHostPorts(pod.Spec.Containers, &ports, field.NewPath("spec", "containers")); len(errs) > 0 {
-			glog.Errorf("Pod %q: HostPort is already allocated, ignoring: %v", format.Pod(pod), errs)
-			return true
-		}
-		if errs := validation.AccumulateUniqueHostPorts(pod.Spec.InitContainers, &ports, field.NewPath("spec", "initContainers")); len(errs) > 0 {
-			glog.Errorf("Pod %q: HostPort is already allocated, ignoring: %v", format.Pod(pod), errs)
-			return true
-		}
-	}
-	return false
-}
-
 // validateContainerLogStatus returns the container ID for the desired container to retrieve logs for, based on the state
 // of the container. The previous flag will only return the logs for the last terminated container, otherwise, the current
 // running container is preferred over a previous termination. If info about the container is not available then a specific
@@ -1234,10 +1213,8 @@
 	return kl.containerRuntime.GetContainerLogs(pod, containerID, logOptions, stdout, stderr)
 }
 
-// GetPhase returns the phase of a pod given its container info.
-// This func is exported to simplify integration with 3rd party kubelet
-// integrations like kubernetes-mesos.
-func GetPhase(spec *v1.PodSpec, info []v1.ContainerStatus) v1.PodPhase {
+// getPhase returns the phase of a pod given its container info.
+func getPhase(spec *v1.PodSpec, info []v1.ContainerStatus) v1.PodPhase {
 	initialized := 0
 	pendingInitialization := 0
 	failedInitialization := 0
@@ -1367,7 +1344,7 @@
 	// Assume info is ready to process
 	spec := &pod.Spec
 	allStatus := append(append([]v1.ContainerStatus{}, s.ContainerStatuses...), s.InitContainerStatuses...)
-	s.Phase = GetPhase(spec, allStatus)
+	s.Phase = getPhase(spec, allStatus)
 	kl.probeManager.UpdatePodStatus(pod.UID, s)
 	s.Conditions = append(s.Conditions, status.GeneratePodInitializedCondition(spec, s.InitContainerStatuses, s.Phase))
 	s.Conditions = append(s.Conditions, status.GeneratePodReadyCondition(spec, s.ContainerStatuses, s.Phase))
