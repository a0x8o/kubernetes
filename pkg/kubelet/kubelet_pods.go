--- conflicted
+++ resolved
@@ -61,6 +61,7 @@
 	kubetypes "k8s.io/kubernetes/pkg/kubelet/types"
 	"k8s.io/kubernetes/pkg/kubelet/util/format"
 	utilfile "k8s.io/kubernetes/pkg/util/file"
+	mountutil "k8s.io/kubernetes/pkg/util/mount"
 	volumeutil "k8s.io/kubernetes/pkg/volume/util"
 	"k8s.io/kubernetes/pkg/volume/util/volumepathhandler"
 	volumevalidation "k8s.io/kubernetes/pkg/volume/validation"
@@ -160,7 +161,7 @@
 }
 
 // makeMounts determines the mount points for the given container.
-func makeMounts(pod *v1.Pod, podDir string, container *v1.Container, hostName, hostDomain, podIP string, podVolumes kubecontainer.VolumeMap) ([]kubecontainer.Mount, error) {
+func makeMounts(pod *v1.Pod, podDir string, container *v1.Container, hostName, hostDomain, podIP string, podVolumes kubecontainer.VolumeMap, mounter mountutil.Interface) ([]kubecontainer.Mount, func(), error) {
 	// Kubernetes only mounts on /etc/hosts if:
 	// - container is not an infrastructure (pause) container
 	// - container is not already mounting on /etc/hosts
@@ -170,13 +171,14 @@
 	mountEtcHostsFile := len(podIP) > 0 && runtime.GOOS != "windows"
 	glog.V(3).Infof("container: %v/%v/%v podIP: %q creating hosts mount: %v", pod.Namespace, pod.Name, container.Name, podIP, mountEtcHostsFile)
 	mounts := []kubecontainer.Mount{}
-	for _, mount := range container.VolumeMounts {
+	var cleanupAction func() = nil
+	for i, mount := range container.VolumeMounts {
 		// do not mount /etc/hosts if container is already mounting on the path
 		mountEtcHostsFile = mountEtcHostsFile && (mount.MountPath != etcHostsPath)
 		vol, ok := podVolumes[mount.Name]
 		if !ok || vol.Mounter == nil {
 			glog.Errorf("Mount cannot be satisfied for container %q, because the volume is missing or the volume mounter is nil: %+v", container.Name, mount)
-			return nil, fmt.Errorf("cannot find volume %q to mount into container %q", mount.Name, container.Name)
+			return nil, cleanupAction, fmt.Errorf("cannot find volume %q to mount into container %q", mount.Name, container.Name)
 		}
 
 		relabelVolume := false
@@ -189,25 +191,33 @@
 		}
 		hostPath, err := volumeutil.GetPath(vol.Mounter)
 		if err != nil {
-			return nil, err
+			return nil, cleanupAction, err
 		}
 		if mount.SubPath != "" {
+			if !utilfeature.DefaultFeatureGate.Enabled(features.VolumeSubpath) {
+				return nil, cleanupAction, fmt.Errorf("volume subpaths are disabled")
+			}
+
 			if filepath.IsAbs(mount.SubPath) {
-				return nil, fmt.Errorf("error SubPath `%s` must not be an absolute path", mount.SubPath)
+				return nil, cleanupAction, fmt.Errorf("error SubPath `%s` must not be an absolute path", mount.SubPath)
 			}
 
 			err = volumevalidation.ValidatePathNoBacksteps(mount.SubPath)
 			if err != nil {
-				return nil, fmt.Errorf("unable to provision SubPath `%s`: %v", mount.SubPath, err)
+				return nil, cleanupAction, fmt.Errorf("unable to provision SubPath `%s`: %v", mount.SubPath, err)
 			}
 
 			fileinfo, err := os.Lstat(hostPath)
 			if err != nil {
-				return nil, err
+				return nil, cleanupAction, err
 			}
 			perm := fileinfo.Mode()
 
-			hostPath = filepath.Join(hostPath, mount.SubPath)
+			volumePath, err := filepath.EvalSymlinks(hostPath)
+			if err != nil {
+				return nil, cleanupAction, err
+			}
+			hostPath = filepath.Join(volumePath, mount.SubPath)
 
 			if subPathExists, err := utilfile.FileOrSymlinkExists(hostPath); err != nil {
 				glog.Errorf("Could not determine if subPath %s exists; will not attempt to change its permissions", hostPath)
@@ -216,16 +226,24 @@
 				// incorrect ownership and mode. For example, the sub path directory must have at least g+rwx
 				// when the pod specifies an fsGroup, and if the directory is not created here, Docker will
 				// later auto-create it with the incorrect mode 0750
-				if err := os.MkdirAll(hostPath, perm); err != nil {
-					glog.Errorf("failed to mkdir:%s", hostPath)
-					return nil, err
-				}
-
-				// chmod the sub path because umask may have prevented us from making the sub path with the same
-				// permissions as the mounter path
-				if err := os.Chmod(hostPath, perm); err != nil {
-					return nil, err
-				}
+				// Make extra care not to escape the volume!
+				if err := mounter.SafeMakeDir(hostPath, volumePath, perm); err != nil {
+					glog.Errorf("failed to mkdir %q: %v", hostPath, err)
+					return nil, cleanupAction, err
+				}
+			}
+			hostPath, cleanupAction, err = mounter.PrepareSafeSubpath(mountutil.Subpath{
+				VolumeMountIndex: i,
+				Path:             hostPath,
+				VolumeName:       mount.Name,
+				VolumePath:       volumePath,
+				PodDir:           podDir,
+				ContainerName:    container.Name,
+			})
+			if err != nil {
+				// Don't pass detailed error back to the user because it could give information about host filesystem
+				glog.Errorf("failed to prepare subPath for volumeMount %q of container %q: %v", mount.Name, container.Name, err)
+				return nil, cleanupAction, fmt.Errorf("failed to prepare subPath for volumeMount %q of container %q", mount.Name, container.Name)
 			}
 		}
 
@@ -242,7 +260,7 @@
 
 		propagation, err := translateMountPropagation(mount.MountPropagation)
 		if err != nil {
-			return nil, err
+			return nil, cleanupAction, err
 		}
 		glog.V(5).Infof("Pod %q container %q mount %q has propagation %q", format.Pod(pod), container.Name, mount.Name, propagation)
 
@@ -261,11 +279,11 @@
 		hostAliases := pod.Spec.HostAliases
 		hostsMount, err := makeHostsMount(podDir, podIP, hostName, hostDomain, hostAliases, pod.Spec.HostNetwork)
 		if err != nil {
-			return nil, err
+			return nil, cleanupAction, err
 		}
 		mounts = append(mounts, *hostsMount)
 	}
-	return mounts, nil
+	return mounts, cleanupAction, nil
 }
 
 // translateMountPropagation transforms v1.MountPropagationMode to
@@ -437,17 +455,17 @@
 
 // GenerateRunContainerOptions generates the RunContainerOptions, which can be used by
 // the container runtime to set parameters for launching a container.
-func (kl *Kubelet) GenerateRunContainerOptions(pod *v1.Pod, container *v1.Container, podIP string) (*kubecontainer.RunContainerOptions, error) {
+func (kl *Kubelet) GenerateRunContainerOptions(pod *v1.Pod, container *v1.Container, podIP string) (*kubecontainer.RunContainerOptions, func(), error) {
 	opts, err := kl.containerManager.GetResources(pod, container)
 	if err != nil {
-		return nil, err
+		return nil, nil, err
 	}
 
 	cgroupParent := kl.GetPodCgroupParent(pod)
 	opts.CgroupParent = cgroupParent
 	hostname, hostDomainName, err := kl.GeneratePodHostNameAndDomain(pod)
 	if err != nil {
-		return nil, err
+		return nil, nil, err
 	}
 	opts.Hostname = hostname
 	podName := volumeutil.GetUniquePodName(pod)
@@ -457,7 +475,7 @@
 	// TODO(random-liu): Move following convert functions into pkg/kubelet/container
 	devices, err := kl.makeGPUDevices(pod, container)
 	if err != nil {
-		return nil, err
+		return nil, nil, err
 	}
 	opts.Devices = append(opts.Devices, devices...)
 
@@ -466,20 +484,20 @@
 		blkutil := volumepathhandler.NewBlockVolumePathHandler()
 		blkVolumes, err := kl.makeBlockVolumes(pod, container, volumes, blkutil)
 		if err != nil {
-			return nil, err
+			return nil, nil, err
 		}
 		opts.Devices = append(opts.Devices, blkVolumes...)
 	}
 
-	mounts, err := makeMounts(pod, kl.getPodDir(pod.UID), container, hostname, hostDomainName, podIP, volumes)
-	if err != nil {
-		return nil, err
+	mounts, cleanupAction, err := makeMounts(pod, kl.getPodDir(pod.UID), container, hostname, hostDomainName, podIP, volumes, kl.mounter)
+	if err != nil {
+		return nil, cleanupAction, err
 	}
 	opts.Mounts = append(opts.Mounts, mounts...)
 
 	envs, err := kl.makeEnvironmentVariables(pod, container, podIP)
 	if err != nil {
-		return nil, err
+		return nil, cleanupAction, err
 	}
 	opts.Envs = append(opts.Envs, envs...)
 
@@ -499,7 +517,7 @@
 		opts.EnableHostUserNamespace = kl.enableHostUserNamespace(pod)
 	}
 
-	return opts, nil
+	return opts, cleanupAction, nil
 }
 
 var masterServices = sets.NewString("kubernetes")
@@ -1364,8 +1382,6 @@
 	spec := &pod.Spec
 	allStatus := append(append([]v1.ContainerStatus{}, s.ContainerStatuses...), s.InitContainerStatuses...)
 	s.Phase = getPhase(spec, allStatus)
-<<<<<<< HEAD
-=======
 	// Check for illegal phase transition
 	if pod.Status.Phase == v1.PodFailed || pod.Status.Phase == v1.PodSucceeded {
 		// API server shows terminal phase; transitions are not allowed
@@ -1375,7 +1391,6 @@
 			s.Phase = pod.Status.Phase
 		}
 	}
->>>>>>> ed33434d
 	kl.probeManager.UpdatePodStatus(pod.UID, s)
 	s.Conditions = append(s.Conditions, status.GeneratePodInitializedCondition(spec, s.InitContainerStatuses, s.Phase))
 	s.Conditions = append(s.Conditions, status.GeneratePodReadyCondition(spec, s.ContainerStatuses, s.Phase))
