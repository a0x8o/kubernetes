--- conflicted
+++ resolved
@@ -12,6 +12,7 @@
         "generate.go",
         "status_manager.go",
     ],
+    importpath = "k8s.io/kubernetes/pkg/kubelet/status",
     deps = [
         "//pkg/api/v1/pod:go_default_library",
         "//pkg/kubelet/container:go_default_library",
@@ -27,10 +28,6 @@
         "//vendor/k8s.io/apimachinery/pkg/util/diff:go_default_library",
         "//vendor/k8s.io/apimachinery/pkg/util/wait:go_default_library",
         "//vendor/k8s.io/client-go/kubernetes:go_default_library",
-<<<<<<< HEAD
-=======
-        "//vendor/k8s.io/client-go/kubernetes/scheme:go_default_library",
->>>>>>> 66f5f2bc
     ],
 )
 
@@ -40,6 +37,7 @@
         "generate_test.go",
         "status_manager_test.go",
     ],
+    importpath = "k8s.io/kubernetes/pkg/kubelet/status",
     library = ":go_default_library",
     deps = [
         "//pkg/api:go_default_library",
