// +build linux

/*
Copyright 2016 The Kubernetes Authors.

Licensed under the Apache License, Version 2.0 (the "License");
you may not use this file except in compliance with the License.
You may obtain a copy of the License at

    http://www.apache.org/licenses/LICENSE-2.0

Unless required by applicable law or agreed to in writing, software
distributed under the License is distributed on an "AS IS" BASIS,
WITHOUT WARRANTIES OR CONDITIONS OF ANY KIND, either express or implied.
See the License for the specific language governing permissions and
limitations under the License.
*/

package config

import (
	"fmt"
	"io"
	"io/ioutil"
	"os"
	"os/exec"
	"path/filepath"
	"sync"
	"testing"
	"time"

	"k8s.io/api/core/v1"
	apiequality "k8s.io/apimachinery/pkg/api/equality"
	metav1 "k8s.io/apimachinery/pkg/apis/meta/v1"
	"k8s.io/apimachinery/pkg/runtime"
	"k8s.io/apimachinery/pkg/types"
	"k8s.io/apimachinery/pkg/util/wait"
	utiltesting "k8s.io/client-go/util/testing"
	"k8s.io/kubernetes/pkg/api/testapi"
	api "k8s.io/kubernetes/pkg/apis/core"
	k8s_api_v1 "k8s.io/kubernetes/pkg/apis/core/v1"
	"k8s.io/kubernetes/pkg/apis/core/validation"
	kubetypes "k8s.io/kubernetes/pkg/kubelet/types"
	"k8s.io/kubernetes/pkg/securitycontext"
)

func TestExtractFromNonExistentFile(t *testing.T) {
	ch := make(chan interface{}, 1)
<<<<<<< HEAD
	c := newSourceFile("/some/fake/file", "localhost", time.Millisecond, ch)
=======
	c := newSourceFile("/some/fake/file", "localhost", ch)
>>>>>>> ed33434d
	err := c.watch()
	if err == nil {
		t.Errorf("Expected error")
	}
}

func TestUpdateOnNonExistentFile(t *testing.T) {
	ch := make(chan interface{})
	NewSourceFile("random_non_existent_path", "localhost", time.Millisecond, ch)
	select {
	case got := <-ch:
		update := got.(kubetypes.PodUpdate)
		expected := CreatePodUpdate(kubetypes.SET, kubetypes.FileSource)
		if !apiequality.Semantic.DeepDerivative(expected, update) {
			t.Fatalf("expected %#v, Got %#v", expected, update)
		}

	case <-time.After(wait.ForeverTestTimeout):
		t.Fatalf("expected update, timeout instead")
	}
}

func TestReadPodsFromFileExistAlready(t *testing.T) {
	hostname := types.NodeName("random-test-hostname")
	var testCases = getTestCases(hostname)

	for _, testCase := range testCases {
		func() {
			dirName, err := utiltesting.MkTmpdir("file-test")
			if err != nil {
				t.Fatalf("unable to create temp dir: %v", err)
			}
			defer os.RemoveAll(dirName)
			file := testCase.writeToFile(dirName, "test_pod_manifest", t)

			ch := make(chan interface{})
			NewSourceFile(file, hostname, time.Millisecond, ch)
			select {
			case got := <-ch:
				update := got.(kubetypes.PodUpdate)
				for _, pod := range update.Pods {
					// TODO: remove the conversion when validation is performed on versioned objects.
					internalPod := &api.Pod{}
					if err := k8s_api_v1.Convert_v1_Pod_To_core_Pod(pod, internalPod, nil); err != nil {
						t.Fatalf("%s: Cannot convert pod %#v, %#v", testCase.desc, pod, err)
					}
					if errs := validation.ValidatePod(internalPod); len(errs) > 0 {
						t.Fatalf("%s: Invalid pod %#v, %#v", testCase.desc, internalPod, errs)
					}
				}
				if !apiequality.Semantic.DeepEqual(testCase.expected, update) {
					t.Fatalf("%s: Expected %#v, Got %#v", testCase.desc, testCase.expected, update)
				}
			case <-time.After(wait.ForeverTestTimeout):
				t.Fatalf("%s: Expected update, timeout instead", testCase.desc)
			}
		}()
	}
}

func TestReadPodsFromFileExistLater(t *testing.T) {
	watchFileAdded(false, t)
}

func TestReadPodsFromFileChanged(t *testing.T) {
	watchFileChanged(false, t)
}

func TestReadPodsFromFileInDirAdded(t *testing.T) {
	watchFileAdded(true, t)
}

func TestReadPodsFromFileInDirChanged(t *testing.T) {
	watchFileChanged(true, t)
}

func TestExtractFromBadDataFile(t *testing.T) {
	dirName, err := utiltesting.MkTmpdir("file-test")
	if err != nil {
		t.Fatalf("unable to create temp dir: %v", err)
	}
	defer os.RemoveAll(dirName)

	fileName := filepath.Join(dirName, "test_pod_manifest")
	err = ioutil.WriteFile(fileName, []byte{1, 2, 3}, 0555)
	if err != nil {
		t.Fatalf("unable to write test file %#v", err)
	}

	ch := make(chan interface{}, 1)
<<<<<<< HEAD
	c := newSourceFile(fileName, "localhost", time.Millisecond, ch)
=======
	c := newSourceFile(fileName, "localhost", ch)
>>>>>>> ed33434d
	err = c.resetStoreFromPath()
	if err == nil {
		t.Fatalf("expected error, got nil")
	}
	expectEmptyChannel(t, ch)
}

func TestExtractFromEmptyDir(t *testing.T) {
	dirName, err := utiltesting.MkTmpdir("file-test")
	if err != nil {
		t.Fatalf("unexpected error: %v", err)
	}
	defer os.RemoveAll(dirName)

	ch := make(chan interface{}, 1)
<<<<<<< HEAD
	c := newSourceFile(dirName, "localhost", time.Millisecond, ch)
=======
	c := newSourceFile(dirName, "localhost", ch)
>>>>>>> ed33434d
	err = c.resetStoreFromPath()
	if err != nil {
		t.Fatalf("unexpected error: %v", err)
	}

	update := (<-ch).(kubetypes.PodUpdate)
	expected := CreatePodUpdate(kubetypes.SET, kubetypes.FileSource)
	if !apiequality.Semantic.DeepEqual(expected, update) {
		t.Fatalf("expected %#v, Got %#v", expected, update)
	}
}

type testCase struct {
	desc     string
	pod      runtime.Object
	expected kubetypes.PodUpdate
}

func getTestCases(hostname types.NodeName) []*testCase {
	grace := int64(30)
	return []*testCase{
		{
			desc: "Simple pod",
			pod: &v1.Pod{
				TypeMeta: metav1.TypeMeta{
					Kind:       "Pod",
					APIVersion: "",
				},
				ObjectMeta: metav1.ObjectMeta{
					Name:      "test",
					UID:       "12345",
					Namespace: "mynamespace",
				},
				Spec: v1.PodSpec{
					Containers:      []v1.Container{{Name: "image", Image: "test/image", SecurityContext: securitycontext.ValidSecurityContextWithContainerDefaults()}},
					SecurityContext: &v1.PodSecurityContext{},
					SchedulerName:   api.DefaultSchedulerName,
				},
				Status: v1.PodStatus{
					Phase: v1.PodPending,
				},
			},
			expected: CreatePodUpdate(kubetypes.SET, kubetypes.FileSource, &v1.Pod{
				ObjectMeta: metav1.ObjectMeta{
					Name:        "test-" + string(hostname),
					UID:         "12345",
					Namespace:   "mynamespace",
					Annotations: map[string]string{kubetypes.ConfigHashAnnotationKey: "12345"},
					SelfLink:    getSelfLink("test-"+string(hostname), "mynamespace"),
				},
				Spec: v1.PodSpec{
					NodeName:                      string(hostname),
					RestartPolicy:                 v1.RestartPolicyAlways,
					DNSPolicy:                     v1.DNSClusterFirst,
					TerminationGracePeriodSeconds: &grace,
					Tolerations: []v1.Toleration{{
						Operator: "Exists",
						Effect:   "NoExecute",
					}},
					Containers: []v1.Container{{
						Name:  "image",
						Image: "test/image",
						TerminationMessagePath:   "/dev/termination-log",
						ImagePullPolicy:          "Always",
						SecurityContext:          securitycontext.ValidSecurityContextWithContainerDefaults(),
						TerminationMessagePolicy: v1.TerminationMessageReadFile,
					}},
					SecurityContext: &v1.PodSecurityContext{},
					SchedulerName:   api.DefaultSchedulerName,
				},
				Status: v1.PodStatus{
					Phase: v1.PodPending,
				},
			}),
		},
	}
}

func (tc *testCase) writeToFile(dir, name string, t *testing.T) string {
	var versionedPod runtime.Object
	err := testapi.Default.Converter().Convert(&tc.pod, &versionedPod, nil)
	if err != nil {
		t.Fatalf("%s: error in versioning the pod: %v", tc.desc, err)
	}
	fileContents, err := runtime.Encode(testapi.Default.Codec(), versionedPod)
	if err != nil {
		t.Fatalf("%s: error in encoding the pod: %v", tc.desc, err)
	}

	fileName := filepath.Join(dir, name)
	if err := writeFile(fileName, []byte(fileContents)); err != nil {
		t.Fatalf("unable to write test file %#v", err)
	}
	return fileName
}

func watchFileAdded(watchDir bool, t *testing.T) {
	hostname := types.NodeName("random-test-hostname")
	var testCases = getTestCases(hostname)

	fileNamePre := "test_pod_manifest"
	for index, testCase := range testCases {
		func() {
			dirName, err := utiltesting.MkTmpdir("dir-test")
			if err != nil {
				t.Fatalf("unable to create temp dir: %v", err)
			}
			defer os.RemoveAll(dirName)
			fileName := fmt.Sprintf("%s_%d", fileNamePre, index)

			ch := make(chan interface{})
			if watchDir {
				NewSourceFile(dirName, hostname, 100*time.Millisecond, ch)
			} else {
				NewSourceFile(filepath.Join(dirName, fileName), hostname, 100*time.Millisecond, ch)
			}
			expectEmptyUpdate(t, ch)

			addFile := func() {
				// Add a file
				testCase.writeToFile(dirName, fileName, t)
			}

			go addFile()

			// For !watchDir: expect an update by SourceFile.resetStoreFromPath().
			// For watchDir: expect at least one update from CREATE & MODIFY inotify event.
			// Shouldn't expect two updates from CREATE & MODIFY because CREATE doesn't guarantee file written.
			// In that case no update will be sent from CREATE event.
			expectUpdate(t, ch, testCase)
		}()
	}
}

func watchFileChanged(watchDir bool, t *testing.T) {
	hostname := types.NodeName("random-test-hostname")
	var testCases = getTestCases(hostname)

	fileNamePre := "test_pod_manifest"
	for index, testCase := range testCases {
		func() {
			dirName, err := utiltesting.MkTmpdir("dir-test")
			fileName := fmt.Sprintf("%s_%d", fileNamePre, index)
			if err != nil {
				t.Fatalf("unable to create temp dir: %v", err)
			}
			defer os.RemoveAll(dirName)

			var file string
			lock := &sync.Mutex{}
			ch := make(chan interface{})
			func() {
				lock.Lock()
				defer lock.Unlock()
				file = testCase.writeToFile(dirName, fileName, t)
			}()

			if watchDir {
				NewSourceFile(dirName, hostname, 100*time.Millisecond, ch)
				defer func() {
					// Remove the file
					deleteFile(dirName, fileName, ch, t)
				}()
			} else {
				NewSourceFile(file, hostname, 100*time.Millisecond, ch)
			}
			// expect an update by SourceFile.resetStoreFromPath()
			expectUpdate(t, ch, testCase)

			changeFile := func() {
				// Edit the file content
				lock.Lock()
				defer lock.Unlock()

				pod := testCase.pod.(*v1.Pod)
				pod.Spec.Containers[0].Name = "image2"

				testCase.expected.Pods[0].Spec.Containers[0].Name = "image2"
				testCase.writeToFile(dirName, fileName, t)
			}

			go changeFile()
			// expect an update by MODIFY inotify event
			expectUpdate(t, ch, testCase)

			if watchDir {
				from := fileName
				fileName = fileName + "_ch"
				go changeFileName(dirName, from, fileName, t)
				// expect an update by MOVED_FROM inotify event cause changing file name
				expectEmptyUpdate(t, ch)
				// expect an update by MOVED_TO inotify event cause changing file name
				expectUpdate(t, ch, testCase)
			}
		}()
	}
}

func deleteFile(dir, file string, ch chan interface{}, t *testing.T) {
	go func() {
		path := filepath.Join(dir, file)
		err := os.Remove(path)
		if err != nil {
			t.Errorf("unable to remove test file %s: %s", path, err)
		}
	}()

	expectEmptyUpdate(t, ch)
}

func expectUpdate(t *testing.T, ch chan interface{}, testCase *testCase) {
	timer := time.After(5 * time.Second)
	for {
		select {
		case got := <-ch:
			update := got.(kubetypes.PodUpdate)
			for _, pod := range update.Pods {
				// TODO: remove the conversion when validation is performed on versioned objects.
				internalPod := &api.Pod{}
				if err := k8s_api_v1.Convert_v1_Pod_To_core_Pod(pod, internalPod, nil); err != nil {
					t.Fatalf("%s: Cannot convert pod %#v, %#v", testCase.desc, pod, err)
				}
				if errs := validation.ValidatePod(internalPod); len(errs) > 0 {
					t.Fatalf("%s: Invalid pod %#v, %#v", testCase.desc, internalPod, errs)
				}
			}

			if !apiequality.Semantic.DeepEqual(testCase.expected, update) {
				t.Fatalf("%s: Expected: %#v, Got: %#v", testCase.desc, testCase.expected, update)
			}
			return
		case <-timer:
			t.Fatalf("%s: Expected update, timeout instead", testCase.desc)
		}
	}
}

func expectEmptyUpdate(t *testing.T, ch chan interface{}) {
	timer := time.After(5 * time.Second)
	for {
		select {
		case got := <-ch:
			update := got.(kubetypes.PodUpdate)
			if len(update.Pods) != 0 {
				t.Fatalf("expected empty update, got %#v", update)
			}
			return
		case <-timer:
			t.Fatalf("expected empty update, timeout instead")
		}
	}
}

func writeFile(filename string, data []byte) error {
	f, err := os.OpenFile(filename, os.O_WRONLY|os.O_CREATE, 0666)
	if err != nil {
		return err
	}
	n, err := f.Write(data)
	if err == nil && n < len(data) {
		err = io.ErrShortWrite
	}
	if err1 := f.Close(); err == nil {
		err = err1
	}
	return err
}

func changeFileName(dir, from, to string, t *testing.T) {
	fromPath := filepath.Join(dir, from)
	toPath := filepath.Join(dir, to)
	if err := exec.Command("mv", fromPath, toPath).Run(); err != nil {
		t.Errorf("Fail to change file name: %s", err)
	}
}<|MERGE_RESOLUTION|>--- conflicted
+++ resolved
@@ -46,11 +46,7 @@
 
 func TestExtractFromNonExistentFile(t *testing.T) {
 	ch := make(chan interface{}, 1)
-<<<<<<< HEAD
-	c := newSourceFile("/some/fake/file", "localhost", time.Millisecond, ch)
-=======
 	c := newSourceFile("/some/fake/file", "localhost", ch)
->>>>>>> ed33434d
 	err := c.watch()
 	if err == nil {
 		t.Errorf("Expected error")
@@ -141,11 +137,7 @@
 	}
 
 	ch := make(chan interface{}, 1)
-<<<<<<< HEAD
-	c := newSourceFile(fileName, "localhost", time.Millisecond, ch)
-=======
 	c := newSourceFile(fileName, "localhost", ch)
->>>>>>> ed33434d
 	err = c.resetStoreFromPath()
 	if err == nil {
 		t.Fatalf("expected error, got nil")
@@ -161,11 +153,7 @@
 	defer os.RemoveAll(dirName)
 
 	ch := make(chan interface{}, 1)
-<<<<<<< HEAD
-	c := newSourceFile(dirName, "localhost", time.Millisecond, ch)
-=======
 	c := newSourceFile(dirName, "localhost", ch)
->>>>>>> ed33434d
 	err = c.resetStoreFromPath()
 	if err != nil {
 		t.Fatalf("unexpected error: %v", err)
