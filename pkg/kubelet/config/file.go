/*
Copyright 2016 The Kubernetes Authors.

Licensed under the Apache License, Version 2.0 (the "License");
you may not use this file except in compliance with the License.
You may obtain a copy of the License at

    http://www.apache.org/licenses/LICENSE-2.0

Unless required by applicable law or agreed to in writing, software
distributed under the License is distributed on an "AS IS" BASIS,
WITHOUT WARRANTIES OR CONDITIONS OF ANY KIND, either express or implied.
See the License for the specific language governing permissions and
limitations under the License.
*/

// Reads the pod configuration from file or a directory of files.
package config

import (
	"fmt"
	"io/ioutil"
	"os"
	"path/filepath"
	"sort"
	"strings"
	"time"

	"github.com/golang/glog"

	"k8s.io/api/core/v1"
	"k8s.io/apimachinery/pkg/types"
	"k8s.io/apimachinery/pkg/util/wait"
	"k8s.io/client-go/tools/cache"
	api "k8s.io/kubernetes/pkg/apis/core"
	kubetypes "k8s.io/kubernetes/pkg/kubelet/types"
)

type sourceFile struct {
	path           string
	nodeName       types.NodeName
	store          cache.Store
	fileKeyMapping map[string]string
	updates        chan<- interface{}
}

func NewSourceFile(path string, nodeName types.NodeName, period time.Duration, updates chan<- interface{}) {
	// "golang.org/x/exp/inotify" requires a path without trailing "/"
	path = strings.TrimRight(path, string(os.PathSeparator))

<<<<<<< HEAD
	config := newSourceFile(path, nodeName, period, updates)
=======
	config := newSourceFile(path, nodeName, updates)
>>>>>>> ed33434d
	glog.V(1).Infof("Watching path %q", path)
	go wait.Forever(config.run, period)
}

<<<<<<< HEAD
func newSourceFile(path string, nodeName types.NodeName, period time.Duration, updates chan<- interface{}) *sourceFile {
=======
func newSourceFile(path string, nodeName types.NodeName, updates chan<- interface{}) *sourceFile {
>>>>>>> ed33434d
	send := func(objs []interface{}) {
		var pods []*v1.Pod
		for _, o := range objs {
			pods = append(pods, o.(*v1.Pod))
		}
		updates <- kubetypes.PodUpdate{Pods: pods, Op: kubetypes.SET, Source: kubetypes.FileSource}
	}
	store := cache.NewUndeltaStore(send, cache.MetaNamespaceKeyFunc)
	return &sourceFile{
		path:           path,
		nodeName:       nodeName,
		store:          store,
		fileKeyMapping: map[string]string{},
		updates:        updates,
	}
}

func (s *sourceFile) run() {
	if err := s.watch(); err != nil {
		glog.Errorf("Unable to read manifest path %q: %v", s.path, err)
	}
}

func (s *sourceFile) applyDefaults(pod *api.Pod, source string) error {
	return applyDefaults(pod, source, true, s.nodeName)
}

func (s *sourceFile) resetStoreFromPath() error {
	path := s.path
	statInfo, err := os.Stat(path)
	if err != nil {
		if !os.IsNotExist(err) {
			return err
		}
		// Emit an update with an empty PodList to allow FileSource to be marked as seen
		s.updates <- kubetypes.PodUpdate{Pods: []*v1.Pod{}, Op: kubetypes.SET, Source: kubetypes.FileSource}
		return fmt.Errorf("path does not exist, ignoring")
	}

	switch {
	case statInfo.Mode().IsDir():
		pods, err := s.extractFromDir(path)
		if err != nil {
			return err
		}
		if len(pods) == 0 {
			// Emit an update with an empty PodList to allow FileSource to be marked as seen
			s.updates <- kubetypes.PodUpdate{Pods: pods, Op: kubetypes.SET, Source: kubetypes.FileSource}
			return nil
		}
		return s.replaceStore(pods...)

	case statInfo.Mode().IsRegular():
		pod, err := s.extractFromFile(path)
		if err != nil {
			return err
		}
		return s.replaceStore(pod)

	default:
		return fmt.Errorf("path is not a directory or file")
	}
}

// Get as many pod manifests as we can from a directory. Return an error if and only if something
// prevented us from reading anything at all. Do not return an error if only some files
// were problematic.
func (s *sourceFile) extractFromDir(name string) ([]*v1.Pod, error) {
	dirents, err := filepath.Glob(filepath.Join(name, "[^.]*"))
	if err != nil {
		return nil, fmt.Errorf("glob failed: %v", err)
	}

	pods := make([]*v1.Pod, 0)
	if len(dirents) == 0 {
		return pods, nil
	}

	sort.Strings(dirents)
	for _, path := range dirents {
		statInfo, err := os.Stat(path)
		if err != nil {
			glog.Errorf("Can't get metadata for %q: %v", path, err)
			continue
		}

		switch {
		case statInfo.Mode().IsDir():
			glog.Errorf("Not recursing into manifest path %q", path)
		case statInfo.Mode().IsRegular():
			pod, err := s.extractFromFile(path)
			if err != nil {
				glog.Errorf("Can't process manifest file %q: %v", path, err)
			} else {
				pods = append(pods, pod)
			}
		default:
			glog.Errorf("Manifest path %q is not a directory or file: %v", path, statInfo.Mode())
		}
	}
	return pods, nil
}

func (s *sourceFile) extractFromFile(filename string) (pod *v1.Pod, err error) {
	glog.V(3).Infof("Reading manifest file %q", filename)
	defer func() {
		if err == nil && pod != nil {
			objKey, keyErr := cache.MetaNamespaceKeyFunc(pod)
			if keyErr != nil {
				err = keyErr
				return
			}
			s.fileKeyMapping[filename] = objKey
		}
	}()

	file, err := os.Open(filename)
	if err != nil {
		return pod, err
	}
	defer file.Close()

	data, err := ioutil.ReadAll(file)
	if err != nil {
		return pod, err
	}

	defaultFn := func(pod *api.Pod) error {
		return s.applyDefaults(pod, filename)
	}

	parsed, pod, podErr := tryDecodeSinglePod(data, defaultFn)
	if parsed {
		if podErr != nil {
			return pod, podErr
		}
		return pod, nil
	}

	return pod, fmt.Errorf("%v: couldn't parse as pod(%v), please check manifest file.\n", filename, podErr)
}

func (s *sourceFile) replaceStore(pods ...*v1.Pod) (err error) {
	objs := []interface{}{}
	for _, pod := range pods {
		objs = append(objs, pod)
	}
	return s.store.Replace(objs, "")
}<|MERGE_RESOLUTION|>--- conflicted
+++ resolved
@@ -48,20 +48,12 @@
 	// "golang.org/x/exp/inotify" requires a path without trailing "/"
 	path = strings.TrimRight(path, string(os.PathSeparator))
 
-<<<<<<< HEAD
-	config := newSourceFile(path, nodeName, period, updates)
-=======
 	config := newSourceFile(path, nodeName, updates)
->>>>>>> ed33434d
 	glog.V(1).Infof("Watching path %q", path)
 	go wait.Forever(config.run, period)
 }
 
-<<<<<<< HEAD
-func newSourceFile(path string, nodeName types.NodeName, period time.Duration, updates chan<- interface{}) *sourceFile {
-=======
 func newSourceFile(path string, nodeName types.NodeName, updates chan<- interface{}) *sourceFile {
->>>>>>> ed33434d
 	send := func(objs []interface{}) {
 		var pods []*v1.Pod
 		for _, o := range objs {
