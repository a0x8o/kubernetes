/*
Copyright 2016 The Kubernetes Authors.

Licensed under the Apache License, Version 2.0 (the "License");
you may not use this file except in compliance with the License.
You may obtain a copy of the License at

    http://www.apache.org/licenses/LICENSE-2.0

Unless required by applicable law or agreed to in writing, software
distributed under the License is distributed on an "AS IS" BASIS,
WITHOUT WARRANTIES OR CONDITIONS OF ANY KIND, either express or implied.
See the License for the specific language governing permissions and
limitations under the License.
*/

package kubelet

import (
	"fmt"
	"net"
	"runtime"

	"github.com/golang/glog"

	"k8s.io/api/core/v1"
	"k8s.io/apimachinery/pkg/types"
	utilfeature "k8s.io/apiserver/pkg/util/feature"
	clientset "k8s.io/client-go/kubernetes"
	"k8s.io/kubernetes/pkg/cloudprovider"
	"k8s.io/kubernetes/pkg/features"
	"k8s.io/kubernetes/pkg/kubelet/configmap"
	"k8s.io/kubernetes/pkg/kubelet/container"
	"k8s.io/kubernetes/pkg/kubelet/mountpod"
	"k8s.io/kubernetes/pkg/kubelet/secret"
	"k8s.io/kubernetes/pkg/util/io"
	"k8s.io/kubernetes/pkg/util/mount"
	"k8s.io/kubernetes/pkg/volume"
	"k8s.io/kubernetes/pkg/volume/util"
)

// NewInitializedVolumePluginMgr returns a new instance of
// volume.VolumePluginMgr initialized with kubelets implementation of the
// volume.VolumeHost interface.
//
// kubelet - used by VolumeHost methods to expose kubelet specific parameters
// plugins - used to initialize volumePluginMgr
func NewInitializedVolumePluginMgr(
	kubelet *Kubelet,
	secretManager secret.Manager,
	configMapManager configmap.Manager,
	plugins []volume.VolumePlugin,
	prober volume.DynamicPluginProber) (*volume.VolumePluginMgr, error) {

	mountPodManager, err := mountpod.NewManager(kubelet.getRootDir(), kubelet.podManager)
	if err != nil {
		return nil, err
	}
	kvh := &kubeletVolumeHost{
		kubelet:          kubelet,
		volumePluginMgr:  volume.VolumePluginMgr{},
		secretManager:    secretManager,
		configMapManager: configMapManager,
		mountPodManager:  mountPodManager,
	}

	if err := kvh.volumePluginMgr.InitPlugins(plugins, prober, kvh); err != nil {
		return nil, fmt.Errorf(
			"Could not initialize volume plugins for KubeletVolumePluginMgr: %v",
			err)
	}

	return &kvh.volumePluginMgr, nil
}

// Compile-time check to ensure kubeletVolumeHost implements the VolumeHost interface
var _ volume.VolumeHost = &kubeletVolumeHost{}

func (kvh *kubeletVolumeHost) GetPluginDir(pluginName string) string {
	return kvh.kubelet.getPluginDir(pluginName)
}

type kubeletVolumeHost struct {
	kubelet          *Kubelet
	volumePluginMgr  volume.VolumePluginMgr
	secretManager    secret.Manager
	configMapManager configmap.Manager
	mountPodManager  mountpod.Manager
}

func (kvh *kubeletVolumeHost) GetVolumeDevicePluginDir(pluginName string) string {
	return kvh.kubelet.getVolumeDevicePluginDir(pluginName)
}

func (kvh *kubeletVolumeHost) GetPodVolumeDir(podUID types.UID, pluginName string, volumeName string) string {
	dir := kvh.kubelet.getPodVolumeDir(podUID, pluginName, volumeName)
	if runtime.GOOS == "windows" {
<<<<<<< HEAD
		dir = volume.GetWindowsPath(dir)
=======
		dir = util.GetWindowsPath(dir)
>>>>>>> ed33434d
	}
	return dir
}

func (kvh *kubeletVolumeHost) GetPodVolumeDeviceDir(podUID types.UID, pluginName string) string {
	return kvh.kubelet.getPodVolumeDeviceDir(podUID, pluginName)
}

func (kvh *kubeletVolumeHost) GetPodPluginDir(podUID types.UID, pluginName string) string {
	return kvh.kubelet.getPodPluginDir(podUID, pluginName)
}

func (kvh *kubeletVolumeHost) GetKubeClient() clientset.Interface {
	return kvh.kubelet.kubeClient
}

func (kvh *kubeletVolumeHost) NewWrapperMounter(
	volName string,
	spec volume.Spec,
	pod *v1.Pod,
	opts volume.VolumeOptions) (volume.Mounter, error) {
	// The name of wrapper volume is set to "wrapped_{wrapped_volume_name}"
	wrapperVolumeName := "wrapped_" + volName
	if spec.Volume != nil {
		spec.Volume.Name = wrapperVolumeName
	}

	return kvh.kubelet.newVolumeMounterFromPlugins(&spec, pod, opts)
}

func (kvh *kubeletVolumeHost) NewWrapperUnmounter(volName string, spec volume.Spec, podUID types.UID) (volume.Unmounter, error) {
	// The name of wrapper volume is set to "wrapped_{wrapped_volume_name}"
	wrapperVolumeName := "wrapped_" + volName
	if spec.Volume != nil {
		spec.Volume.Name = wrapperVolumeName
	}

	plugin, err := kvh.kubelet.volumePluginMgr.FindPluginBySpec(&spec)
	if err != nil {
		return nil, err
	}

	return plugin.NewUnmounter(spec.Name(), podUID)
}

func (kvh *kubeletVolumeHost) GetCloudProvider() cloudprovider.Interface {
	return kvh.kubelet.cloud
}

func (kvh *kubeletVolumeHost) GetMounter(pluginName string) mount.Interface {
	exec, err := kvh.getMountExec(pluginName)
	if err != nil {
		glog.V(2).Info("Error finding mount pod for plugin %s: %s", pluginName, err.Error())
		// Use the default mounter
		exec = nil
	}
	if exec == nil {
		return kvh.kubelet.mounter
	}
	return mount.NewExecMounter(exec, kvh.kubelet.mounter)
}

func (kvh *kubeletVolumeHost) GetWriter() io.Writer {
	return kvh.kubelet.writer
}

func (kvh *kubeletVolumeHost) GetHostName() string {
	return kvh.kubelet.hostname
}

func (kvh *kubeletVolumeHost) GetHostIP() (net.IP, error) {
	return kvh.kubelet.GetHostIP()
}

func (kvh *kubeletVolumeHost) GetNodeAllocatable() (v1.ResourceList, error) {
	node, err := kvh.kubelet.getNodeAnyWay()
	if err != nil {
		return nil, fmt.Errorf("error retrieving node: %v", err)
	}
	return node.Status.Allocatable, nil
}

func (kvh *kubeletVolumeHost) GetSecretFunc() func(namespace, name string) (*v1.Secret, error) {
	return kvh.secretManager.GetSecret
}

func (kvh *kubeletVolumeHost) GetConfigMapFunc() func(namespace, name string) (*v1.ConfigMap, error) {
	return kvh.configMapManager.GetConfigMap
}

func (kvh *kubeletVolumeHost) GetNodeLabels() (map[string]string, error) {
	node, err := kvh.kubelet.GetNode()
	if err != nil {
		return nil, fmt.Errorf("error retrieving node: %v", err)
	}
	return node.Labels, nil
}

func (kvh *kubeletVolumeHost) GetNodeName() types.NodeName {
	return kvh.kubelet.nodeName
}

func (kvh *kubeletVolumeHost) GetExec(pluginName string) mount.Exec {
	exec, err := kvh.getMountExec(pluginName)
	if err != nil {
		glog.V(2).Info("Error finding mount pod for plugin %s: %s", pluginName, err.Error())
		// Use the default exec
		exec = nil
	}
	if exec == nil {
		return mount.NewOsExec()
	}
	return exec
}

// getMountExec returns mount.Exec implementation that leads to pod with mount
// utilities. It returns nil,nil when there is no such pod and default mounter /
// os.Exec should be used.
func (kvh *kubeletVolumeHost) getMountExec(pluginName string) (mount.Exec, error) {
	if !utilfeature.DefaultFeatureGate.Enabled(features.MountContainers) {
		glog.V(5).Infof("using default mounter/exec for %s", pluginName)
		return nil, nil
	}

	pod, container, err := kvh.mountPodManager.GetMountPod(pluginName)
	if err != nil {
		return nil, err
	}
	if pod == nil {
		// Use default mounter/exec for this plugin
		glog.V(5).Infof("using default mounter/exec for %s", pluginName)
		return nil, nil
	}
	glog.V(5).Infof("using container %s/%s/%s to execute mount utilites for %s", pod.Namespace, pod.Name, container, pluginName)
	return &containerExec{
		pod:           pod,
		containerName: container,
		kl:            kvh.kubelet,
	}, nil
}

// containerExec is implementation of mount.Exec that executes commands in given
// container in given pod.
type containerExec struct {
	pod           *v1.Pod
	containerName string
	kl            *Kubelet
}

var _ mount.Exec = &containerExec{}

func (e *containerExec) Run(cmd string, args ...string) ([]byte, error) {
	cmdline := append([]string{cmd}, args...)
	glog.V(5).Infof("Exec mounter running in pod %s/%s/%s: %v", e.pod.Namespace, e.pod.Name, e.containerName, cmdline)
	return e.kl.RunInContainer(container.GetPodFullName(e.pod), e.pod.UID, e.containerName, cmdline)
}<|MERGE_RESOLUTION|>--- conflicted
+++ resolved
@@ -95,11 +95,7 @@
 func (kvh *kubeletVolumeHost) GetPodVolumeDir(podUID types.UID, pluginName string, volumeName string) string {
 	dir := kvh.kubelet.getPodVolumeDir(podUID, pluginName, volumeName)
 	if runtime.GOOS == "windows" {
-<<<<<<< HEAD
-		dir = volume.GetWindowsPath(dir)
-=======
 		dir = util.GetWindowsPath(dir)
->>>>>>> ed33434d
 	}
 	return dir
 }
