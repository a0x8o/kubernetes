--- conflicted
+++ resolved
@@ -57,10 +57,6 @@
         "server_websocket_test.go",
     ],
     embed = [":go_default_library"],
-<<<<<<< HEAD
-    importpath = "k8s.io/kubernetes/pkg/kubelet/server",
-=======
->>>>>>> ed33434d
     deps = [
         "//pkg/apis/core:go_default_library",
         "//pkg/apis/core/install:go_default_library",
