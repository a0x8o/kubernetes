--- conflicted
+++ resolved
@@ -35,10 +35,6 @@
         "server_test.go",
     ],
     embed = [":go_default_library"],
-<<<<<<< HEAD
-    importpath = "k8s.io/kubernetes/pkg/kubelet/server/streaming",
-=======
->>>>>>> ed33434d
     deps = [
         "//pkg/apis/core:go_default_library",
         "//pkg/kubelet/apis/cri/runtime/v1alpha2:go_default_library",
