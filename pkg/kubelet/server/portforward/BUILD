package(default_visibility = ["//visibility:public"])

load(
    "@io_bazel_rules_go//go:def.bzl",
    "go_library",
    "go_test",
)

go_library(
    name = "go_default_library",
    srcs = [
        "constants.go",
        "httpstream.go",
        "portforward.go",
        "websocket.go",
    ],
    importpath = "k8s.io/kubernetes/pkg/kubelet/server/portforward",
    deps = [
        "//pkg/apis/core:go_default_library",
        "//vendor/github.com/golang/glog:go_default_library",
        "//vendor/k8s.io/apimachinery/pkg/types:go_default_library",
        "//vendor/k8s.io/apimachinery/pkg/util/httpstream:go_default_library",
        "//vendor/k8s.io/apimachinery/pkg/util/httpstream/spdy:go_default_library",
        "//vendor/k8s.io/apimachinery/pkg/util/runtime:go_default_library",
        "//vendor/k8s.io/apiserver/pkg/server/httplog:go_default_library",
        "//vendor/k8s.io/apiserver/pkg/util/wsstream:go_default_library",
    ],
)

go_test(
    name = "go_default_test",
    srcs = [
        "httpstream_test.go",
        "websocket_test.go",
    ],
    embed = [":go_default_library"],
<<<<<<< HEAD
    importpath = "k8s.io/kubernetes/pkg/kubelet/server/portforward",
=======
>>>>>>> ed33434d
    deps = [
        "//pkg/apis/core:go_default_library",
        "//vendor/k8s.io/apimachinery/pkg/util/httpstream:go_default_library",
    ],
)

filegroup(
    name = "package-srcs",
    srcs = glob(["**"]),
    tags = ["automanaged"],
    visibility = ["//visibility:private"],
)

filegroup(
    name = "all-srcs",
    srcs = [":package-srcs"],
    tags = ["automanaged"],
)<|MERGE_RESOLUTION|>--- conflicted
+++ resolved
@@ -34,10 +34,6 @@
         "websocket_test.go",
     ],
     embed = [":go_default_library"],
-<<<<<<< HEAD
-    importpath = "k8s.io/kubernetes/pkg/kubelet/server/portforward",
-=======
->>>>>>> ed33434d
     deps = [
         "//pkg/apis/core:go_default_library",
         "//vendor/k8s.io/apimachinery/pkg/util/httpstream:go_default_library",
