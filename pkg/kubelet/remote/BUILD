package(default_visibility = ["//visibility:public"])

load(
    "@io_bazel_rules_go//go:def.bzl",
    "go_library",
    "go_test",
)

go_library(
    name = "go_default_library",
    srcs = [
        "doc.go",
        "remote_image.go",
        "remote_runtime.go",
        "utils.go",
    ],
    importpath = "k8s.io/kubernetes/pkg/kubelet/remote",
    deps = [
        "//pkg/kubelet/apis/cri:go_default_library",
        "//pkg/kubelet/apis/cri/runtime/v1alpha2:go_default_library",
        "//pkg/kubelet/util:go_default_library",
        "//vendor/github.com/golang/glog:go_default_library",
        "//vendor/golang.org/x/net/context:go_default_library",
        "//vendor/google.golang.org/grpc:go_default_library",
        "//vendor/k8s.io/utils/exec:go_default_library",
    ],
)

filegroup(
    name = "package-srcs",
    srcs = glob(["**"]),
    tags = ["automanaged"],
    visibility = ["//visibility:private"],
)

filegroup(
    name = "all-srcs",
    srcs = [
        ":package-srcs",
        "//pkg/kubelet/remote/fake:all-srcs",
    ],
    tags = ["automanaged"],
)

go_test(
    name = "go_default_test",
    srcs = ["remote_runtime_test.go"],
    embed = [":go_default_library"],
<<<<<<< HEAD
    importpath = "k8s.io/kubernetes/pkg/kubelet/remote",
=======
>>>>>>> ed33434d
    tags = ["automanaged"],
    deps = [
        "//pkg/kubelet/apis/cri:go_default_library",
        "//pkg/kubelet/apis/cri/testing:go_default_library",
        "//pkg/kubelet/remote/fake:go_default_library",
        "//vendor/github.com/stretchr/testify/assert:go_default_library",
        "//vendor/github.com/stretchr/testify/require:go_default_library",
    ],
)<|MERGE_RESOLUTION|>--- conflicted
+++ resolved
@@ -46,10 +46,6 @@
     name = "go_default_test",
     srcs = ["remote_runtime_test.go"],
     embed = [":go_default_library"],
-<<<<<<< HEAD
-    importpath = "k8s.io/kubernetes/pkg/kubelet/remote",
-=======
->>>>>>> ed33434d
     tags = ["automanaged"],
     deps = [
         "//pkg/kubelet/apis/cri:go_default_library",
