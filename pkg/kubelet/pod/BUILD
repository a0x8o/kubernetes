--- conflicted
+++ resolved
@@ -35,10 +35,6 @@
         "pod_manager_test.go",
     ],
     embed = [":go_default_library"],
-<<<<<<< HEAD
-    importpath = "k8s.io/kubernetes/pkg/kubelet/pod",
-=======
->>>>>>> ed33434d
     deps = [
         "//pkg/kubelet/configmap:go_default_library",
         "//pkg/kubelet/container:go_default_library",
