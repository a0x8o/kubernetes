package(default_visibility = ["//visibility:public"])

load(
    "@io_bazel_rules_go//go:def.bzl",
    "go_library",
    "go_test",
)

go_library(
    name = "go_default_library",
    srcs = [
        "doc.go",
        "helpers.go",
        "register.go",
        "types.go",
        "zz_generated.deepcopy.go",
    ],
    importpath = "k8s.io/kubernetes/pkg/kubelet/apis/kubeletconfig",
    deps = [
        "//vendor/k8s.io/apimachinery/pkg/apis/meta/v1:go_default_library",
        "//vendor/k8s.io/apimachinery/pkg/runtime:go_default_library",
        "//vendor/k8s.io/apimachinery/pkg/runtime/schema:go_default_library",
    ],
)

filegroup(
    name = "package-srcs",
    srcs = glob(["**"]),
    tags = ["automanaged"],
    visibility = ["//visibility:private"],
)

filegroup(
    name = "all-srcs",
    srcs = [
        ":package-srcs",
        "//pkg/kubelet/apis/kubeletconfig/fuzzer:all-srcs",
        "//pkg/kubelet/apis/kubeletconfig/scheme:all-srcs",
        "//pkg/kubelet/apis/kubeletconfig/v1beta1:all-srcs",
        "//pkg/kubelet/apis/kubeletconfig/validation:all-srcs",
    ],
    tags = ["automanaged"],
)

go_test(
    name = "go_default_test",
    srcs = ["helpers_test.go"],
    embed = [":go_default_library"],
<<<<<<< HEAD
    importpath = "k8s.io/kubernetes/pkg/kubelet/apis/kubeletconfig",
=======
>>>>>>> ed33434d
    deps = [
        "//vendor/k8s.io/apimachinery/pkg/util/sets:go_default_library",
        "//vendor/k8s.io/apimachinery/pkg/util/validation/field:go_default_library",
    ],
)<|MERGE_RESOLUTION|>--- conflicted
+++ resolved
@@ -46,10 +46,6 @@
     name = "go_default_test",
     srcs = ["helpers_test.go"],
     embed = [":go_default_library"],
-<<<<<<< HEAD
-    importpath = "k8s.io/kubernetes/pkg/kubelet/apis/kubeletconfig",
-=======
->>>>>>> ed33434d
     deps = [
         "//vendor/k8s.io/apimachinery/pkg/util/sets:go_default_library",
         "//vendor/k8s.io/apimachinery/pkg/util/validation/field:go_default_library",
