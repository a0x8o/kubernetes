--- conflicted
+++ resolved
@@ -30,12 +30,6 @@
 const (
 	DefaultRootDir = "/var/lib/kubelet"
 
-	// DEPRECATED: auto detecting cloud providers goes against the initiative
-	// for out-of-tree cloud providers as we'll now depend on cAdvisor integrations
-	// with cloud providers instead of in the core repo.
-	// More details here: https://github.com/kubernetes/kubernetes/issues/50986
-	AutoDetectCloudProvider = "auto-detect"
-
 	DefaultIPTablesMasqueradeBit = 14
 	DefaultIPTablesDropBit       = 15
 )
@@ -43,11 +37,7 @@
 var (
 	zeroDuration = metav1.Duration{}
 	// Refer to [Node Allocatable](https://git.k8s.io/community/contributors/design-proposals/node/node-allocatable.md) doc for more information.
-<<<<<<< HEAD
 	DefaultNodeAllocatableEnforcement = []string{"pods"}
-=======
-	defaultNodeAllocatableEnforcement = []string{"pods"}
->>>>>>> 71bdf476
 )
 
 func addDefaultingFuncs(scheme *kruntime.Scheme) error {
@@ -221,6 +211,9 @@
 		temp := int32(DefaultIPTablesDropBit)
 		obj.IPTablesDropBit = &temp
 	}
+	if obj.FailSwapOn == nil {
+		obj.FailSwapOn = utilpointer.BoolPtr(true)
+	}
 	if obj.CgroupsPerQOS == nil {
 		temp := true
 		obj.CgroupsPerQOS = &temp
@@ -229,11 +222,7 @@
 		obj.CgroupDriver = "cgroupfs"
 	}
 	if obj.EnforceNodeAllocatable == nil {
-<<<<<<< HEAD
 		obj.EnforceNodeAllocatable = DefaultNodeAllocatableEnforcement
-=======
-		obj.EnforceNodeAllocatable = defaultNodeAllocatableEnforcement
->>>>>>> 71bdf476
 	}
 }
 
