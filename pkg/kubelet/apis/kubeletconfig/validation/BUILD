--- conflicted
+++ resolved
@@ -35,10 +35,6 @@
     name = "go_default_test",
     srcs = ["validation_test.go"],
     embed = [":go_default_library"],
-<<<<<<< HEAD
-    importpath = "k8s.io/kubernetes/pkg/kubelet/apis/kubeletconfig/validation",
-=======
->>>>>>> ed33434d
     deps = [
         "//pkg/kubelet/apis/kubeletconfig:go_default_library",
         "//vendor/k8s.io/apimachinery/pkg/util/errors:go_default_library",
