--- conflicted
+++ resolved
@@ -91,12 +91,6 @@
 		case kubetypes.NodeAllocatableEnforcementKey:
 		case kubetypes.SystemReservedEnforcementKey:
 		case kubetypes.KubeReservedEnforcementKey:
-<<<<<<< HEAD
-			continue
-		default:
-			allErrors = append(allErrors, fmt.Errorf("Invalid option %q specified for EnforceNodeAllocatable (--enforce-node-allocatable) setting. Valid options are %q, %q or %q",
-				val, kubetypes.NodeAllocatableEnforcementKey, kubetypes.SystemReservedEnforcementKey, kubetypes.KubeReservedEnforcementKey))
-=======
 		case kubetypes.NodeAllocatableNoneKey:
 			if len(kc.EnforceNodeAllocatable) > 1 {
 				allErrors = append(allErrors, fmt.Errorf("invalid configuration: EnforceNodeAllocatable (--enforce-node-allocatable) may not contain additional enforcements when '%s' is specified", kubetypes.NodeAllocatableNoneKey))
@@ -104,7 +98,6 @@
 		default:
 			allErrors = append(allErrors, fmt.Errorf("invalid configuration: option %q specified for EnforceNodeAllocatable (--enforce-node-allocatable). Valid options are %q, %q, %q, or %q",
 				val, kubetypes.NodeAllocatableEnforcementKey, kubetypes.SystemReservedEnforcementKey, kubetypes.KubeReservedEnforcementKey, kubetypes.NodeAllocatableEnforcementKey))
->>>>>>> ed33434d
 		}
 	}
 	switch kc.HairpinMode {
@@ -112,11 +105,7 @@
 	case kubeletconfig.HairpinVeth:
 	case kubeletconfig.PromiscuousBridge:
 	default:
-<<<<<<< HEAD
-		allErrors = append(allErrors, fmt.Errorf("Invalid option %q specified for HairpinMode (--hairpin-mode) setting. Valid options are %q, %q or %q",
-=======
 		allErrors = append(allErrors, fmt.Errorf("invalid configuration: option %q specified for HairpinMode (--hairpin-mode). Valid options are %q, %q or %q",
->>>>>>> ed33434d
 			kc.HairpinMode, kubeletconfig.HairpinNone, kubeletconfig.HairpinVeth, kubeletconfig.PromiscuousBridge))
 	}
 	return utilerrors.NewAggregate(allErrors)
