/*
Copyright 2015 The Kubernetes Authors.

Licensed under the Apache License, Version 2.0 (the "License");
you may not use this file except in compliance with the License.
You may obtain a copy of the License at

    http://www.apache.org/licenses/LICENSE-2.0

Unless required by applicable law or agreed to in writing, software
distributed under the License is distributed on an "AS IS" BASIS,
WITHOUT WARRANTIES OR CONDITIONS OF ANY KIND, either express or implied.
See the License for the specific language governing permissions and
limitations under the License.
*/

package kubeletconfig

import (
	metav1 "k8s.io/apimachinery/pkg/apis/meta/v1"
)

// HairpinMode denotes how the kubelet should configure networking to handle
// hairpin packets.
type HairpinMode string

// Enum settings for different ways to handle hairpin packets.
const (
	// Set the hairpin flag on the veth of containers in the respective
	// container runtime.
	HairpinVeth = "hairpin-veth"
	// Make the container bridge promiscuous. This will force it to accept
	// hairpin packets, even if the flag isn't set on ports of the bridge.
	PromiscuousBridge = "promiscuous-bridge"
	// Neither of the above. If the kubelet is started in this hairpin mode
	// and kube-proxy is running in iptables mode, hairpin packets will be
	// dropped by the container bridge.
	HairpinNone = "none"
)

// +k8s:deepcopy-gen:interfaces=k8s.io/apimachinery/pkg/runtime.Object

// KubeletConfiguration contains the configuration for the Kubelet
type KubeletConfiguration struct {
	metav1.TypeMeta

	// staticPodPath is the path to the directory containing local (static) pods to
	// run, or the path to a single static pod file.
	StaticPodPath string
	// syncFrequency is the max period between synchronizing running
	// containers and config
	SyncFrequency metav1.Duration
	// fileCheckFrequency is the duration between checking config files for
	// new data
	FileCheckFrequency metav1.Duration
	// httpCheckFrequency is the duration between checking http for new data
	HTTPCheckFrequency metav1.Duration
	// staticPodURL is the URL for accessing static pods to run
	StaticPodURL string
	// staticPodURLHeader is a map of slices with HTTP headers to use when accessing the podURL
	StaticPodURLHeader map[string][]string
	// address is the IP address for the Kubelet to serve on (set to 0.0.0.0
	// for all interfaces)
	Address string
	// port is the port for the Kubelet to serve on.
	Port int32
	// readOnlyPort is the read-only port for the Kubelet to serve on with
	// no authentication/authorization (set to 0 to disable)
	ReadOnlyPort int32
	// tlsCertFile is the file containing x509 Certificate for HTTPS.  (CA cert,
	// if any, concatenated after server cert). If tlsCertFile and
	// tlsPrivateKeyFile are not provided, a self-signed certificate
	// and key are generated for the public address and saved to the directory
	// passed to the Kubelet's --cert-dir flag.
	TLSCertFile string
	// tlsPrivateKeyFile is the file containing x509 private key matching tlsCertFile
	TLSPrivateKeyFile string
	// TLSCipherSuites is the list of allowed cipher suites for the server.
	// Values are from tls package constants (https://golang.org/pkg/crypto/tls/#pkg-constants).
	TLSCipherSuites []string
	// TLSMinVersion is the minimum TLS version supported.
	// Values are from tls package constants (https://golang.org/pkg/crypto/tls/#pkg-constants).
	TLSMinVersion string
	// authentication specifies how requests to the Kubelet's server are authenticated
	Authentication KubeletAuthentication
	// authorization specifies how requests to the Kubelet's server are authorized
	Authorization KubeletAuthorization
	// registryPullQPS is the limit of registry pulls per second.
	// Set to 0 for no limit.
	RegistryPullQPS int32
	// registryBurst is the maximum size of bursty pulls, temporarily allows
	// pulls to burst to this number, while still not exceeding registryPullQPS.
	// Only used if registryPullQPS > 0.
	RegistryBurst int32
	// eventRecordQPS is the maximum event creations per second. If 0, there
	// is no limit enforced.
	EventRecordQPS int32
	// eventBurst is the maximum size of a burst of event creations, temporarily
	// allows event creations to burst to this number, while still not exceeding
	// eventRecordQPS. Only used if eventRecordQPS > 0.
	EventBurst int32
	// enableDebuggingHandlers enables server endpoints for log collection
	// and local running of containers and commands
	EnableDebuggingHandlers bool
	// enableContentionProfiling enables lock contention profiling, if enableDebuggingHandlers is true.
	EnableContentionProfiling bool
	// healthzPort is the port of the localhost healthz endpoint (set to 0 to disable)
	HealthzPort int32
	// healthzBindAddress is the IP address for the healthz server to serve on
	HealthzBindAddress string
	// oomScoreAdj is The oom-score-adj value for kubelet process. Values
	// must be within the range [-1000, 1000].
	OOMScoreAdj int32
	// clusterDomain is the DNS domain for this cluster. If set, kubelet will
	// configure all containers to search this domain in addition to the
	// host's search domains.
	ClusterDomain string
	// clusterDNS is a list of IP addresses for a cluster DNS server. If set,
	// kubelet will configure all containers to use this for DNS resolution
	// instead of the host's DNS servers.
	ClusterDNS []string
	// streamingConnectionIdleTimeout is the maximum time a streaming connection
	// can be idle before the connection is automatically closed.
	StreamingConnectionIdleTimeout metav1.Duration
	// nodeStatusUpdateFrequency is the frequency that kubelet posts node
	// status to master. Note: be cautious when changing the constant, it
	// must work with nodeMonitorGracePeriod in nodecontroller.
	NodeStatusUpdateFrequency metav1.Duration
	// imageMinimumGCAge is the minimum age for an unused image before it is
	// garbage collected.
	ImageMinimumGCAge metav1.Duration
	// imageGCHighThresholdPercent is the percent of disk usage after which
	// image garbage collection is always run. The percent is calculated as
	// this field value out of 100.
	ImageGCHighThresholdPercent int32
	// imageGCLowThresholdPercent is the percent of disk usage before which
	// image garbage collection is never run. Lowest disk usage to garbage
	// collect to. The percent is calculated as this field value out of 100.
	ImageGCLowThresholdPercent int32
	// How frequently to calculate and cache volume disk usage for all pods
	VolumeStatsAggPeriod metav1.Duration
	// KubeletCgroups is the absolute name of cgroups to isolate the kubelet in
	KubeletCgroups string
	// SystemCgroups is absolute name of cgroups in which to place
	// all non-kernel processes that are not already in a container. Empty
	// for no container. Rolling back the flag requires a reboot.
	SystemCgroups string
	// CgroupRoot is the root cgroup to use for pods.
	// If CgroupsPerQOS is enabled, this is the root of the QoS cgroup hierarchy.
	CgroupRoot string
	// Enable QoS based Cgroup hierarchy: top level cgroups for QoS Classes
	// And all Burstable and BestEffort pods are brought up under their
	// specific top level QoS cgroup.
	CgroupsPerQOS bool
	// driver that the kubelet uses to manipulate cgroups on the host (cgroupfs or systemd)
	CgroupDriver string
	// CPUManagerPolicy is the name of the policy to use.
	// Requires the CPUManager feature gate to be enabled.
	CPUManagerPolicy string
	// CPU Manager reconciliation period.
	// Requires the CPUManager feature gate to be enabled.
	CPUManagerReconcilePeriod metav1.Duration
	// runtimeRequestTimeout is the timeout for all runtime requests except long running
	// requests - pull, logs, exec and attach.
	RuntimeRequestTimeout metav1.Duration
	// hairpinMode specifies how the Kubelet should configure the container
	// bridge for hairpin packets.
	// Setting this flag allows endpoints in a Service to loadbalance back to
	// themselves if they should try to access their own Service. Values:
	//   "promiscuous-bridge": make the container bridge promiscuous.
	//   "hairpin-veth":       set the hairpin flag on container veth interfaces.
	//   "none":               do nothing.
	// Generally, one must set --hairpin-mode=hairpin-veth to achieve hairpin NAT,
<<<<<<< HEAD
	// because promiscous-bridge assumes the existence of a container bridge named cbr0.
=======
	// because promiscuous-bridge assumes the existence of a container bridge named cbr0.
>>>>>>> ed33434d
	HairpinMode string
	// maxPods is the number of pods that can run on this Kubelet.
	MaxPods int32
	// The CIDR to use for pod IP addresses, only used in standalone mode.
	// In cluster mode, this is obtained from the master.
	PodCIDR string
	// PodPidsLimit is the maximum number of pids in any pod.
	PodPidsLimit int64
	// ResolverConfig is the resolver configuration file used as the basis
	// for the container DNS resolution configuration.
	ResolverConfig string
	// cpuCFSQuota enables CPU CFS quota enforcement for containers that
	// specify CPU limits
	CPUCFSQuota bool
	// maxOpenFiles is Number of files that can be opened by Kubelet process.
	MaxOpenFiles int64
	// contentType is contentType of requests sent to apiserver.
	ContentType string
	// kubeAPIQPS is the QPS to use while talking with kubernetes apiserver
	KubeAPIQPS int32
	// kubeAPIBurst is the burst to allow while talking with kubernetes
	// apiserver
	KubeAPIBurst int32
	// serializeImagePulls when enabled, tells the Kubelet to pull images one at a time.
	SerializeImagePulls bool
	// Map of signal names to quantities that defines hard eviction thresholds. For example: {"memory.available": "300Mi"}.
	EvictionHard map[string]string
	// Map of signal names to quantities that defines soft eviction thresholds.  For example: {"memory.available": "300Mi"}.
	EvictionSoft map[string]string
	// Map of signal names to quantities that defines grace periods for each soft eviction signal. For example: {"memory.available": "30s"}.
	EvictionSoftGracePeriod map[string]string
	// Duration for which the kubelet has to wait before transitioning out of an eviction pressure condition.
	EvictionPressureTransitionPeriod metav1.Duration
	// Maximum allowed grace period (in seconds) to use when terminating pods in response to a soft eviction threshold being met.
	EvictionMaxPodGracePeriod int32
	// Map of signal names to quantities that defines minimum reclaims, which describe the minimum
	// amount of a given resource the kubelet will reclaim when performing a pod eviction while
	// that resource is under pressure. For example: {"imagefs.available": "2Gi"}
	EvictionMinimumReclaim map[string]string
	// podsPerCore is the maximum number of pods per core. Cannot exceed MaxPods.
	// If 0, this field is ignored.
	PodsPerCore int32
	// enableControllerAttachDetach enables the Attach/Detach controller to
	// manage attachment/detachment of volumes scheduled to this node, and
	// disables kubelet from executing any attach/detach operations
	EnableControllerAttachDetach bool
	// protectKernelDefaults, if true, causes the Kubelet to error if kernel
	// flags are not as it expects. Otherwise the Kubelet will attempt to modify
	// kernel flags to match its expectation.
	ProtectKernelDefaults bool
	// If true, Kubelet ensures a set of iptables rules are present on host.
	// These rules will serve as utility for various components, e.g. kube-proxy.
	// The rules will be created based on IPTablesMasqueradeBit and IPTablesDropBit.
	MakeIPTablesUtilChains bool
	// iptablesMasqueradeBit is the bit of the iptables fwmark space to mark for SNAT
	// Values must be within the range [0, 31]. Must be different from other mark bits.
	// Warning: Please match the value of the corresponding parameter in kube-proxy.
	// TODO: clean up IPTablesMasqueradeBit in kube-proxy
	IPTablesMasqueradeBit int32
	// iptablesDropBit is the bit of the iptables fwmark space to mark for dropping packets.
	// Values must be within the range [0, 31]. Must be different from other mark bits.
	IPTablesDropBit int32
	// featureGates is a map of feature names to bools that enable or disable alpha/experimental
	// features. This field modifies piecemeal the built-in default values from
	// "k8s.io/kubernetes/pkg/features/kube_features.go".
	FeatureGates map[string]bool
	// Tells the Kubelet to fail to start if swap is enabled on the node.
	FailSwapOn bool
	// A quantity defines the maximum size of the container log file before it is rotated. For example: "5Mi" or "256Ki".
	ContainerLogMaxSize string
	// Maximum number of container log files that can be present for a container.
	ContainerLogMaxFiles int32

	/* following flags are meant for Node Allocatable */

	// A set of ResourceName=ResourceQuantity (e.g. cpu=200m,memory=150G) pairs
	// that describe resources reserved for non-kubernetes components.
	// Currently only cpu and memory are supported.
	// See http://kubernetes.io/docs/user-guide/compute-resources for more detail.
	SystemReserved map[string]string
	// A set of ResourceName=ResourceQuantity (e.g. cpu=200m,memory=150G) pairs
	// that describe resources reserved for kubernetes system components.
	// Currently cpu, memory and local ephemeral storage for root file system are supported.
	// See http://kubernetes.io/docs/user-guide/compute-resources for more detail.
	KubeReserved map[string]string
	// This flag helps kubelet identify absolute name of top level cgroup used to enforce `SystemReserved` compute resource reservation for OS system daemons.
	// Refer to [Node Allocatable](https://git.k8s.io/community/contributors/design-proposals/node/node-allocatable.md) doc for more information.
	SystemReservedCgroup string
	// This flag helps kubelet identify absolute name of top level cgroup used to enforce `KubeReserved` compute resource reservation for Kubernetes node system daemons.
	// Refer to [Node Allocatable](https://git.k8s.io/community/contributors/design-proposals/node/node-allocatable.md) doc for more information.
	KubeReservedCgroup string
	// This flag specifies the various Node Allocatable enforcements that Kubelet needs to perform.
	// This flag accepts a list of options. Acceptable options are `pods`, `system-reserved` & `kube-reserved`.
	// Refer to [Node Allocatable](https://git.k8s.io/community/contributors/design-proposals/node/node-allocatable.md) doc for more information.
	EnforceNodeAllocatable []string
}

type KubeletAuthorizationMode string

const (
	// KubeletAuthorizationModeAlwaysAllow authorizes all authenticated requests
	KubeletAuthorizationModeAlwaysAllow KubeletAuthorizationMode = "AlwaysAllow"
	// KubeletAuthorizationModeWebhook uses the SubjectAccessReview API to determine authorization
	KubeletAuthorizationModeWebhook KubeletAuthorizationMode = "Webhook"
)

type KubeletAuthorization struct {
	// mode is the authorization mode to apply to requests to the kubelet server.
	// Valid values are AlwaysAllow and Webhook.
	// Webhook mode uses the SubjectAccessReview API to determine authorization.
	Mode KubeletAuthorizationMode

	// webhook contains settings related to Webhook authorization.
	Webhook KubeletWebhookAuthorization
}

type KubeletWebhookAuthorization struct {
	// cacheAuthorizedTTL is the duration to cache 'authorized' responses from the webhook authorizer.
	CacheAuthorizedTTL metav1.Duration
	// cacheUnauthorizedTTL is the duration to cache 'unauthorized' responses from the webhook authorizer.
	CacheUnauthorizedTTL metav1.Duration
}

type KubeletAuthentication struct {
	// x509 contains settings related to x509 client certificate authentication
	X509 KubeletX509Authentication
	// webhook contains settings related to webhook bearer token authentication
	Webhook KubeletWebhookAuthentication
	// anonymous contains settings related to anonymous authentication
	Anonymous KubeletAnonymousAuthentication
}

type KubeletX509Authentication struct {
	// clientCAFile is the path to a PEM-encoded certificate bundle. If set, any request presenting a client certificate
	// signed by one of the authorities in the bundle is authenticated with a username corresponding to the CommonName,
	// and groups corresponding to the Organization in the client certificate.
	ClientCAFile string
}

type KubeletWebhookAuthentication struct {
	// enabled allows bearer token authentication backed by the tokenreviews.authentication.k8s.io API
	Enabled bool
	// cacheTTL enables caching of authentication results
	CacheTTL metav1.Duration
}

type KubeletAnonymousAuthentication struct {
	// enabled allows anonymous requests to the kubelet server.
	// Requests that are not rejected by another authentication method are treated as anonymous requests.
	// Anonymous requests have a username of system:anonymous, and a group name of system:unauthenticated.
	Enabled bool
}<|MERGE_RESOLUTION|>--- conflicted
+++ resolved
@@ -171,11 +171,7 @@
 	//   "hairpin-veth":       set the hairpin flag on container veth interfaces.
 	//   "none":               do nothing.
 	// Generally, one must set --hairpin-mode=hairpin-veth to achieve hairpin NAT,
-<<<<<<< HEAD
-	// because promiscous-bridge assumes the existence of a container bridge named cbr0.
-=======
 	// because promiscuous-bridge assumes the existence of a container bridge named cbr0.
->>>>>>> ed33434d
 	HairpinMode string
 	// maxPods is the number of pods that can run on this Kubelet.
 	MaxPods int32
