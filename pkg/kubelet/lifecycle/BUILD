package(default_visibility = ["//visibility:public"])

load(
    "@io_bazel_rules_go//go:def.bzl",
    "go_library",
    "go_test",
)

go_library(
    name = "go_default_library",
    srcs = [
        "admission_failure_handler_stub.go",
        "doc.go",
        "fake_handler_runner.go",
        "handlers.go",
        "interfaces.go",
        "predicate.go",
    ],
    importpath = "k8s.io/kubernetes/pkg/kubelet/lifecycle",
    deps = [
        "//pkg/apis/core/v1/helper:go_default_library",
        "//pkg/kubelet/container:go_default_library",
        "//pkg/kubelet/types:go_default_library",
        "//pkg/kubelet/util/format:go_default_library",
        "//pkg/scheduler/algorithm:go_default_library",
        "//pkg/scheduler/algorithm/predicates:go_default_library",
        "//pkg/scheduler/schedulercache:go_default_library",
        "//pkg/security/apparmor:go_default_library",
        "//vendor/github.com/golang/glog:go_default_library",
        "//vendor/k8s.io/api/core/v1:go_default_library",
        "//vendor/k8s.io/apimachinery/pkg/types:go_default_library",
        "//vendor/k8s.io/apimachinery/pkg/util/intstr:go_default_library",
    ],
)

go_test(
    name = "go_default_test",
<<<<<<< HEAD
    srcs = ["handlers_test.go"],
    embed = [":go_default_library"],
    importpath = "k8s.io/kubernetes/pkg/kubelet/lifecycle",
    deps = [
        "//pkg/kubelet/container:go_default_library",
        "//pkg/kubelet/util/format:go_default_library",
=======
    srcs = [
        "handlers_test.go",
        "predicate_test.go",
    ],
    embed = [":go_default_library"],
    deps = [
        "//pkg/kubelet/container:go_default_library",
        "//pkg/kubelet/util/format:go_default_library",
        "//pkg/scheduler/schedulercache:go_default_library",
>>>>>>> ed33434d
        "//vendor/k8s.io/api/core/v1:go_default_library",
        "//vendor/k8s.io/apimachinery/pkg/api/resource:go_default_library",
        "//vendor/k8s.io/apimachinery/pkg/util/intstr:go_default_library",
    ],
)

filegroup(
    name = "package-srcs",
    srcs = glob(["**"]),
    tags = ["automanaged"],
    visibility = ["//visibility:private"],
)

filegroup(
    name = "all-srcs",
    srcs = [":package-srcs"],
    tags = ["automanaged"],
)<|MERGE_RESOLUTION|>--- conflicted
+++ resolved
@@ -35,14 +35,6 @@
 
 go_test(
     name = "go_default_test",
-<<<<<<< HEAD
-    srcs = ["handlers_test.go"],
-    embed = [":go_default_library"],
-    importpath = "k8s.io/kubernetes/pkg/kubelet/lifecycle",
-    deps = [
-        "//pkg/kubelet/container:go_default_library",
-        "//pkg/kubelet/util/format:go_default_library",
-=======
     srcs = [
         "handlers_test.go",
         "predicate_test.go",
@@ -52,7 +44,6 @@
         "//pkg/kubelet/container:go_default_library",
         "//pkg/kubelet/util/format:go_default_library",
         "//pkg/scheduler/schedulercache:go_default_library",
->>>>>>> ed33434d
         "//vendor/k8s.io/api/core/v1:go_default_library",
         "//vendor/k8s.io/apimachinery/pkg/api/resource:go_default_library",
         "//vendor/k8s.io/apimachinery/pkg/util/intstr:go_default_library",
