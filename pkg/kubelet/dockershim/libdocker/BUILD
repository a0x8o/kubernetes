--- conflicted
+++ resolved
@@ -13,10 +13,6 @@
         "kube_docker_client_test.go",
     ],
     embed = [":go_default_library"],
-<<<<<<< HEAD
-    importpath = "k8s.io/kubernetes/pkg/kubelet/dockershim/libdocker",
-=======
->>>>>>> ed33434d
     deps = [
         "//vendor/github.com/docker/docker/api/types:go_default_library",
         "//vendor/github.com/stretchr/testify/assert:go_default_library",
