--- conflicted
+++ resolved
@@ -33,10 +33,6 @@
         "types_test.go",
     ],
     embed = [":go_default_library"],
-<<<<<<< HEAD
-    importpath = "k8s.io/kubernetes/pkg/kubelet/types",
-=======
->>>>>>> ed33434d
     deps = [
         "//vendor/github.com/stretchr/testify/assert:go_default_library",
         "//vendor/github.com/stretchr/testify/require:go_default_library",
