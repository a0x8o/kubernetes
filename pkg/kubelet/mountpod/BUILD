load("@io_bazel_rules_go//go:def.bzl", "go_library", "go_test")

go_library(
    name = "go_default_library",
    srcs = ["mount_pod.go"],
    importpath = "k8s.io/kubernetes/pkg/kubelet/mountpod",
    visibility = ["//visibility:public"],
    deps = [
        "//pkg/kubelet/config:go_default_library",
        "//pkg/kubelet/pod:go_default_library",
        "//pkg/util/strings:go_default_library",
        "//vendor/k8s.io/api/core/v1:go_default_library",
    ],
)

go_test(
    name = "go_default_test",
    srcs = ["mount_pod_test.go"],
    embed = [":go_default_library"],
<<<<<<< HEAD
    importpath = "k8s.io/kubernetes/pkg/kubelet/mountpod",
=======
>>>>>>> ed33434d
    deps = [
        "//pkg/kubelet/configmap:go_default_library",
        "//pkg/kubelet/pod:go_default_library",
        "//pkg/kubelet/pod/testing:go_default_library",
        "//pkg/kubelet/secret:go_default_library",
        "//vendor/github.com/golang/glog:go_default_library",
        "//vendor/k8s.io/api/core/v1:go_default_library",
        "//vendor/k8s.io/apimachinery/pkg/apis/meta/v1:go_default_library",
        "//vendor/k8s.io/client-go/util/testing:go_default_library",
    ],
)

filegroup(
    name = "package-srcs",
    srcs = glob(["**"]),
    tags = ["automanaged"],
    visibility = ["//visibility:private"],
)

filegroup(
    name = "all-srcs",
    srcs = [":package-srcs"],
    tags = ["automanaged"],
    visibility = ["//visibility:public"],
)<|MERGE_RESOLUTION|>--- conflicted
+++ resolved
@@ -17,10 +17,6 @@
     name = "go_default_test",
     srcs = ["mount_pod_test.go"],
     embed = [":go_default_library"],
-<<<<<<< HEAD
-    importpath = "k8s.io/kubernetes/pkg/kubelet/mountpod",
-=======
->>>>>>> ed33434d
     deps = [
         "//pkg/kubelet/configmap:go_default_library",
         "//pkg/kubelet/pod:go_default_library",
