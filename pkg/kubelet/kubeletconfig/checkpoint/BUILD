--- conflicted
+++ resolved
@@ -14,10 +14,6 @@
         "download_test.go",
     ],
     embed = [":go_default_library"],
-<<<<<<< HEAD
-    importpath = "k8s.io/kubernetes/pkg/kubelet/kubeletconfig/checkpoint",
-=======
->>>>>>> ed33434d
     deps = [
         "//pkg/kubelet/apis/kubeletconfig:go_default_library",
         "//pkg/kubelet/apis/kubeletconfig/scheme:go_default_library",
