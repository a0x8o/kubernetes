--- conflicted
+++ resolved
@@ -13,10 +13,6 @@
         "store_test.go",
     ],
     embed = [":go_default_library"],
-<<<<<<< HEAD
-    importpath = "k8s.io/kubernetes/pkg/kubelet/kubeletconfig/checkpoint/store",
-=======
->>>>>>> ed33434d
     deps = [
         "//pkg/kubelet/kubeletconfig/checkpoint:go_default_library",
         "//pkg/kubelet/kubeletconfig/util/files:go_default_library",
