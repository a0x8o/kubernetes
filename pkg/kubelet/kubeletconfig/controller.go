--- conflicted
+++ resolved
@@ -39,12 +39,9 @@
 
 const (
 	checkpointsDir = "checkpoints"
-<<<<<<< HEAD
-=======
 	// TODO(mtaufen): We may expose this in a future API, but for the time being we use an internal default,
 	// because it is not especially clear where this should live in the API.
 	configTrialDuration = 10 * time.Minute
->>>>>>> ed33434d
 )
 
 // Controller manages syncing dynamic Kubelet configurations
@@ -53,12 +50,6 @@
 	// defaultConfig is the configuration to use if no initConfig is provided
 	defaultConfig *kubeletconfig.KubeletConfiguration
 
-<<<<<<< HEAD
-	// fileLoader is for loading the Kubelet's local config files from disk
-	fileLoader configfiles.Loader
-
-=======
->>>>>>> ed33434d
 	// pendingConfigSource; write to this channel to indicate that the config source needs to be synced from the API server
 	pendingConfigSource chan bool
 
@@ -73,46 +64,14 @@
 }
 
 // NewController constructs a new Controller object and returns it. Directory paths must be absolute.
-<<<<<<< HEAD
-// If the `kubeletConfigFile` is an empty string, skips trying to load the kubelet config file.
-// If the `dynamicConfigDir` is an empty string, skips trying to load checkpoints or download new config,
-// but will still sync the ConfigOK condition if you call StartSync with a non-nil client.
-func NewController(defaultConfig *kubeletconfig.KubeletConfiguration,
-	kubeletConfigFile string,
-	dynamicConfigDir string) (*Controller, error) {
-	var err error
-
-	fs := utilfs.DefaultFs{}
-
-	var fileLoader configfiles.Loader
-	if len(kubeletConfigFile) > 0 {
-		fileLoader, err = configfiles.NewFsLoader(fs, kubeletConfigFile)
-		if err != nil {
-			return nil, err
-		}
-	}
-	dynamicConfig := false
-	if len(dynamicConfigDir) > 0 {
-		dynamicConfig = true
-	}
-
-=======
 func NewController(defaultConfig *kubeletconfig.KubeletConfiguration, dynamicConfigDir string) *Controller {
->>>>>>> ed33434d
 	return &Controller{
 		defaultConfig: defaultConfig,
 		// channels must have capacity at least 1, since we signal with non-blocking writes
 		pendingConfigSource: make(chan bool, 1),
-<<<<<<< HEAD
-		configOK:            status.NewConfigOKCondition(),
-		checkpointStore:     store.NewFsStore(fs, filepath.Join(dynamicConfigDir, checkpointsDir)),
-		fileLoader:          fileLoader,
-	}, nil
-=======
 		configOk:            status.NewConfigOkCondition(),
 		checkpointStore:     store.NewFsStore(utilfs.DefaultFs{}, filepath.Join(dynamicConfigDir, checkpointsDir)),
 	}
->>>>>>> ed33434d
 }
 
 // Bootstrap attempts to return a valid KubeletConfiguration based on the configuration of the Controller,
@@ -120,45 +79,18 @@
 func (cc *Controller) Bootstrap() (*kubeletconfig.KubeletConfiguration, error) {
 	utillog.Infof("starting controller")
 
-<<<<<<< HEAD
-	// Load and validate the local config (defaults + flags, file)
-	local, err := cc.loadLocalConfig()
-	if err != nil {
-		return nil, err
-	} // Assert: the default and file configs are both valid
-
-	// if dynamic config is disabled, we just stop here
-	if !cc.dynamicConfig {
-		// NOTE(mtaufen): We still need to update the status.
-		// We expect to be able to disable dynamic config but still get a status update about the config.
-		// This is because the feature gate covers dynamic config AND config status reporting, while the
-		// --dynamic-config-dir flag just covers dynamic config.
-		cc.configOK.Set(status.NotDynamicLocalMessage, status.NotDynamicLocalReason, apiv1.ConditionTrue)
-		return local, nil
-	} // Assert: dynamic config is enabled
-=======
 	// ALWAYS validate the local config. This makes incorrectly provisioned nodes an error.
 	// It must be valid because it is the default last-known-good config.
 	utillog.Infof("validating local config")
 	if err := validation.ValidateKubeletConfiguration(cc.defaultConfig); err != nil {
 		return nil, fmt.Errorf("local config failed validation, error: %v", err)
 	}
->>>>>>> ed33434d
 
 	// ensure the filesystem is initialized
 	if err := cc.initializeDynamicConfigDir(); err != nil {
 		return nil, err
 	}
 
-<<<<<<< HEAD
-	assigned, curSource, reason, err := cc.loadAssignedConfig(local)
-	if err == nil {
-		// set the status to indicate we will use the assigned config
-		if curSource != nil {
-			cc.configOK.Set(fmt.Sprintf(status.CurRemoteMessageFmt, curSource.APIPath()), reason, apiv1.ConditionTrue)
-		} else {
-			cc.configOK.Set(status.CurLocalMessage, reason, apiv1.ConditionTrue)
-=======
 	assigned, curSource, reason, err := cc.loadAssignedConfig(cc.defaultConfig)
 	if err == nil {
 		// set the status to indicate we will use the assigned config
@@ -166,18 +98,13 @@
 			cc.configOk.Set(fmt.Sprintf(status.CurRemoteMessageFmt, curSource.APIPath()), reason, apiv1.ConditionTrue)
 		} else {
 			cc.configOk.Set(status.CurLocalMessage, reason, apiv1.ConditionTrue)
->>>>>>> ed33434d
 		}
 
 		// update the last-known-good config if necessary, and start a timer that
 		// periodically checks whether the last-known good needs to be updated
 		// we only do this when the assigned config loads and passes validation
 		// wait.Forever will call the func once before starting the timer
-<<<<<<< HEAD
-		go wait.Forever(func() { cc.checkTrial(assigned.ConfigTrialDuration.Duration) }, 10*time.Second)
-=======
 		go wait.Forever(func() { cc.checkTrial(configTrialDuration) }, 10*time.Second)
->>>>>>> ed33434d
 
 		return assigned, nil
 	} // Assert: the assigned config failed to load, parse, or validate
@@ -191,26 +118,16 @@
 	utillog.Errorf(fmt.Sprintf("%s, error: %v", reason, err))
 
 	// load the last-known-good config
-<<<<<<< HEAD
-	lkg, lkgSource, err := cc.loadLastKnownGoodConfig(local)
-=======
 	lkg, lkgSource, err := cc.loadLastKnownGoodConfig(cc.defaultConfig)
->>>>>>> ed33434d
 	if err != nil {
 		return nil, err
 	}
 
 	// set the status to indicate that we had to roll back to the lkg for the reason reported when we tried to load the assigned config
 	if lkgSource != nil {
-<<<<<<< HEAD
-		cc.configOK.Set(fmt.Sprintf(status.LkgRemoteMessageFmt, lkgSource.APIPath()), reason, apiv1.ConditionFalse)
-	} else {
-		cc.configOK.Set(status.LkgLocalMessage, reason, apiv1.ConditionFalse)
-=======
 		cc.configOk.Set(fmt.Sprintf(status.LkgRemoteMessageFmt, lkgSource.APIPath()), reason, apiv1.ConditionFalse)
 	} else {
 		cc.configOk.Set(status.LkgLocalMessage, reason, apiv1.ConditionFalse)
->>>>>>> ed33434d
 	}
 
 	// return the last-known-good config
@@ -237,31 +154,6 @@
 		}, 10*time.Second, 0.2, true, wait.NeverStop)
 	})()
 
-<<<<<<< HEAD
-	// only sync to new, remotely provided configurations if dynamic config was enabled
-	if cc.dynamicConfig {
-		cc.informer = newSharedNodeInformer(client, nodeName,
-			cc.onAddNodeEvent, cc.onUpdateNodeEvent, cc.onDeleteNodeEvent)
-		// start the informer loop
-		// Rather than use utilruntime.HandleCrash, which doesn't actually crash in the Kubelet,
-		// we use HandlePanic to manually call the panic handlers and then crash.
-		// We have a better chance of recovering normal operation if we just restart the Kubelet in the event
-		// of a Go runtime error.
-		go utilpanic.HandlePanic(func() {
-			utillog.Infof("starting Node informer sync loop")
-			cc.informer.Run(wait.NeverStop)
-		})()
-
-		// start the config source sync loop
-		go utilpanic.HandlePanic(func() {
-			utillog.Infof("starting config source sync loop")
-			wait.JitterUntil(func() {
-				cc.syncConfigSource(client, eventClient, nodeName)
-			}, 10*time.Second, 0.2, true, wait.NeverStop)
-		})()
-	} else {
-		utillog.Infof("dynamic config not enabled, will not sync to remote config")
-=======
 	cc.informer = newSharedNodeInformer(client, nodeName,
 		cc.onAddNodeEvent, cc.onUpdateNodeEvent, cc.onDeleteNodeEvent)
 	// start the informer loop
@@ -303,7 +195,6 @@
 	checkpoint, err := cc.checkpointStore.Load(curUID)
 	if err != nil {
 		return nil, src, fmt.Sprintf(status.CurFailLoadReasonFmt, src.APIPath()), err
->>>>>>> ed33434d
 	}
 	cur, err := checkpoint.Parse()
 	if err != nil {
@@ -315,66 +206,6 @@
 	return cur, src, status.CurRemoteOkayReason, nil
 }
 
-<<<<<<< HEAD
-// loadLocalConfig returns the local config: either the defaults provided to the controller or
-// a local config file, if the Kubelet is configured to use the local file
-func (cc *Controller) loadLocalConfig() (*kubeletconfig.KubeletConfiguration, error) {
-	// ALWAYS validate the local configs. This makes incorrectly provisioned nodes an error.
-	// These must be valid because they are the default last-known-good configs.
-	utillog.Infof("validating combination of defaults and flags")
-	if err := validation.ValidateKubeletConfiguration(cc.defaultConfig); err != nil {
-		return nil, fmt.Errorf("combination of defaults and flags failed validation, error: %v", err)
-	}
-	// only attempt to load and validate the Kubelet config file if the user provided a path
-	if cc.fileLoader != nil {
-		utillog.Infof("loading Kubelet config file")
-		kc, err := cc.fileLoader.Load()
-		if err != nil {
-			return nil, err
-		}
-		// validate the Kubelet config file config
-		utillog.Infof("validating Kubelet config file")
-		if err := validation.ValidateKubeletConfiguration(kc); err != nil {
-			return nil, fmt.Errorf("failed to validate the Kubelet config file, error: %v", err)
-		}
-		return kc, nil
-	}
-	// if no Kubelet config file config, just return the default
-	return cc.defaultConfig, nil
-}
-
-// loadAssignedConfig loads the Kubelet's currently assigned config,
-// based on the setting in the local checkpoint store.
-// It returns the loaded configuration, the checkpoint store's config source record,
-// a clean success or failure reason that can be reported in the status, and any error that occurs.
-// If the local config should be used, it will be returned. You should validate local before passing it to this function.
-func (cc *Controller) loadAssignedConfig(local *kubeletconfig.KubeletConfiguration) (*kubeletconfig.KubeletConfiguration, checkpoint.RemoteConfigSource, string, error) {
-	src, err := cc.checkpointStore.Current()
-	if err != nil {
-		return nil, nil, fmt.Sprintf(status.CurFailLoadReasonFmt, "unknown"), err
-	}
-	// nil source is the signal to use the local config
-	if src == nil {
-		return local, src, status.CurLocalOkayReason, nil
-	}
-	curUID := src.UID()
-	// load from checkpoint
-	checkpoint, err := cc.checkpointStore.Load(curUID)
-	if err != nil {
-		return nil, src, fmt.Sprintf(status.CurFailLoadReasonFmt, src.APIPath()), err
-	}
-	cur, err := checkpoint.Parse()
-	if err != nil {
-		return nil, src, fmt.Sprintf(status.CurFailParseReasonFmt, src.APIPath()), err
-	}
-	if err := validation.ValidateKubeletConfiguration(cur); err != nil {
-		return nil, src, fmt.Sprintf(status.CurFailValidateReasonFmt, src.APIPath()), err
-	}
-	return cur, src, status.CurRemoteOkayReason, nil
-}
-
-=======
->>>>>>> ed33434d
 // loadLastKnownGoodConfig loads the Kubelet's last-known-good config,
 // based on the setting in the local checkpoint store.
 // It returns the loaded configuration, the checkpoint store's config source record,
