--- conflicted
+++ resolved
@@ -34,14 +34,6 @@
 
 // TODO(mtaufen): s/current/assigned, as this is more accurate e.g. if you are using lkg, you aren't currently using "current" :)
 const (
-<<<<<<< HEAD
-	// NotDynamicLocalMessage indicates that the Kubelet is using its local config - we send this when dynamic Kubelet config is disabled by omitting the --dynamic-config-dir flag
-	NotDynamicLocalMessage = "using local config"
-	// NotDynamicLocalReason indicates that the Kubelet is using its local config - we send this when dynamic Kubelet config is disabled by omitting the --dynamic-config-dir flag
-	NotDynamicLocalReason = "dynamic config is currently disabled by omission of --dynamic-config-dir Kubelet flag"
-
-=======
->>>>>>> ed33434d
 	// CurLocalMessage indicates that the Kubelet is using its local config, which consists of defaults, flags, and/or local files
 	CurLocalMessage = "using current: local"
 	// LkgLocalMessage indicates that the Kubelet is using its local config, which consists of defaults, flags, and/or local files
