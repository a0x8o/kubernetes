--- conflicted
+++ resolved
@@ -36,10 +36,6 @@
     name = "go_default_test",
     srcs = ["configfiles_test.go"],
     embed = [":go_default_library"],
-<<<<<<< HEAD
-    importpath = "k8s.io/kubernetes/pkg/kubelet/kubeletconfig/configfiles",
-=======
->>>>>>> ed33434d
     deps = [
         "//pkg/kubelet/apis/kubeletconfig:go_default_library",
         "//pkg/kubelet/apis/kubeletconfig/scheme:go_default_library",
