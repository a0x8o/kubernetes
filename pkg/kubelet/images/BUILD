--- conflicted
+++ resolved
@@ -41,10 +41,6 @@
         "image_manager_test.go",
     ],
     embed = [":go_default_library"],
-<<<<<<< HEAD
-    importpath = "k8s.io/kubernetes/pkg/kubelet/images",
-=======
->>>>>>> ed33434d
     deps = [
         "//pkg/kubelet/apis/stats/v1alpha1:go_default_library",
         "//pkg/kubelet/container:go_default_library",
