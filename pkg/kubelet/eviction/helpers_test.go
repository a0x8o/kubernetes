--- conflicted
+++ resolved
@@ -30,8 +30,8 @@
 	api "k8s.io/kubernetes/pkg/apis/core"
 	"k8s.io/kubernetes/pkg/features"
 	statsapi "k8s.io/kubernetes/pkg/kubelet/apis/stats/v1alpha1"
-	"k8s.io/kubernetes/pkg/kubelet/cm"
 	evictionapi "k8s.io/kubernetes/pkg/kubelet/eviction/api"
+	kubetypes "k8s.io/kubernetes/pkg/kubelet/types"
 	"k8s.io/kubernetes/pkg/quota"
 )
 
@@ -61,7 +61,7 @@
 			expectThresholds:        []evictionapi.Threshold{},
 		},
 		"all memory eviction values": {
-			allocatableConfig:       []string{cm.NodeAllocatableEnforcementKey},
+			allocatableConfig:       []string{kubetypes.NodeAllocatableEnforcementKey},
 			evictionHard:            map[string]string{"memory.available": "150Mi"},
 			evictionSoft:            map[string]string{"memory.available": "300Mi"},
 			evictionSoftGracePeriod: map[string]string{"memory.available": "30s"},
@@ -409,7 +409,6 @@
 		compareThresholdValue(a.Value, b.Value)
 }
 
-<<<<<<< HEAD
 func TestOrderedByExceedsRequestMemory(t *testing.T) {
 	utilfeature.DefaultFeatureGate.Set(fmt.Sprintf("%s=true", features.PodPriority))
 	below := newPod("below-requests", -1, []v1.Container{
@@ -417,43 +416,6 @@
 	}, nil)
 	exceeds := newPod("exceeds-requests", 1, []v1.Container{
 		newContainer("exceeds-requests", newResourceList("", "100Mi", ""), newResourceList("", "", "")),
-=======
-// TestOrderedByPriority ensures we order BestEffort < Burstable < Guaranteed
-func TestOrderedByPriority(t *testing.T) {
-	enablePodPriority(true)
-	low := newPod("low-priority", -134, []v1.Container{
-		newContainer("low-priority", newResourceList("", ""), newResourceList("", "")),
-	}, nil)
-	medium := newPod("medium-priority", 1, []v1.Container{
-		newContainer("medium-priority", newResourceList("100m", "100Mi"), newResourceList("200m", "200Mi")),
-	}, nil)
-	high := newPod("high-priority", 12534, []v1.Container{
-		newContainer("high-priority", newResourceList("200m", "200Mi"), newResourceList("200m", "200Mi")),
-	}, nil)
-
-	pods := []*v1.Pod{high, medium, low}
-	orderedBy(priority).Sort(pods)
-
-	expected := []*v1.Pod{low, medium, high}
-	for i := range expected {
-		if pods[i] != expected[i] {
-			t.Errorf("Expected pod: %s, but got: %s", expected[i].Name, pods[i].Name)
-		}
-	}
-}
-
-// TestOrderedByPriority ensures we order BestEffort < Burstable < Guaranteed
-func TestOrderedByPriorityDisabled(t *testing.T) {
-	enablePodPriority(false)
-	low := newPod("low-priority", lowPriority, []v1.Container{
-		newContainer("low-priority", newResourceList("", ""), newResourceList("", "")),
-	}, nil)
-	medium := newPod("medium-priority", defaultPriority, []v1.Container{
-		newContainer("medium-priority", newResourceList("100m", "100Mi"), newResourceList("200m", "200Mi")),
-	}, nil)
-	high := newPod("high-priority", highPriority, []v1.Container{
-		newContainer("high-priority", newResourceList("200m", "200Mi"), newResourceList("200m", "200Mi")),
->>>>>>> 71bdf476
 	}, nil)
 	stats := map[*v1.Pod]statsapi.PodStats{
 		below:   newPodMemoryStats(below, resource.MustParse("199Mi")),   // -1 relative to request
@@ -466,7 +428,6 @@
 	pods := []*v1.Pod{below, exceeds}
 	orderedBy(exceedMemoryRequests(statsFn)).Sort(pods)
 
-<<<<<<< HEAD
 	expected := []*v1.Pod{exceeds, below}
 	for i := range expected {
 		if pods[i] != expected[i] {
@@ -496,13 +457,6 @@
 	orderedBy(exceedDiskRequests(statsFn, []fsStatsType{fsStatsRoot, fsStatsLogs, fsStatsLocalVolumeSource}, resourceDisk)).Sort(pods)
 
 	expected := []*v1.Pod{exceeds, below}
-=======
-	pods := []*v1.Pod{high, medium, low}
-	orderedBy(priority).Sort(pods)
-
-	// orderedBy(priority) should not change the input ordering, since we did not enable the PodPriority feature gate
-	expected := []*v1.Pod{high, medium, low}
->>>>>>> 71bdf476
 	for i := range expected {
 		if pods[i] != expected[i] {
 			t.Errorf("Expected pod: %s, but got: %s", expected[i].Name, pods[i].Name)
@@ -557,74 +511,45 @@
 	}
 }
 
-<<<<<<< HEAD
 func TestOrderedbyDisk(t *testing.T) {
 	utilfeature.DefaultFeatureGate.Set(fmt.Sprintf("%s=true", features.LocalStorageCapacityIsolation))
 	pod1 := newPod("best-effort-high", defaultPriority, []v1.Container{
 		newContainer("best-effort-high", newResourceList("", "", ""), newResourceList("", "", "")),
-=======
-// testOrderedByDisk ensures we order pods by greediest resource consumer
-func testOrderedByResource(t *testing.T, orderedByResource v1.ResourceName,
-	newPodStatsFunc func(pod *v1.Pod, rootFsUsed, logsUsed, perLocalVolumeUsed resource.Quantity) statsapi.PodStats) {
-	enablePodPriority(true)
-	pod1 := newPod("best-effort-high", defaultPriority, []v1.Container{
-		newContainer("best-effort-high", newResourceList("", ""), newResourceList("", "")),
->>>>>>> 71bdf476
 	}, []v1.Volume{
 		newVolume("local-volume", v1.VolumeSource{
 			EmptyDir: &v1.EmptyDirVolumeSource{},
 		}),
 	})
 	pod2 := newPod("best-effort-low", defaultPriority, []v1.Container{
-<<<<<<< HEAD
 		newContainer("best-effort-low", newResourceList("", "", ""), newResourceList("", "", "")),
-=======
-		newContainer("best-effort-low", newResourceList("", ""), newResourceList("", "")),
->>>>>>> 71bdf476
 	}, []v1.Volume{
 		newVolume("local-volume", v1.VolumeSource{
 			EmptyDir: &v1.EmptyDirVolumeSource{},
 		}),
 	})
 	pod3 := newPod("burstable-high", defaultPriority, []v1.Container{
-<<<<<<< HEAD
 		newContainer("burstable-high", newResourceList("", "", "100Mi"), newResourceList("", "", "400Mi")),
-=======
-		newContainer("burstable-high", newResourceList("100m", "100Mi"), newResourceList("200m", "1Gi")),
->>>>>>> 71bdf476
 	}, []v1.Volume{
 		newVolume("local-volume", v1.VolumeSource{
 			EmptyDir: &v1.EmptyDirVolumeSource{},
 		}),
 	})
 	pod4 := newPod("burstable-low", defaultPriority, []v1.Container{
-<<<<<<< HEAD
 		newContainer("burstable-low", newResourceList("", "", "100Mi"), newResourceList("", "", "400Mi")),
-=======
-		newContainer("burstable-low", newResourceList("100m", "100Mi"), newResourceList("200m", "1Gi")),
->>>>>>> 71bdf476
 	}, []v1.Volume{
 		newVolume("local-volume", v1.VolumeSource{
 			EmptyDir: &v1.EmptyDirVolumeSource{},
 		}),
 	})
 	pod5 := newPod("guaranteed-high", defaultPriority, []v1.Container{
-<<<<<<< HEAD
 		newContainer("guaranteed-high", newResourceList("", "", "400Mi"), newResourceList("", "", "400Mi")),
-=======
-		newContainer("guaranteed-high", newResourceList("100m", "1Gi"), newResourceList("100m", "1Gi")),
->>>>>>> 71bdf476
 	}, []v1.Volume{
 		newVolume("local-volume", v1.VolumeSource{
 			EmptyDir: &v1.EmptyDirVolumeSource{},
 		}),
 	})
 	pod6 := newPod("guaranteed-low", defaultPriority, []v1.Container{
-<<<<<<< HEAD
 		newContainer("guaranteed-low", newResourceList("", "", "400Mi"), newResourceList("", "", "400Mi")),
-=======
-		newContainer("guaranteed-low", newResourceList("100m", "1Gi"), newResourceList("100m", "1Gi")),
->>>>>>> 71bdf476
 	}, []v1.Volume{
 		newVolume("local-volume", v1.VolumeSource{
 			EmptyDir: &v1.EmptyDirVolumeSource{},
@@ -652,7 +577,6 @@
 	}
 }
 
-<<<<<<< HEAD
 // Tests that we correctly ignore disk requests when the local storage feature gate is disabled.
 func TestOrderedbyDiskDisableLocalStorage(t *testing.T) {
 	utilfeature.DefaultFeatureGate.Set(fmt.Sprintf("%s=false", features.LocalStorageCapacityIsolation))
@@ -776,52 +700,25 @@
 	})
 	pod2 := newPod("above-requests-low-priority-low-usage", lowPriority, []v1.Container{
 		newContainer("above-requests-low-priority-low-usage", newResourceList("", "", ""), newResourceList("", "", "")),
-=======
-func TestOrderedbyPriorityDisk(t *testing.T) {
-	testOrderedByPriorityResource(t, resourceDisk, newPodDiskStats)
-}
-
-func TestOrderedbyPriorityInodes(t *testing.T) {
-	testOrderedByPriorityResource(t, resourceInodes, newPodInodeStats)
-}
-
-// testOrderedByPriorityDisk ensures we order pods by qos and then greediest resource consumer
-func testOrderedByPriorityResource(t *testing.T, orderedByResource v1.ResourceName,
-	newPodStatsFunc func(pod *v1.Pod, rootFsUsed, logsUsed, perLocalVolumeUsed resource.Quantity) statsapi.PodStats) {
-	enablePodPriority(true)
-	pod1 := newPod("low-priority-high-usage", lowPriority, []v1.Container{
-		newContainer("low-priority-high-usage", newResourceList("", ""), newResourceList("", "")),
->>>>>>> 71bdf476
-	}, []v1.Volume{
-		newVolume("local-volume", v1.VolumeSource{
-			EmptyDir: &v1.EmptyDirVolumeSource{},
-		}),
-	})
-<<<<<<< HEAD
+	}, []v1.Volume{
+		newVolume("local-volume", v1.VolumeSource{
+			EmptyDir: &v1.EmptyDirVolumeSource{},
+		}),
+	})
 	pod3 := newPod("above-requests-high-priority-high-usage", highPriority, []v1.Container{
 		newContainer("above-requests-high-priority-high-usage", newResourceList("", "", "100Mi"), newResourceList("", "", "")),
-=======
-	pod2 := newPod("low-priority-low-usage", lowPriority, []v1.Container{
-		newContainer("low-priority-low-usage", newResourceList("", ""), newResourceList("", "")),
->>>>>>> 71bdf476
-	}, []v1.Volume{
-		newVolume("local-volume", v1.VolumeSource{
-			EmptyDir: &v1.EmptyDirVolumeSource{},
-		}),
-	})
-<<<<<<< HEAD
+	}, []v1.Volume{
+		newVolume("local-volume", v1.VolumeSource{
+			EmptyDir: &v1.EmptyDirVolumeSource{},
+		}),
+	})
 	pod4 := newPod("above-requests-high-priority-low-usage", highPriority, []v1.Container{
 		newContainer("above-requests-high-priority-low-usage", newResourceList("", "", "100Mi"), newResourceList("", "", "")),
-=======
-	pod3 := newPod("high-priority-high-usage", highPriority, []v1.Container{
-		newContainer("high-priority-high-usage", newResourceList("100m", "100Mi"), newResourceList("200m", "1Gi")),
->>>>>>> 71bdf476
-	}, []v1.Volume{
-		newVolume("local-volume", v1.VolumeSource{
-			EmptyDir: &v1.EmptyDirVolumeSource{},
-		}),
-	})
-<<<<<<< HEAD
+	}, []v1.Volume{
+		newVolume("local-volume", v1.VolumeSource{
+			EmptyDir: &v1.EmptyDirVolumeSource{},
+		}),
+	})
 	pod5 := newPod("below-requests-low-priority-high-usage", lowPriority, []v1.Container{
 		newContainer("below-requests-low-priority-high-usage", newResourceList("", "", "1Gi"), newResourceList("", "", "")),
 	}, []v1.Volume{
@@ -845,17 +742,12 @@
 	})
 	pod8 := newPod("below-requests-high-priority-low-usage", highPriority, []v1.Container{
 		newContainer("below-requests-high-priority-low-usage", newResourceList("", "", "1Gi"), newResourceList("", "", "")),
-=======
-	pod4 := newPod("high-priority-low-usage", highPriority, []v1.Container{
-		newContainer("high-priority-low-usage", newResourceList("100m", "100Mi"), newResourceList("200m", "1Gi")),
->>>>>>> 71bdf476
 	}, []v1.Volume{
 		newVolume("local-volume", v1.VolumeSource{
 			EmptyDir: &v1.EmptyDirVolumeSource{},
 		}),
 	})
 	stats := map[*v1.Pod]statsapi.PodStats{
-<<<<<<< HEAD
 		pod1: newPodDiskStats(pod1, resource.MustParse("200Mi"), resource.MustParse("100Mi"), resource.MustParse("200Mi")), // 500 relative to request
 		pod2: newPodDiskStats(pod2, resource.MustParse("10Mi"), resource.MustParse("10Mi"), resource.MustParse("30Mi")),    // 50 relative to request
 		pod3: newPodDiskStats(pod3, resource.MustParse("200Mi"), resource.MustParse("150Mi"), resource.MustParse("250Mi")), // 500 relative to request
@@ -864,18 +756,11 @@
 		pod6: newPodDiskStats(pod6, resource.MustParse("50Mi"), resource.MustParse("100Mi"), resource.MustParse("50Mi")),   // -800 relative to request
 		pod7: newPodDiskStats(pod7, resource.MustParse("250Mi"), resource.MustParse("500Mi"), resource.MustParse("50Mi")),  // -200 relative to request
 		pod8: newPodDiskStats(pod8, resource.MustParse("100Mi"), resource.MustParse("60Mi"), resource.MustParse("40Mi")),   // -800 relative to request
-=======
-		pod1: newPodStatsFunc(pod1, resource.MustParse("50Mi"), resource.MustParse("100Mi"), resource.MustParse("250Mi")), // 400Mi
-		pod2: newPodStatsFunc(pod2, resource.MustParse("60Mi"), resource.MustParse("30Mi"), resource.MustParse("10Mi")),   // 100Mi
-		pod3: newPodStatsFunc(pod3, resource.MustParse("150Mi"), resource.MustParse("150Mi"), resource.MustParse("50Mi")), // 350Mi
-		pod4: newPodStatsFunc(pod4, resource.MustParse("10Mi"), resource.MustParse("40Mi"), resource.MustParse("100Mi")),  // 150Mi
->>>>>>> 71bdf476
 	}
 	statsFn := func(pod *v1.Pod) (statsapi.PodStats, bool) {
 		result, found := stats[pod]
 		return result, found
 	}
-<<<<<<< HEAD
 	pods := []*v1.Pod{pod8, pod7, pod6, pod5, pod4, pod3, pod2, pod1}
 	expected := []*v1.Pod{pod1, pod2, pod3, pod4, pod5, pod6, pod7, pod8}
 	fsStatsToMeasure := []fsStatsType{fsStatsRoot, fsStatsLogs, fsStatsLocalVolumeSource}
@@ -930,10 +815,6 @@
 	}
 	pods := []*v1.Pod{pod4, pod3, pod2, pod1}
 	orderedBy(priority, disk(statsFn, []fsStatsType{fsStatsRoot, fsStatsLogs, fsStatsLocalVolumeSource}, resourceInodes)).Sort(pods)
-=======
-	pods := []*v1.Pod{pod4, pod3, pod2, pod1}
-	orderedBy(priority, disk(statsFn, []fsStatsType{fsStatsRoot, fsStatsLogs, fsStatsLocalVolumeSource}, orderedByResource)).Sort(pods)
->>>>>>> 71bdf476
 	expected := []*v1.Pod{pod1, pod2, pod3, pod4}
 	for i := range expected {
 		if pods[i] != expected[i] {
@@ -945,7 +826,6 @@
 // TestOrderedByMemory ensures we order pods by greediest memory consumer relative to request.
 func TestOrderedByMemory(t *testing.T) {
 	pod1 := newPod("best-effort-high", defaultPriority, []v1.Container{
-<<<<<<< HEAD
 		newContainer("best-effort-high", newResourceList("", "", ""), newResourceList("", "", "")),
 	}, nil)
 	pod2 := newPod("best-effort-low", defaultPriority, []v1.Container{
@@ -962,24 +842,6 @@
 	}, nil)
 	pod6 := newPod("guaranteed-low", defaultPriority, []v1.Container{
 		newContainer("guaranteed-low", newResourceList("", "1Gi", ""), newResourceList("", "1Gi", "")),
-=======
-		newContainer("best-effort-high", newResourceList("", ""), newResourceList("", "")),
-	}, nil)
-	pod2 := newPod("best-effort-low", defaultPriority, []v1.Container{
-		newContainer("best-effort-low", newResourceList("", ""), newResourceList("", "")),
-	}, nil)
-	pod3 := newPod("burstable-high", defaultPriority, []v1.Container{
-		newContainer("burstable-high", newResourceList("100m", "100Mi"), newResourceList("200m", "1Gi")),
-	}, nil)
-	pod4 := newPod("burstable-low", defaultPriority, []v1.Container{
-		newContainer("burstable-low", newResourceList("100m", "100Mi"), newResourceList("200m", "1Gi")),
-	}, nil)
-	pod5 := newPod("guaranteed-high", defaultPriority, []v1.Container{
-		newContainer("guaranteed-high", newResourceList("100m", "1Gi"), newResourceList("100m", "1Gi")),
-	}, nil)
-	pod6 := newPod("guaranteed-low", defaultPriority, []v1.Container{
-		newContainer("guaranteed-low", newResourceList("100m", "1Gi"), newResourceList("100m", "1Gi")),
->>>>>>> 71bdf476
 	}, nil)
 	stats := map[*v1.Pod]statsapi.PodStats{
 		pod1: newPodMemoryStats(pod1, resource.MustParse("500Mi")), // 500 relative to request
@@ -1005,7 +867,6 @@
 
 // TestOrderedByPriorityMemory ensures we order by priority and then memory consumption relative to request.
 func TestOrderedByPriorityMemory(t *testing.T) {
-<<<<<<< HEAD
 	utilfeature.DefaultFeatureGate.Set(fmt.Sprintf("%s=true", features.PodPriority))
 	pod1 := newPod("above-requests-low-priority-high-usage", lowPriority, []v1.Container{
 		newContainer("above-requests-low-priority-high-usage", newResourceList("", "", ""), newResourceList("", "", "")),
@@ -1030,32 +891,6 @@
 	}, nil)
 	pod8 := newPod("below-requests-high-priority-low-usage", highPriority, []v1.Container{
 		newContainer("below-requests-high-priority-low-usage", newResourceList("", "1Gi", ""), newResourceList("", "", "")),
-=======
-	enablePodPriority(true)
-	pod1 := newPod("above-requests-low-priority-high-usage", lowPriority, []v1.Container{
-		newContainer("above-requests-low-priority-high-usage", newResourceList("", ""), newResourceList("", "")),
-	}, nil)
-	pod2 := newPod("above-requests-low-priority-low-usage", lowPriority, []v1.Container{
-		newContainer("above-requests-low-priority-low-usage", newResourceList("", ""), newResourceList("", "")),
-	}, nil)
-	pod3 := newPod("above-requests-high-priority-high-usage", highPriority, []v1.Container{
-		newContainer("above-requests-high-priority-high-usage", newResourceList("", "100Mi"), newResourceList("", "")),
-	}, nil)
-	pod4 := newPod("above-requests-high-priority-low-usage", highPriority, []v1.Container{
-		newContainer("above-requests-high-priority-low-usage", newResourceList("", "100Mi"), newResourceList("", "")),
-	}, nil)
-	pod5 := newPod("below-requests-low-priority-high-usage", lowPriority, []v1.Container{
-		newContainer("below-requests-low-priority-high-usage", newResourceList("", "1Gi"), newResourceList("", "")),
-	}, nil)
-	pod6 := newPod("below-requests-low-priority-low-usage", lowPriority, []v1.Container{
-		newContainer("below-requests-low-priority-low-usage", newResourceList("", "1Gi"), newResourceList("", "")),
-	}, nil)
-	pod7 := newPod("below-requests-high-priority-high-usage", highPriority, []v1.Container{
-		newContainer("below-requests-high-priority-high-usage", newResourceList("", "1Gi"), newResourceList("", "")),
-	}, nil)
-	pod8 := newPod("below-requests-high-priority-low-usage", highPriority, []v1.Container{
-		newContainer("below-requests-high-priority-low-usage", newResourceList("", "1Gi"), newResourceList("", "")),
->>>>>>> 71bdf476
 	}, nil)
 	stats := map[*v1.Pod]statsapi.PodStats{
 		pod1: newPodMemoryStats(pod1, resource.MustParse("500Mi")), // 500 relative to request
@@ -1072,10 +907,6 @@
 		return result, found
 	}
 	pods := []*v1.Pod{pod8, pod7, pod6, pod5, pod4, pod3, pod2, pod1}
-<<<<<<< HEAD
-=======
-	// pods := []*v1.Pod{pod1, pod2, pod3, pod4, pod5, pod6, pod7, pod8}
->>>>>>> 71bdf476
 	expected := []*v1.Pod{pod1, pod2, pod3, pod4, pod5, pod6, pod7, pod8}
 	orderedBy(exceedMemoryRequests(statsFn), priority, memory(statsFn)).Sort(pods)
 	for i := range expected {
@@ -2080,8 +1911,4 @@
 		}
 	}
 	return true
-}
-
-func enablePodPriority(enabled bool) {
-	utilfeature.DefaultFeatureGate.Set(fmt.Sprintf("%s=%t", features.PodPriority, enabled))
 }