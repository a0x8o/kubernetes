--- conflicted
+++ resolved
@@ -29,9 +29,9 @@
 	utilfeature "k8s.io/apiserver/pkg/util/feature"
 	"k8s.io/kubernetes/pkg/features"
 	statsapi "k8s.io/kubernetes/pkg/kubelet/apis/stats/v1alpha1"
-	"k8s.io/kubernetes/pkg/kubelet/cm"
 	evictionapi "k8s.io/kubernetes/pkg/kubelet/eviction/api"
 	"k8s.io/kubernetes/pkg/kubelet/server/stats"
+	kubetypes "k8s.io/kubernetes/pkg/kubelet/types"
 	schedulerutils "k8s.io/kubernetes/plugin/pkg/scheduler/util"
 )
 
@@ -198,7 +198,7 @@
 // getAllocatableThreshold returns the thresholds applicable for the allocatable configuration
 func getAllocatableThreshold(allocatableConfig []string) []evictionapi.Threshold {
 	for _, key := range allocatableConfig {
-		if key == cm.NodeAllocatableEnforcementKey {
+		if key == kubetypes.NodeAllocatableEnforcementKey {
 			return []evictionapi.Threshold{
 				{
 					Signal:   evictionapi.SignalAllocatableMemoryAvailable,
@@ -519,7 +519,6 @@
 func priority(p1, p2 *v1.Pod) int {
 	if !utilfeature.DefaultFeatureGate.Enabled(features.PodPriority) {
 		// If priority is not enabled, all pods are equal.
-<<<<<<< HEAD
 		return 0
 	}
 	priority1 := schedulerutils.GetPodPriority(p1)
@@ -531,57 +530,6 @@
 		return 1
 	}
 	return -1
-=======
-		return 0
-	}
-	priority1 := schedulerutils.GetPodPriority(p1)
-	priority2 := schedulerutils.GetPodPriority(p2)
-	if priority1 == priority2 {
-		return 0
-	}
-	if priority1 > priority2 {
-		return 1
-	}
-	return -1
-}
-
-// exceedMemoryRequests compares whether or not pods' memory usage exceeds their requests
-func exceedMemoryRequests(stats statsFunc) cmpFunc {
-	return func(p1, p2 *v1.Pod) int {
-		p1Stats, found := stats(p1)
-		// if we have no usage stats for p1, we want p2 first
-		if !found {
-			return -1
-		}
-		// if we have no usage stats for p2, but p1 has usage, we want p1 first.
-		p2Stats, found := stats(p2)
-		if !found {
-			return 1
-		}
-		// if we cant get usage for p1 measured, we want p2 first
-		p1Usage, err := podMemoryUsage(p1Stats)
-		if err != nil {
-			return -1
-		}
-		// if we cant get usage for p2 measured, we want p1 first
-		p2Usage, err := podMemoryUsage(p2Stats)
-		if err != nil {
-			return 1
-		}
-		p1Memory := p1Usage[v1.ResourceMemory]
-		p2Memory := p2Usage[v1.ResourceMemory]
-		p1ExceedsRequests := p1Memory.Cmp(podMemoryRequest(p1)) == 1
-		p2ExceedsRequests := p2Memory.Cmp(podMemoryRequest(p2)) == 1
-		if p1ExceedsRequests == p2ExceedsRequests {
-			return 0
-		}
-		if p1ExceedsRequests && !p2ExceedsRequests {
-			// if p1 exceeds its requests, but p2 does not, then we want p2 first
-			return -1
-		}
-		return 1
-	}
->>>>>>> 71bdf476
 }
 
 // exceedMemoryRequests compares whether or not pods' memory usage exceeds their requests
@@ -747,11 +695,7 @@
 // rankDiskPressureFunc returns a rankFunc that measures the specified fs stats.
 func rankDiskPressureFunc(fsStatsToMeasure []fsStatsType, diskResource v1.ResourceName) rankFunc {
 	return func(pods []*v1.Pod, stats statsFunc) {
-<<<<<<< HEAD
 		orderedBy(exceedDiskRequests(stats, fsStatsToMeasure, diskResource), priority, disk(stats, fsStatsToMeasure, diskResource)).Sort(pods)
-=======
-		orderedBy(priority, disk(stats, fsStatsToMeasure, diskResource)).Sort(pods)
->>>>>>> 71bdf476
 	}
 }
 
@@ -832,41 +776,7 @@
 		}
 		result[evictionapi.SignalAllocatableMemoryAvailable] = signalObservation{
 			available: memoryAllocatableAvailable,
-<<<<<<< HEAD
 			capacity:  &memoryAllocatableCapacity,
-=======
-			capacity:  memoryAllocatableCapacity,
-		}
-	}
-
-	if utilfeature.DefaultFeatureGate.Enabled(features.LocalStorageCapacityIsolation) {
-		ephemeralStorageCapacity, ephemeralStorageAllocatable, exist := getResourceAllocatable(nodeCapacity, allocatableReservation, v1.ResourceEphemeralStorage)
-		if exist {
-			for _, pod := range pods {
-				podStat, ok := statsFunc(pod)
-				if !ok {
-					continue
-				}
-
-				fsStatsSet := []fsStatsType{}
-				if withImageFs {
-					fsStatsSet = []fsStatsType{fsStatsLogs, fsStatsLocalVolumeSource}
-				} else {
-					fsStatsSet = []fsStatsType{fsStatsRoot, fsStatsLogs, fsStatsLocalVolumeSource}
-				}
-
-				usage, err := podDiskUsage(podStat, pod, fsStatsSet)
-				if err != nil {
-					glog.Warningf("eviction manager: error getting pod disk usage %v", err)
-					continue
-				}
-				ephemeralStorageAllocatable.Sub(usage[resourceDisk])
-			}
-			result[evictionapi.SignalAllocatableNodeFsAvailable] = signalObservation{
-				available: ephemeralStorageAllocatable,
-				capacity:  ephemeralStorageCapacity,
-			}
->>>>>>> 71bdf476
 		}
 	} else {
 		glog.Errorf("Could not find capacity information for resource %v", v1.ResourceMemory)
