--- conflicted
+++ resolved
@@ -27,16 +27,13 @@
 	"k8s.io/api/core/v1"
 	"k8s.io/apimachinery/pkg/api/resource"
 	"k8s.io/apimachinery/pkg/util/sets"
-<<<<<<< HEAD
 	utilfeature "k8s.io/apiserver/pkg/util/feature"
-=======
->>>>>>> 66f5f2bc
-	v1qos "k8s.io/kubernetes/pkg/api/v1/helper/qos"
 	"k8s.io/kubernetes/pkg/features"
 	statsapi "k8s.io/kubernetes/pkg/kubelet/apis/stats/v1alpha1"
 	"k8s.io/kubernetes/pkg/kubelet/cm"
 	evictionapi "k8s.io/kubernetes/pkg/kubelet/eviction/api"
 	"k8s.io/kubernetes/pkg/kubelet/server/stats"
+	schedulerutils "k8s.io/kubernetes/plugin/pkg/scheduler/util"
 )
 
 const (
@@ -487,11 +484,7 @@
 	return result
 }
 
-<<<<<<< HEAD
 // podLocalEphemeralStorageUsage aggregates pod local ephemeral storage usage and inode consumption for the specified stats to measure.
-=======
-// podLocalEphemeralStorageUsage  aggregates pod local ephemeral storage usage and inode consumption for the specified stats to measure.
->>>>>>> 66f5f2bc
 func podLocalEphemeralStorageUsage(podStats statsapi.PodStats, pod *v1.Pod, statsToMeasure []fsStatsType) (v1.ResourceList, error) {
 	disk := resource.Quantity{Format: resource.BinarySI}
 	inodes := resource.Quantity{Format: resource.BinarySI}
@@ -595,27 +588,59 @@
 	return ms.cmp[k](p1, p2) < 0
 }
 
-// qosComparator compares pods by QoS (BestEffort < Burstable < Guaranteed)
-func qosComparator(p1, p2 *v1.Pod) int {
-	qosP1 := v1qos.GetPodQOS(p1)
-	qosP2 := v1qos.GetPodQOS(p2)
-	// its a tie
-	if qosP1 == qosP2 {
+// priority compares pods by Priority, if priority is enabled.
+func priority(p1, p2 *v1.Pod) int {
+	if !utilfeature.DefaultFeatureGate.Enabled(features.PodPriority) {
+		// If priority is not enabled, all pods are equal.
 		return 0
 	}
-	// if p1 is best effort, we know p2 is burstable or guaranteed
-	if qosP1 == v1.PodQOSBestEffort {
-		return -1
-	}
-	// we know p1 and p2 are not besteffort, so if p1 is burstable, p2 must be guaranteed
-	if qosP1 == v1.PodQOSBurstable {
-		if qosP2 == v1.PodQOSGuaranteed {
+	priority1 := schedulerutils.GetPodPriority(p1)
+	priority2 := schedulerutils.GetPodPriority(p2)
+	if priority1 == priority2 {
+		return 0
+	}
+	if priority1 > priority2 {
+		return 1
+	}
+	return -1
+}
+
+// exceedMemoryRequests compares whether or not pods' memory usage exceeds their requests
+func exceedMemoryRequests(stats statsFunc) cmpFunc {
+	return func(p1, p2 *v1.Pod) int {
+		p1Stats, found := stats(p1)
+		// if we have no usage stats for p1, we want p2 first
+		if !found {
 			return -1
 		}
+		// if we have no usage stats for p2, but p1 has usage, we want p1 first.
+		p2Stats, found := stats(p2)
+		if !found {
+			return 1
+		}
+		// if we cant get usage for p1 measured, we want p2 first
+		p1Usage, err := podMemoryUsage(p1Stats)
+		if err != nil {
+			return -1
+		}
+		// if we cant get usage for p2 measured, we want p1 first
+		p2Usage, err := podMemoryUsage(p2Stats)
+		if err != nil {
+			return 1
+		}
+		p1Memory := p1Usage[v1.ResourceMemory]
+		p2Memory := p2Usage[v1.ResourceMemory]
+		p1ExceedsRequests := p1Memory.Cmp(podMemoryRequest(p1)) == 1
+		p2ExceedsRequests := p2Memory.Cmp(podMemoryRequest(p2)) == 1
+		if p1ExceedsRequests == p2ExceedsRequests {
+			return 0
+		}
+		if p1ExceedsRequests && !p2ExceedsRequests {
+			// if p1 exceeds its requests, but p2 does not, then we want p2 first
+			return -1
+		}
 		return 1
 	}
-	// ok, p1 must be guaranteed.
-	return 1
 }
 
 // memory compares pods by largest consumer of memory relative to request.
@@ -707,14 +732,16 @@
 }
 
 // rankMemoryPressure orders the input pods for eviction in response to memory pressure.
+// It ranks by whether or not the pod's usage exceeds its requests, then by priority, and
+// finally by memory usage above requests.
 func rankMemoryPressure(pods []*v1.Pod, stats statsFunc) {
-	orderedBy(qosComparator, memory(stats)).Sort(pods)
+	orderedBy(exceedMemoryRequests(stats), priority, memory(stats)).Sort(pods)
 }
 
 // rankDiskPressureFunc returns a rankFunc that measures the specified fs stats.
 func rankDiskPressureFunc(fsStatsToMeasure []fsStatsType, diskResource v1.ResourceName) rankFunc {
 	return func(pods []*v1.Pod, stats statsFunc) {
-		orderedBy(qosComparator, disk(stats, fsStatsToMeasure, diskResource)).Sort(pods)
+		orderedBy(priority, disk(stats, fsStatsToMeasure, diskResource)).Sort(pods)
 	}
 }
 
@@ -799,7 +826,6 @@
 		}
 	}
 
-<<<<<<< HEAD
 	if utilfeature.DefaultFeatureGate.Enabled(features.LocalStorageCapacityIsolation) {
 		ephemeralStorageCapacity, ephemeralStorageAllocatable, exist := getResourceAllocatable(nodeCapacity, allocatableReservation, v1.ResourceEphemeralStorage)
 		if exist {
@@ -828,34 +854,6 @@
 				capacity:  ephemeralStorageCapacity,
 			}
 		}
-=======
-	ephemeralStorageCapacity, ephemeralStorageAllocatable, exist := getResourceAllocatable(nodeCapacity, allocatableReservation, v1.ResourceEphemeralStorage)
-	if exist {
-		for _, pod := range pods {
-			podStat, ok := statsFunc(pod)
-			if !ok {
-				continue
-			}
-
-			fsStatsSet := []fsStatsType{}
-			if withImageFs {
-				fsStatsSet = []fsStatsType{fsStatsLogs, fsStatsLocalVolumeSource}
-			} else {
-				fsStatsSet = []fsStatsType{fsStatsRoot, fsStatsLogs, fsStatsLocalVolumeSource}
-			}
-
-			usage, err := podDiskUsage(podStat, pod, fsStatsSet)
-			if err != nil {
-				glog.Warningf("eviction manager: error getting pod disk usage %v", err)
-				continue
-			}
-			ephemeralStorageAllocatable.Sub(usage[resourceDisk])
-		}
-		result[evictionapi.SignalAllocatableNodeFsAvailable] = signalObservation{
-			available: ephemeralStorageAllocatable,
-			capacity:  ephemeralStorageCapacity,
-		}
->>>>>>> 66f5f2bc
 	}
 
 	return result, statsFunc, nil
