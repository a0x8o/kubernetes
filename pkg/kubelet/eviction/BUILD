--- conflicted
+++ resolved
@@ -13,10 +13,6 @@
         "helpers_test.go",
     ],
     embed = [":go_default_library"],
-<<<<<<< HEAD
-    importpath = "k8s.io/kubernetes/pkg/kubelet/eviction",
-=======
->>>>>>> ed33434d
     deps = [
         "//pkg/apis/core:go_default_library",
         "//pkg/features:go_default_library",
