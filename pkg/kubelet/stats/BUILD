--- conflicted
+++ resolved
@@ -94,10 +94,6 @@
         "stats_provider_test.go",
     ],
     embed = [":go_default_library"],
-<<<<<<< HEAD
-    importpath = "k8s.io/kubernetes/pkg/kubelet/stats",
-=======
->>>>>>> ed33434d
     deps = [
         "//pkg/kubelet/apis/cri/runtime/v1alpha2:go_default_library",
         "//pkg/kubelet/apis/cri/testing:go_default_library",
