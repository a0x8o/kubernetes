package(default_visibility = ["//visibility:public"])

load(
    "@io_bazel_rules_go//go:def.bzl",
    "go_library",
    "go_test",
)

go_library(
    name = "go_default_library",
    srcs = [
        "cap.go",
        "config.go",
        "container_id.go",
        "doc.go",
        "image.go",
        "log.go",
        "rkt.go",
        "systemd.go",
        "version.go",
    ],
    importpath = "k8s.io/kubernetes/pkg/kubelet/rkt",
    deps = [
        "//pkg/credentialprovider:go_default_library",
        "//pkg/credentialprovider/secrets:go_default_library",
        "//pkg/kubelet/container:go_default_library",
        "//pkg/kubelet/events:go_default_library",
        "//pkg/kubelet/images:go_default_library",
        "//pkg/kubelet/leaky:go_default_library",
        "//pkg/kubelet/lifecycle:go_default_library",
        "//pkg/kubelet/network:go_default_library",
        "//pkg/kubelet/network/hairpin:go_default_library",
        "//pkg/kubelet/prober/results:go_default_library",
        "//pkg/kubelet/types:go_default_library",
        "//pkg/kubelet/util/format:go_default_library",
        "//pkg/securitycontext:go_default_library",
        "//pkg/util/parsers:go_default_library",
        "//pkg/util/selinux:go_default_library",
        "//pkg/util/strings:go_default_library",
        "//pkg/util/term:go_default_library",
        "//pkg/util/version:go_default_library",
        "//vendor/github.com/appc/spec/schema:go_default_library",
        "//vendor/github.com/appc/spec/schema/types:go_default_library",
        "//vendor/github.com/coreos/go-systemd/dbus:go_default_library",
        "//vendor/github.com/coreos/go-systemd/unit:go_default_library",
        "//vendor/github.com/coreos/rkt/api/v1alpha:go_default_library",
        "//vendor/github.com/docker/docker/api/types:go_default_library",
        "//vendor/github.com/golang/glog:go_default_library",
        "//vendor/golang.org/x/net/context:go_default_library",
        "//vendor/google.golang.org/grpc:go_default_library",
        "//vendor/k8s.io/api/core/v1:go_default_library",
        "//vendor/k8s.io/apimachinery/pkg/apis/meta/v1:go_default_library",
        "//vendor/k8s.io/apimachinery/pkg/types:go_default_library",
        "//vendor/k8s.io/apimachinery/pkg/util/errors:go_default_library",
        "//vendor/k8s.io/apimachinery/pkg/util/uuid:go_default_library",
        "//vendor/k8s.io/apimachinery/pkg/util/wait:go_default_library",
        "//vendor/k8s.io/client-go/tools/record:go_default_library",
        "//vendor/k8s.io/client-go/tools/remotecommand:go_default_library",
        "//vendor/k8s.io/client-go/util/flowcontrol:go_default_library",
        "//vendor/k8s.io/utils/exec:go_default_library",
    ],
)

go_test(
    name = "go_default_test",
    srcs = [
        "fake_rkt_interface_test.go",
        "rkt_test.go",
    ],
    embed = [":go_default_library"],
<<<<<<< HEAD
    importpath = "k8s.io/kubernetes/pkg/kubelet/rkt",
=======
>>>>>>> ed33434d
    deps = [
        "//pkg/kubelet/container:go_default_library",
        "//pkg/kubelet/container/testing:go_default_library",
        "//pkg/kubelet/lifecycle:go_default_library",
        "//pkg/kubelet/network:go_default_library",
        "//pkg/kubelet/network/kubenet:go_default_library",
        "//pkg/kubelet/network/testing:go_default_library",
        "//pkg/kubelet/types:go_default_library",
        "//vendor/github.com/appc/spec/schema:go_default_library",
        "//vendor/github.com/appc/spec/schema/types:go_default_library",
        "//vendor/github.com/coreos/go-systemd/dbus:go_default_library",
        "//vendor/github.com/coreos/go-systemd/unit:go_default_library",
        "//vendor/github.com/coreos/rkt/api/v1alpha:go_default_library",
        "//vendor/github.com/golang/mock/gomock:go_default_library",
        "//vendor/github.com/stretchr/testify/assert:go_default_library",
        "//vendor/golang.org/x/net/context:go_default_library",
        "//vendor/google.golang.org/grpc:go_default_library",
        "//vendor/k8s.io/api/core/v1:go_default_library",
        "//vendor/k8s.io/apimachinery/pkg/api/resource:go_default_library",
        "//vendor/k8s.io/apimachinery/pkg/apis/meta/v1:go_default_library",
        "//vendor/k8s.io/apimachinery/pkg/types:go_default_library",
        "//vendor/k8s.io/apimachinery/pkg/util/errors:go_default_library",
        "//vendor/k8s.io/client-go/util/testing:go_default_library",
        "//vendor/k8s.io/utils/exec:go_default_library",
        "//vendor/k8s.io/utils/exec/testing:go_default_library",
    ],
)

filegroup(
    name = "package-srcs",
    srcs = glob(["**"]),
    tags = ["automanaged"],
    visibility = ["//visibility:private"],
)

filegroup(
    name = "all-srcs",
    srcs = [":package-srcs"],
    tags = ["automanaged"],
)<|MERGE_RESOLUTION|>--- conflicted
+++ resolved
@@ -68,10 +68,6 @@
         "rkt_test.go",
     ],
     embed = [":go_default_library"],
-<<<<<<< HEAD
-    importpath = "k8s.io/kubernetes/pkg/kubelet/rkt",
-=======
->>>>>>> ed33434d
     deps = [
         "//pkg/kubelet/container:go_default_library",
         "//pkg/kubelet/container/testing:go_default_library",
