/*
Copyright 2015 The Kubernetes Authors.

Licensed under the Apache License, Version 2.0 (the "License");
you may not use this file except in compliance with the License.
You may obtain a copy of the License at

    http://www.apache.org/licenses/LICENSE-2.0

Unless required by applicable law or agreed to in writing, software
distributed under the License is distributed on an "AS IS" BASIS,
WITHOUT WARRANTIES OR CONDITIONS OF ANY KIND, either express or implied.
See the License for the specific language governing permissions and
limitations under the License.
*/

package kubelet

import (
	"crypto/tls"
	"fmt"
	"net"
	"net/http"
	"net/url"
	"os"
	"path"
	"sort"
	"strings"
	"sync"
	"sync/atomic"
	"time"

	"github.com/golang/glog"

	cadvisorapi "github.com/google/cadvisor/info/v1"
	cadvisorapiv2 "github.com/google/cadvisor/info/v2"
	"k8s.io/api/core/v1"
	metav1 "k8s.io/apimachinery/pkg/apis/meta/v1"
	"k8s.io/apimachinery/pkg/fields"
	"k8s.io/apimachinery/pkg/labels"
	"k8s.io/apimachinery/pkg/types"
	"k8s.io/apimachinery/pkg/util/clock"
	utilruntime "k8s.io/apimachinery/pkg/util/runtime"
	"k8s.io/apimachinery/pkg/util/sets"
	"k8s.io/apimachinery/pkg/util/wait"
	utilfeature "k8s.io/apiserver/pkg/util/feature"
	clientset "k8s.io/client-go/kubernetes"
	v1core "k8s.io/client-go/kubernetes/typed/core/v1"
	corelisters "k8s.io/client-go/listers/core/v1"
	"k8s.io/client-go/tools/cache"
	"k8s.io/client-go/tools/record"
	"k8s.io/client-go/util/certificate"
	"k8s.io/client-go/util/flowcontrol"
	"k8s.io/client-go/util/integer"
	api "k8s.io/kubernetes/pkg/apis/core"
	"k8s.io/kubernetes/pkg/cloudprovider"
	"k8s.io/kubernetes/pkg/features"
	internalapi "k8s.io/kubernetes/pkg/kubelet/apis/cri"
	kubeletconfiginternal "k8s.io/kubernetes/pkg/kubelet/apis/kubeletconfig"
	kubeletconfigv1alpha1 "k8s.io/kubernetes/pkg/kubelet/apis/kubeletconfig/v1alpha1"
	"k8s.io/kubernetes/pkg/kubelet/cadvisor"
	kubeletcertificate "k8s.io/kubernetes/pkg/kubelet/certificate"
	"k8s.io/kubernetes/pkg/kubelet/cm"
	"k8s.io/kubernetes/pkg/kubelet/config"
	"k8s.io/kubernetes/pkg/kubelet/configmap"
	kubecontainer "k8s.io/kubernetes/pkg/kubelet/container"
	"k8s.io/kubernetes/pkg/kubelet/dockershim"
	dockerremote "k8s.io/kubernetes/pkg/kubelet/dockershim/remote"
	"k8s.io/kubernetes/pkg/kubelet/events"
	"k8s.io/kubernetes/pkg/kubelet/eviction"
	"k8s.io/kubernetes/pkg/kubelet/gpu"
	"k8s.io/kubernetes/pkg/kubelet/gpu/nvidia"
	"k8s.io/kubernetes/pkg/kubelet/images"
	"k8s.io/kubernetes/pkg/kubelet/kubeletconfig"
	"k8s.io/kubernetes/pkg/kubelet/kuberuntime"
	"k8s.io/kubernetes/pkg/kubelet/lifecycle"
	"k8s.io/kubernetes/pkg/kubelet/metrics"
	"k8s.io/kubernetes/pkg/kubelet/network"
	"k8s.io/kubernetes/pkg/kubelet/network/dns"
	"k8s.io/kubernetes/pkg/kubelet/pleg"
	kubepod "k8s.io/kubernetes/pkg/kubelet/pod"
	"k8s.io/kubernetes/pkg/kubelet/preemption"
	"k8s.io/kubernetes/pkg/kubelet/prober"
	proberesults "k8s.io/kubernetes/pkg/kubelet/prober/results"
	"k8s.io/kubernetes/pkg/kubelet/remote"
	"k8s.io/kubernetes/pkg/kubelet/rkt"
	"k8s.io/kubernetes/pkg/kubelet/secret"
	"k8s.io/kubernetes/pkg/kubelet/server"
	serverstats "k8s.io/kubernetes/pkg/kubelet/server/stats"
	"k8s.io/kubernetes/pkg/kubelet/server/streaming"
	"k8s.io/kubernetes/pkg/kubelet/stats"
	"k8s.io/kubernetes/pkg/kubelet/status"
	"k8s.io/kubernetes/pkg/kubelet/sysctl"
	kubetypes "k8s.io/kubernetes/pkg/kubelet/types"
	"k8s.io/kubernetes/pkg/kubelet/util/format"
	"k8s.io/kubernetes/pkg/kubelet/util/queue"
	"k8s.io/kubernetes/pkg/kubelet/util/sliceutils"
	"k8s.io/kubernetes/pkg/kubelet/volumemanager"
	"k8s.io/kubernetes/pkg/security/apparmor"
	utildbus "k8s.io/kubernetes/pkg/util/dbus"
	kubeio "k8s.io/kubernetes/pkg/util/io"
	utilipt "k8s.io/kubernetes/pkg/util/iptables"
	"k8s.io/kubernetes/pkg/util/mount"
	nodeutil "k8s.io/kubernetes/pkg/util/node"
	"k8s.io/kubernetes/pkg/util/oom"
	"k8s.io/kubernetes/pkg/volume"
	"k8s.io/kubernetes/plugin/pkg/scheduler/algorithm/predicates"
	utilexec "k8s.io/utils/exec"
)

const (
	// Max amount of time to wait for the container runtime to come up.
	maxWaitForContainerRuntime = 30 * time.Second

	// nodeStatusUpdateRetry specifies how many times kubelet retries when posting node status failed.
	nodeStatusUpdateRetry = 5

	// ContainerLogsDir is the location of container logs.
	ContainerLogsDir = "/var/log/containers"

	// MaxContainerBackOff is the max backoff period, exported for the e2e test
	MaxContainerBackOff = 300 * time.Second

	// Capacity of the channel for storing pods to kill. A small number should
	// suffice because a goroutine is dedicated to check the channel and does
	// not block on anything else.
	podKillingChannelCapacity = 50

	// Period for performing global cleanup tasks.
	housekeepingPeriod = time.Second * 2

	// Period for performing eviction monitoring.
	// TODO ensure this is in sync with internal cadvisor housekeeping.
	evictionMonitoringPeriod = time.Second * 10

	// The path in containers' filesystems where the hosts file is mounted.
	etcHostsPath = "/etc/hosts"

	// Capacity of the channel for receiving pod lifecycle events. This number
	// is a bit arbitrary and may be adjusted in the future.
	plegChannelCapacity = 1000

	// Generic PLEG relies on relisting for discovering container events.
	// A longer period means that kubelet will take longer to detect container
	// changes and to update pod status. On the other hand, a shorter period
	// will cause more frequent relisting (e.g., container runtime operations),
	// leading to higher cpu usage.
	// Note that even though we set the period to 1s, the relisting itself can
	// take more than 1s to finish if the container runtime responds slowly
	// and/or when there are many container changes in one cycle.
	plegRelistPeriod = time.Second * 1

	// backOffPeriod is the period to back off when pod syncing results in an
	// error. It is also used as the base period for the exponential backoff
	// container restarts and image pulls.
	backOffPeriod = time.Second * 10

	// ContainerGCPeriod is the period for performing container garbage collection.
	ContainerGCPeriod = time.Minute
	// ImageGCPeriod is the period for performing image garbage collection.
	ImageGCPeriod = 5 * time.Minute

	// Minimum number of dead containers to keep in a pod
	minDeadContainerInPod = 1
)

// SyncHandler is an interface implemented by Kubelet, for testability
type SyncHandler interface {
	HandlePodAdditions(pods []*v1.Pod)
	HandlePodUpdates(pods []*v1.Pod)
	HandlePodRemoves(pods []*v1.Pod)
	HandlePodReconcile(pods []*v1.Pod)
	HandlePodSyncs(pods []*v1.Pod)
	HandlePodCleanups() error
}

// Option is a functional option type for Kubelet
type Option func(*Kubelet)

// Bootstrap is a bootstrapping interface for kubelet, targets the initialization protocol
type Bootstrap interface {
	GetConfiguration() kubeletconfiginternal.KubeletConfiguration
	BirthCry()
	StartGarbageCollection()
	ListenAndServe(address net.IP, port uint, tlsOptions *server.TLSOptions, auth server.AuthInterface, enableDebuggingHandlers, enableContentionProfiling bool)
	ListenAndServeReadOnly(address net.IP, port uint)
	Run(<-chan kubetypes.PodUpdate)
	RunOnce(<-chan kubetypes.PodUpdate) ([]RunPodResult, error)
}

// Builder creates and initializes a Kubelet instance
type Builder func(kubeCfg *kubeletconfiginternal.KubeletConfiguration,
	kubeDeps *Dependencies,
	crOptions *config.ContainerRuntimeOptions,
	containerRuntime string,
	runtimeCgroups string,
	hostnameOverride string,
	nodeIP string,
	providerID string,
	cloudProvider string,
	certDirectory string,
	rootDirectory string,
	registerNode bool,
	registerWithTaints []api.Taint,
	allowedUnsafeSysctls []string,
	containerized bool,
	remoteRuntimeEndpoint string,
	remoteImageEndpoint string,
	experimentalMounterPath string,
	experimentalKernelMemcgNotification bool,
	experimentalCheckNodeCapabilitiesBeforeMount bool,
	experimentalNodeAllocatableIgnoreEvictionThreshold bool,
	minimumGCAge metav1.Duration,
	maxPerPodContainerCount int32,
	maxContainerCount int32,
	masterServiceNamespace string,
	registerSchedulable bool,
	nonMasqueradeCIDR string,
	keepTerminatedPodVolumes bool,
	nodeLabels map[string]string,
<<<<<<< HEAD
	seccompProfileRoot string,
	bootstrapCheckpointPath string) (Bootstrap, error)
=======
	seccompProfileRoot string) (Bootstrap, error)
>>>>>>> 71bdf476

// Dependencies is a bin for things we might consider "injected dependencies" -- objects constructed
// at runtime that are necessary for running the Kubelet. This is a temporary solution for grouping
// these objects while we figure out a more comprehensive dependency injection story for the Kubelet.
type Dependencies struct {
	// TODO(mtaufen): KubeletBuilder:
	//                Mesos currently uses this as a hook to let them make their own call to
	//                let them wrap the KubeletBootstrap that CreateAndInitKubelet returns with
	//                their own KubeletBootstrap. It's a useful hook. I need to think about what
	//                a nice home for it would be. There seems to be a trend, between this and
	//                the Options fields below, of providing hooks where you can add extra functionality
	//                to the Kubelet for your solution. Maybe we should centralize these sorts of things?
	Builder Builder

	// TODO(mtaufen): ContainerRuntimeOptions and Options:
	//                Arrays of functions that can do arbitrary things to the Kubelet and the Runtime
	//                seem like a difficult path to trace when it's time to debug something.
	//                I'm leaving these fields here for now, but there is likely an easier-to-follow
	//                way to support their intended use cases. E.g. ContainerRuntimeOptions
	//                is used by Mesos to set an environment variable in containers which has
	//                some connection to their container GC. It seems that Mesos intends to use
	//                Options to add additional node conditions that are updated as part of the
	//                Kubelet lifecycle (see https://github.com/kubernetes/kubernetes/pull/21521).
	//                We should think about providing more explicit ways of doing these things.
	ContainerRuntimeOptions []kubecontainer.Option
	Options                 []Option

	// Injected Dependencies
	Auth                    server.AuthInterface
	CAdvisorInterface       cadvisor.Interface
	Cloud                   cloudprovider.Interface
	ContainerManager        cm.ContainerManager
	DockerClientConfig      *dockershim.ClientConfig
	EventClient             v1core.EventsGetter
	HeartbeatClient         v1core.CoreV1Interface
	KubeClient              clientset.Interface
	ExternalKubeClient      clientset.Interface
	Mounter                 mount.Interface
	NetworkPlugins          []network.NetworkPlugin
	OOMAdjuster             *oom.OOMAdjuster
	OSInterface             kubecontainer.OSInterface
	PodConfig               *config.PodConfig
	Recorder                record.EventRecorder
	Writer                  kubeio.Writer
	VolumePlugins           []volume.VolumePlugin
	DynamicPluginProber     volume.DynamicPluginProber
	TLSOptions              *server.TLSOptions
	KubeletConfigController *kubeletconfig.Controller
}

// makePodSourceConfig creates a config.PodConfig from the given
// KubeletConfiguration or returns an error.
func makePodSourceConfig(kubeCfg *kubeletconfiginternal.KubeletConfiguration, kubeDeps *Dependencies, nodeName types.NodeName, bootstrapCheckpointPath string) (*config.PodConfig, error) {
	manifestURLHeader := make(http.Header)
	if len(kubeCfg.ManifestURLHeader) > 0 {
		for k, v := range kubeCfg.ManifestURLHeader {
			for i := range v {
				manifestURLHeader.Add(k, v[i])
			}
		}
	}

	// source of all configuration
	cfg := config.NewPodConfig(config.PodConfigNotificationIncremental, kubeDeps.Recorder)

	// define file config source
	if kubeCfg.PodManifestPath != "" {
		glog.Infof("Adding manifest path: %v", kubeCfg.PodManifestPath)
		config.NewSourceFile(kubeCfg.PodManifestPath, nodeName, kubeCfg.FileCheckFrequency.Duration, cfg.Channel(kubetypes.FileSource))
	}

	// define url config source
	if kubeCfg.ManifestURL != "" {
		glog.Infof("Adding manifest url %q with HTTP header %v", kubeCfg.ManifestURL, manifestURLHeader)
		config.NewSourceURL(kubeCfg.ManifestURL, manifestURLHeader, nodeName, kubeCfg.HTTPCheckFrequency.Duration, cfg.Channel(kubetypes.HTTPSource))
	}

	// Restore from the checkpoint path
	// NOTE: This MUST happen before creating the apiserver source
	// below, or the checkpoint would override the source of truth.
	updatechannel := cfg.Channel(kubetypes.ApiserverSource)
	if bootstrapCheckpointPath != "" {
		glog.Infof("Adding checkpoint path: %v", bootstrapCheckpointPath)
		err := cfg.Restore(bootstrapCheckpointPath, updatechannel)
		if err != nil {
			return nil, err
		}
	}

	if kubeDeps.KubeClient != nil {
		glog.Infof("Watching apiserver")
		config.NewSourceApiserver(kubeDeps.KubeClient, nodeName, updatechannel)
	}
	return cfg, nil
}

func getRuntimeAndImageServices(remoteRuntimeEndpoint string, remoteImageEndpoint string, runtimeRequestTimeout metav1.Duration) (internalapi.RuntimeService, internalapi.ImageManagerService, error) {
	rs, err := remote.NewRemoteRuntimeService(remoteRuntimeEndpoint, runtimeRequestTimeout.Duration)
	if err != nil {
		return nil, nil, err
	}
	is, err := remote.NewRemoteImageService(remoteImageEndpoint, runtimeRequestTimeout.Duration)
	if err != nil {
		return nil, nil, err
	}
	return rs, is, err
}

// NewMainKubelet instantiates a new Kubelet object along with all the required internal modules.
// No initialization of Kubelet and its modules should happen here.
func NewMainKubelet(kubeCfg *kubeletconfiginternal.KubeletConfiguration,
	kubeDeps *Dependencies,
	crOptions *config.ContainerRuntimeOptions,
	containerRuntime string,
	runtimeCgroups string,
	hostnameOverride string,
	nodeIP string,
	providerID string,
	cloudProvider string,
	certDirectory string,
	rootDirectory string,
	registerNode bool,
	registerWithTaints []api.Taint,
	allowedUnsafeSysctls []string,
	containerized bool,
	remoteRuntimeEndpoint string,
	remoteImageEndpoint string,
	experimentalMounterPath string,
	experimentalKernelMemcgNotification bool,
	experimentalCheckNodeCapabilitiesBeforeMount bool,
	experimentalNodeAllocatableIgnoreEvictionThreshold bool,
	minimumGCAge metav1.Duration,
	maxPerPodContainerCount int32,
	maxContainerCount int32,
	masterServiceNamespace string,
	registerSchedulable bool,
	nonMasqueradeCIDR string,
	keepTerminatedPodVolumes bool,
	nodeLabels map[string]string,
<<<<<<< HEAD
	seccompProfileRoot string,
	bootstrapCheckpointPath string) (*Kubelet, error) {
=======
	seccompProfileRoot string) (*Kubelet, error) {
>>>>>>> 71bdf476
	if rootDirectory == "" {
		return nil, fmt.Errorf("invalid root directory %q", rootDirectory)
	}
	if kubeCfg.SyncFrequency.Duration <= 0 {
		return nil, fmt.Errorf("invalid sync frequency %d", kubeCfg.SyncFrequency.Duration)
	}

	if kubeCfg.MakeIPTablesUtilChains {
		if kubeCfg.IPTablesMasqueradeBit > 31 || kubeCfg.IPTablesMasqueradeBit < 0 {
			return nil, fmt.Errorf("iptables-masquerade-bit is not valid. Must be within [0, 31]")
		}
		if kubeCfg.IPTablesDropBit > 31 || kubeCfg.IPTablesDropBit < 0 {
			return nil, fmt.Errorf("iptables-drop-bit is not valid. Must be within [0, 31]")
		}
		if kubeCfg.IPTablesDropBit == kubeCfg.IPTablesMasqueradeBit {
			return nil, fmt.Errorf("iptables-masquerade-bit and iptables-drop-bit must be different")
		}
	}

	hostname := nodeutil.GetHostname(hostnameOverride)
	// Query the cloud provider for our node name, default to hostname
	nodeName := types.NodeName(hostname)
	cloudIPs := []net.IP{}
	cloudNames := []string{}
	if kubeDeps.Cloud != nil {
		var err error
		instances, ok := kubeDeps.Cloud.Instances()
		if !ok {
			return nil, fmt.Errorf("failed to get instances from cloud provider")
		}

		nodeName, err = instances.CurrentNodeName(hostname)
		if err != nil {
			return nil, fmt.Errorf("error fetching current instance name from cloud provider: %v", err)
		}

		glog.V(2).Infof("cloud provider determined current node name to be %s", nodeName)

		if utilfeature.DefaultFeatureGate.Enabled(features.RotateKubeletServerCertificate) {
			nodeAddresses, err := instances.NodeAddresses(nodeName)
			if err != nil {
				return nil, fmt.Errorf("failed to get the addresses of the current instance from the cloud provider: %v", err)
			}
			for _, nodeAddress := range nodeAddresses {
				switch nodeAddress.Type {
				case v1.NodeExternalIP, v1.NodeInternalIP:
					ip := net.ParseIP(nodeAddress.Address)
					if ip != nil && !ip.IsLoopback() {
						cloudIPs = append(cloudIPs, ip)
					}
				case v1.NodeExternalDNS, v1.NodeInternalDNS, v1.NodeHostName:
					cloudNames = append(cloudNames, nodeAddress.Address)
				}
			}
		}

	}

	if kubeDeps.PodConfig == nil {
		var err error
		kubeDeps.PodConfig, err = makePodSourceConfig(kubeCfg, kubeDeps, nodeName, bootstrapCheckpointPath)
		if err != nil {
			return nil, err
		}
	}

	containerGCPolicy := kubecontainer.ContainerGCPolicy{
		MinAge:             minimumGCAge.Duration,
		MaxPerPodContainer: int(maxPerPodContainerCount),
		MaxContainers:      int(maxContainerCount),
	}

	daemonEndpoints := &v1.NodeDaemonEndpoints{
		KubeletEndpoint: v1.DaemonEndpoint{Port: kubeCfg.Port},
	}

	imageGCPolicy := images.ImageGCPolicy{
		MinAge:               kubeCfg.ImageMinimumGCAge.Duration,
		HighThresholdPercent: int(kubeCfg.ImageGCHighThresholdPercent),
		LowThresholdPercent:  int(kubeCfg.ImageGCLowThresholdPercent),
	}

	enforceNodeAllocatable := kubeCfg.EnforceNodeAllocatable
	if experimentalNodeAllocatableIgnoreEvictionThreshold {
		// Do not provide kubeCfg.EnforceNodeAllocatable to eviction threshold parsing if we are not enforcing Evictions
		enforceNodeAllocatable = []string{}
	}
	thresholds, err := eviction.ParseThresholdConfig(enforceNodeAllocatable, kubeCfg.EvictionHard, kubeCfg.EvictionSoft, kubeCfg.EvictionSoftGracePeriod, kubeCfg.EvictionMinimumReclaim)
	if err != nil {
		return nil, err
	}
	evictionConfig := eviction.Config{
		PressureTransitionPeriod: kubeCfg.EvictionPressureTransitionPeriod.Duration,
		MaxPodGracePeriodSeconds: int64(kubeCfg.EvictionMaxPodGracePeriod),
		Thresholds:               thresholds,
		KernelMemcgNotification:  experimentalKernelMemcgNotification,
	}

	serviceIndexer := cache.NewIndexer(cache.MetaNamespaceKeyFunc, cache.Indexers{cache.NamespaceIndex: cache.MetaNamespaceIndexFunc})
	if kubeDeps.KubeClient != nil {
		serviceLW := cache.NewListWatchFromClient(kubeDeps.KubeClient.CoreV1().RESTClient(), "services", metav1.NamespaceAll, fields.Everything())
		r := cache.NewReflector(serviceLW, &v1.Service{}, serviceIndexer, 0)
		go r.Run(wait.NeverStop)
	}
	serviceLister := corelisters.NewServiceLister(serviceIndexer)

	nodeIndexer := cache.NewIndexer(cache.MetaNamespaceKeyFunc, cache.Indexers{})
	if kubeDeps.KubeClient != nil {
		fieldSelector := fields.Set{api.ObjectNameField: string(nodeName)}.AsSelector()
		nodeLW := cache.NewListWatchFromClient(kubeDeps.KubeClient.CoreV1().RESTClient(), "nodes", metav1.NamespaceAll, fieldSelector)
		r := cache.NewReflector(nodeLW, &v1.Node{}, nodeIndexer, 0)
		go r.Run(wait.NeverStop)
	}
	nodeInfo := &predicates.CachedNodeInfo{NodeLister: corelisters.NewNodeLister(nodeIndexer)}

	// TODO: get the real node object of ourself,
	// and use the real node name and UID.
	// TODO: what is namespace for node?
	nodeRef := &v1.ObjectReference{
		Kind:      "Node",
		Name:      string(nodeName),
		UID:       types.UID(nodeName),
		Namespace: "",
	}

	containerRefManager := kubecontainer.NewRefManager()

	oomWatcher := NewOOMWatcher(kubeDeps.CAdvisorInterface, kubeDeps.Recorder)

	clusterDNS := make([]net.IP, 0, len(kubeCfg.ClusterDNS))
	for _, ipEntry := range kubeCfg.ClusterDNS {
		ip := net.ParseIP(ipEntry)
		if ip == nil {
			glog.Warningf("Invalid clusterDNS ip '%q'", ipEntry)
		} else {
			clusterDNS = append(clusterDNS, ip)
		}
	}
	httpClient := &http.Client{}
	parsedNodeIP := net.ParseIP(nodeIP)

	klet := &Kubelet{
		hostname:                       hostname,
		nodeName:                       nodeName,
		kubeClient:                     kubeDeps.KubeClient,
		heartbeatClient:                kubeDeps.HeartbeatClient,
		rootDirectory:                  rootDirectory,
		resyncInterval:                 kubeCfg.SyncFrequency.Duration,
		sourcesReady:                   config.NewSourcesReady(kubeDeps.PodConfig.SeenAllSources),
		registerNode:                   registerNode,
		registerWithTaints:             registerWithTaints,
		registerSchedulable:            registerSchedulable,
		dnsConfigurer:                  dns.NewConfigurer(kubeDeps.Recorder, nodeRef, parsedNodeIP, clusterDNS, kubeCfg.ClusterDomain, kubeCfg.ResolverConfig),
		serviceLister:                  serviceLister,
		nodeInfo:                       nodeInfo,
		masterServiceNamespace:         masterServiceNamespace,
		streamingConnectionIdleTimeout: kubeCfg.StreamingConnectionIdleTimeout.Duration,
		recorder:                       kubeDeps.Recorder,
		cadvisor:                       kubeDeps.CAdvisorInterface,
		cloud:                          kubeDeps.Cloud,
		autoDetectCloudProvider:   (kubeletconfigv1alpha1.AutoDetectCloudProvider == cloudProvider),
		externalCloudProvider:     cloudprovider.IsExternal(cloudProvider),
		providerID:                providerID,
		nodeRef:                   nodeRef,
		nodeLabels:                nodeLabels,
		nodeStatusUpdateFrequency: kubeCfg.NodeStatusUpdateFrequency.Duration,
		os:                   kubeDeps.OSInterface,
		oomWatcher:           oomWatcher,
		cgroupsPerQOS:        kubeCfg.CgroupsPerQOS,
		cgroupRoot:           kubeCfg.CgroupRoot,
		mounter:              kubeDeps.Mounter,
		writer:               kubeDeps.Writer,
		maxPods:              int(kubeCfg.MaxPods),
		podsPerCore:          int(kubeCfg.PodsPerCore),
		syncLoopMonitor:      atomic.Value{},
		daemonEndpoints:      daemonEndpoints,
		containerManager:     kubeDeps.ContainerManager,
		containerRuntimeName: containerRuntime,
		nodeIP:               parsedNodeIP,
		clock:                clock.RealClock{},
		enableControllerAttachDetach:            kubeCfg.EnableControllerAttachDetach,
		iptClient:                               utilipt.New(utilexec.New(), utildbus.New(), utilipt.ProtocolIpv4),
		makeIPTablesUtilChains:                  kubeCfg.MakeIPTablesUtilChains,
		iptablesMasqueradeBit:                   int(kubeCfg.IPTablesMasqueradeBit),
		iptablesDropBit:                         int(kubeCfg.IPTablesDropBit),
		experimentalHostUserNamespaceDefaulting: utilfeature.DefaultFeatureGate.Enabled(features.ExperimentalHostUserNamespaceDefaultingGate),
		keepTerminatedPodVolumes:                keepTerminatedPodVolumes,
	}

	secretManager := secret.NewCachingSecretManager(
		kubeDeps.KubeClient, secret.GetObjectTTLFromNodeFunc(klet.GetNode))
	klet.secretManager = secretManager

	configMapManager := configmap.NewCachingConfigMapManager(
		kubeDeps.KubeClient, configmap.GetObjectTTLFromNodeFunc(klet.GetNode))
	klet.configMapManager = configMapManager

	if klet.experimentalHostUserNamespaceDefaulting {
		glog.Infof("Experimental host user namespace defaulting is enabled.")
	}

	hairpinMode, err := effectiveHairpinMode(kubeletconfiginternal.HairpinMode(kubeCfg.HairpinMode), containerRuntime, crOptions.NetworkPluginName)
	if err != nil {
		// This is a non-recoverable error. Returning it up the callstack will just
		// lead to retries of the same failure, so just fail hard.
		glog.Fatalf("Invalid hairpin mode: %v", err)
	}
	glog.Infof("Hairpin mode set to %q", hairpinMode)

	plug, err := network.InitNetworkPlugin(kubeDeps.NetworkPlugins, crOptions.NetworkPluginName, &criNetworkHost{&networkHost{klet}, &network.NoopPortMappingGetter{}}, hairpinMode, nonMasqueradeCIDR, int(crOptions.NetworkPluginMTU))
	if err != nil {
		return nil, err
	}
	klet.networkPlugin = plug

	machineInfo, err := klet.GetCachedMachineInfo()
	if err != nil {
		return nil, err
	}

	imageBackOff := flowcontrol.NewBackOff(backOffPeriod, MaxContainerBackOff)

	klet.livenessManager = proberesults.NewManager()

	klet.podCache = kubecontainer.NewCache()
	// podManager is also responsible for keeping secretManager and configMapManager contents up-to-date.
	klet.podManager = kubepod.NewBasicPodManager(kubepod.NewBasicMirrorClient(klet.kubeClient), secretManager, configMapManager)

	if remoteRuntimeEndpoint != "" {
		// remoteImageEndpoint is same as remoteRuntimeEndpoint if not explicitly specified
		if remoteImageEndpoint == "" {
			remoteImageEndpoint = remoteRuntimeEndpoint
		}
	}

	// TODO: These need to become arguments to a standalone docker shim.
	pluginSettings := dockershim.NetworkPluginSettings{
		HairpinMode:       hairpinMode,
		NonMasqueradeCIDR: nonMasqueradeCIDR,
		PluginName:        crOptions.NetworkPluginName,
		PluginConfDir:     crOptions.CNIConfDir,
		PluginBinDir:      crOptions.CNIBinDir,
		MTU:               int(crOptions.NetworkPluginMTU),
	}

	klet.resourceAnalyzer = serverstats.NewResourceAnalyzer(klet, kubeCfg.VolumeStatsAggPeriod.Duration)

	// Remote runtime shim just cannot talk back to kubelet, so it doesn't
	// support bandwidth shaping or hostports till #35457. To enable legacy
	// features, replace with networkHost.
	var nl *NoOpLegacyHost
	pluginSettings.LegacyRuntimeHost = nl

	// rktnetes cannot be run with CRI.
	if containerRuntime != kubetypes.RktContainerRuntime {
		// kubelet defers to the runtime shim to setup networking. Setting
		// this to nil will prevent it from trying to invoke the plugin.
		// It's easier to always probe and initialize plugins till cri
		// becomes the default.
		klet.networkPlugin = nil
		// if left at nil, that means it is unneeded
		var legacyLogProvider kuberuntime.LegacyLogProvider

		switch containerRuntime {
		case kubetypes.DockerContainerRuntime:
			// Create and start the CRI shim running as a grpc server.
			streamingConfig := getStreamingConfig(kubeCfg, kubeDeps)
			ds, err := dockershim.NewDockerService(kubeDeps.DockerClientConfig, crOptions.PodSandboxImage, streamingConfig,
				&pluginSettings, runtimeCgroups, kubeCfg.CgroupDriver, crOptions.DockershimRootDirectory,
				crOptions.DockerDisableSharedPID)
			if err != nil {
				return nil, err
			}
			if err := ds.Start(); err != nil {
				return nil, err
			}
			// For now, the CRI shim redirects the streaming requests to the
			// kubelet, which handles the requests using DockerService..
			klet.criHandler = ds

			// The unix socket for kubelet <-> dockershim communication.
			glog.V(5).Infof("RemoteRuntimeEndpoint: %q, RemoteImageEndpoint: %q",
				remoteRuntimeEndpoint,
				remoteImageEndpoint)
			glog.V(2).Infof("Starting the GRPC server for the docker CRI shim.")
			server := dockerremote.NewDockerServer(remoteRuntimeEndpoint, ds)
			if err := server.Start(); err != nil {
				return nil, err
			}

			// Create dockerLegacyService when the logging driver is not supported.
			supported, err := ds.IsCRISupportedLogDriver()
			if err != nil {
				return nil, err
			}
			if !supported {
				klet.dockerLegacyService = ds.NewDockerLegacyService()
				legacyLogProvider = dockershim.NewLegacyLogProvider(klet.dockerLegacyService)
			}
		case kubetypes.RemoteContainerRuntime:
			// No-op.
			break
		default:
			return nil, fmt.Errorf("unsupported CRI runtime: %q", containerRuntime)
		}
		runtimeService, imageService, err := getRuntimeAndImageServices(remoteRuntimeEndpoint, remoteImageEndpoint, kubeCfg.RuntimeRequestTimeout)
		if err != nil {
			return nil, err
		}
		klet.runtimeService = runtimeService
		runtime, err := kuberuntime.NewKubeGenericRuntimeManager(
			kubecontainer.FilterEventRecorder(kubeDeps.Recorder),
			klet.livenessManager,
			seccompProfileRoot,
			containerRefManager,
			machineInfo,
			klet,
			kubeDeps.OSInterface,
			klet,
			httpClient,
			imageBackOff,
			kubeCfg.SerializeImagePulls,
			float32(kubeCfg.RegistryPullQPS),
			int(kubeCfg.RegistryBurst),
			kubeCfg.CPUCFSQuota,
			runtimeService,
			imageService,
			kubeDeps.ContainerManager.InternalContainerLifecycle(),
			legacyLogProvider,
		)
		if err != nil {
			return nil, err
		}
		klet.containerRuntime = runtime
		klet.runner = runtime

		if cadvisor.UsingLegacyCadvisorStats(containerRuntime, remoteRuntimeEndpoint) {
			klet.StatsProvider = stats.NewCadvisorStatsProvider(
				klet.cadvisor,
				klet.resourceAnalyzer,
				klet.podManager,
				klet.runtimeCache,
				klet.containerRuntime)
		} else {
			klet.StatsProvider = stats.NewCRIStatsProvider(
				klet.cadvisor,
				klet.resourceAnalyzer,
				klet.podManager,
				klet.runtimeCache,
				runtimeService,
				imageService)
		}
	} else {
		// rkt uses the legacy, non-CRI, integration. Configure it the old way.
		// TODO: Include hairpin mode settings in rkt?
		conf := &rkt.Config{
			Path:            crOptions.RktPath,
			Stage1Image:     crOptions.RktStage1Image,
			InsecureOptions: "image,ondisk",
		}
		runtime, err := rkt.New(
			crOptions.RktAPIEndpoint,
			conf,
			klet,
			kubeDeps.Recorder,
			containerRefManager,
			klet,
			klet.livenessManager,
			httpClient,
			klet.networkPlugin,
			hairpinMode == kubeletconfiginternal.HairpinVeth,
			utilexec.New(),
			kubecontainer.RealOS{},
			imageBackOff,
			kubeCfg.SerializeImagePulls,
			float32(kubeCfg.RegistryPullQPS),
			int(kubeCfg.RegistryBurst),
			kubeCfg.RuntimeRequestTimeout.Duration,
		)
		if err != nil {
			return nil, err
		}
		klet.containerRuntime = runtime
		klet.runner = kubecontainer.DirectStreamingRunner(runtime)
		klet.StatsProvider = stats.NewCadvisorStatsProvider(
			klet.cadvisor,
			klet.resourceAnalyzer,
			klet.podManager,
			klet.runtimeCache,
			klet.containerRuntime)
	}

	klet.pleg = pleg.NewGenericPLEG(klet.containerRuntime, plegChannelCapacity, plegRelistPeriod, klet.podCache, clock.RealClock{})
	klet.runtimeState = newRuntimeState(maxWaitForContainerRuntime)
	klet.runtimeState.addHealthCheck("PLEG", klet.pleg.Healthy)
	klet.updatePodCIDR(kubeCfg.PodCIDR)

	// setup containerGC
	containerGC, err := kubecontainer.NewContainerGC(klet.containerRuntime, containerGCPolicy, klet.sourcesReady)
	if err != nil {
		return nil, err
	}
	klet.containerGC = containerGC
	klet.containerDeletor = newPodContainerDeletor(klet.containerRuntime, integer.IntMax(containerGCPolicy.MaxPerPodContainer, minDeadContainerInPod))

	// setup imageManager
	imageManager, err := images.NewImageGCManager(klet.containerRuntime, klet.StatsProvider, kubeDeps.Recorder, nodeRef, imageGCPolicy)
	if err != nil {
		return nil, fmt.Errorf("failed to initialize image manager: %v", err)
	}
	klet.imageManager = imageManager

	klet.statusManager = status.NewManager(klet.kubeClient, klet.podManager, klet)

	if utilfeature.DefaultFeatureGate.Enabled(features.RotateKubeletServerCertificate) && kubeDeps.TLSOptions != nil {
		var ips []net.IP
		cfgAddress := net.ParseIP(kubeCfg.Address)
		if cfgAddress == nil || cfgAddress.IsUnspecified() {
			localIPs, err := allLocalIPsWithoutLoopback()
			if err != nil {
				return nil, err
			}
			ips = localIPs
		} else {
			ips = []net.IP{cfgAddress}
		}

		ips = append(ips, cloudIPs...)
		names := append([]string{klet.GetHostname(), hostnameOverride}, cloudNames...)
		klet.serverCertificateManager, err = kubeletcertificate.NewKubeletServerCertificateManager(klet.kubeClient, kubeCfg, klet.nodeName, ips, names, certDirectory)
		if err != nil {
			return nil, fmt.Errorf("failed to initialize certificate manager: %v", err)
		}
		kubeDeps.TLSOptions.Config.GetCertificate = func(*tls.ClientHelloInfo) (*tls.Certificate, error) {
			cert := klet.serverCertificateManager.Current()
			if cert == nil {
				return nil, fmt.Errorf("no certificate available")
			}
			return cert, nil
		}
	}

	klet.probeManager = prober.NewManager(
		klet.statusManager,
		klet.livenessManager,
		klet.runner,
		containerRefManager,
		kubeDeps.Recorder)

	klet.volumePluginMgr, err =
		NewInitializedVolumePluginMgr(klet, secretManager, configMapManager, kubeDeps.VolumePlugins, kubeDeps.DynamicPluginProber)
	if err != nil {
		return nil, err
	}

	// If the experimentalMounterPathFlag is set, we do not want to
	// check node capabilities since the mount path is not the default
	if len(experimentalMounterPath) != 0 {
		experimentalCheckNodeCapabilitiesBeforeMount = false
		// Replace the nameserver in containerized-mounter's rootfs/etc/resolve.conf with kubelet.ClusterDNS
		// so that service name could be resolved
		klet.dnsConfigurer.SetupDNSinContainerizedMounter(experimentalMounterPath)
	}

	// setup volumeManager
	klet.volumeManager = volumemanager.NewVolumeManager(
		kubeCfg.EnableControllerAttachDetach,
		nodeName,
		klet.podManager,
		klet.statusManager,
		klet.kubeClient,
		klet.volumePluginMgr,
		klet.containerRuntime,
		kubeDeps.Mounter,
		klet.getPodsDir(),
		kubeDeps.Recorder,
		experimentalCheckNodeCapabilitiesBeforeMount,
		keepTerminatedPodVolumes)

	runtimeCache, err := kubecontainer.NewRuntimeCache(klet.containerRuntime)
	if err != nil {
		return nil, err
	}
	klet.runtimeCache = runtimeCache
	klet.reasonCache = NewReasonCache()
	klet.workQueue = queue.NewBasicWorkQueue(klet.clock)
	klet.podWorkers = newPodWorkers(klet.syncPod, kubeDeps.Recorder, klet.workQueue, klet.resyncInterval, backOffPeriod, klet.podCache)

	klet.backOff = flowcontrol.NewBackOff(backOffPeriod, MaxContainerBackOff)
	klet.podKillingCh = make(chan *kubecontainer.PodPair, podKillingChannelCapacity)
	klet.setNodeStatusFuncs = klet.defaultNodeStatusFuncs()

	// setup eviction manager
	evictionManager, evictionAdmitHandler := eviction.NewManager(klet.resourceAnalyzer, evictionConfig, killPodNow(klet.podWorkers, kubeDeps.Recorder), klet.imageManager, klet.containerGC, kubeDeps.Recorder, nodeRef, klet.clock)

	klet.evictionManager = evictionManager
	klet.admitHandlers.AddPodAdmitHandler(evictionAdmitHandler)

	// add sysctl admission
	runtimeSupport, err := sysctl.NewRuntimeAdmitHandler(klet.containerRuntime)
	if err != nil {
		return nil, err
	}
	safeWhitelist, err := sysctl.NewWhitelist(sysctl.SafeSysctlWhitelist(), v1.SysctlsPodAnnotationKey)
	if err != nil {
		return nil, err
	}
	// Safe, whitelisted sysctls can always be used as unsafe sysctls in the spec
	// Hence, we concatenate those two lists.
	safeAndUnsafeSysctls := append(sysctl.SafeSysctlWhitelist(), allowedUnsafeSysctls...)
	unsafeWhitelist, err := sysctl.NewWhitelist(safeAndUnsafeSysctls, v1.UnsafeSysctlsPodAnnotationKey)
	if err != nil {
		return nil, err
	}
	klet.admitHandlers.AddPodAdmitHandler(runtimeSupport)
	klet.admitHandlers.AddPodAdmitHandler(safeWhitelist)
	klet.admitHandlers.AddPodAdmitHandler(unsafeWhitelist)

	// enable active deadline handler
	activeDeadlineHandler, err := newActiveDeadlineHandler(klet.statusManager, kubeDeps.Recorder, klet.clock)
	if err != nil {
		return nil, err
	}
	klet.AddPodSyncLoopHandler(activeDeadlineHandler)
	klet.AddPodSyncHandler(activeDeadlineHandler)

	criticalPodAdmissionHandler := preemption.NewCriticalPodAdmissionHandler(klet.GetActivePods, killPodNow(klet.podWorkers, kubeDeps.Recorder), kubeDeps.Recorder)
	klet.admitHandlers.AddPodAdmitHandler(lifecycle.NewPredicateAdmitHandler(klet.getNodeAnyWay, criticalPodAdmissionHandler, klet.containerManager.UpdatePluginResources))
	// apply functional Option's
	for _, opt := range kubeDeps.Options {
		opt(klet)
	}

	klet.appArmorValidator = apparmor.NewValidator(containerRuntime)
	klet.softAdmitHandlers.AddPodAdmitHandler(lifecycle.NewAppArmorAdmitHandler(klet.appArmorValidator))
	klet.softAdmitHandlers.AddPodAdmitHandler(lifecycle.NewNoNewPrivsAdmitHandler(klet.containerRuntime))
	if utilfeature.DefaultFeatureGate.Enabled(features.Accelerators) {
		if containerRuntime == kubetypes.DockerContainerRuntime {
			if klet.gpuManager, err = nvidia.NewNvidiaGPUManager(klet, kubeDeps.DockerClientConfig); err != nil {
				return nil, err
			}
		} else {
			glog.Errorf("Accelerators feature is supported with docker runtime only. Disabling this feature internally.")
		}
	}
	// Set GPU manager to a stub implementation if it is not enabled or cannot be supported.
	if klet.gpuManager == nil {
		klet.gpuManager = gpu.NewGPUManagerStub()
	}
	// Finally, put the most recent version of the config on the Kubelet, so
	// people can see how it was configured.
	klet.kubeletConfiguration = *kubeCfg
	return klet, nil
}

type serviceLister interface {
	List(labels.Selector) ([]*v1.Service, error)
}

// Kubelet is the main kubelet implementation.
type Kubelet struct {
	kubeletConfiguration kubeletconfiginternal.KubeletConfiguration

	hostname        string
	nodeName        types.NodeName
	runtimeCache    kubecontainer.RuntimeCache
	kubeClient      clientset.Interface
	heartbeatClient v1core.CoreV1Interface
	iptClient       utilipt.Interface
	rootDirectory   string

	// podWorkers handle syncing Pods in response to events.
	podWorkers PodWorkers

	// resyncInterval is the interval between periodic full reconciliations of
	// pods on this node.
	resyncInterval time.Duration

	// sourcesReady records the sources seen by the kubelet, it is thread-safe.
	sourcesReady config.SourcesReady

	// podManager is a facade that abstracts away the various sources of pods
	// this Kubelet services.
	podManager kubepod.Manager

	// Needed to observe and respond to situations that could impact node stability
	evictionManager eviction.Manager

	// Optional, defaults to /logs/ from /var/log
	logServer http.Handler
	// Optional, defaults to simple Docker implementation
	runner kubecontainer.ContainerCommandRunner

	// cAdvisor used for container information.
	cadvisor cadvisor.Interface

	// Set to true to have the node register itself with the apiserver.
	registerNode bool
	// List of taints to add to a node object when the kubelet registers itself.
	registerWithTaints []api.Taint
	// Set to true to have the node register itself as schedulable.
	registerSchedulable bool
	// for internal book keeping; access only from within registerWithApiserver
	registrationCompleted bool

	// dnsConfigurer is used for setting up DNS resolver configuration when launching pods.
	dnsConfigurer *dns.Configurer

	// masterServiceNamespace is the namespace that the master service is exposed in.
	masterServiceNamespace string
	// serviceLister knows how to list services
	serviceLister serviceLister
	// nodeInfo knows how to get information about the node for this kubelet.
	nodeInfo predicates.NodeInfo

	// a list of node labels to register
	nodeLabels map[string]string

	// Last timestamp when runtime responded on ping.
	// Mutex is used to protect this value.
	runtimeState *runtimeState

	// Volume plugins.
	volumePluginMgr *volume.VolumePluginMgr

	// Network plugin.
	networkPlugin network.NetworkPlugin

	// Handles container probing.
	probeManager prober.Manager
	// Manages container health check results.
	livenessManager proberesults.Manager

	// How long to keep idle streaming command execution/port forwarding
	// connections open before terminating them
	streamingConnectionIdleTimeout time.Duration

	// The EventRecorder to use
	recorder record.EventRecorder

	// Policy for handling garbage collection of dead containers.
	containerGC kubecontainer.ContainerGC

	// Manager for image garbage collection.
	imageManager images.ImageGCManager

	// Secret manager.
	secretManager secret.Manager

	// ConfigMap manager.
	configMapManager configmap.Manager

	// Cached MachineInfo returned by cadvisor.
	machineInfo *cadvisorapi.MachineInfo

	//Cached RootFsInfo returned by cadvisor
	rootfsInfo *cadvisorapiv2.FsInfo

	// Handles certificate rotations.
	serverCertificateManager certificate.Manager

	// Syncs pods statuses with apiserver; also used as a cache of statuses.
	statusManager status.Manager

	// VolumeManager runs a set of asynchronous loops that figure out which
	// volumes need to be attached/mounted/unmounted/detached based on the pods
	// scheduled on this node and makes it so.
	volumeManager volumemanager.VolumeManager

	// Cloud provider interface.
	cloud cloudprovider.Interface
	// DEPRECATED: auto detecting cloud providers goes against the initiative
	// for out-of-tree cloud providers as we'll now depend on cAdvisor integrations
	// with cloud providers instead of in the core repo.
	// More details here: https://github.com/kubernetes/kubernetes/issues/50986
	autoDetectCloudProvider bool
	// Indicates that the node initialization happens in an external cloud controller
	externalCloudProvider bool
	// Reference to this node.
	nodeRef *v1.ObjectReference

	// The name of the container runtime
	containerRuntimeName string

	// Container runtime.
	containerRuntime kubecontainer.Runtime

	// Container runtime service (needed by container runtime Start()).
	// TODO(CD): try to make this available without holding a reference in this
	//           struct. For example, by adding a getter to generic runtime.
	runtimeService internalapi.RuntimeService

	// reasonCache caches the failure reason of the last creation of all containers, which is
	// used for generating ContainerStatus.
	reasonCache *ReasonCache

	// nodeStatusUpdateFrequency specifies how often kubelet posts node status to master.
	// Note: be cautious when changing the constant, it must work with nodeMonitorGracePeriod
	// in nodecontroller. There are several constraints:
	// 1. nodeMonitorGracePeriod must be N times more than nodeStatusUpdateFrequency, where
	//    N means number of retries allowed for kubelet to post node status. It is pointless
	//    to make nodeMonitorGracePeriod be less than nodeStatusUpdateFrequency, since there
	//    will only be fresh values from Kubelet at an interval of nodeStatusUpdateFrequency.
	//    The constant must be less than podEvictionTimeout.
	// 2. nodeStatusUpdateFrequency needs to be large enough for kubelet to generate node
	//    status. Kubelet may fail to update node status reliably if the value is too small,
	//    as it takes time to gather all necessary node information.
	nodeStatusUpdateFrequency time.Duration

	// Generates pod events.
	pleg pleg.PodLifecycleEventGenerator

	// Store kubecontainer.PodStatus for all pods.
	podCache kubecontainer.Cache

	// os is a facade for various syscalls that need to be mocked during testing.
	os kubecontainer.OSInterface

	// Watcher of out of memory events.
	oomWatcher OOMWatcher

	// Monitor resource usage
	resourceAnalyzer serverstats.ResourceAnalyzer

	// Whether or not we should have the QOS cgroup hierarchy for resource management
	cgroupsPerQOS bool

	// If non-empty, pass this to the container runtime as the root cgroup.
	cgroupRoot string

	// Mounter to use for volumes.
	mounter mount.Interface

	// Writer interface to use for volumes.
	writer kubeio.Writer

	// Manager of non-Runtime containers.
	containerManager cm.ContainerManager

	// Maximum Number of Pods which can be run by this Kubelet
	maxPods int

	// Monitor Kubelet's sync loop
	syncLoopMonitor atomic.Value

	// Container restart Backoff
	backOff *flowcontrol.Backoff

	// Channel for sending pods to kill.
	podKillingCh chan *kubecontainer.PodPair

	// Information about the ports which are opened by daemons on Node running this Kubelet server.
	daemonEndpoints *v1.NodeDaemonEndpoints

	// A queue used to trigger pod workers.
	workQueue queue.WorkQueue

	// oneTimeInitializer is used to initialize modules that are dependent on the runtime to be up.
	oneTimeInitializer sync.Once

	// If non-nil, use this IP address for the node
	nodeIP net.IP

	// If non-nil, this is a unique identifier for the node in an external database, eg. cloudprovider
	providerID string

	// clock is an interface that provides time related functionality in a way that makes it
	// easy to test the code.
	clock clock.Clock

	// handlers called during the tryUpdateNodeStatus cycle
	setNodeStatusFuncs []func(*v1.Node) error

	// TODO: think about moving this to be centralized in PodWorkers in follow-on.
	// the list of handlers to call during pod admission.
	admitHandlers lifecycle.PodAdmitHandlers

	// softAdmithandlers are applied to the pod after it is admitted by the Kubelet, but before it is
	// run. A pod rejected by a softAdmitHandler will be left in a Pending state indefinitely. If a
	// rejected pod should not be recreated, or the scheduler is not aware of the rejection rule, the
	// admission rule should be applied by a softAdmitHandler.
	softAdmitHandlers lifecycle.PodAdmitHandlers

	// the list of handlers to call during pod sync loop.
	lifecycle.PodSyncLoopHandlers

	// the list of handlers to call during pod sync.
	lifecycle.PodSyncHandlers

	// the number of allowed pods per core
	podsPerCore int

	// enableControllerAttachDetach indicates the Attach/Detach controller
	// should manage attachment/detachment of volumes scheduled to this node,
	// and disable kubelet from executing any attach/detach operations
	enableControllerAttachDetach bool

	// trigger deleting containers in a pod
	containerDeletor *podContainerDeletor

	// config iptables util rules
	makeIPTablesUtilChains bool

	// The bit of the fwmark space to mark packets for SNAT.
	iptablesMasqueradeBit int

	// The bit of the fwmark space to mark packets for dropping.
	iptablesDropBit int

	// The AppArmor validator for checking whether AppArmor is supported.
	appArmorValidator apparmor.Validator

	// The handler serving CRI streaming calls (exec/attach/port-forward).
	criHandler http.Handler

	// experimentalHostUserNamespaceDefaulting sets userns=true when users request host namespaces (pid, ipc, net),
	// are using non-namespaced capabilities (mknod, sys_time, sys_module), the pod contains a privileged container,
	// or using host path volumes.
	// This should only be enabled when the container runtime is performing user remapping AND if the
	// experimental behavior is desired.
	experimentalHostUserNamespaceDefaulting bool

	// GPU Manager
	gpuManager gpu.GPUManager

	// dockerLegacyService contains some legacy methods for backward compatibility.
	// It should be set only when docker is using non json-file logging driver.
	dockerLegacyService dockershim.DockerLegacyService

	// StatsProvider provides the node and the container stats.
	*stats.StatsProvider

	// containerized should be set to true if the kubelet is running in a container
	containerized bool

	// This flag, if set, instructs the kubelet to keep volumes from terminated pods mounted to the node.
	// This can be useful for debugging volume related issues.
	keepTerminatedPodVolumes bool // DEPRECATED
}

func allLocalIPsWithoutLoopback() ([]net.IP, error) {
	interfaces, err := net.Interfaces()
	if err != nil {
		return nil, fmt.Errorf("could not list network interfaces: %v", err)
	}
	var ips []net.IP
	for _, i := range interfaces {
		addresses, err := i.Addrs()
		if err != nil {
			return nil, fmt.Errorf("could not list the addresses for network interface %v: %v", i, err)
		}
		for _, address := range addresses {
			switch v := address.(type) {
			case *net.IPNet:
				if !v.IP.IsLoopback() {
					ips = append(ips, v.IP)
				}
			}
		}
	}
	return ips, nil
}

// setupDataDirs creates:
// 1.  the root directory
// 2.  the pods directory
// 3.  the plugins directory
func (kl *Kubelet) setupDataDirs() error {
	kl.rootDirectory = path.Clean(kl.rootDirectory)
	if err := os.MkdirAll(kl.getRootDir(), 0750); err != nil {
		return fmt.Errorf("error creating root directory: %v", err)
	}
	if err := kl.mounter.MakeRShared(kl.getRootDir()); err != nil {
		return fmt.Errorf("error configuring root directory: %v", err)
	}
	if err := os.MkdirAll(kl.getPodsDir(), 0750); err != nil {
		return fmt.Errorf("error creating pods directory: %v", err)
	}
	if err := os.MkdirAll(kl.getPluginsDir(), 0750); err != nil {
		return fmt.Errorf("error creating plugins directory: %v", err)
	}
	return nil
}

// StartGarbageCollection starts garbage collection threads.
func (kl *Kubelet) StartGarbageCollection() {
	loggedContainerGCFailure := false
	go wait.Until(func() {
		if err := kl.containerGC.GarbageCollect(); err != nil {
			glog.Errorf("Container garbage collection failed: %v", err)
			kl.recorder.Eventf(kl.nodeRef, v1.EventTypeWarning, events.ContainerGCFailed, err.Error())
			loggedContainerGCFailure = true
		} else {
			var vLevel glog.Level = 4
			if loggedContainerGCFailure {
				vLevel = 1
				loggedContainerGCFailure = false
			}

			glog.V(vLevel).Infof("Container garbage collection succeeded")
		}
	}, ContainerGCPeriod, wait.NeverStop)

	prevImageGCFailed := false
	go wait.Until(func() {
		if err := kl.imageManager.GarbageCollect(); err != nil {
			if prevImageGCFailed {
				glog.Errorf("Image garbage collection failed multiple times in a row: %v", err)
				// Only create an event for repeated failures
				kl.recorder.Eventf(kl.nodeRef, v1.EventTypeWarning, events.ImageGCFailed, err.Error())
			} else {
				glog.Errorf("Image garbage collection failed once. Stats initialization may not have completed yet: %v", err)
			}
			prevImageGCFailed = true
		} else {
			var vLevel glog.Level = 4
			if prevImageGCFailed {
				vLevel = 1
				prevImageGCFailed = false
			}

			glog.V(vLevel).Infof("Image garbage collection succeeded")
		}
	}, ImageGCPeriod, wait.NeverStop)
}

// initializeModules will initialize internal modules that do not require the container runtime to be up.
// Note that the modules here must not depend on modules that are not initialized here.
func (kl *Kubelet) initializeModules() error {
	// Prometheus metrics.
	metrics.Register(kl.runtimeCache)

	// Setup filesystem directories.
	if err := kl.setupDataDirs(); err != nil {
		return err
	}

	// If the container logs directory does not exist, create it.
	if _, err := os.Stat(ContainerLogsDir); err != nil {
		if err := kl.os.MkdirAll(ContainerLogsDir, 0755); err != nil {
			glog.Errorf("Failed to create directory %q: %v", ContainerLogsDir, err)
		}
	}

	// Start the image manager.
	kl.imageManager.Start()

	// Start the certificate manager.
	if utilfeature.DefaultFeatureGate.Enabled(features.RotateKubeletServerCertificate) {
		kl.serverCertificateManager.Start()
	}

	// Start container manager.
	node, err := kl.getNodeAnyWay()
	if err != nil {
		return fmt.Errorf("Kubelet failed to get node info: %v", err)
	}

	if err := kl.containerManager.Start(node, kl.GetActivePods, kl.sourcesReady, kl.statusManager, kl.runtimeService); err != nil {
		return fmt.Errorf("Failed to start ContainerManager %v", err)
	}

	// Start out of memory watcher.
	if err := kl.oomWatcher.Start(kl.nodeRef); err != nil {
		return fmt.Errorf("Failed to start OOM watcher %v", err)
	}

	// Initialize GPUs
	if err := kl.gpuManager.Start(); err != nil {
		glog.Errorf("Failed to start gpuManager %v", err)
	}

	// Start resource analyzer
	kl.resourceAnalyzer.Start()

	return nil
}

// initializeRuntimeDependentModules will initialize internal modules that require the container runtime to be up.
func (kl *Kubelet) initializeRuntimeDependentModules() {
	if err := kl.cadvisor.Start(); err != nil {
		// Fail kubelet and rely on the babysitter to retry starting kubelet.
		// TODO(random-liu): Add backoff logic in the babysitter
		glog.Fatalf("Failed to start cAdvisor %v", err)
	}
	// eviction manager must start after cadvisor because it needs to know if the container runtime has a dedicated imagefs
	kl.evictionManager.Start(kl.cadvisor, kl.GetActivePods, kl.podResourcesAreReclaimed, kl.containerManager, evictionMonitoringPeriod)
}

// Run starts the kubelet reacting to config updates
func (kl *Kubelet) Run(updates <-chan kubetypes.PodUpdate) {
	if kl.logServer == nil {
		kl.logServer = http.StripPrefix("/logs/", http.FileServer(http.Dir("/var/log/")))
	}
	if kl.kubeClient == nil {
		glog.Warning("No api server defined - no node status update will be sent.")
	}

	if err := kl.initializeModules(); err != nil {
		kl.recorder.Eventf(kl.nodeRef, v1.EventTypeWarning, events.KubeletSetupFailed, err.Error())
		glog.Error(err)
		kl.runtimeState.setInitError(err)
	}

	// Start volume manager
	go kl.volumeManager.Run(kl.sourcesReady, wait.NeverStop)

	if kl.kubeClient != nil {
		// Start syncing node status immediately, this may set up things the runtime needs to run.
		go wait.Until(kl.syncNodeStatus, kl.nodeStatusUpdateFrequency, wait.NeverStop)
	}
	go wait.Until(kl.syncNetworkStatus, 30*time.Second, wait.NeverStop)
	go wait.Until(kl.updateRuntimeUp, 5*time.Second, wait.NeverStop)

	// Start loop to sync iptables util rules
	if kl.makeIPTablesUtilChains {
		go wait.Until(kl.syncNetworkUtil, 1*time.Minute, wait.NeverStop)
	}

	// Start a goroutine responsible for killing pods (that are not properly
	// handled by pod workers).
	go wait.Until(kl.podKiller, 1*time.Second, wait.NeverStop)

	// Start gorouting responsible for checking limits in resolv.conf
	if kl.dnsConfigurer.ResolverConfig != "" {
		go wait.Until(func() { kl.dnsConfigurer.CheckLimitsForResolvConf() }, 30*time.Second, wait.NeverStop)
	}

	// Start component sync loops.
	kl.statusManager.Start()
	kl.probeManager.Start()

	// Start the pod lifecycle event generator.
	kl.pleg.Start()
	kl.syncLoop(updates, kl)
}

// GetKubeClient returns the Kubernetes client.
// TODO: This is currently only required by network plugins. Replace
// with more specific methods.
func (kl *Kubelet) GetKubeClient() clientset.Interface {
	return kl.kubeClient
}

// syncPod is the transaction script for the sync of a single pod.
//
// Arguments:
//
// o - the SyncPodOptions for this invocation
//
// The workflow is:
// * If the pod is being created, record pod worker start latency
// * Call generateAPIPodStatus to prepare an v1.PodStatus for the pod
// * If the pod is being seen as running for the first time, record pod
//   start latency
// * Update the status of the pod in the status manager
// * Kill the pod if it should not be running
// * Create a mirror pod if the pod is a static pod, and does not
//   already have a mirror pod
// * Create the data directories for the pod if they do not exist
// * Wait for volumes to attach/mount
// * Fetch the pull secrets for the pod
// * Call the container runtime's SyncPod callback
// * Update the traffic shaping for the pod's ingress and egress limits
//
// If any step of this workflow errors, the error is returned, and is repeated
// on the next syncPod call.
//
// This operation writes all events that are dispatched in order to provide
// the most accurate information possible about an error situation to aid debugging.
// Callers should not throw an event if this operation returns an error.
func (kl *Kubelet) syncPod(o syncPodOptions) error {
	// pull out the required options
	pod := o.pod
	mirrorPod := o.mirrorPod
	podStatus := o.podStatus
	updateType := o.updateType

	// if we want to kill a pod, do it now!
	if updateType == kubetypes.SyncPodKill {
		killPodOptions := o.killPodOptions
		if killPodOptions == nil || killPodOptions.PodStatusFunc == nil {
			return fmt.Errorf("kill pod options are required if update type is kill")
		}
		apiPodStatus := killPodOptions.PodStatusFunc(pod, podStatus)
		kl.statusManager.SetPodStatus(pod, apiPodStatus)
		// we kill the pod with the specified grace period since this is a termination
		if err := kl.killPod(pod, nil, podStatus, killPodOptions.PodTerminationGracePeriodSecondsOverride); err != nil {
			kl.recorder.Eventf(pod, v1.EventTypeWarning, events.FailedToKillPod, "error killing pod: %v", err)
			// there was an error killing the pod, so we return that error directly
			utilruntime.HandleError(err)
			return err
		}
		return nil
	}

	// Latency measurements for the main workflow are relative to the
	// first time the pod was seen by the API server.
	var firstSeenTime time.Time
	if firstSeenTimeStr, ok := pod.Annotations[kubetypes.ConfigFirstSeenAnnotationKey]; ok {
		firstSeenTime = kubetypes.ConvertToTimestamp(firstSeenTimeStr).Get()
	}

	// Record pod worker start latency if being created
	// TODO: make pod workers record their own latencies
	if updateType == kubetypes.SyncPodCreate {
		if !firstSeenTime.IsZero() {
			// This is the first time we are syncing the pod. Record the latency
			// since kubelet first saw the pod if firstSeenTime is set.
			metrics.PodWorkerStartLatency.Observe(metrics.SinceInMicroseconds(firstSeenTime))
		} else {
			glog.V(3).Infof("First seen time not recorded for pod %q", pod.UID)
		}
	}

	// Generate final API pod status with pod and status manager status
	apiPodStatus := kl.generateAPIPodStatus(pod, podStatus)
	// The pod IP may be changed in generateAPIPodStatus if the pod is using host network. (See #24576)
	// TODO(random-liu): After writing pod spec into container labels, check whether pod is using host network, and
	// set pod IP to hostIP directly in runtime.GetPodStatus
	podStatus.IP = apiPodStatus.PodIP

	// Record the time it takes for the pod to become running.
	existingStatus, ok := kl.statusManager.GetPodStatus(pod.UID)
	if !ok || existingStatus.Phase == v1.PodPending && apiPodStatus.Phase == v1.PodRunning &&
		!firstSeenTime.IsZero() {
		metrics.PodStartLatency.Observe(metrics.SinceInMicroseconds(firstSeenTime))
	}

	runnable := kl.canRunPod(pod)
	if !runnable.Admit {
		// Pod is not runnable; update the Pod and Container statuses to why.
		apiPodStatus.Reason = runnable.Reason
		apiPodStatus.Message = runnable.Message
		// Waiting containers are not creating.
		const waitingReason = "Blocked"
		for _, cs := range apiPodStatus.InitContainerStatuses {
			if cs.State.Waiting != nil {
				cs.State.Waiting.Reason = waitingReason
			}
		}
		for _, cs := range apiPodStatus.ContainerStatuses {
			if cs.State.Waiting != nil {
				cs.State.Waiting.Reason = waitingReason
			}
		}
	}

	// Update status in the status manager
	kl.statusManager.SetPodStatus(pod, apiPodStatus)

	// Kill pod if it should not be running
	if !runnable.Admit || pod.DeletionTimestamp != nil || apiPodStatus.Phase == v1.PodFailed {
		var syncErr error
		if err := kl.killPod(pod, nil, podStatus, nil); err != nil {
			kl.recorder.Eventf(pod, v1.EventTypeWarning, events.FailedToKillPod, "error killing pod: %v", err)
			syncErr = fmt.Errorf("error killing pod: %v", err)
			utilruntime.HandleError(syncErr)
		} else {
			if !runnable.Admit {
				// There was no error killing the pod, but the pod cannot be run.
				// Return an error to signal that the sync loop should back off.
				syncErr = fmt.Errorf("pod cannot be run: %s", runnable.Message)
			}
		}
		return syncErr
	}

	// If the network plugin is not ready, only start the pod if it uses the host network
	if rs := kl.runtimeState.networkErrors(); len(rs) != 0 && !kubecontainer.IsHostNetworkPod(pod) {
		kl.recorder.Eventf(pod, v1.EventTypeWarning, events.NetworkNotReady, "network is not ready: %v", rs)
		return fmt.Errorf("network is not ready: %v", rs)
	}

	// Create Cgroups for the pod and apply resource parameters
	// to them if cgroups-per-qos flag is enabled.
	pcm := kl.containerManager.NewPodContainerManager()
	// If pod has already been terminated then we need not create
	// or update the pod's cgroup
	if !kl.podIsTerminated(pod) {
		// When the kubelet is restarted with the cgroups-per-qos
		// flag enabled, all the pod's running containers
		// should be killed intermittently and brought back up
		// under the qos cgroup hierarchy.
		// Check if this is the pod's first sync
		firstSync := true
		for _, containerStatus := range apiPodStatus.ContainerStatuses {
			if containerStatus.State.Running != nil {
				firstSync = false
				break
			}
		}
		// Don't kill containers in pod if pod's cgroups already
		// exists or the pod is running for the first time
		podKilled := false
		if !pcm.Exists(pod) && !firstSync {
			if err := kl.killPod(pod, nil, podStatus, nil); err == nil {
				podKilled = true
			}
		}
		// Create and Update pod's Cgroups
		// Don't create cgroups for run once pod if it was killed above
		// The current policy is not to restart the run once pods when
		// the kubelet is restarted with the new flag as run once pods are
		// expected to run only once and if the kubelet is restarted then
		// they are not expected to run again.
		// We don't create and apply updates to cgroup if its a run once pod and was killed above
		if !(podKilled && pod.Spec.RestartPolicy == v1.RestartPolicyNever) {
			if !pcm.Exists(pod) {
				if err := kl.containerManager.UpdateQOSCgroups(); err != nil {
					glog.V(2).Infof("Failed to update QoS cgroups while syncing pod: %v", err)
				}
				if err := pcm.EnsureExists(pod); err != nil {
					kl.recorder.Eventf(pod, v1.EventTypeWarning, events.FailedToCreatePodContainer, "unable to ensure pod container exists: %v", err)
					return fmt.Errorf("failed to ensure that the pod: %v cgroups exist and are correctly applied: %v", pod.UID, err)
				}
			}
		}
	}

	// Create Mirror Pod for Static Pod if it doesn't already exist
	if kubepod.IsStaticPod(pod) {
		podFullName := kubecontainer.GetPodFullName(pod)
		deleted := false
		if mirrorPod != nil {
			if mirrorPod.DeletionTimestamp != nil || !kl.podManager.IsMirrorPodOf(mirrorPod, pod) {
				// The mirror pod is semantically different from the static pod. Remove
				// it. The mirror pod will get recreated later.
				glog.Warningf("Deleting mirror pod %q because it is outdated", format.Pod(mirrorPod))
				if err := kl.podManager.DeleteMirrorPod(podFullName); err != nil {
					glog.Errorf("Failed deleting mirror pod %q: %v", format.Pod(mirrorPod), err)
				} else {
					deleted = true
				}
			}
		}
		if mirrorPod == nil || deleted {
			node, err := kl.GetNode()
			if err != nil || node.DeletionTimestamp != nil {
				glog.V(4).Infof("No need to create a mirror pod, since node %q has been removed from the cluster", kl.nodeName)
			} else {
				glog.V(4).Infof("Creating a mirror pod for static pod %q", format.Pod(pod))
				if err := kl.podManager.CreateMirrorPod(pod); err != nil {
					glog.Errorf("Failed creating a mirror pod for %q: %v", format.Pod(pod), err)
				}
			}
		}
	}

	// Make data directories for the pod
	if err := kl.makePodDataDirs(pod); err != nil {
		kl.recorder.Eventf(pod, v1.EventTypeWarning, events.FailedToMakePodDataDirectories, "error making pod data directories: %v", err)
		glog.Errorf("Unable to make pod data directories for pod %q: %v", format.Pod(pod), err)
		return err
	}

	// Volume manager will not mount volumes for terminated pods
	if !kl.podIsTerminated(pod) {
		// Wait for volumes to attach/mount
		if err := kl.volumeManager.WaitForAttachAndMount(pod); err != nil {
			kl.recorder.Eventf(pod, v1.EventTypeWarning, events.FailedMountVolume, "Unable to mount volumes for pod %q: %v", format.Pod(pod), err)
			glog.Errorf("Unable to mount volumes for pod %q: %v; skipping pod", format.Pod(pod), err)
			return err
		}
	}

	// Fetch the pull secrets for the pod
	pullSecrets := kl.getPullSecretsForPod(pod)

	// Call the container runtime's SyncPod callback
	result := kl.containerRuntime.SyncPod(pod, apiPodStatus, podStatus, pullSecrets, kl.backOff)
	kl.reasonCache.Update(pod.UID, result)
	if err := result.Error(); err != nil {
		// Do not record an event here, as we keep all event logging for sync pod failures
		// local to container runtime so we get better errors
		return err
	}

	return nil
}

// Get pods which should be resynchronized. Currently, the following pod should be resynchronized:
//   * pod whose work is ready.
//   * internal modules that request sync of a pod.
func (kl *Kubelet) getPodsToSync() []*v1.Pod {
	allPods := kl.podManager.GetPods()
	podUIDs := kl.workQueue.GetWork()
	podUIDSet := sets.NewString()
	for _, podUID := range podUIDs {
		podUIDSet.Insert(string(podUID))
	}
	var podsToSync []*v1.Pod
	for _, pod := range allPods {
		if podUIDSet.Has(string(pod.UID)) {
			// The work of the pod is ready
			podsToSync = append(podsToSync, pod)
			continue
		}
		for _, podSyncLoopHandler := range kl.PodSyncLoopHandlers {
			if podSyncLoopHandler.ShouldSync(pod) {
				podsToSync = append(podsToSync, pod)
				break
			}
		}
	}
	return podsToSync
}

// deletePod deletes the pod from the internal state of the kubelet by:
// 1.  stopping the associated pod worker asynchronously
// 2.  signaling to kill the pod by sending on the podKillingCh channel
//
// deletePod returns an error if not all sources are ready or the pod is not
// found in the runtime cache.
func (kl *Kubelet) deletePod(pod *v1.Pod) error {
	if pod == nil {
		return fmt.Errorf("deletePod does not allow nil pod")
	}
	if !kl.sourcesReady.AllReady() {
		// If the sources aren't ready, skip deletion, as we may accidentally delete pods
		// for sources that haven't reported yet.
		return fmt.Errorf("skipping delete because sources aren't ready yet")
	}
	kl.podWorkers.ForgetWorker(pod.UID)

	// Runtime cache may not have been updated to with the pod, but it's okay
	// because the periodic cleanup routine will attempt to delete again later.
	runningPods, err := kl.runtimeCache.GetPods()
	if err != nil {
		return fmt.Errorf("error listing containers: %v", err)
	}
	runningPod := kubecontainer.Pods(runningPods).FindPod("", pod.UID)
	if runningPod.IsEmpty() {
		return fmt.Errorf("pod not found")
	}
	podPair := kubecontainer.PodPair{APIPod: pod, RunningPod: &runningPod}

	kl.podKillingCh <- &podPair
	// TODO: delete the mirror pod here?

	// We leave the volume/directory cleanup to the periodic cleanup routine.
	return nil
}

// rejectPod records an event about the pod with the given reason and message,
// and updates the pod to the failed phase in the status manage.
func (kl *Kubelet) rejectPod(pod *v1.Pod, reason, message string) {
	kl.recorder.Eventf(pod, v1.EventTypeWarning, reason, message)
	kl.statusManager.SetPodStatus(pod, v1.PodStatus{
		Phase:   v1.PodFailed,
		Reason:  reason,
		Message: "Pod " + message})
}

// canAdmitPod determines if a pod can be admitted, and gives a reason if it
// cannot. "pod" is new pod, while "pods" are all admitted pods
// The function returns a boolean value indicating whether the pod
// can be admitted, a brief single-word reason and a message explaining why
// the pod cannot be admitted.
func (kl *Kubelet) canAdmitPod(pods []*v1.Pod, pod *v1.Pod) (bool, string, string) {
	// the kubelet will invoke each pod admit handler in sequence
	// if any handler rejects, the pod is rejected.
	// TODO: move out of disk check into a pod admitter
	// TODO: out of resource eviction should have a pod admitter call-out
	attrs := &lifecycle.PodAdmitAttributes{Pod: pod, OtherPods: pods}
	for _, podAdmitHandler := range kl.admitHandlers {
		if result := podAdmitHandler.Admit(attrs); !result.Admit {
			return false, result.Reason, result.Message
		}
	}

	return true, "", ""
}

func (kl *Kubelet) canRunPod(pod *v1.Pod) lifecycle.PodAdmitResult {
	attrs := &lifecycle.PodAdmitAttributes{Pod: pod}
	// Get "OtherPods". Rejected pods are failed, so only include admitted pods that are alive.
	attrs.OtherPods = kl.filterOutTerminatedPods(kl.podManager.GetPods())

	for _, handler := range kl.softAdmitHandlers {
		if result := handler.Admit(attrs); !result.Admit {
			return result
		}
	}

	// TODO: Refactor as a soft admit handler.
	if err := canRunPod(pod); err != nil {
		return lifecycle.PodAdmitResult{
			Admit:   false,
			Reason:  "Forbidden",
			Message: err.Error(),
		}
	}

	return lifecycle.PodAdmitResult{Admit: true}
}

// syncLoop is the main loop for processing changes. It watches for changes from
// three channels (file, apiserver, and http) and creates a union of them. For
// any new change seen, will run a sync against desired state and running state. If
// no changes are seen to the configuration, will synchronize the last known desired
// state every sync-frequency seconds. Never returns.
func (kl *Kubelet) syncLoop(updates <-chan kubetypes.PodUpdate, handler SyncHandler) {
	glog.Info("Starting kubelet main sync loop.")
	// The resyncTicker wakes up kubelet to checks if there are any pod workers
	// that need to be sync'd. A one-second period is sufficient because the
	// sync interval is defaulted to 10s.
	syncTicker := time.NewTicker(time.Second)
	defer syncTicker.Stop()
	housekeepingTicker := time.NewTicker(housekeepingPeriod)
	defer housekeepingTicker.Stop()
	plegCh := kl.pleg.Watch()
	for {
		if rs := kl.runtimeState.runtimeErrors(); len(rs) != 0 {
			glog.Infof("skipping pod synchronization - %v", rs)
			time.Sleep(5 * time.Second)
			continue
		}

		kl.syncLoopMonitor.Store(kl.clock.Now())
		if !kl.syncLoopIteration(updates, handler, syncTicker.C, housekeepingTicker.C, plegCh) {
			break
		}
		kl.syncLoopMonitor.Store(kl.clock.Now())
	}
}

// syncLoopIteration reads from various channels and dispatches pods to the
// given handler.
//
// Arguments:
// 1.  configCh:       a channel to read config events from
// 2.  handler:        the SyncHandler to dispatch pods to
// 3.  syncCh:         a channel to read periodic sync events from
// 4.  houseKeepingCh: a channel to read housekeeping events from
// 5.  plegCh:         a channel to read PLEG updates from
//
// Events are also read from the kubelet liveness manager's update channel.
//
// The workflow is to read from one of the channels, handle that event, and
// update the timestamp in the sync loop monitor.
//
// Here is an appropriate place to note that despite the syntactical
// similarity to the switch statement, the case statements in a select are
// evaluated in a pseudorandom order if there are multiple channels ready to
// read from when the select is evaluated.  In other words, case statements
// are evaluated in random order, and you can not assume that the case
// statements evaluate in order if multiple channels have events.
//
// With that in mind, in truly no particular order, the different channels
// are handled as follows:
//
// * configCh: dispatch the pods for the config change to the appropriate
//             handler callback for the event type
// * plegCh: update the runtime cache; sync pod
// * syncCh: sync all pods waiting for sync
// * houseKeepingCh: trigger cleanup of pods
// * liveness manager: sync pods that have failed or in which one or more
//                     containers have failed liveness checks
func (kl *Kubelet) syncLoopIteration(configCh <-chan kubetypes.PodUpdate, handler SyncHandler,
	syncCh <-chan time.Time, housekeepingCh <-chan time.Time, plegCh <-chan *pleg.PodLifecycleEvent) bool {
	select {
	case u, open := <-configCh:
		// Update from a config source; dispatch it to the right handler
		// callback.
		if !open {
			glog.Errorf("Update channel is closed. Exiting the sync loop.")
			return false
		}

		switch u.Op {
		case kubetypes.ADD:
			glog.V(2).Infof("SyncLoop (ADD, %q): %q", u.Source, format.Pods(u.Pods))
			// After restarting, kubelet will get all existing pods through
			// ADD as if they are new pods. These pods will then go through the
			// admission process and *may* be rejected. This can be resolved
			// once we have checkpointing.
			handler.HandlePodAdditions(u.Pods)
		case kubetypes.UPDATE:
			glog.V(2).Infof("SyncLoop (UPDATE, %q): %q", u.Source, format.PodsWithDeletiontimestamps(u.Pods))
			handler.HandlePodUpdates(u.Pods)
		case kubetypes.REMOVE:
			glog.V(2).Infof("SyncLoop (REMOVE, %q): %q", u.Source, format.Pods(u.Pods))
			handler.HandlePodRemoves(u.Pods)
		case kubetypes.RECONCILE:
			glog.V(4).Infof("SyncLoop (RECONCILE, %q): %q", u.Source, format.Pods(u.Pods))
			handler.HandlePodReconcile(u.Pods)
		case kubetypes.DELETE:
			glog.V(2).Infof("SyncLoop (DELETE, %q): %q", u.Source, format.Pods(u.Pods))
			// DELETE is treated as a UPDATE because of graceful deletion.
			handler.HandlePodUpdates(u.Pods)
		case kubetypes.RESTORE:
			glog.V(2).Infof("SyncLoop (RESTORE, %q): %q", u.Source, format.Pods(u.Pods))
			// These are pods restored from the checkpoint. Treat them as new
			// pods.
			handler.HandlePodAdditions(u.Pods)
		case kubetypes.SET:
			// TODO: Do we want to support this?
			glog.Errorf("Kubelet does not support snapshot update")
		}

		if u.Op != kubetypes.RESTORE {
			// If the update type is RESTORE, it means that the update is from
			// the pod checkpoints and may be incomplete. Do not mark the
			// source as ready.

			// Mark the source ready after receiving at least one update from the
			// source. Once all the sources are marked ready, various cleanup
			// routines will start reclaiming resources. It is important that this
			// takes place only after kubelet calls the update handler to process
			// the update to ensure the internal pod cache is up-to-date.
			kl.sourcesReady.AddSource(u.Source)
		}
	case e := <-plegCh:
		if isSyncPodWorthy(e) {
			// PLEG event for a pod; sync it.
			if pod, ok := kl.podManager.GetPodByUID(e.ID); ok {
				glog.V(2).Infof("SyncLoop (PLEG): %q, event: %#v", format.Pod(pod), e)
				handler.HandlePodSyncs([]*v1.Pod{pod})
			} else {
				// If the pod no longer exists, ignore the event.
				glog.V(4).Infof("SyncLoop (PLEG): ignore irrelevant event: %#v", e)
			}
		}

		if e.Type == pleg.ContainerDied {
			if containerID, ok := e.Data.(string); ok {
				kl.cleanUpContainersInPod(e.ID, containerID)
			}
		}
	case <-syncCh:
		// Sync pods waiting for sync
		podsToSync := kl.getPodsToSync()
		if len(podsToSync) == 0 {
			break
		}
		glog.V(4).Infof("SyncLoop (SYNC): %d pods; %s", len(podsToSync), format.Pods(podsToSync))
		handler.HandlePodSyncs(podsToSync)
	case update := <-kl.livenessManager.Updates():
		if update.Result == proberesults.Failure {
			// The liveness manager detected a failure; sync the pod.

			// We should not use the pod from livenessManager, because it is never updated after
			// initialization.
			pod, ok := kl.podManager.GetPodByUID(update.PodUID)
			if !ok {
				// If the pod no longer exists, ignore the update.
				glog.V(4).Infof("SyncLoop (container unhealthy): ignore irrelevant update: %#v", update)
				break
			}
			glog.V(1).Infof("SyncLoop (container unhealthy): %q", format.Pod(pod))
			handler.HandlePodSyncs([]*v1.Pod{pod})
		}
	case <-housekeepingCh:
		if !kl.sourcesReady.AllReady() {
			// If the sources aren't ready or volume manager has not yet synced the states,
			// skip housekeeping, as we may accidentally delete pods from unready sources.
			glog.V(4).Infof("SyncLoop (housekeeping, skipped): sources aren't ready yet.")
		} else {
			glog.V(4).Infof("SyncLoop (housekeeping)")
			if err := handler.HandlePodCleanups(); err != nil {
				glog.Errorf("Failed cleaning pods: %v", err)
			}
		}
	}
	return true
}

// dispatchWork starts the asynchronous sync of the pod in a pod worker.
// If the pod is terminated, dispatchWork
func (kl *Kubelet) dispatchWork(pod *v1.Pod, syncType kubetypes.SyncPodType, mirrorPod *v1.Pod, start time.Time) {
	if kl.podIsTerminated(pod) {
		if pod.DeletionTimestamp != nil {
			// If the pod is in a terminated state, there is no pod worker to
			// handle the work item. Check if the DeletionTimestamp has been
			// set, and force a status update to trigger a pod deletion request
			// to the apiserver.
			kl.statusManager.TerminatePod(pod)
		}
		return
	}
	// Run the sync in an async worker.
	kl.podWorkers.UpdatePod(&UpdatePodOptions{
		Pod:        pod,
		MirrorPod:  mirrorPod,
		UpdateType: syncType,
		OnCompleteFunc: func(err error) {
			if err != nil {
				metrics.PodWorkerLatency.WithLabelValues(syncType.String()).Observe(metrics.SinceInMicroseconds(start))
			}
		},
	})
	// Note the number of containers for new pods.
	if syncType == kubetypes.SyncPodCreate {
		metrics.ContainersPerPodCount.Observe(float64(len(pod.Spec.Containers)))
	}
}

// TODO: handle mirror pods in a separate component (issue #17251)
func (kl *Kubelet) handleMirrorPod(mirrorPod *v1.Pod, start time.Time) {
	// Mirror pod ADD/UPDATE/DELETE operations are considered an UPDATE to the
	// corresponding static pod. Send update to the pod worker if the static
	// pod exists.
	if pod, ok := kl.podManager.GetPodByMirrorPod(mirrorPod); ok {
		kl.dispatchWork(pod, kubetypes.SyncPodUpdate, mirrorPod, start)
	}
}

// HandlePodAdditions is the callback in SyncHandler for pods being added from
// a config source.
func (kl *Kubelet) HandlePodAdditions(pods []*v1.Pod) {
	start := kl.clock.Now()
	sort.Sort(sliceutils.PodsByCreationTime(pods))
	for _, pod := range pods {
		existingPods := kl.podManager.GetPods()
		// Always add the pod to the pod manager. Kubelet relies on the pod
		// manager as the source of truth for the desired state. If a pod does
		// not exist in the pod manager, it means that it has been deleted in
		// the apiserver and no action (other than cleanup) is required.
		kl.podManager.AddPod(pod)

		if kubepod.IsMirrorPod(pod) {
			kl.handleMirrorPod(pod, start)
			continue
		}

		if !kl.podIsTerminated(pod) {
			// Only go through the admission process if the pod is not
			// terminated.

			// We failed pods that we rejected, so activePods include all admitted
			// pods that are alive.
			activePods := kl.filterOutTerminatedPods(existingPods)

			// Check if we can admit the pod; if not, reject it.
			if ok, reason, message := kl.canAdmitPod(activePods, pod); !ok {
				kl.rejectPod(pod, reason, message)
				continue
			}
		}
		mirrorPod, _ := kl.podManager.GetMirrorPodByPod(pod)
		kl.dispatchWork(pod, kubetypes.SyncPodCreate, mirrorPod, start)
		kl.probeManager.AddPod(pod)
	}
}

// HandlePodUpdates is the callback in the SyncHandler interface for pods
// being updated from a config source.
func (kl *Kubelet) HandlePodUpdates(pods []*v1.Pod) {
	start := kl.clock.Now()
	for _, pod := range pods {
		kl.podManager.UpdatePod(pod)
		if kubepod.IsMirrorPod(pod) {
			kl.handleMirrorPod(pod, start)
			continue
		}
		// TODO: Evaluate if we need to validate and reject updates.

		mirrorPod, _ := kl.podManager.GetMirrorPodByPod(pod)
		kl.dispatchWork(pod, kubetypes.SyncPodUpdate, mirrorPod, start)
	}
}

// HandlePodRemoves is the callback in the SyncHandler interface for pods
// being removed from a config source.
func (kl *Kubelet) HandlePodRemoves(pods []*v1.Pod) {
	start := kl.clock.Now()
	for _, pod := range pods {
		kl.podManager.DeletePod(pod)
		if kubepod.IsMirrorPod(pod) {
			kl.handleMirrorPod(pod, start)
			continue
		}
		// Deletion is allowed to fail because the periodic cleanup routine
		// will trigger deletion again.
		if err := kl.deletePod(pod); err != nil {
			glog.V(2).Infof("Failed to delete pod %q, err: %v", format.Pod(pod), err)
		}
		kl.probeManager.RemovePod(pod)
	}
}

// HandlePodReconcile is the callback in the SyncHandler interface for pods
// that should be reconciled.
func (kl *Kubelet) HandlePodReconcile(pods []*v1.Pod) {
	for _, pod := range pods {
		// Update the pod in pod manager, status manager will do periodically reconcile according
		// to the pod manager.
		kl.podManager.UpdatePod(pod)

		// After an evicted pod is synced, all dead containers in the pod can be removed.
		if eviction.PodIsEvicted(pod.Status) {
			if podStatus, err := kl.podCache.Get(pod.UID); err == nil {
				kl.containerDeletor.deleteContainersInPod("", podStatus, true)
			}
		}
	}
}

// HandlePodSyncs is the callback in the syncHandler interface for pods
// that should be dispatched to pod workers for sync.
func (kl *Kubelet) HandlePodSyncs(pods []*v1.Pod) {
	start := kl.clock.Now()
	for _, pod := range pods {
		mirrorPod, _ := kl.podManager.GetMirrorPodByPod(pod)
		kl.dispatchWork(pod, kubetypes.SyncPodSync, mirrorPod, start)
	}
}

// LatestLoopEntryTime returns the last time in the sync loop monitor.
func (kl *Kubelet) LatestLoopEntryTime() time.Time {
	val := kl.syncLoopMonitor.Load()
	if val == nil {
		return time.Time{}
	}
	return val.(time.Time)
}

// updateRuntimeUp calls the container runtime status callback, initializing
// the runtime dependent modules when the container runtime first comes up,
// and returns an error if the status check fails.  If the status check is OK,
// update the container runtime uptime in the kubelet runtimeState.
func (kl *Kubelet) updateRuntimeUp() {
	s, err := kl.containerRuntime.Status()
	if err != nil {
		glog.Errorf("Container runtime sanity check failed: %v", err)
		return
	}
	// rkt uses the legacy, non-CRI integration. Don't check the runtime
	// conditions for it.
	if kl.containerRuntimeName != kubetypes.RktContainerRuntime {
		if s == nil {
			glog.Errorf("Container runtime status is nil")
			return
		}
		// Periodically log the whole runtime status for debugging.
		// TODO(random-liu): Consider to send node event when optional
		// condition is unmet.
		glog.V(4).Infof("Container runtime status: %v", s)
		networkReady := s.GetRuntimeCondition(kubecontainer.NetworkReady)
		if networkReady == nil || !networkReady.Status {
			glog.Errorf("Container runtime network not ready: %v", networkReady)
			kl.runtimeState.setNetworkState(fmt.Errorf("runtime network not ready: %v", networkReady))
		} else {
			// Set nil if the container runtime network is ready.
			kl.runtimeState.setNetworkState(nil)
		}
		// TODO(random-liu): Add runtime error in runtimeState, and update it
		// when runtime is not ready, so that the information in RuntimeReady
		// condition will be propagated to NodeReady condition.
		runtimeReady := s.GetRuntimeCondition(kubecontainer.RuntimeReady)
		// If RuntimeReady is not set or is false, report an error.
		if runtimeReady == nil || !runtimeReady.Status {
			glog.Errorf("Container runtime not ready: %v", runtimeReady)
			return
		}
	}
	kl.oneTimeInitializer.Do(kl.initializeRuntimeDependentModules)
	kl.runtimeState.setRuntimeSync(kl.clock.Now())
}

// updateCloudProviderFromMachineInfo updates the node's provider ID field
// from the given cadvisor machine info.
func (kl *Kubelet) updateCloudProviderFromMachineInfo(node *v1.Node, info *cadvisorapi.MachineInfo) {
	if info.CloudProvider != cadvisorapi.UnknownProvider &&
		info.CloudProvider != cadvisorapi.Baremetal {
		// The cloud providers from pkg/cloudprovider/providers/* that update ProviderID
		// will use the format of cloudprovider://project/availability_zone/instance_name
		// here we only have the cloudprovider and the instance name so we leave project
		// and availability zone empty for compatibility.
		node.Spec.ProviderID = strings.ToLower(string(info.CloudProvider)) +
			":////" + string(info.InstanceID)
	}
}

// GetConfiguration returns the KubeletConfiguration used to configure the kubelet.
func (kl *Kubelet) GetConfiguration() kubeletconfiginternal.KubeletConfiguration {
	return kl.kubeletConfiguration
}

// BirthCry sends an event that the kubelet has started up.
func (kl *Kubelet) BirthCry() {
	// Make an event that kubelet restarted.
	kl.recorder.Eventf(kl.nodeRef, v1.EventTypeNormal, events.StartingKubelet, "Starting kubelet.")
}

// StreamingConnectionIdleTimeout returns the timeout for streaming connections to the HTTP server.
func (kl *Kubelet) StreamingConnectionIdleTimeout() time.Duration {
	return kl.streamingConnectionIdleTimeout
}

// ResyncInterval returns the interval used for periodic syncs.
func (kl *Kubelet) ResyncInterval() time.Duration {
	return kl.resyncInterval
}

// ListenAndServe runs the kubelet HTTP server.
func (kl *Kubelet) ListenAndServe(address net.IP, port uint, tlsOptions *server.TLSOptions, auth server.AuthInterface, enableDebuggingHandlers, enableContentionProfiling bool) {
	server.ListenAndServeKubeletServer(kl, kl.resourceAnalyzer, address, port, tlsOptions, auth, enableDebuggingHandlers, enableContentionProfiling, kl.containerRuntime, kl.criHandler)
}

// ListenAndServeReadOnly runs the kubelet HTTP server in read-only mode.
func (kl *Kubelet) ListenAndServeReadOnly(address net.IP, port uint) {
	server.ListenAndServeKubeletReadOnlyServer(kl, kl.resourceAnalyzer, address, port, kl.containerRuntime)
}

// Delete the eligible dead container instances in a pod. Depending on the configuration, the latest dead containers may be kept around.
func (kl *Kubelet) cleanUpContainersInPod(podID types.UID, exitedContainerID string) {
	if podStatus, err := kl.podCache.Get(podID); err == nil {
		removeAll := false
		if syncedPod, ok := kl.podManager.GetPodByUID(podID); ok {
			// generate the api status using the cached runtime status to get up-to-date ContainerStatuses
			apiPodStatus := kl.generateAPIPodStatus(syncedPod, podStatus)
			// When an evicted or deleted pod has already synced, all containers can be removed.
			removeAll = eviction.PodIsEvicted(syncedPod.Status) || (syncedPod.DeletionTimestamp != nil && notRunning(apiPodStatus.ContainerStatuses))
		}
		kl.containerDeletor.deleteContainersInPod(exitedContainerID, podStatus, removeAll)
	}
}

// isSyncPodWorthy filters out events that are not worthy of pod syncing
func isSyncPodWorthy(event *pleg.PodLifecycleEvent) bool {
	// ContatnerRemoved doesn't affect pod state
	return event.Type != pleg.ContainerRemoved
}

// Gets the streaming server configuration to use with in-process CRI shims.
func getStreamingConfig(kubeCfg *kubeletconfiginternal.KubeletConfiguration, kubeDeps *Dependencies) *streaming.Config {
	config := &streaming.Config{
		// Use a relative redirect (no scheme or host).
		BaseURL: &url.URL{
			Path: "/cri/",
		},
		StreamIdleTimeout:               kubeCfg.StreamingConnectionIdleTimeout.Duration,
		StreamCreationTimeout:           streaming.DefaultConfig.StreamCreationTimeout,
		SupportedRemoteCommandProtocols: streaming.DefaultConfig.SupportedRemoteCommandProtocols,
		SupportedPortForwardProtocols:   streaming.DefaultConfig.SupportedPortForwardProtocols,
	}
	if kubeDeps.TLSOptions != nil {
		config.TLSConfig = kubeDeps.TLSOptions.Config
	}
	return config
}<|MERGE_RESOLUTION|>--- conflicted
+++ resolved
@@ -57,7 +57,6 @@
 	"k8s.io/kubernetes/pkg/features"
 	internalapi "k8s.io/kubernetes/pkg/kubelet/apis/cri"
 	kubeletconfiginternal "k8s.io/kubernetes/pkg/kubelet/apis/kubeletconfig"
-	kubeletconfigv1alpha1 "k8s.io/kubernetes/pkg/kubelet/apis/kubeletconfig/v1alpha1"
 	"k8s.io/kubernetes/pkg/kubelet/cadvisor"
 	kubeletcertificate "k8s.io/kubernetes/pkg/kubelet/certificate"
 	"k8s.io/kubernetes/pkg/kubelet/cm"
@@ -203,7 +202,6 @@
 	registerNode bool,
 	registerWithTaints []api.Taint,
 	allowedUnsafeSysctls []string,
-	containerized bool,
 	remoteRuntimeEndpoint string,
 	remoteImageEndpoint string,
 	experimentalMounterPath string,
@@ -218,38 +216,14 @@
 	nonMasqueradeCIDR string,
 	keepTerminatedPodVolumes bool,
 	nodeLabels map[string]string,
-<<<<<<< HEAD
 	seccompProfileRoot string,
 	bootstrapCheckpointPath string) (Bootstrap, error)
-=======
-	seccompProfileRoot string) (Bootstrap, error)
->>>>>>> 71bdf476
 
 // Dependencies is a bin for things we might consider "injected dependencies" -- objects constructed
 // at runtime that are necessary for running the Kubelet. This is a temporary solution for grouping
 // these objects while we figure out a more comprehensive dependency injection story for the Kubelet.
 type Dependencies struct {
-	// TODO(mtaufen): KubeletBuilder:
-	//                Mesos currently uses this as a hook to let them make their own call to
-	//                let them wrap the KubeletBootstrap that CreateAndInitKubelet returns with
-	//                their own KubeletBootstrap. It's a useful hook. I need to think about what
-	//                a nice home for it would be. There seems to be a trend, between this and
-	//                the Options fields below, of providing hooks where you can add extra functionality
-	//                to the Kubelet for your solution. Maybe we should centralize these sorts of things?
-	Builder Builder
-
-	// TODO(mtaufen): ContainerRuntimeOptions and Options:
-	//                Arrays of functions that can do arbitrary things to the Kubelet and the Runtime
-	//                seem like a difficult path to trace when it's time to debug something.
-	//                I'm leaving these fields here for now, but there is likely an easier-to-follow
-	//                way to support their intended use cases. E.g. ContainerRuntimeOptions
-	//                is used by Mesos to set an environment variable in containers which has
-	//                some connection to their container GC. It seems that Mesos intends to use
-	//                Options to add additional node conditions that are updated as part of the
-	//                Kubelet lifecycle (see https://github.com/kubernetes/kubernetes/pull/21521).
-	//                We should think about providing more explicit ways of doing these things.
-	ContainerRuntimeOptions []kubecontainer.Option
-	Options                 []Option
+	Options []Option
 
 	// Injected Dependencies
 	Auth                    server.AuthInterface
@@ -348,7 +322,6 @@
 	registerNode bool,
 	registerWithTaints []api.Taint,
 	allowedUnsafeSysctls []string,
-	containerized bool,
 	remoteRuntimeEndpoint string,
 	remoteImageEndpoint string,
 	experimentalMounterPath string,
@@ -363,12 +336,8 @@
 	nonMasqueradeCIDR string,
 	keepTerminatedPodVolumes bool,
 	nodeLabels map[string]string,
-<<<<<<< HEAD
 	seccompProfileRoot string,
 	bootstrapCheckpointPath string) (*Kubelet, error) {
-=======
-	seccompProfileRoot string) (*Kubelet, error) {
->>>>>>> 71bdf476
 	if rootDirectory == "" {
 		return nil, fmt.Errorf("invalid root directory %q", rootDirectory)
 	}
@@ -529,7 +498,6 @@
 		recorder:                       kubeDeps.Recorder,
 		cadvisor:                       kubeDeps.CAdvisorInterface,
 		cloud:                          kubeDeps.Cloud,
-		autoDetectCloudProvider:   (kubeletconfigv1alpha1.AutoDetectCloudProvider == cloudProvider),
 		externalCloudProvider:     cloudprovider.IsExternal(cloudProvider),
 		providerID:                providerID,
 		nodeRef:                   nodeRef,
@@ -907,6 +875,7 @@
 	klet.softAdmitHandlers.AddPodAdmitHandler(lifecycle.NewNoNewPrivsAdmitHandler(klet.containerRuntime))
 	if utilfeature.DefaultFeatureGate.Enabled(features.Accelerators) {
 		if containerRuntime == kubetypes.DockerContainerRuntime {
+			glog.Warningln("Accelerators feature is deprecated and will be removed in v1.11. Please use device plugins instead. They can be enabled using the DevicePlugins feature gate.")
 			if klet.gpuManager, err = nvidia.NewNvidiaGPUManager(klet, kubeDeps.DockerClientConfig); err != nil {
 				return nil, err
 			}
@@ -1040,11 +1009,7 @@
 
 	// Cloud provider interface.
 	cloud cloudprovider.Interface
-	// DEPRECATED: auto detecting cloud providers goes against the initiative
-	// for out-of-tree cloud providers as we'll now depend on cAdvisor integrations
-	// with cloud providers instead of in the core repo.
-	// More details here: https://github.com/kubernetes/kubernetes/issues/50986
-	autoDetectCloudProvider bool
+
 	// Indicates that the node initialization happens in an external cloud controller
 	externalCloudProvider bool
 	// Reference to this node.
