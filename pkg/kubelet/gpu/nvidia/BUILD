--- conflicted
+++ resolved
@@ -41,10 +41,6 @@
     name = "go_default_test",
     srcs = ["nvidia_gpu_manager_test.go"],
     embed = [":go_default_library"],
-<<<<<<< HEAD
-    importpath = "k8s.io/kubernetes/pkg/kubelet/gpu/nvidia",
-=======
->>>>>>> ed33434d
     deps = [
         "//pkg/kubelet/dockershim:go_default_library",
         "//pkg/kubelet/dockershim/libdocker:go_default_library",
