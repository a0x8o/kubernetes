--- conflicted
+++ resolved
@@ -134,11 +134,6 @@
         "labels_test.go",
         "legacy_test.go",
         "security_context_test.go",
-<<<<<<< HEAD
-    ],
-    embed = [":go_default_library"],
-    importpath = "k8s.io/kubernetes/pkg/kubelet/kuberuntime",
-=======
     ] + select({
         "@io_bazel_rules_go//go/platform:linux": [
             "kuberuntime_container_linux_test.go",
@@ -146,7 +141,6 @@
         "//conditions:default": [],
     }),
     embed = [":go_default_library"],
->>>>>>> ed33434d
     deps = [
         "//pkg/credentialprovider:go_default_library",
         "//pkg/features:go_default_library",
