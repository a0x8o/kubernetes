/*
Copyright 2016 The Kubernetes Authors.

Licensed under the Apache License, Version 2.0 (the "License");
you may not use this file except in compliance with the License.
You may obtain a copy of the License at

    http://www.apache.org/licenses/LICENSE-2.0

Unless required by applicable law or agreed to in writing, software
distributed under the License is distributed on an "AS IS" BASIS,
WITHOUT WARRANTIES OR CONDITIONS OF ANY KIND, either express or implied.
See the License for the specific language governing permissions and
limitations under the License.
*/

package kuberuntime

import (
	"path/filepath"
	"testing"

	"github.com/stretchr/testify/assert"
	"github.com/stretchr/testify/require"

	"k8s.io/api/core/v1"
	metav1 "k8s.io/apimachinery/pkg/apis/meta/v1"
	utilfeature "k8s.io/apiserver/pkg/util/feature"
	utilfeaturetesting "k8s.io/apiserver/pkg/util/feature/testing"
	"k8s.io/kubernetes/pkg/features"
	runtimeapi "k8s.io/kubernetes/pkg/kubelet/apis/cri/runtime/v1alpha2"
	runtimetesting "k8s.io/kubernetes/pkg/kubelet/apis/cri/testing"
	kubecontainer "k8s.io/kubernetes/pkg/kubelet/container"
)

func TestStableKey(t *testing.T) {
	container := &v1.Container{
		Name:  "test_container",
		Image: "foo/image:v1",
	}
	pod := &v1.Pod{
		ObjectMeta: metav1.ObjectMeta{
			Name:      "test_pod",
			Namespace: "test_pod_namespace",
			UID:       "test_pod_uid",
		},
		Spec: v1.PodSpec{
			Containers: []v1.Container{*container},
		},
	}
	oldKey := getStableKey(pod, container)

	// Updating the container image should change the key.
	container.Image = "foo/image:v2"
	newKey := getStableKey(pod, container)
	assert.NotEqual(t, oldKey, newKey)
}

// TestGetSystclsFromAnnotations tests the logic of getting sysctls from annotations.
func TestGetSystclsFromAnnotations(t *testing.T) {
	tests := []struct {
		annotations     map[string]string
		expectedSysctls map[string]string
	}{{
		annotations: map[string]string{
			v1.SysctlsPodAnnotationKey:       "kernel.shmmni=32768,kernel.shmmax=1000000000",
			v1.UnsafeSysctlsPodAnnotationKey: "knet.ipv4.route.min_pmtu=1000",
		},
		expectedSysctls: map[string]string{
			"kernel.shmmni":            "32768",
			"kernel.shmmax":            "1000000000",
			"knet.ipv4.route.min_pmtu": "1000",
		},
	}, {
		annotations: map[string]string{
			v1.SysctlsPodAnnotationKey: "kernel.shmmni=32768,kernel.shmmax=1000000000",
		},
		expectedSysctls: map[string]string{
			"kernel.shmmni": "32768",
			"kernel.shmmax": "1000000000",
		},
	}, {
		annotations: map[string]string{
			v1.UnsafeSysctlsPodAnnotationKey: "knet.ipv4.route.min_pmtu=1000",
		},
		expectedSysctls: map[string]string{
			"knet.ipv4.route.min_pmtu": "1000",
		},
	}}

	for i, test := range tests {
		actualSysctls, err := getSysctlsFromAnnotations(test.annotations)
		assert.NoError(t, err, "TestCase[%d]", i)
		assert.Len(t, actualSysctls, len(test.expectedSysctls), "TestCase[%d]", i)
		assert.Equal(t, test.expectedSysctls, actualSysctls, "TestCase[%d]", i)
	}
}

func TestToKubeContainer(t *testing.T) {
	c := &runtimeapi.Container{
		Id: "test-id",
		Metadata: &runtimeapi.ContainerMetadata{
			Name:    "test-name",
			Attempt: 1,
		},
		Image:    &runtimeapi.ImageSpec{Image: "test-image"},
		ImageRef: "test-image-ref",
		State:    runtimeapi.ContainerState_CONTAINER_RUNNING,
		Annotations: map[string]string{
			containerHashLabel: "1234",
		},
	}
	expect := &kubecontainer.Container{
		ID: kubecontainer.ContainerID{
			Type: runtimetesting.FakeRuntimeName,
			ID:   "test-id",
		},
		Name:    "test-name",
		ImageID: "test-image-ref",
		Image:   "test-image",
		Hash:    uint64(0x1234),
		State:   kubecontainer.ContainerStateRunning,
	}

	_, _, m, err := createTestRuntimeManager()
	assert.NoError(t, err)
	got, err := m.toKubeContainer(c)
	assert.NoError(t, err)
	assert.Equal(t, expect, got)
}

func TestGetImageUser(t *testing.T) {
	_, i, m, err := createTestRuntimeManager()
	assert.NoError(t, err)

	type image struct {
		name     string
		uid      *runtimeapi.Int64Value
		username string
	}

	type imageUserValues struct {
		// getImageUser can return (*int64)(nil) so comparing with *uid will break
		// type cannot be *int64 as Golang does not allow to take the address of a numeric constant"
		uid      interface{}
		username string
		err      error
	}

	tests := []struct {
		description             string
		originalImage           image
		expectedImageUserValues imageUserValues
	}{
		{
			"image without username and uid should return (new(int64), \"\", nil)",
			image{
				name:     "test-image-ref1",
				uid:      (*runtimeapi.Int64Value)(nil),
				username: "",
			},
			imageUserValues{
				uid:      int64(0),
				username: "",
				err:      nil,
			},
		},
		{
			"image with username and no uid should return ((*int64)nil, imageStatus.Username, nil)",
			image{
				name:     "test-image-ref2",
				uid:      (*runtimeapi.Int64Value)(nil),
				username: "testUser",
			},
			imageUserValues{
				uid:      (*int64)(nil),
				username: "testUser",
				err:      nil,
			},
		},
		{
			"image with uid should return (*int64, \"\", nil)",
			image{
				name: "test-image-ref3",
				uid: &runtimeapi.Int64Value{
					Value: 2,
				},
				username: "whatever",
			},
			imageUserValues{
				uid:      int64(2),
				username: "",
				err:      nil,
			},
		},
	}

	i.SetFakeImages([]string{"test-image-ref1", "test-image-ref2", "test-image-ref3"})
	for j, test := range tests {
		i.Images[test.originalImage.name].Username = test.originalImage.username
		i.Images[test.originalImage.name].Uid = test.originalImage.uid

		uid, username, err := m.getImageUser(test.originalImage.name)
		assert.NoError(t, err, "TestCase[%d]", j)

		if test.expectedImageUserValues.uid == (*int64)(nil) {
			assert.Equal(t, test.expectedImageUserValues.uid, uid, "TestCase[%d]", j)
		} else {
			assert.Equal(t, test.expectedImageUserValues.uid, *uid, "TestCase[%d]", j)
		}
		assert.Equal(t, test.expectedImageUserValues.username, username, "TestCase[%d]", j)
	}
}

func TestGetSeccompProfileFromAnnotations(t *testing.T) {
	_, _, m, err := createTestRuntimeManager()
	require.NoError(t, err)

	tests := []struct {
		description     string
		annotation      map[string]string
		containerName   string
		expectedProfile string
	}{
		{
			description:     "no seccomp should return empty string",
			expectedProfile: "",
		},
		{
			description:     "no seccomp with containerName should return exmpty string",
			containerName:   "container1",
			expectedProfile: "",
		},
		{
			description: "pod docker/default seccomp profile should return docker/default",
			annotation: map[string]string{
				v1.SeccompPodAnnotationKey: "docker/default",
			},
			expectedProfile: "docker/default",
		},
		{
			description: "pod docker/default seccomp profile with containerName should return docker/default",
			annotation: map[string]string{
				v1.SeccompPodAnnotationKey: "docker/default",
			},
			containerName:   "container1",
			expectedProfile: "docker/default",
		},
		{
			description: "pod unconfined seccomp profile should return unconfined",
			annotation: map[string]string{
				v1.SeccompPodAnnotationKey: "unconfined",
			},
			expectedProfile: "unconfined",
		},
		{
			description: "pod unconfined seccomp profile with containerName should return unconfined",
			annotation: map[string]string{
				v1.SeccompPodAnnotationKey: "unconfined",
			},
			containerName:   "container1",
			expectedProfile: "unconfined",
		},
		{
			description: "pod localhost seccomp profile should return local profile path",
			annotation: map[string]string{
				v1.SeccompPodAnnotationKey: "localhost/chmod.json",
			},
			expectedProfile: "localhost/" + filepath.Join(fakeSeccompProfileRoot, "chmod.json"),
		},
		{
			description: "pod localhost seccomp profile with containerName should return local profile path",
			annotation: map[string]string{
				v1.SeccompPodAnnotationKey: "localhost/chmod.json",
			},
			containerName:   "container1",
			expectedProfile: "localhost/" + filepath.Join(fakeSeccompProfileRoot, "chmod.json"),
		},
		{
			description: "container localhost seccomp profile with containerName should return local profile path",
			annotation: map[string]string{
				v1.SeccompContainerAnnotationKeyPrefix + "container1": "localhost/chmod.json",
			},
			containerName:   "container1",
			expectedProfile: "localhost/" + filepath.Join(fakeSeccompProfileRoot, "chmod.json"),
		},
		{
			description: "container localhost seccomp profile should override pod profile",
			annotation: map[string]string{
				v1.SeccompPodAnnotationKey:                            "unconfined",
				v1.SeccompContainerAnnotationKeyPrefix + "container1": "localhost/chmod.json",
			},
			containerName:   "container1",
			expectedProfile: "localhost/" + filepath.Join(fakeSeccompProfileRoot, "chmod.json"),
		},
		{
			description: "container localhost seccomp profile with unmatched containerName should return empty string",
			annotation: map[string]string{
				v1.SeccompContainerAnnotationKeyPrefix + "container1": "localhost/chmod.json",
			},
			containerName:   "container2",
			expectedProfile: "",
		},
	}

	for i, test := range tests {
		seccompProfile := m.getSeccompProfileFromAnnotations(test.annotation, test.containerName)
		assert.Equal(t, test.expectedProfile, seccompProfile, "TestCase[%d]", i)
	}
<<<<<<< HEAD
=======
}

func TestNamespacesForPod(t *testing.T) {
	defer utilfeaturetesting.SetFeatureGateDuringTest(t, utilfeature.DefaultFeatureGate, features.PodShareProcessNamespace, true)()

	for desc, test := range map[string]struct {
		input    *v1.Pod
		expected *runtimeapi.NamespaceOption
	}{
		"nil pod -> default v1 namespaces": {
			nil,
			&runtimeapi.NamespaceOption{
				Ipc:     runtimeapi.NamespaceMode_POD,
				Network: runtimeapi.NamespaceMode_POD,
				Pid:     runtimeapi.NamespaceMode_CONTAINER,
			},
		},
		"v1.Pod default namespaces": {
			&v1.Pod{},
			&runtimeapi.NamespaceOption{
				Ipc:     runtimeapi.NamespaceMode_POD,
				Network: runtimeapi.NamespaceMode_POD,
				Pid:     runtimeapi.NamespaceMode_CONTAINER,
			},
		},
		"Host Namespaces": {
			&v1.Pod{
				Spec: v1.PodSpec{
					HostIPC:     true,
					HostNetwork: true,
					HostPID:     true,
				},
			},
			&runtimeapi.NamespaceOption{
				Ipc:     runtimeapi.NamespaceMode_NODE,
				Network: runtimeapi.NamespaceMode_NODE,
				Pid:     runtimeapi.NamespaceMode_NODE,
			},
		},
		"Shared Process Namespace (feature enabled)": {
			&v1.Pod{
				Spec: v1.PodSpec{
					ShareProcessNamespace: &[]bool{true}[0],
				},
			},
			&runtimeapi.NamespaceOption{
				Ipc:     runtimeapi.NamespaceMode_POD,
				Network: runtimeapi.NamespaceMode_POD,
				Pid:     runtimeapi.NamespaceMode_POD,
			},
		},
		"Shared Process Namespace, redundant flag (feature enabled)": {
			&v1.Pod{
				Spec: v1.PodSpec{
					ShareProcessNamespace: &[]bool{false}[0],
				},
			},
			&runtimeapi.NamespaceOption{
				Ipc:     runtimeapi.NamespaceMode_POD,
				Network: runtimeapi.NamespaceMode_POD,
				Pid:     runtimeapi.NamespaceMode_CONTAINER,
			},
		},
	} {
		t.Logf("TestCase: %s", desc)
		actual := namespacesForPod(test.input)
		assert.Equal(t, test.expected, actual)
	}

	// Test ShareProcessNamespace feature disabled, feature gate restored by previous defer
	utilfeaturetesting.SetFeatureGateDuringTest(t, utilfeature.DefaultFeatureGate, features.PodShareProcessNamespace, false)

	for desc, test := range map[string]struct {
		input    *v1.Pod
		expected *runtimeapi.NamespaceOption
	}{
		"v1.Pod default namespaces": {
			&v1.Pod{},
			&runtimeapi.NamespaceOption{
				Ipc:     runtimeapi.NamespaceMode_POD,
				Network: runtimeapi.NamespaceMode_POD,
				Pid:     runtimeapi.NamespaceMode_CONTAINER,
			},
		},
		"Shared Process Namespace (feature disabled)": {
			&v1.Pod{
				Spec: v1.PodSpec{
					ShareProcessNamespace: &[]bool{true}[0],
				},
			},
			&runtimeapi.NamespaceOption{
				Ipc:     runtimeapi.NamespaceMode_POD,
				Network: runtimeapi.NamespaceMode_POD,
				Pid:     runtimeapi.NamespaceMode_CONTAINER,
			},
		},
		"Shared Process Namespace, redundant flag (feature disabled)": {
			&v1.Pod{
				Spec: v1.PodSpec{
					ShareProcessNamespace: &[]bool{false}[0],
				},
			},
			&runtimeapi.NamespaceOption{
				Ipc:     runtimeapi.NamespaceMode_POD,
				Network: runtimeapi.NamespaceMode_POD,
				Pid:     runtimeapi.NamespaceMode_CONTAINER,
			},
		},
	} {
		t.Logf("TestCase: %s", desc)
		actual := namespacesForPod(test.input)
		assert.Equal(t, test.expected, actual)
	}
>>>>>>> ed33434d
}<|MERGE_RESOLUTION|>--- conflicted
+++ resolved
@@ -307,8 +307,6 @@
 		seccompProfile := m.getSeccompProfileFromAnnotations(test.annotation, test.containerName)
 		assert.Equal(t, test.expectedProfile, seccompProfile, "TestCase[%d]", i)
 	}
-<<<<<<< HEAD
-=======
 }
 
 func TestNamespacesForPod(t *testing.T) {
@@ -422,5 +420,4 @@
 		actual := namespacesForPod(test.input)
 		assert.Equal(t, test.expected, actual)
 	}
->>>>>>> ed33434d
 }