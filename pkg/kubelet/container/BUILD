--- conflicted
+++ resolved
@@ -88,10 +88,6 @@
         "sync_result_test.go",
     ],
     embed = [":go_default_library"],
-<<<<<<< HEAD
-    importpath = "k8s.io/kubernetes/pkg/kubelet/container",
-=======
->>>>>>> ed33434d
     deps = [
         "//pkg/api/legacyscheme:go_default_library",
         "//pkg/apis/core/install:go_default_library",
