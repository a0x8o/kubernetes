--- conflicted
+++ resolved
@@ -23,10 +23,7 @@
 	// TODO: Migrate kubelet to either use its own internal objects or client library.
 	"k8s.io/api/core/v1"
 	internalapi "k8s.io/kubernetes/pkg/kubelet/apis/cri"
-<<<<<<< HEAD
 	"k8s.io/kubernetes/pkg/kubelet/config"
-=======
->>>>>>> 71bdf476
 	kubecontainer "k8s.io/kubernetes/pkg/kubelet/container"
 	evictionapi "k8s.io/kubernetes/pkg/kubelet/eviction/api"
 	"k8s.io/kubernetes/pkg/kubelet/lifecycle"
@@ -125,18 +122,7 @@
 	SoftRequirements error
 }
 
-const (
-	// Uer visible keys for managing node allocatable enforcement on the node.
-	NodeAllocatableEnforcementKey = "pods"
-	SystemReservedEnforcementKey  = "system-reserved"
-	KubeReservedEnforcementKey    = "kube-reserved"
-)
-
-// containerManager for the kubelet is currently an injected dependency.
-// We need to parse the --qos-reserve-requests option in
-// cmd/kubelet/app/server.go and there isn't really a good place to put
-// the code.  If/When the kubelet dependency injection gets worked out,
-// maybe there will be a better place for it.
+// parsePercentage parses the percentage string to numeric value.
 func parsePercentage(v string) (int64, error) {
 	if !strings.HasSuffix(v, "%") {
 		return 0, fmt.Errorf("percentage expected, got '%s'", v)
