load("@io_bazel_rules_go//go:def.bzl", "go_library", "go_test")

go_library(
    name = "go_default_library",
    srcs = [
        "cgroup_manager_unsupported.go",
        "container_manager.go",
        "container_manager_stub.go",
        "container_manager_unsupported.go",
        "device_plugin_handler.go",
        "device_plugin_handler_stub.go",
        "fake_internal_container_lifecycle.go",
        "helpers_unsupported.go",
        "internal_container_lifecycle.go",
        "pod_container_manager_stub.go",
        "pod_container_manager_unsupported.go",
        "types.go",
    ] + select({
        "@io_bazel_rules_go//go/platform:linux_amd64": [
            "cgroup_manager_linux.go",
            "container_manager_linux.go",
            "helpers_linux.go",
            "node_container_manager.go",
            "pod_container_manager_linux.go",
            "qos_container_manager_linux.go",
        ],
        "@io_bazel_rules_go//go/platform:windows_amd64": [
            "container_manager_windows.go",
        ],
        "//conditions:default": [],
    }),
    visibility = ["//visibility:public"],
    deps = [
        "//pkg/features:go_default_library",
        "//pkg/kubelet/apis/cri:go_default_library",
        "//pkg/kubelet/apis/deviceplugin/v1alpha1:go_default_library",
        "//pkg/kubelet/apis/kubeletconfig:go_default_library",
        "//pkg/kubelet/cadvisor:go_default_library",
        "//pkg/kubelet/cm/cpumanager:go_default_library",
        "//pkg/kubelet/container:go_default_library",
        "//pkg/kubelet/deviceplugin:go_default_library",
        "//pkg/kubelet/eviction/api:go_default_library",
        "//pkg/kubelet/status:go_default_library",
        "//pkg/util/mount:go_default_library",
        "//vendor/github.com/golang/glog:go_default_library",
        "//vendor/k8s.io/api/core/v1:go_default_library",
        "//vendor/k8s.io/apimachinery/pkg/api/resource:go_default_library",
        "//vendor/k8s.io/apimachinery/pkg/types:go_default_library",
        "//vendor/k8s.io/apimachinery/pkg/util/sets:go_default_library",
        "//vendor/k8s.io/apiserver/pkg/util/feature:go_default_library",
        "//vendor/k8s.io/client-go/tools/record:go_default_library",
    ] + select({
        "@io_bazel_rules_go//go/platform:linux_amd64": [
<<<<<<< HEAD
=======
            "//pkg/api:go_default_library",
>>>>>>> 66f5f2bc
            "//pkg/api/v1/helper:go_default_library",
            "//pkg/api/v1/helper/qos:go_default_library",
            "//pkg/api/v1/resource:go_default_library",
            "//pkg/kubelet/cm/util:go_default_library",
            "//pkg/kubelet/events:go_default_library",
            "//pkg/kubelet/metrics:go_default_library",
            "//pkg/kubelet/qos:go_default_library",
            "//pkg/util/file:go_default_library",
            "//pkg/util/oom:go_default_library",
            "//pkg/util/procfs:go_default_library",
            "//pkg/util/sysctl:go_default_library",
            "//pkg/util/version:go_default_library",
            "//vendor/github.com/docker/go-units:go_default_library",
            "//vendor/github.com/opencontainers/runc/libcontainer/cgroups:go_default_library",
            "//vendor/github.com/opencontainers/runc/libcontainer/cgroups/fs:go_default_library",
            "//vendor/github.com/opencontainers/runc/libcontainer/cgroups/systemd:go_default_library",
            "//vendor/github.com/opencontainers/runc/libcontainer/configs:go_default_library",
            "//vendor/k8s.io/apimachinery/pkg/util/errors:go_default_library",
            "//vendor/k8s.io/apimachinery/pkg/util/wait:go_default_library",
        ],
        "//conditions:default": [],
    }),
)

go_test(
    name = "go_default_test",
    srcs = [
        "container_manager_unsupported_test.go",
        "device_plugin_handler_test.go",
    ] + select({
        "@io_bazel_rules_go//go/platform:linux_amd64": [
            "cgroup_manager_linux_test.go",
            "cgroup_manager_test.go",
            "container_manager_linux_test.go",
            "helpers_linux_test.go",
            "node_container_manager_test.go",
        ],
        "//conditions:default": [],
    }),
    library = ":go_default_library",
    deps = [
        "//pkg/kubelet/apis/deviceplugin/v1alpha1:go_default_library",
        "//pkg/util/mount:go_default_library",
        "//vendor/github.com/stretchr/testify/assert:go_default_library",
        "//vendor/k8s.io/api/core/v1:go_default_library",
        "//vendor/k8s.io/apimachinery/pkg/api/resource:go_default_library",
        "//vendor/k8s.io/apimachinery/pkg/apis/meta/v1:go_default_library",
        "//vendor/k8s.io/apimachinery/pkg/util/sets:go_default_library",
        "//vendor/k8s.io/apimachinery/pkg/util/uuid:go_default_library",
    ] + select({
        "@io_bazel_rules_go//go/platform:linux_amd64": [
            "//pkg/kubelet/apis/kubeletconfig:go_default_library",
            "//pkg/kubelet/eviction/api:go_default_library",
            "//vendor/github.com/stretchr/testify/require:go_default_library",
        ],
        "//conditions:default": [],
    }),
)

filegroup(
    name = "package-srcs",
    srcs = glob(["**"]),
    tags = ["automanaged"],
    visibility = ["//visibility:private"],
)

filegroup(
    name = "all-srcs",
    srcs = [
        ":package-srcs",
        "//pkg/kubelet/cm/cpumanager:all-srcs",
        "//pkg/kubelet/cm/cpuset:all-srcs",
        "//pkg/kubelet/cm/util:all-srcs",
    ],
    tags = ["automanaged"],
    visibility = ["//visibility:public"],
)<|MERGE_RESOLUTION|>--- conflicted
+++ resolved
@@ -29,6 +29,7 @@
         ],
         "//conditions:default": [],
     }),
+    importpath = "k8s.io/kubernetes/pkg/kubelet/cm",
     visibility = ["//visibility:public"],
     deps = [
         "//pkg/features:go_default_library",
@@ -51,10 +52,6 @@
         "//vendor/k8s.io/client-go/tools/record:go_default_library",
     ] + select({
         "@io_bazel_rules_go//go/platform:linux_amd64": [
-<<<<<<< HEAD
-=======
-            "//pkg/api:go_default_library",
->>>>>>> 66f5f2bc
             "//pkg/api/v1/helper:go_default_library",
             "//pkg/api/v1/helper/qos:go_default_library",
             "//pkg/api/v1/resource:go_default_library",
@@ -94,6 +91,7 @@
         ],
         "//conditions:default": [],
     }),
+    importpath = "k8s.io/kubernetes/pkg/kubelet/cm",
     library = ":go_default_library",
     deps = [
         "//pkg/kubelet/apis/deviceplugin/v1alpha1:go_default_library",
