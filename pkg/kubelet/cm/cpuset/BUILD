load("@io_bazel_rules_go//go:def.bzl", "go_library", "go_test")

go_library(
    name = "go_default_library",
    srcs = ["cpuset.go"],
    importpath = "k8s.io/kubernetes/pkg/kubelet/cm/cpuset",
    visibility = ["//visibility:public"],
    deps = ["//vendor/github.com/golang/glog:go_default_library"],
)

go_test(
    name = "go_default_test",
    srcs = ["cpuset_test.go"],
    embed = [":go_default_library"],
<<<<<<< HEAD
    importpath = "k8s.io/kubernetes/pkg/kubelet/cm/cpuset",
=======
>>>>>>> ed33434d
)

filegroup(
    name = "package-srcs",
    srcs = glob(["**"]),
    tags = ["automanaged"],
    visibility = ["//visibility:private"],
)

filegroup(
    name = "all-srcs",
    srcs = [":package-srcs"],
    tags = ["automanaged"],
    visibility = ["//visibility:public"],
)<|MERGE_RESOLUTION|>--- conflicted
+++ resolved
@@ -12,10 +12,6 @@
     name = "go_default_test",
     srcs = ["cpuset_test.go"],
     embed = [":go_default_library"],
-<<<<<<< HEAD
-    importpath = "k8s.io/kubernetes/pkg/kubelet/cm/cpuset",
-=======
->>>>>>> ed33434d
 )
 
 filegroup(
