--- conflicted
+++ resolved
@@ -19,10 +19,6 @@
     name = "go_default_test",
     srcs = ["state_file_test.go"],
     embed = [":go_default_library"],
-<<<<<<< HEAD
-    importpath = "k8s.io/kubernetes/pkg/kubelet/cm/cpumanager/state",
-=======
->>>>>>> ed33434d
     deps = ["//pkg/kubelet/cm/cpuset:go_default_library"],
 )
 
