/*
Copyright 2016 The Kubernetes Authors.

Licensed under the Apache License, Version 2.0 (the "License");
you may not use this file except in compliance with the License.
You may obtain a copy of the License at

    http://www.apache.org/licenses/LICENSE-2.0

Unless required by applicable law or agreed to in writing, software
distributed under the License is distributed on an "AS IS" BASIS,
WITHOUT WARRANTIES OR CONDITIONS OF ANY KIND, either express or implied.
See the License for the specific language governing permissions and
limitations under the License.
*/

package kubelet

import (
	"fmt"
	"math"
	"net"
	goruntime "runtime"
	"sort"
	"strings"
	"time"

	"github.com/golang/glog"
	"k8s.io/api/core/v1"
	apierrors "k8s.io/apimachinery/pkg/api/errors"
	"k8s.io/apimachinery/pkg/api/resource"
	metav1 "k8s.io/apimachinery/pkg/apis/meta/v1"
	"k8s.io/apimachinery/pkg/types"
	utilnet "k8s.io/apimachinery/pkg/util/net"
	utilfeature "k8s.io/apiserver/pkg/util/feature"
	k8s_api_v1 "k8s.io/kubernetes/pkg/apis/core/v1"
	v1helper "k8s.io/kubernetes/pkg/apis/core/v1/helper"
	"k8s.io/kubernetes/pkg/cloudprovider"
	"k8s.io/kubernetes/pkg/features"
	kubeletapis "k8s.io/kubernetes/pkg/kubelet/apis"
	"k8s.io/kubernetes/pkg/kubelet/cadvisor"
	"k8s.io/kubernetes/pkg/kubelet/events"
	"k8s.io/kubernetes/pkg/kubelet/util"
	"k8s.io/kubernetes/pkg/kubelet/util/sliceutils"
	nodeutil "k8s.io/kubernetes/pkg/util/node"
	"k8s.io/kubernetes/pkg/version"
	"k8s.io/kubernetes/pkg/volume/util/volumehelper"
	"k8s.io/kubernetes/plugin/pkg/scheduler/algorithm"
)

const (
	// maxImagesInNodeStatus is the number of max images we store in image status.
	maxImagesInNodeStatus = 50

	// maxNamesPerImageInNodeStatus is max number of names per image stored in
	// the node status.
	maxNamesPerImageInNodeStatus = 5
)

// registerWithAPIServer registers the node with the cluster master. It is safe
// to call multiple times, but not concurrently (kl.registrationCompleted is
// not locked).
func (kl *Kubelet) registerWithAPIServer() {
	if kl.registrationCompleted {
		return
	}
	step := 100 * time.Millisecond

	for {
		time.Sleep(step)
		step = step * 2
		if step >= 7*time.Second {
			step = 7 * time.Second
		}

		node, err := kl.initialNode()
		if err != nil {
			glog.Errorf("Unable to construct v1.Node object for kubelet: %v", err)
			continue
		}

		glog.Infof("Attempting to register node %s", node.Name)
		registered := kl.tryRegisterWithAPIServer(node)
		if registered {
			glog.Infof("Successfully registered node %s", node.Name)
			kl.registrationCompleted = true
			return
		}
	}
}

// tryRegisterWithAPIServer makes an attempt to register the given node with
// the API server, returning a boolean indicating whether the attempt was
// successful.  If a node with the same name already exists, it reconciles the
// value of the annotation for controller-managed attach-detach of attachable
// persistent volumes for the node.  If a node of the same name exists but has
// a different externalID value, it attempts to delete that node so that a
// later attempt can recreate it.
func (kl *Kubelet) tryRegisterWithAPIServer(node *v1.Node) bool {
	_, err := kl.kubeClient.CoreV1().Nodes().Create(node)
	if err == nil {
		return true
	}

	if !apierrors.IsAlreadyExists(err) {
		glog.Errorf("Unable to register node %q with API server: %v", kl.nodeName, err)
		return false
	}

	existingNode, err := kl.kubeClient.CoreV1().Nodes().Get(string(kl.nodeName), metav1.GetOptions{})
	if err != nil {
		glog.Errorf("Unable to register node %q with API server: error getting existing node: %v", kl.nodeName, err)
		return false
	}
	if existingNode == nil {
		glog.Errorf("Unable to register node %q with API server: no node instance returned", kl.nodeName)
		return false
	}

	originalNode := existingNode.DeepCopy()
	if originalNode == nil {
		glog.Errorf("Nil %q node object", kl.nodeName)
		return false
	}

	if existingNode.Spec.ExternalID == node.Spec.ExternalID {
		glog.Infof("Node %s was previously registered", kl.nodeName)

		// Edge case: the node was previously registered; reconcile
		// the value of the controller-managed attach-detach
		// annotation.
		requiresUpdate := kl.reconcileCMADAnnotationWithExistingNode(node, existingNode)
		requiresUpdate = kl.updateDefaultLabels(node, existingNode) || requiresUpdate
		if requiresUpdate {
			if _, err := nodeutil.PatchNodeStatus(kl.kubeClient.CoreV1(), types.NodeName(kl.nodeName),
				originalNode, existingNode); err != nil {
				glog.Errorf("Unable to reconcile node %q with API server: error updating node: %v", kl.nodeName, err)
				return false
			}
		}

		return true
	}

	glog.Errorf(
		"Previously node %q had externalID %q; now it is %q; will delete and recreate.",
		kl.nodeName, node.Spec.ExternalID, existingNode.Spec.ExternalID,
	)
	if err := kl.kubeClient.CoreV1().Nodes().Delete(node.Name, nil); err != nil {
		glog.Errorf("Unable to register node %q with API server: error deleting old node: %v", kl.nodeName, err)
	} else {
		glog.Infof("Deleted old node object %q", kl.nodeName)
	}

	return false
}

// updateDefaultLabels will set the default labels on the node
func (kl *Kubelet) updateDefaultLabels(initialNode, existingNode *v1.Node) bool {
	defaultLabels := []string{
		kubeletapis.LabelHostname,
		kubeletapis.LabelZoneFailureDomain,
		kubeletapis.LabelZoneRegion,
		kubeletapis.LabelInstanceType,
		kubeletapis.LabelOS,
		kubeletapis.LabelArch,
	}

	var needsUpdate bool = false
	//Set default labels but make sure to not set labels with empty values
	for _, label := range defaultLabels {
		if _, hasInitialValue := initialNode.Labels[label]; !hasInitialValue {
			continue
		}

		if existingNode.Labels[label] != initialNode.Labels[label] {
			existingNode.Labels[label] = initialNode.Labels[label]
			needsUpdate = true
		}

		if existingNode.Labels[label] == "" {
			delete(existingNode.Labels, label)
		}
	}

	return needsUpdate
}

// reconcileCMADAnnotationWithExistingNode reconciles the controller-managed
// attach-detach annotation on a new node and the existing node, returning
// whether the existing node must be updated.
func (kl *Kubelet) reconcileCMADAnnotationWithExistingNode(node, existingNode *v1.Node) bool {
	var (
		existingCMAAnnotation    = existingNode.Annotations[volumehelper.ControllerManagedAttachAnnotation]
		newCMAAnnotation, newSet = node.Annotations[volumehelper.ControllerManagedAttachAnnotation]
	)

	if newCMAAnnotation == existingCMAAnnotation {
		return false
	}

	// If the just-constructed node and the existing node do
	// not have the same value, update the existing node with
	// the correct value of the annotation.
	if !newSet {
		glog.Info("Controller attach-detach setting changed to false; updating existing Node")
		delete(existingNode.Annotations, volumehelper.ControllerManagedAttachAnnotation)
	} else {
		glog.Info("Controller attach-detach setting changed to true; updating existing Node")
		if existingNode.Annotations == nil {
			existingNode.Annotations = make(map[string]string)
		}
		existingNode.Annotations[volumehelper.ControllerManagedAttachAnnotation] = newCMAAnnotation
	}

	return true
}

// initialNode constructs the initial v1.Node for this Kubelet, incorporating node
// labels, information from the cloud provider, and Kubelet configuration.
func (kl *Kubelet) initialNode() (*v1.Node, error) {
	node := &v1.Node{
		ObjectMeta: metav1.ObjectMeta{
			Name: string(kl.nodeName),
			Labels: map[string]string{
				kubeletapis.LabelHostname: kl.hostname,
				kubeletapis.LabelOS:       goruntime.GOOS,
				kubeletapis.LabelArch:     goruntime.GOARCH,
			},
		},
		Spec: v1.NodeSpec{
			Unschedulable: !kl.registerSchedulable,
		},
	}
	nodeTaints := make([]v1.Taint, 0)
	if len(kl.registerWithTaints) > 0 {
		taints := make([]v1.Taint, len(kl.registerWithTaints))
		for i := range kl.registerWithTaints {
			if err := k8s_api_v1.Convert_core_Taint_To_v1_Taint(&kl.registerWithTaints[i], &taints[i], nil); err != nil {
				return nil, err
			}
		}
		nodeTaints = append(nodeTaints, taints...)
	}
	if kl.externalCloudProvider {
		taint := v1.Taint{
			Key:    algorithm.TaintExternalCloudProvider,
			Value:  "true",
			Effect: v1.TaintEffectNoSchedule,
		}

		nodeTaints = append(nodeTaints, taint)
	}
	if len(nodeTaints) > 0 {
		node.Spec.Taints = nodeTaints
	}
	// Initially, set NodeNetworkUnavailable to true.
	if kl.providerRequiresNetworkingConfiguration() {
		node.Status.Conditions = append(node.Status.Conditions, v1.NodeCondition{
			Type:               v1.NodeNetworkUnavailable,
			Status:             v1.ConditionTrue,
			Reason:             "NoRouteCreated",
			Message:            "Node created without a route",
			LastTransitionTime: metav1.NewTime(kl.clock.Now()),
		})
	}

	if kl.enableControllerAttachDetach {
		if node.Annotations == nil {
			node.Annotations = make(map[string]string)
		}

		glog.Infof("Setting node annotation to enable volume controller attach/detach")
		node.Annotations[volumehelper.ControllerManagedAttachAnnotation] = "true"
	} else {
		glog.Infof("Controller attach/detach is disabled for this node; Kubelet will attach and detach volumes")
	}

	if kl.keepTerminatedPodVolumes {
		if node.Annotations == nil {
			node.Annotations = make(map[string]string)
		}
		glog.Infof("Setting node annotation to keep pod volumes of terminated pods attached to the node")
		node.Annotations[volumehelper.KeepTerminatedPodVolumesAnnotation] = "true"
	}

	// @question: should this be place after the call to the cloud provider? which also applies labels
	for k, v := range kl.nodeLabels {
		if cv, found := node.ObjectMeta.Labels[k]; found {
			glog.Warningf("the node label %s=%s will overwrite default setting %s", k, v, cv)
		}
		node.ObjectMeta.Labels[k] = v
	}

	if kl.providerID != "" {
		node.Spec.ProviderID = kl.providerID
	}

	if kl.cloud != nil {
		instances, ok := kl.cloud.Instances()
		if !ok {
			return nil, fmt.Errorf("failed to get instances from cloud provider")
		}

		// TODO(roberthbailey): Can we do this without having credentials to talk
		// to the cloud provider?
		// TODO: ExternalID is deprecated, we'll have to drop this code
		externalID, err := instances.ExternalID(kl.nodeName)
		if err != nil {
			return nil, fmt.Errorf("failed to get external ID from cloud provider: %v", err)
		}
		node.Spec.ExternalID = externalID

		// TODO: We can't assume that the node has credentials to talk to the
		// cloudprovider from arbitrary nodes. At most, we should talk to a
		// local metadata server here.
		if node.Spec.ProviderID == "" {
			node.Spec.ProviderID, err = cloudprovider.GetInstanceProviderID(kl.cloud, kl.nodeName)
			if err != nil {
				return nil, err
			}
		}

		instanceType, err := instances.InstanceType(kl.nodeName)
		if err != nil {
			return nil, err
		}
		if instanceType != "" {
			glog.Infof("Adding node label from cloud provider: %s=%s", kubeletapis.LabelInstanceType, instanceType)
			node.ObjectMeta.Labels[kubeletapis.LabelInstanceType] = instanceType
		}
		// If the cloud has zone information, label the node with the zone information
		zones, ok := kl.cloud.Zones()
		if ok {
			zone, err := zones.GetZone()
			if err != nil {
				return nil, fmt.Errorf("failed to get zone from cloud provider: %v", err)
			}
			if zone.FailureDomain != "" {
				glog.Infof("Adding node label from cloud provider: %s=%s", kubeletapis.LabelZoneFailureDomain, zone.FailureDomain)
				node.ObjectMeta.Labels[kubeletapis.LabelZoneFailureDomain] = zone.FailureDomain
			}
			if zone.Region != "" {
				glog.Infof("Adding node label from cloud provider: %s=%s", kubeletapis.LabelZoneRegion, zone.Region)
				node.ObjectMeta.Labels[kubeletapis.LabelZoneRegion] = zone.Region
			}
		}
	} else {
		node.Spec.ExternalID = kl.hostname
		if kl.autoDetectCloudProvider {
			// If no cloud provider is defined - use the one detected by cadvisor
			info, err := kl.GetCachedMachineInfo()
			if err == nil {
				kl.updateCloudProviderFromMachineInfo(node, info)
			}
		}
	}
	kl.setNodeStatus(node)

	return node, nil
}

// syncNodeStatus should be called periodically from a goroutine.
// It synchronizes node status to master, registering the kubelet first if
// necessary.
func (kl *Kubelet) syncNodeStatus() {
	if kl.kubeClient == nil || kl.heartbeatClient == nil {
		return
	}
	if kl.registerNode {
		// This will exit immediately if it doesn't need to do anything.
		kl.registerWithAPIServer()
	}
	if err := kl.updateNodeStatus(); err != nil {
		glog.Errorf("Unable to update node status: %v", err)
	}
}

// updateNodeStatus updates node status to master with retries.
func (kl *Kubelet) updateNodeStatus() error {
	for i := 0; i < nodeStatusUpdateRetry; i++ {
		if err := kl.tryUpdateNodeStatus(i); err != nil {
			glog.Errorf("Error updating node status, will retry: %v", err)
		} else {
			return nil
		}
	}
	return fmt.Errorf("update node status exceeds retry count")
}

// tryUpdateNodeStatus tries to update node status to master. If ReconcileCBR0
// is set, this function will also confirm that cbr0 is configured correctly.
func (kl *Kubelet) tryUpdateNodeStatus(tryNumber int) error {
	// In large clusters, GET and PUT operations on Node objects coming
	// from here are the majority of load on apiserver and etcd.
	// To reduce the load on etcd, we are serving GET operations from
	// apiserver cache (the data might be slightly delayed but it doesn't
	// seem to cause more conflict - the delays are pretty small).
	// If it result in a conflict, all retries are served directly from etcd.
	opts := metav1.GetOptions{}
	if tryNumber == 0 {
		util.FromApiserverCache(&opts)
	}
	node, err := kl.heartbeatClient.Nodes().Get(string(kl.nodeName), opts)
	if err != nil {
		return fmt.Errorf("error getting node %q: %v", kl.nodeName, err)
	}

	originalNode := node.DeepCopy()
	if originalNode == nil {
		return fmt.Errorf("nil %q node object", kl.nodeName)
	}

	kl.updatePodCIDR(node.Spec.PodCIDR)

	kl.setNodeStatus(node)
	// Patch the current status on the API server
	updatedNode, err := nodeutil.PatchNodeStatus(kl.heartbeatClient, types.NodeName(kl.nodeName), originalNode, node)
	if err != nil {
		return err
	}
	// If update finishes successfully, mark the volumeInUse as reportedInUse to indicate
	// those volumes are already updated in the node's status
	kl.volumeManager.MarkVolumesAsReportedInUse(updatedNode.Status.VolumesInUse)
	return nil
}

// recordNodeStatusEvent records an event of the given type with the given
// message for the node.
func (kl *Kubelet) recordNodeStatusEvent(eventType, event string) {
	glog.V(2).Infof("Recording %s event message for node %s", event, kl.nodeName)
	// TODO: This requires a transaction, either both node status is updated
	// and event is recorded or neither should happen, see issue #6055.
	kl.recorder.Eventf(kl.nodeRef, eventType, event, "Node %s status is now: %s", kl.nodeName, event)
}

// Set IP and hostname addresses for the node.
func (kl *Kubelet) setNodeAddress(node *v1.Node) error {
	if kl.nodeIP != nil {
		if err := validateNodeIP(kl.nodeIP); err != nil {
			return fmt.Errorf("failed to validate nodeIP: %v", err)
		}
		glog.V(2).Infof("Using node IP: %q", kl.nodeIP.String())
	}

	if kl.externalCloudProvider {
		if kl.nodeIP != nil {
			if node.ObjectMeta.Annotations == nil {
				node.ObjectMeta.Annotations = make(map[string]string)
			}
			node.ObjectMeta.Annotations[kubeletapis.AnnotationProvidedIPAddr] = kl.nodeIP.String()
		}
		// We rely on the external cloud provider to supply the addresses.
		return nil
	}
	if kl.cloud != nil {
		instances, ok := kl.cloud.Instances()
		if !ok {
			return fmt.Errorf("failed to get instances from cloud provider")
		}
		// TODO(roberthbailey): Can we do this without having credentials to talk
		// to the cloud provider?
		// TODO(justinsb): We can if CurrentNodeName() was actually CurrentNode() and returned an interface
		// TODO: If IP addresses couldn't be fetched from the cloud provider, should kubelet fallback on the other methods for getting the IP below?
		nodeAddresses, err := instances.NodeAddresses(kl.nodeName)
		if err != nil {
			return fmt.Errorf("failed to get node address from cloud provider: %v", err)
		}
		if kl.nodeIP != nil {
			enforcedNodeAddresses := []v1.NodeAddress{}
			for _, nodeAddress := range nodeAddresses {
				if nodeAddress.Address == kl.nodeIP.String() {
					enforcedNodeAddresses = append(enforcedNodeAddresses, v1.NodeAddress{Type: nodeAddress.Type, Address: nodeAddress.Address})
				}
			}
			if len(enforcedNodeAddresses) > 0 {
				enforcedNodeAddresses = append(enforcedNodeAddresses, v1.NodeAddress{Type: v1.NodeHostName, Address: kl.GetHostname()})
				node.Status.Addresses = enforcedNodeAddresses
				return nil
			}
			return fmt.Errorf("failed to get node address from cloud provider that matches ip: %v", kl.nodeIP)
		}

		// Only add a NodeHostName address if the cloudprovider did not specify one
		// (we assume the cloudprovider knows best)
		var addressNodeHostName *v1.NodeAddress
		for i := range nodeAddresses {
			if nodeAddresses[i].Type == v1.NodeHostName {
				addressNodeHostName = &nodeAddresses[i]
				break
			}
		}
		if addressNodeHostName == nil {
			hostnameAddress := v1.NodeAddress{Type: v1.NodeHostName, Address: kl.GetHostname()}
			nodeAddresses = append(nodeAddresses, hostnameAddress)
		} else {
			glog.V(2).Infof("Using Node Hostname from cloudprovider: %q", addressNodeHostName.Address)
		}
		node.Status.Addresses = nodeAddresses
	} else {
		var ipAddr net.IP
		var err error

		// 1) Use nodeIP if set
		// 2) If the user has specified an IP to HostnameOverride, use it
		// 3) Lookup the IP from node name by DNS and use the first valid IPv4 address.
		//    If the node does not have a valid IPv4 address, use the first valid IPv6 address.
		// 4) Try to get the IP from the network interface used as default gateway
		if kl.nodeIP != nil {
			ipAddr = kl.nodeIP
		} else if addr := net.ParseIP(kl.hostname); addr != nil {
			ipAddr = addr
		} else {
			var addrs []net.IP
			addrs, _ = net.LookupIP(node.Name)
			for _, addr := range addrs {
				if err = validateNodeIP(addr); err == nil {
					if addr.To4() != nil {
						ipAddr = addr
						break
					}
					if addr.To16() != nil && ipAddr == nil {
						ipAddr = addr
					}
				}
			}

			if ipAddr == nil {
				ipAddr, err = utilnet.ChooseHostInterface()
			}
		}

		if ipAddr == nil {
			// We tried everything we could, but the IP address wasn't fetchable; error out
			return fmt.Errorf("can't get ip address of node %s. error: %v", node.Name, err)
		}
		node.Status.Addresses = []v1.NodeAddress{
			{Type: v1.NodeInternalIP, Address: ipAddr.String()},
			{Type: v1.NodeHostName, Address: kl.GetHostname()},
		}
	}
	return nil
}

func (kl *Kubelet) setNodeStatusMachineInfo(node *v1.Node) {
	// Note: avoid blindly overwriting the capacity in case opaque
	//       resources are being advertised.
	if node.Status.Capacity == nil {
		node.Status.Capacity = v1.ResourceList{}
	}

	// populate GPU capacity.
	gpuCapacity := kl.gpuManager.Capacity()
	if gpuCapacity != nil {
		for k, v := range gpuCapacity {
			node.Status.Capacity[k] = v
		}
	}

	// TODO: Post NotReady if we cannot get MachineInfo from cAdvisor. This needs to start
	// cAdvisor locally, e.g. for test-cmd.sh, and in integration test.
	info, err := kl.GetCachedMachineInfo()
	if err != nil {
		// TODO(roberthbailey): This is required for test-cmd.sh to pass.
		// See if the test should be updated instead.
		node.Status.Capacity[v1.ResourceCPU] = *resource.NewMilliQuantity(0, resource.DecimalSI)
		node.Status.Capacity[v1.ResourceMemory] = resource.MustParse("0Gi")
		node.Status.Capacity[v1.ResourcePods] = *resource.NewQuantity(int64(kl.maxPods), resource.DecimalSI)
		glog.Errorf("Error getting machine info: %v", err)
	} else {
		node.Status.NodeInfo.MachineID = info.MachineID
		node.Status.NodeInfo.SystemUUID = info.SystemUUID

		for rName, rCap := range cadvisor.CapacityFromMachineInfo(info) {
			node.Status.Capacity[rName] = rCap
		}

		if kl.podsPerCore > 0 {
			node.Status.Capacity[v1.ResourcePods] = *resource.NewQuantity(
				int64(math.Min(float64(info.NumCores*kl.podsPerCore), float64(kl.maxPods))), resource.DecimalSI)
		} else {
			node.Status.Capacity[v1.ResourcePods] = *resource.NewQuantity(
				int64(kl.maxPods), resource.DecimalSI)
		}

		if node.Status.NodeInfo.BootID != "" &&
			node.Status.NodeInfo.BootID != info.BootID {
			// TODO: This requires a transaction, either both node status is updated
			// and event is recorded or neither should happen, see issue #6055.
			kl.recorder.Eventf(kl.nodeRef, v1.EventTypeWarning, events.NodeRebooted,
				"Node %s has been rebooted, boot id: %s", kl.nodeName, info.BootID)
		}
		node.Status.NodeInfo.BootID = info.BootID

		if utilfeature.DefaultFeatureGate.Enabled(features.LocalStorageCapacityIsolation) {
			// TODO: all the node resources should use GetCapacity instead of deriving the
			// capacity for every node status request
			initialCapacity := kl.containerManager.GetCapacity()
			if initialCapacity != nil {
				node.Status.Capacity[v1.ResourceEphemeralStorage] = initialCapacity[v1.ResourceEphemeralStorage]
			}
		}

<<<<<<< HEAD
		devicePluginCapacity, removedDevicePlugins := kl.containerManager.GetDevicePluginResourceCapacity()
		if devicePluginCapacity != nil {
			for k, v := range devicePluginCapacity {
				glog.V(2).Infof("Update capacity for %s to %d", k, v.Value())
				node.Status.Capacity[k] = v
=======
		currentCapacity := kl.containerManager.GetCapacity()
		if currentCapacity != nil {
			for k, v := range currentCapacity {
				if v1helper.IsExtendedResourceName(k) {
					glog.V(2).Infof("Update capacity for %s to %d", k, v.Value())
					node.Status.Capacity[k] = v
				}
>>>>>>> 71bdf476
			}
		}
		for _, removedResource := range removedDevicePlugins {
			glog.V(2).Infof("Remove capacity for %s", removedResource)
			delete(node.Status.Capacity, v1.ResourceName(removedResource))
		}
	}

	// Set Allocatable.
	if node.Status.Allocatable == nil {
		node.Status.Allocatable = make(v1.ResourceList)
	}
	// Remove extended resources from allocatable that are no longer
	// present in capacity.
	for k := range node.Status.Allocatable {
		_, found := node.Status.Capacity[k]
		if !found && v1helper.IsExtendedResourceName(k) {
			delete(node.Status.Allocatable, k)
		}
	}
	allocatableReservation := kl.containerManager.GetNodeAllocatableReservation()
	for k, v := range node.Status.Capacity {
		value := *(v.Copy())
		if res, exists := allocatableReservation[k]; exists {
			value.Sub(res)
		}
		if value.Sign() < 0 {
			// Negative Allocatable resources don't make sense.
			value.Set(0)
		}
		node.Status.Allocatable[k] = value
	}
	// for every huge page reservation, we need to remove it from allocatable memory
	for k, v := range node.Status.Capacity {
		if v1helper.IsHugePageResourceName(k) {
			allocatableMemory := node.Status.Allocatable[v1.ResourceMemory]
			value := *(v.Copy())
			allocatableMemory.Sub(value)
			if allocatableMemory.Sign() < 0 {
				// Negative Allocatable resources don't make sense.
				allocatableMemory.Set(0)
			}
			node.Status.Allocatable[v1.ResourceMemory] = allocatableMemory
		}
	}
}

// Set versioninfo for the node.
func (kl *Kubelet) setNodeStatusVersionInfo(node *v1.Node) {
	verinfo, err := kl.cadvisor.VersionInfo()
	if err != nil {
		glog.Errorf("Error getting version info: %v", err)
		return
	}

	node.Status.NodeInfo.KernelVersion = verinfo.KernelVersion
	node.Status.NodeInfo.OSImage = verinfo.ContainerOsVersion

	runtimeVersion := "Unknown"
	if runtimeVer, err := kl.containerRuntime.Version(); err == nil {
		runtimeVersion = runtimeVer.String()
	}
	node.Status.NodeInfo.ContainerRuntimeVersion = fmt.Sprintf("%s://%s", kl.containerRuntime.Type(), runtimeVersion)

	node.Status.NodeInfo.KubeletVersion = version.Get().String()
	// TODO: kube-proxy might be different version from kubelet in the future
	node.Status.NodeInfo.KubeProxyVersion = version.Get().String()
}

// Set daemonEndpoints for the node.
func (kl *Kubelet) setNodeStatusDaemonEndpoints(node *v1.Node) {
	node.Status.DaemonEndpoints = *kl.daemonEndpoints
}

// Set images list for the node
func (kl *Kubelet) setNodeStatusImages(node *v1.Node) {
	// Update image list of this node
	var imagesOnNode []v1.ContainerImage
	containerImages, err := kl.imageManager.GetImageList()
	if err != nil {
		glog.Errorf("Error getting image list: %v", err)
		node.Status.Images = imagesOnNode
		return
	}
	// sort the images from max to min, and only set top N images into the node status.
	sort.Sort(sliceutils.ByImageSize(containerImages))
	if maxImagesInNodeStatus < len(containerImages) {
		containerImages = containerImages[0:maxImagesInNodeStatus]
	}

	for _, image := range containerImages {
		names := append(image.RepoDigests, image.RepoTags...)
		// Report up to maxNamesPerImageInNodeStatus names per image.
		if len(names) > maxNamesPerImageInNodeStatus {
			names = names[0:maxNamesPerImageInNodeStatus]
		}
		imagesOnNode = append(imagesOnNode, v1.ContainerImage{
			Names:     names,
			SizeBytes: image.Size,
		})
	}

	node.Status.Images = imagesOnNode
}

// Set the GOOS and GOARCH for this node
func (kl *Kubelet) setNodeStatusGoRuntime(node *v1.Node) {
	node.Status.NodeInfo.OperatingSystem = goruntime.GOOS
	node.Status.NodeInfo.Architecture = goruntime.GOARCH
}

// Set status for the node.
func (kl *Kubelet) setNodeStatusInfo(node *v1.Node) {
	kl.setNodeStatusMachineInfo(node)
	kl.setNodeStatusVersionInfo(node)
	kl.setNodeStatusDaemonEndpoints(node)
	kl.setNodeStatusImages(node)
	kl.setNodeStatusGoRuntime(node)
}

// Set Ready condition for the node.
func (kl *Kubelet) setNodeReadyCondition(node *v1.Node) {
	// NOTE(aaronlevy): NodeReady condition needs to be the last in the list of node conditions.
	// This is due to an issue with version skewed kubelet and master components.
	// ref: https://github.com/kubernetes/kubernetes/issues/16961
	currentTime := metav1.NewTime(kl.clock.Now())
	var newNodeReadyCondition v1.NodeCondition
	rs := append(kl.runtimeState.runtimeErrors(), kl.runtimeState.networkErrors()...)
	if len(rs) == 0 {
		newNodeReadyCondition = v1.NodeCondition{
			Type:              v1.NodeReady,
			Status:            v1.ConditionTrue,
			Reason:            "KubeletReady",
			Message:           "kubelet is posting ready status",
			LastHeartbeatTime: currentTime,
		}
	} else {
		newNodeReadyCondition = v1.NodeCondition{
			Type:              v1.NodeReady,
			Status:            v1.ConditionFalse,
			Reason:            "KubeletNotReady",
			Message:           strings.Join(rs, ","),
			LastHeartbeatTime: currentTime,
		}
	}

	// Append AppArmor status if it's enabled.
	// TODO(tallclair): This is a temporary message until node feature reporting is added.
	if newNodeReadyCondition.Status == v1.ConditionTrue &&
		kl.appArmorValidator != nil && kl.appArmorValidator.ValidateHost() == nil {
		newNodeReadyCondition.Message = fmt.Sprintf("%s. AppArmor enabled", newNodeReadyCondition.Message)
	}

	// Record any soft requirements that were not met in the container manager.
	status := kl.containerManager.Status()
	if status.SoftRequirements != nil {
		newNodeReadyCondition.Message = fmt.Sprintf("%s. WARNING: %s", newNodeReadyCondition.Message, status.SoftRequirements.Error())
	}

	readyConditionUpdated := false
	needToRecordEvent := false
	for i := range node.Status.Conditions {
		if node.Status.Conditions[i].Type == v1.NodeReady {
			if node.Status.Conditions[i].Status == newNodeReadyCondition.Status {
				newNodeReadyCondition.LastTransitionTime = node.Status.Conditions[i].LastTransitionTime
			} else {
				newNodeReadyCondition.LastTransitionTime = currentTime
				needToRecordEvent = true
			}
			node.Status.Conditions[i] = newNodeReadyCondition
			readyConditionUpdated = true
			break
		}
	}
	if !readyConditionUpdated {
		newNodeReadyCondition.LastTransitionTime = currentTime
		node.Status.Conditions = append(node.Status.Conditions, newNodeReadyCondition)
	}
	if needToRecordEvent {
		if newNodeReadyCondition.Status == v1.ConditionTrue {
			kl.recordNodeStatusEvent(v1.EventTypeNormal, events.NodeReady)
		} else {
			kl.recordNodeStatusEvent(v1.EventTypeNormal, events.NodeNotReady)
			glog.Infof("Node became not ready: %+v", newNodeReadyCondition)
		}
	}
}

// setNodeMemoryPressureCondition for the node.
// TODO: this needs to move somewhere centralized...
func (kl *Kubelet) setNodeMemoryPressureCondition(node *v1.Node) {
	currentTime := metav1.NewTime(kl.clock.Now())
	var condition *v1.NodeCondition

	// Check if NodeMemoryPressure condition already exists and if it does, just pick it up for update.
	for i := range node.Status.Conditions {
		if node.Status.Conditions[i].Type == v1.NodeMemoryPressure {
			condition = &node.Status.Conditions[i]
		}
	}

	newCondition := false
	// If the NodeMemoryPressure condition doesn't exist, create one
	if condition == nil {
		condition = &v1.NodeCondition{
			Type:   v1.NodeMemoryPressure,
			Status: v1.ConditionUnknown,
		}
		// cannot be appended to node.Status.Conditions here because it gets
		// copied to the slice. So if we append to the slice here none of the
		// updates we make below are reflected in the slice.
		newCondition = true
	}

	// Update the heartbeat time
	condition.LastHeartbeatTime = currentTime

	// Note: The conditions below take care of the case when a new NodeMemoryPressure condition is
	// created and as well as the case when the condition already exists. When a new condition
	// is created its status is set to v1.ConditionUnknown which matches either
	// condition.Status != v1.ConditionTrue or
	// condition.Status != v1.ConditionFalse in the conditions below depending on whether
	// the kubelet is under memory pressure or not.
	if kl.evictionManager.IsUnderMemoryPressure() {
		if condition.Status != v1.ConditionTrue {
			condition.Status = v1.ConditionTrue
			condition.Reason = "KubeletHasInsufficientMemory"
			condition.Message = "kubelet has insufficient memory available"
			condition.LastTransitionTime = currentTime
			kl.recordNodeStatusEvent(v1.EventTypeNormal, "NodeHasInsufficientMemory")
		}
	} else if condition.Status != v1.ConditionFalse {
		condition.Status = v1.ConditionFalse
		condition.Reason = "KubeletHasSufficientMemory"
		condition.Message = "kubelet has sufficient memory available"
		condition.LastTransitionTime = currentTime
		kl.recordNodeStatusEvent(v1.EventTypeNormal, "NodeHasSufficientMemory")
	}

	if newCondition {
		node.Status.Conditions = append(node.Status.Conditions, *condition)
	}
}

// setNodeDiskPressureCondition for the node.
// TODO: this needs to move somewhere centralized...
func (kl *Kubelet) setNodeDiskPressureCondition(node *v1.Node) {
	currentTime := metav1.NewTime(kl.clock.Now())
	var condition *v1.NodeCondition

	// Check if NodeDiskPressure condition already exists and if it does, just pick it up for update.
	for i := range node.Status.Conditions {
		if node.Status.Conditions[i].Type == v1.NodeDiskPressure {
			condition = &node.Status.Conditions[i]
		}
	}

	newCondition := false
	// If the NodeDiskPressure condition doesn't exist, create one
	if condition == nil {
		condition = &v1.NodeCondition{
			Type:   v1.NodeDiskPressure,
			Status: v1.ConditionUnknown,
		}
		// cannot be appended to node.Status.Conditions here because it gets
		// copied to the slice. So if we append to the slice here none of the
		// updates we make below are reflected in the slice.
		newCondition = true
	}

	// Update the heartbeat time
	condition.LastHeartbeatTime = currentTime

	// Note: The conditions below take care of the case when a new NodeDiskPressure condition is
	// created and as well as the case when the condition already exists. When a new condition
	// is created its status is set to v1.ConditionUnknown which matches either
	// condition.Status != v1.ConditionTrue or
	// condition.Status != v1.ConditionFalse in the conditions below depending on whether
	// the kubelet is under disk pressure or not.
	if kl.evictionManager.IsUnderDiskPressure() {
		if condition.Status != v1.ConditionTrue {
			condition.Status = v1.ConditionTrue
			condition.Reason = "KubeletHasDiskPressure"
			condition.Message = "kubelet has disk pressure"
			condition.LastTransitionTime = currentTime
			kl.recordNodeStatusEvent(v1.EventTypeNormal, "NodeHasDiskPressure")
		}
	} else if condition.Status != v1.ConditionFalse {
		condition.Status = v1.ConditionFalse
		condition.Reason = "KubeletHasNoDiskPressure"
		condition.Message = "kubelet has no disk pressure"
		condition.LastTransitionTime = currentTime
		kl.recordNodeStatusEvent(v1.EventTypeNormal, "NodeHasNoDiskPressure")
	}

	if newCondition {
		node.Status.Conditions = append(node.Status.Conditions, *condition)
	}
}

// Set OODCondition for the node.
func (kl *Kubelet) setNodeOODCondition(node *v1.Node) {
	currentTime := metav1.NewTime(kl.clock.Now())
	var nodeOODCondition *v1.NodeCondition

	// Check if NodeOutOfDisk condition already exists and if it does, just pick it up for update.
	for i := range node.Status.Conditions {
		if node.Status.Conditions[i].Type == v1.NodeOutOfDisk {
			nodeOODCondition = &node.Status.Conditions[i]
		}
	}

	newOODCondition := nodeOODCondition == nil
	if newOODCondition {
		nodeOODCondition = &v1.NodeCondition{}
	}
	if nodeOODCondition.Status != v1.ConditionFalse {
		nodeOODCondition.Type = v1.NodeOutOfDisk
		nodeOODCondition.Status = v1.ConditionFalse
		nodeOODCondition.Reason = "KubeletHasSufficientDisk"
		nodeOODCondition.Message = "kubelet has sufficient disk space available"
		nodeOODCondition.LastTransitionTime = currentTime
		kl.recordNodeStatusEvent(v1.EventTypeNormal, "NodeHasSufficientDisk")
	}

	// Update the heartbeat time irrespective of all the conditions.
	nodeOODCondition.LastHeartbeatTime = currentTime

	if newOODCondition {
		node.Status.Conditions = append(node.Status.Conditions, *nodeOODCondition)
	}
}

// Maintains Node.Spec.Unschedulable value from previous run of tryUpdateNodeStatus()
// TODO: why is this a package var?
var oldNodeUnschedulable bool

// record if node schedulable change.
func (kl *Kubelet) recordNodeSchedulableEvent(node *v1.Node) {
	if oldNodeUnschedulable != node.Spec.Unschedulable {
		if node.Spec.Unschedulable {
			kl.recordNodeStatusEvent(v1.EventTypeNormal, events.NodeNotSchedulable)
		} else {
			kl.recordNodeStatusEvent(v1.EventTypeNormal, events.NodeSchedulable)
		}
		oldNodeUnschedulable = node.Spec.Unschedulable
	}
}

// Update VolumesInUse field in Node Status only after states are synced up at least once
// in volume reconciler.
func (kl *Kubelet) setNodeVolumesInUseStatus(node *v1.Node) {
	// Make sure to only update node status after reconciler starts syncing up states
	if kl.volumeManager.ReconcilerStatesHasBeenSynced() {
		node.Status.VolumesInUse = kl.volumeManager.GetVolumesInUse()
	}
}

// setNodeStatus fills in the Status fields of the given Node, overwriting
// any fields that are currently set.
// TODO(madhusudancs): Simplify the logic for setting node conditions and
// refactor the node status condition code out to a different file.
func (kl *Kubelet) setNodeStatus(node *v1.Node) {
	for _, f := range kl.setNodeStatusFuncs {
		if err := f(node); err != nil {
			glog.Warningf("Failed to set some node status fields: %s", err)
		}
	}
}

// defaultNodeStatusFuncs is a factory that generates the default set of
// setNodeStatus funcs
func (kl *Kubelet) defaultNodeStatusFuncs() []func(*v1.Node) error {
	// initial set of node status update handlers, can be modified by Option's
	withoutError := func(f func(*v1.Node)) func(*v1.Node) error {
		return func(n *v1.Node) error {
			f(n)
			return nil
		}
	}
	return []func(*v1.Node) error{
		kl.setNodeAddress,
		withoutError(kl.setNodeStatusInfo),
		withoutError(kl.setNodeOODCondition),
		withoutError(kl.setNodeMemoryPressureCondition),
		withoutError(kl.setNodeDiskPressureCondition),
		withoutError(kl.setNodeReadyCondition),
		withoutError(kl.setNodeVolumesInUseStatus),
		withoutError(kl.recordNodeSchedulableEvent),
	}
}

// Validate given node IP belongs to the current host
func validateNodeIP(nodeIP net.IP) error {
	// Honor IP limitations set in setNodeStatus()
	if nodeIP.To4() == nil && nodeIP.To16() == nil {
		return fmt.Errorf("nodeIP must be a valid IP address")
	}
	if nodeIP.IsLoopback() {
		return fmt.Errorf("nodeIP can't be loopback address")
	}
	if nodeIP.IsMulticast() {
		return fmt.Errorf("nodeIP can't be a multicast address")
	}
	if nodeIP.IsLinkLocalUnicast() {
		return fmt.Errorf("nodeIP can't be a link-local unicast address")
	}
	if nodeIP.IsUnspecified() {
		return fmt.Errorf("nodeIP can't be an all zeros address")
	}

	addrs, err := net.InterfaceAddrs()
	if err != nil {
		return err
	}
	for _, addr := range addrs {
		var ip net.IP
		switch v := addr.(type) {
		case *net.IPNet:
			ip = v.IP
		case *net.IPAddr:
			ip = v.IP
		}
		if ip != nil && ip.Equal(nodeIP) {
			return nil
		}
	}
	return fmt.Errorf("Node IP: %q not found in the host's network interfaces", nodeIP.String())
}<|MERGE_RESOLUTION|>--- conflicted
+++ resolved
@@ -132,8 +132,7 @@
 		requiresUpdate := kl.reconcileCMADAnnotationWithExistingNode(node, existingNode)
 		requiresUpdate = kl.updateDefaultLabels(node, existingNode) || requiresUpdate
 		if requiresUpdate {
-			if _, err := nodeutil.PatchNodeStatus(kl.kubeClient.CoreV1(), types.NodeName(kl.nodeName),
-				originalNode, existingNode); err != nil {
+			if _, _, err := nodeutil.PatchNodeStatus(kl.kubeClient.CoreV1(), types.NodeName(kl.nodeName), originalNode, existingNode); err != nil {
 				glog.Errorf("Unable to reconcile node %q with API server: error updating node: %v", kl.nodeName, err)
 				return false
 			}
@@ -142,8 +141,7 @@
 		return true
 	}
 
-	glog.Errorf(
-		"Previously node %q had externalID %q; now it is %q; will delete and recreate.",
+	glog.Errorf("Previously node %q had externalID %q; now it is %q; will delete and recreate.",
 		kl.nodeName, node.Spec.ExternalID, existingNode.Spec.ExternalID,
 	)
 	if err := kl.kubeClient.CoreV1().Nodes().Delete(node.Name, nil); err != nil {
@@ -347,13 +345,6 @@
 		}
 	} else {
 		node.Spec.ExternalID = kl.hostname
-		if kl.autoDetectCloudProvider {
-			// If no cloud provider is defined - use the one detected by cadvisor
-			info, err := kl.GetCachedMachineInfo()
-			if err == nil {
-				kl.updateCloudProviderFromMachineInfo(node, info)
-			}
-		}
 	}
 	kl.setNodeStatus(node)
 
@@ -415,7 +406,7 @@
 
 	kl.setNodeStatus(node)
 	// Patch the current status on the API server
-	updatedNode, err := nodeutil.PatchNodeStatus(kl.heartbeatClient, types.NodeName(kl.nodeName), originalNode, node)
+	updatedNode, _, err := nodeutil.PatchNodeStatus(kl.heartbeatClient, types.NodeName(kl.nodeName), originalNode, node)
 	if err != nil {
 		return err
 	}
@@ -601,21 +592,11 @@
 			}
 		}
 
-<<<<<<< HEAD
 		devicePluginCapacity, removedDevicePlugins := kl.containerManager.GetDevicePluginResourceCapacity()
 		if devicePluginCapacity != nil {
 			for k, v := range devicePluginCapacity {
 				glog.V(2).Infof("Update capacity for %s to %d", k, v.Value())
 				node.Status.Capacity[k] = v
-=======
-		currentCapacity := kl.containerManager.GetCapacity()
-		if currentCapacity != nil {
-			for k, v := range currentCapacity {
-				if v1helper.IsExtendedResourceName(k) {
-					glog.V(2).Infof("Update capacity for %s to %d", k, v.Value())
-					node.Status.Capacity[k] = v
-				}
->>>>>>> 71bdf476
 			}
 		}
 		for _, removedResource := range removedDevicePlugins {
