package(default_visibility = ["//visibility:public"])

load(
    "@io_bazel_rules_go//go:def.bzl",
    "go_library",
    "go_test",
)

go_test(
    name = "go_default_test",
    srcs = ["ssh_test.go"],
    embed = [":go_default_library"],
<<<<<<< HEAD
    importpath = "k8s.io/kubernetes/pkg/ssh",
=======
>>>>>>> ed33434d
    deps = [
        "//vendor/github.com/golang/glog:go_default_library",
        "//vendor/golang.org/x/crypto/ssh:go_default_library",
        "//vendor/k8s.io/apimachinery/pkg/util/wait:go_default_library",
    ],
)

go_library(
    name = "go_default_library",
    srcs = ["ssh.go"],
    importpath = "k8s.io/kubernetes/pkg/ssh",
    deps = [
        "//vendor/github.com/golang/glog:go_default_library",
        "//vendor/github.com/prometheus/client_golang/prometheus:go_default_library",
        "//vendor/golang.org/x/crypto/ssh:go_default_library",
        "//vendor/k8s.io/apimachinery/pkg/util/net:go_default_library",
        "//vendor/k8s.io/apimachinery/pkg/util/runtime:go_default_library",
        "//vendor/k8s.io/apimachinery/pkg/util/wait:go_default_library",
    ],
)

filegroup(
    name = "package-srcs",
    srcs = glob(["**"]),
    tags = ["automanaged"],
    visibility = ["//visibility:private"],
)

filegroup(
    name = "all-srcs",
    srcs = [":package-srcs"],
    tags = ["automanaged"],
)<|MERGE_RESOLUTION|>--- conflicted
+++ resolved
@@ -10,10 +10,6 @@
     name = "go_default_test",
     srcs = ["ssh_test.go"],
     embed = [":go_default_library"],
-<<<<<<< HEAD
-    importpath = "k8s.io/kubernetes/pkg/ssh",
-=======
->>>>>>> ed33434d
     deps = [
         "//vendor/github.com/golang/glog:go_default_library",
         "//vendor/golang.org/x/crypto/ssh:go_default_library",
