package(default_visibility = ["//visibility:public"])

load(
    "@io_bazel_rules_go//go:def.bzl",
    "go_library",
    "go_test",
)

go_library(
    name = "go_default_library",
    srcs = ["util.go"],
    importpath = "k8s.io/kubernetes/pkg/api/v1/endpoints",
    deps = [
        "//pkg/util/hash:go_default_library",
        "//vendor/k8s.io/api/core/v1:go_default_library",
        "//vendor/k8s.io/apimachinery/pkg/types:go_default_library",
    ],
)

go_test(
    name = "go_default_test",
    srcs = ["util_test.go"],
    embed = [":go_default_library"],
<<<<<<< HEAD
    importpath = "k8s.io/kubernetes/pkg/api/v1/endpoints",
=======
>>>>>>> ed33434d
    deps = [
        "//vendor/github.com/davecgh/go-spew/spew:go_default_library",
        "//vendor/k8s.io/api/core/v1:go_default_library",
        "//vendor/k8s.io/apimachinery/pkg/types:go_default_library",
    ],
)

filegroup(
    name = "package-srcs",
    srcs = glob(["**"]),
    tags = ["automanaged"],
    visibility = ["//visibility:private"],
)

filegroup(
    name = "all-srcs",
    srcs = [":package-srcs"],
    tags = ["automanaged"],
)<|MERGE_RESOLUTION|>--- conflicted
+++ resolved
@@ -21,10 +21,6 @@
     name = "go_default_test",
     srcs = ["util_test.go"],
     embed = [":go_default_library"],
-<<<<<<< HEAD
-    importpath = "k8s.io/kubernetes/pkg/api/v1/endpoints",
-=======
->>>>>>> ed33434d
     deps = [
         "//vendor/github.com/davecgh/go-spew/spew:go_default_library",
         "//vendor/k8s.io/api/core/v1:go_default_library",
