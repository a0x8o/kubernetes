package(default_visibility = ["//visibility:public"])

load(
    "@io_bazel_rules_go//go:def.bzl",
    "go_library",
    "go_test",
)

go_library(
    name = "go_default_library",
    srcs = [
        "conversion.go",
        "defaults.go",
        "doc.go",
<<<<<<< HEAD
=======
        "generate.go",
>>>>>>> 66f5f2bc
        "register.go",
        "zz_generated.conversion.go",
        "zz_generated.defaults.go",
    ],
    deps = [
        "//pkg/api:go_default_library",
        "//pkg/apis/extensions:go_default_library",
        "//pkg/util/parsers:go_default_library",
        "//pkg/util/pointer:go_default_library",
        "//vendor/k8s.io/api/core/v1:go_default_library",
        "//vendor/k8s.io/apimachinery/pkg/api/resource:go_default_library",
        "//vendor/k8s.io/apimachinery/pkg/apis/meta/v1:go_default_library",
        "//vendor/k8s.io/apimachinery/pkg/conversion:go_default_library",
        "//vendor/k8s.io/apimachinery/pkg/runtime:go_default_library",
        "//vendor/k8s.io/apimachinery/pkg/runtime/schema:go_default_library",
        "//vendor/k8s.io/apimachinery/pkg/types:go_default_library",
        "//vendor/k8s.io/apimachinery/pkg/util/intstr:go_default_library",
        "//vendor/k8s.io/apimachinery/pkg/util/validation/field:go_default_library",
    ],
)

go_test(
    name = "go_default_xtest",
    srcs = [
        "conversion_test.go",
        "defaults_test.go",
    ],
    deps = [
        ":go_default_library",
        "//pkg/api:go_default_library",
<<<<<<< HEAD
        "//pkg/api/testapi:go_default_library",
=======
        "//pkg/api/install:go_default_library",
        "//pkg/api/testing/compat:go_default_library",
        "//pkg/api/validation:go_default_library",
>>>>>>> 66f5f2bc
        "//vendor/k8s.io/api/core/v1:go_default_library",
        "//vendor/k8s.io/apimachinery/pkg/api/equality:go_default_library",
        "//vendor/k8s.io/apimachinery/pkg/api/resource:go_default_library",
        "//vendor/k8s.io/apimachinery/pkg/apis/meta/v1:go_default_library",
        "//vendor/k8s.io/apimachinery/pkg/runtime:go_default_library",
        "//vendor/k8s.io/apimachinery/pkg/util/diff:go_default_library",
        "//vendor/k8s.io/apimachinery/pkg/util/intstr:go_default_library",
<<<<<<< HEAD
=======
        "//vendor/k8s.io/apimachinery/pkg/util/validation/field:go_default_library",
>>>>>>> 66f5f2bc
    ],
)

filegroup(
    name = "package-srcs",
    srcs = glob(["**"]),
    tags = ["automanaged"],
    visibility = ["//visibility:private"],
)

filegroup(
    name = "all-srcs",
    srcs = [
        ":package-srcs",
        "//pkg/api/v1/endpoints:all-srcs",
        "//pkg/api/v1/helper:all-srcs",
        "//pkg/api/v1/node:all-srcs",
        "//pkg/api/v1/pod:all-srcs",
        "//pkg/api/v1/resource:all-srcs",
        "//pkg/api/v1/service:all-srcs",
        "//pkg/api/v1/validation:all-srcs",
    ],
    tags = ["automanaged"],
)<|MERGE_RESOLUTION|>--- conflicted
+++ resolved
@@ -12,14 +12,11 @@
         "conversion.go",
         "defaults.go",
         "doc.go",
-<<<<<<< HEAD
-=======
-        "generate.go",
->>>>>>> 66f5f2bc
         "register.go",
         "zz_generated.conversion.go",
         "zz_generated.defaults.go",
     ],
+    importpath = "k8s.io/kubernetes/pkg/api/v1",
     deps = [
         "//pkg/api:go_default_library",
         "//pkg/apis/extensions:go_default_library",
@@ -43,16 +40,11 @@
         "conversion_test.go",
         "defaults_test.go",
     ],
+    importpath = "k8s.io/kubernetes/pkg/api/v1_test",
     deps = [
         ":go_default_library",
         "//pkg/api:go_default_library",
-<<<<<<< HEAD
         "//pkg/api/testapi:go_default_library",
-=======
-        "//pkg/api/install:go_default_library",
-        "//pkg/api/testing/compat:go_default_library",
-        "//pkg/api/validation:go_default_library",
->>>>>>> 66f5f2bc
         "//vendor/k8s.io/api/core/v1:go_default_library",
         "//vendor/k8s.io/apimachinery/pkg/api/equality:go_default_library",
         "//vendor/k8s.io/apimachinery/pkg/api/resource:go_default_library",
@@ -60,10 +52,6 @@
         "//vendor/k8s.io/apimachinery/pkg/runtime:go_default_library",
         "//vendor/k8s.io/apimachinery/pkg/util/diff:go_default_library",
         "//vendor/k8s.io/apimachinery/pkg/util/intstr:go_default_library",
-<<<<<<< HEAD
-=======
-        "//vendor/k8s.io/apimachinery/pkg/util/validation/field:go_default_library",
->>>>>>> 66f5f2bc
     ],
 )
 
