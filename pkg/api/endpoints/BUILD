package(default_visibility = ["//visibility:public"])

load(
    "@io_bazel_rules_go//go:def.bzl",
    "go_library",
    "go_test",
)

go_library(
    name = "go_default_library",
    srcs = ["util.go"],
    importpath = "k8s.io/kubernetes/pkg/api/endpoints",
    deps = [
        "//pkg/apis/core:go_default_library",
        "//pkg/util/hash:go_default_library",
        "//vendor/k8s.io/apimachinery/pkg/types:go_default_library",
    ],
)

go_test(
    name = "go_default_test",
    srcs = ["util_test.go"],
    embed = [":go_default_library"],
<<<<<<< HEAD
    importpath = "k8s.io/kubernetes/pkg/api/endpoints",
=======
>>>>>>> ed33434d
    deps = [
        "//pkg/apis/core:go_default_library",
        "//vendor/github.com/davecgh/go-spew/spew:go_default_library",
        "//vendor/k8s.io/apimachinery/pkg/types:go_default_library",
    ],
)

filegroup(
    name = "package-srcs",
    srcs = glob(["**"]),
    tags = ["automanaged"],
    visibility = ["//visibility:private"],
)

filegroup(
    name = "all-srcs",
    srcs = [":package-srcs"],
    tags = ["automanaged"],
)<|MERGE_RESOLUTION|>--- conflicted
+++ resolved
@@ -21,10 +21,6 @@
     name = "go_default_test",
     srcs = ["util_test.go"],
     embed = [":go_default_library"],
-<<<<<<< HEAD
-    importpath = "k8s.io/kubernetes/pkg/api/endpoints",
-=======
->>>>>>> ed33434d
     deps = [
         "//pkg/apis/core:go_default_library",
         "//vendor/github.com/davecgh/go-spew/spew:go_default_library",
