package(default_visibility = ["//visibility:public"])

load(
    "@io_bazel_rules_go//go:def.bzl",
    "go_library",
    "go_test",
)

go_test(
    name = "go_default_test",
    srcs = ["ref_test.go"],
    embed = [":go_default_library"],
<<<<<<< HEAD
    importpath = "k8s.io/kubernetes/pkg/api/ref",
=======
>>>>>>> ed33434d
    deps = [
        "//pkg/api/legacyscheme:go_default_library",
        "//pkg/apis/core:go_default_library",
        "//vendor/k8s.io/apimachinery/pkg/apis/meta/v1:go_default_library",
        "//vendor/k8s.io/apimachinery/pkg/runtime:go_default_library",
        "//vendor/k8s.io/apimachinery/pkg/runtime/schema:go_default_library",
    ],
)

go_library(
    name = "go_default_library",
    srcs = ["ref.go"],
    importpath = "k8s.io/kubernetes/pkg/api/ref",
    deps = [
        "//pkg/apis/core:go_default_library",
        "//vendor/k8s.io/apimachinery/pkg/api/meta:go_default_library",
        "//vendor/k8s.io/apimachinery/pkg/apis/meta/v1:go_default_library",
        "//vendor/k8s.io/apimachinery/pkg/runtime:go_default_library",
    ],
)

filegroup(
    name = "package-srcs",
    srcs = glob(["**"]),
    tags = ["automanaged"],
    visibility = ["//visibility:private"],
)

filegroup(
    name = "all-srcs",
    srcs = [":package-srcs"],
    tags = ["automanaged"],
)<|MERGE_RESOLUTION|>--- conflicted
+++ resolved
@@ -10,10 +10,6 @@
     name = "go_default_test",
     srcs = ["ref_test.go"],
     embed = [":go_default_library"],
-<<<<<<< HEAD
-    importpath = "k8s.io/kubernetes/pkg/api/ref",
-=======
->>>>>>> ed33434d
     deps = [
         "//pkg/api/legacyscheme:go_default_library",
         "//pkg/apis/core:go_default_library",
