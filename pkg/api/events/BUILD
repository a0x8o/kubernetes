--- conflicted
+++ resolved
@@ -17,10 +17,6 @@
     name = "go_default_test",
     srcs = ["sorted_event_list_test.go"],
     embed = [":go_default_library"],
-<<<<<<< HEAD
-    importpath = "k8s.io/kubernetes/pkg/api/events",
-=======
->>>>>>> ed33434d
     deps = [
         "//pkg/apis/core:go_default_library",
         "//vendor/k8s.io/apimachinery/pkg/apis/meta/v1:go_default_library",
