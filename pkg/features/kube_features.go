/*
Copyright 2017 The Kubernetes Authors.

Licensed under the Apache License, Version 2.0 (the "License");
you may not use this file except in compliance with the License.
You may obtain a copy of the License at

    http://www.apache.org/licenses/LICENSE-2.0

Unless required by applicable law or agreed to in writing, software
distributed under the License is distributed on an "AS IS" BASIS,
WITHOUT WARRANTIES OR CONDITIONS OF ANY KIND, either express or implied.
See the License for the specific language governing permissions and
limitations under the License.
*/

package features

import (
	apiextensionsfeatures "k8s.io/apiextensions-apiserver/pkg/features"
	genericfeatures "k8s.io/apiserver/pkg/features"
	utilfeature "k8s.io/apiserver/pkg/util/feature"
)

const (
	// Every feature gate should add method here following this template:
	//
	// // owner: @username
	// // alpha: v1.X
	// MyFeature utilfeature.Feature = "MyFeature"

	// owner: @tallclair
	// beta: v1.4
	AppArmor utilfeature.Feature = "AppArmor"

	// owner: @girishkalele
	// alpha: v1.4
	ExternalTrafficLocalOnly utilfeature.Feature = "AllowExtTrafficLocalEndpoints"

	// owner: @mtaufen
	// alpha: v1.4
	DynamicKubeletConfig utilfeature.Feature = "DynamicKubeletConfig"

	// owner: @mtaufen
	// alpha: v1.8
	KubeletConfigFile utilfeature.Feature = "KubeletConfigFile"

	// owner: @pweil-
	// alpha: v1.5
	//
	// Default userns=host for containers that are using other host namespaces, host mounts, the pod
	// contains a privileged container, or specific non-namespaced capabilities (MKNOD, SYS_MODULE,
	// SYS_TIME). This should only be enabled if user namespace remapping is enabled in the docker daemon.
	ExperimentalHostUserNamespaceDefaultingGate utilfeature.Feature = "ExperimentalHostUserNamespaceDefaulting"

	// owner: @vishh
	// alpha: v1.5
	//
	// Ensures guaranteed scheduling of pods marked with a special pod annotation `scheduler.alpha.kubernetes.io/critical-pod`
	// and also prevents them from being evicted from a node.
	// Note: This feature is not supported for `BestEffort` pods.
	ExperimentalCriticalPodAnnotation utilfeature.Feature = "ExperimentalCriticalPodAnnotation"

	// owner: @vishh
	// alpha: v1.6
	//
	// Enables support for GPUs as a schedulable resource.
	// Only Nvidia GPUs are supported as of v1.6.
	// Works only with Docker Container Runtime.
	Accelerators utilfeature.Feature = "Accelerators"

	// owner: @jiayingz
	// alpha: v1.8
	//
	// Enables support for Device Plugins
	// Only Nvidia GPUs are tested as of v1.8.
	DevicePlugins utilfeature.Feature = "DevicePlugins"

	// owner: @gmarek
	// alpha: v1.6
	//
	// Changes the logic behind evicting Pods from not ready Nodes
	// to take advantage of NoExecute Taints and Tolerations.
	TaintBasedEvictions utilfeature.Feature = "TaintBasedEvictions"

	// owner: @jcbsmpsn
	// alpha: v1.7
	//
	// Gets a server certificate for the kubelet from the Certificate Signing
	// Request API instead of generating one self signed and auto rotates the
	// certificate as expiration approaches.
	RotateKubeletServerCertificate utilfeature.Feature = "RotateKubeletServerCertificate"

	// owner: @jcbsmpsn
	// alpha: v1.7
	//
	// Automatically renews the client certificate used for communicating with
	// the API server as the certificate approaches expiration.
	RotateKubeletClientCertificate utilfeature.Feature = "RotateKubeletClientCertificate"

	// owner: @msau42
	// alpha: v1.7
	//
	// A new volume type that supports local disks on a node.
	PersistentLocalVolumes utilfeature.Feature = "PersistentLocalVolumes"

	// owner: @jinxu
	// alpha: v1.7
	//
	// New local storage types to support local storage capacity isolation
	LocalStorageCapacityIsolation utilfeature.Feature = "LocalStorageCapacityIsolation"

	// owner: @gnufied
	// alpha: v1.8
	// Ability to Expand persistent volumes
	ExpandPersistentVolumes utilfeature.Feature = "ExpandPersistentVolumes"

	// owner: @verb
	// alpha: v1.8
	//
	// Allows running a "debug container" in a pod namespaces to troubleshoot a running pod.
	DebugContainers utilfeature.Feature = "DebugContainers"

	// owner: @bsalamat
	// alpha: v1.8
	//
	// Add priority to pods. Priority affects scheduling and preemption of pods.
	PodPriority utilfeature.Feature = "PodPriority"

	// owner: @resouer
	// alpha: v1.8
	//
	// Enable equivalence class cache for scheduler.
	EnableEquivalenceClassCache utilfeature.Feature = "EnableEquivalenceClassCache"

	// owner: @k82cn
	// alpha: v1.8
	//
	// Taint nodes based on their condition status for 'NetworkUnavailable',
	// 'MemoryPressure', 'OutOfDisk' and 'DiskPressure'.
	TaintNodesByCondition utilfeature.Feature = "TaintNodesByCondition"

	// owner: @haibinxie
	// alpha: v1.8
	//
	// Implement IPVS-based in-cluster service load balancing
	SupportIPVSProxyMode utilfeature.Feature = "SupportIPVSProxyMode"

	// owner: @jsafrane
	// alpha: v1.8
	//
	// Enable mount propagation of volumes.
	MountPropagation utilfeature.Feature = "MountPropagation"

	// owner: @ConnorDoyle
	// alpha: v1.8
	//
	// Alternative container-level CPU affinity policies.
	CPUManager utilfeature.Feature = "CPUManager"

	// owner: @derekwaynecarr
	// alpha: v1.8
	//
	// Enable pods to consume pre-allocated huge pages of varying page sizes
	HugePages utilfeature.Feature = "HugePages"

	// owner @brendandburns
	// alpha: v1.8
	//
	// Enable nodes to exclude themselves from service load balancers
	ServiceNodeExclusion utilfeature.Feature = "ServiceNodeExclusion"

	// owner: @jsafrane
	// alpha: v1.9
	//
	// Enable running mount utilities in containers.
	MountContainers utilfeature.Feature = "MountContainers"

	// owner: @msau42
	// alpha: v1.9
	//
	// Extend the default scheduler to be aware of PV topology and handle PV binding
	VolumeScheduling utilfeature.Feature = "VolumeScheduling"

	// owner: @vladimirvivien
	// alpha: v1.9
	//
	// Enable mount/attachment of Container Storage Interface (CSI) backed PVs
	CSIPersistentVolume utilfeature.Feature = "CSIPersistentVolume"

<<<<<<< HEAD
	// owner @MrHohn
	// alpha: v1.9
	//
	// Support configurable pod DNS parameters.
	CustomPodDNS utilfeature.Feature = "CustomPodDNS"

=======
>>>>>>> 71bdf476
	// owner: @screeley44
	// alpha: v1.9
	//
	// Enable Block volume support in containers.
	BlockVolume utilfeature.Feature = "BlockVolume"
)

func init() {
	utilfeature.DefaultFeatureGate.Add(defaultKubernetesFeatureGates)
}

// defaultKubernetesFeatureGates consists of all known Kubernetes-specific feature keys.
// To add a new feature, define a key for it above and add it here. The features will be
// available throughout Kubernetes binaries.
var defaultKubernetesFeatureGates = map[utilfeature.Feature]utilfeature.FeatureSpec{
	ExternalTrafficLocalOnly:                    {Default: true, PreRelease: utilfeature.GA},
	AppArmor:                                    {Default: true, PreRelease: utilfeature.Beta},
	DynamicKubeletConfig:                        {Default: false, PreRelease: utilfeature.Alpha},
	KubeletConfigFile:                           {Default: false, PreRelease: utilfeature.Alpha},
	ExperimentalHostUserNamespaceDefaultingGate: {Default: false, PreRelease: utilfeature.Beta},
	ExperimentalCriticalPodAnnotation:           {Default: false, PreRelease: utilfeature.Alpha},
	Accelerators:                                {Default: false, PreRelease: utilfeature.Alpha},
	DevicePlugins:                               {Default: false, PreRelease: utilfeature.Alpha},
	TaintBasedEvictions:                         {Default: false, PreRelease: utilfeature.Alpha},
	RotateKubeletServerCertificate:              {Default: false, PreRelease: utilfeature.Alpha},
	RotateKubeletClientCertificate:              {Default: true, PreRelease: utilfeature.Beta},
	PersistentLocalVolumes:                      {Default: false, PreRelease: utilfeature.Alpha},
	LocalStorageCapacityIsolation:               {Default: false, PreRelease: utilfeature.Alpha},
	HugePages:                                   {Default: false, PreRelease: utilfeature.Alpha},
	DebugContainers:                             {Default: false, PreRelease: utilfeature.Alpha},
	PodPriority:                                 {Default: false, PreRelease: utilfeature.Alpha},
	EnableEquivalenceClassCache:                 {Default: false, PreRelease: utilfeature.Alpha},
	TaintNodesByCondition:                       {Default: false, PreRelease: utilfeature.Alpha},
	MountPropagation:                            {Default: false, PreRelease: utilfeature.Alpha},
	ExpandPersistentVolumes:                     {Default: false, PreRelease: utilfeature.Alpha},
	CPUManager:                                  {Default: false, PreRelease: utilfeature.Alpha},
	ServiceNodeExclusion:                        {Default: false, PreRelease: utilfeature.Alpha},
	MountContainers:                             {Default: false, PreRelease: utilfeature.Alpha},
	VolumeScheduling:                            {Default: false, PreRelease: utilfeature.Alpha},
	CSIPersistentVolume:                         {Default: false, PreRelease: utilfeature.Alpha},
<<<<<<< HEAD
	CustomPodDNS:                                {Default: false, PreRelease: utilfeature.Alpha},
=======
>>>>>>> 71bdf476
	BlockVolume:                                 {Default: false, PreRelease: utilfeature.Alpha},

	// inherited features from generic apiserver, relisted here to get a conflict if it is changed
	// unintentionally on either side:
	genericfeatures.StreamingProxyRedirects: {Default: true, PreRelease: utilfeature.Beta},
	genericfeatures.AdvancedAuditing:        {Default: true, PreRelease: utilfeature.Beta},
	genericfeatures.APIResponseCompression:  {Default: false, PreRelease: utilfeature.Alpha},
	genericfeatures.Initializers:            {Default: false, PreRelease: utilfeature.Alpha},
	genericfeatures.APIListChunking:         {Default: true, PreRelease: utilfeature.Beta},

	// inherited features from apiextensions-apiserver, relisted here to get a conflict if it is changed
	// unintentionally on either side:
	apiextensionsfeatures.CustomResourceValidation: {Default: true, PreRelease: utilfeature.Beta},
	SupportIPVSProxyMode:                           {Default: false, PreRelease: utilfeature.Alpha},
}<|MERGE_RESOLUTION|>--- conflicted
+++ resolved
@@ -64,6 +64,8 @@
 	// owner: @vishh
 	// alpha: v1.6
 	//
+	// This is deprecated and will be removed in v1.11. Use DevicePlugins instead.
+	//
 	// Enables support for GPUs as a schedulable resource.
 	// Only Nvidia GPUs are supported as of v1.6.
 	// Works only with Docker Container Runtime.
@@ -140,68 +142,78 @@
 	// 'MemoryPressure', 'OutOfDisk' and 'DiskPressure'.
 	TaintNodesByCondition utilfeature.Feature = "TaintNodesByCondition"
 
-	// owner: @haibinxie
-	// alpha: v1.8
+	// owner: @jsafrane
+	// alpha: v1.8
+	//
+	// Enable mount propagation of volumes.
+	MountPropagation utilfeature.Feature = "MountPropagation"
+
+	// owner: @ConnorDoyle
+	// alpha: v1.8
+	//
+	// Alternative container-level CPU affinity policies.
+	CPUManager utilfeature.Feature = "CPUManager"
+
+	// owner: @derekwaynecarr
+	// alpha: v1.8
+	//
+	// Enable pods to consume pre-allocated huge pages of varying page sizes
+	HugePages utilfeature.Feature = "HugePages"
+
+	// owner @brendandburns
+	// alpha: v1.9
+	//
+	// Enable nodes to exclude themselves from service load balancers
+	ServiceNodeExclusion utilfeature.Feature = "ServiceNodeExclusion"
+
+	// owner: @jsafrane
+	// alpha: v1.9
+	//
+	// Enable running mount utilities in containers.
+	MountContainers utilfeature.Feature = "MountContainers"
+
+	// owner: @msau42
+	// alpha: v1.9
+	//
+	// Extend the default scheduler to be aware of PV topology and handle PV binding
+	// Before moving to beta, resolve Kubernetes issue #56180
+	VolumeScheduling utilfeature.Feature = "VolumeScheduling"
+
+	// owner: @vladimirvivien
+	// alpha: v1.9
+	//
+	// Enable mount/attachment of Container Storage Interface (CSI) backed PVs
+	CSIPersistentVolume utilfeature.Feature = "CSIPersistentVolume"
+
+	// owner @MrHohn
+	// alpha: v1.9
+	//
+	// Support configurable pod DNS parameters.
+	CustomPodDNS utilfeature.Feature = "CustomPodDNS"
+
+	// owner: @screeley44
+	// alpha: v1.9
+	//
+	// Enable Block volume support in containers.
+	BlockVolume utilfeature.Feature = "BlockVolume"
+
+	// owner: @pospispa
+	//
+	// alpha: v1.9
+	// Postpone deletion of a persistent volume claim in case it is used by a pod
+	PVCProtection utilfeature.Feature = "PVCProtection"
+
+	// owner: @aveshagarwal
+	// alpha: v1.9
+	//
+	// Enable resource limits priority function
+	ResourceLimitsPriorityFunction utilfeature.Feature = "ResourceLimitsPriorityFunction"
+
+	// owner: @m1093782566
+	// beta: v1.9
 	//
 	// Implement IPVS-based in-cluster service load balancing
 	SupportIPVSProxyMode utilfeature.Feature = "SupportIPVSProxyMode"
-
-	// owner: @jsafrane
-	// alpha: v1.8
-	//
-	// Enable mount propagation of volumes.
-	MountPropagation utilfeature.Feature = "MountPropagation"
-
-	// owner: @ConnorDoyle
-	// alpha: v1.8
-	//
-	// Alternative container-level CPU affinity policies.
-	CPUManager utilfeature.Feature = "CPUManager"
-
-	// owner: @derekwaynecarr
-	// alpha: v1.8
-	//
-	// Enable pods to consume pre-allocated huge pages of varying page sizes
-	HugePages utilfeature.Feature = "HugePages"
-
-	// owner @brendandburns
-	// alpha: v1.8
-	//
-	// Enable nodes to exclude themselves from service load balancers
-	ServiceNodeExclusion utilfeature.Feature = "ServiceNodeExclusion"
-
-	// owner: @jsafrane
-	// alpha: v1.9
-	//
-	// Enable running mount utilities in containers.
-	MountContainers utilfeature.Feature = "MountContainers"
-
-	// owner: @msau42
-	// alpha: v1.9
-	//
-	// Extend the default scheduler to be aware of PV topology and handle PV binding
-	VolumeScheduling utilfeature.Feature = "VolumeScheduling"
-
-	// owner: @vladimirvivien
-	// alpha: v1.9
-	//
-	// Enable mount/attachment of Container Storage Interface (CSI) backed PVs
-	CSIPersistentVolume utilfeature.Feature = "CSIPersistentVolume"
-
-<<<<<<< HEAD
-	// owner @MrHohn
-	// alpha: v1.9
-	//
-	// Support configurable pod DNS parameters.
-	CustomPodDNS utilfeature.Feature = "CustomPodDNS"
-
-=======
->>>>>>> 71bdf476
-	// owner: @screeley44
-	// alpha: v1.9
-	//
-	// Enable Block volume support in containers.
-	BlockVolume utilfeature.Feature = "BlockVolume"
 )
 
 func init() {
@@ -232,16 +244,16 @@
 	TaintNodesByCondition:                       {Default: false, PreRelease: utilfeature.Alpha},
 	MountPropagation:                            {Default: false, PreRelease: utilfeature.Alpha},
 	ExpandPersistentVolumes:                     {Default: false, PreRelease: utilfeature.Alpha},
-	CPUManager:                                  {Default: false, PreRelease: utilfeature.Alpha},
+	CPUManager:                                  {Default: true, PreRelease: utilfeature.Beta},
 	ServiceNodeExclusion:                        {Default: false, PreRelease: utilfeature.Alpha},
 	MountContainers:                             {Default: false, PreRelease: utilfeature.Alpha},
 	VolumeScheduling:                            {Default: false, PreRelease: utilfeature.Alpha},
 	CSIPersistentVolume:                         {Default: false, PreRelease: utilfeature.Alpha},
-<<<<<<< HEAD
 	CustomPodDNS:                                {Default: false, PreRelease: utilfeature.Alpha},
-=======
->>>>>>> 71bdf476
 	BlockVolume:                                 {Default: false, PreRelease: utilfeature.Alpha},
+	PVCProtection:                               {Default: false, PreRelease: utilfeature.Alpha},
+	ResourceLimitsPriorityFunction:              {Default: false, PreRelease: utilfeature.Alpha},
+	SupportIPVSProxyMode:                        {Default: false, PreRelease: utilfeature.Beta},
 
 	// inherited features from generic apiserver, relisted here to get a conflict if it is changed
 	// unintentionally on either side:
@@ -254,5 +266,4 @@
 	// inherited features from apiextensions-apiserver, relisted here to get a conflict if it is changed
 	// unintentionally on either side:
 	apiextensionsfeatures.CustomResourceValidation: {Default: true, PreRelease: utilfeature.Beta},
-	SupportIPVSProxyMode:                           {Default: false, PreRelease: utilfeature.Alpha},
 }