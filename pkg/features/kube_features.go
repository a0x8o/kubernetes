/*
Copyright 2017 The Kubernetes Authors.

Licensed under the Apache License, Version 2.0 (the "License");
you may not use this file except in compliance with the License.
You may obtain a copy of the License at

    http://www.apache.org/licenses/LICENSE-2.0

Unless required by applicable law or agreed to in writing, software
distributed under the License is distributed on an "AS IS" BASIS,
WITHOUT WARRANTIES OR CONDITIONS OF ANY KIND, either express or implied.
See the License for the specific language governing permissions and
limitations under the License.
*/

package features

import (
	apiextensionsfeatures "k8s.io/apiextensions-apiserver/pkg/features"
	genericfeatures "k8s.io/apiserver/pkg/features"
	utilfeature "k8s.io/apiserver/pkg/util/feature"
)

const (
	// Every feature gate should add method here following this template:
	//
	// // owner: @username
	// // alpha: v1.X
	// MyFeature utilfeature.Feature = "MyFeature"

	// owner: @tallclair
	// beta: v1.4
	AppArmor utilfeature.Feature = "AppArmor"

	// owner: @mtaufen
	// alpha: v1.4
	DynamicKubeletConfig utilfeature.Feature = "DynamicKubeletConfig"

	// owner: @pweil-
	// alpha: v1.5
	//
	// Default userns=host for containers that are using other host namespaces, host mounts, the pod
	// contains a privileged container, or specific non-namespaced capabilities (MKNOD, SYS_MODULE,
	// SYS_TIME). This should only be enabled if user namespace remapping is enabled in the docker daemon.
	ExperimentalHostUserNamespaceDefaultingGate utilfeature.Feature = "ExperimentalHostUserNamespaceDefaulting"

	// owner: @vishh
	// alpha: v1.5
	//
	// Ensures guaranteed scheduling of pods marked with a special pod annotation `scheduler.alpha.kubernetes.io/critical-pod`
	// and also prevents them from being evicted from a node.
	// Note: This feature is not supported for `BestEffort` pods.
	ExperimentalCriticalPodAnnotation utilfeature.Feature = "ExperimentalCriticalPodAnnotation"

	// owner: @vishh
	// alpha: v1.6
	//
	// This is deprecated and will be removed in v1.11. Use DevicePlugins instead.
	//
	// Enables support for GPUs as a schedulable resource.
	// Only Nvidia GPUs are supported as of v1.6.
	// Works only with Docker Container Runtime.
	Accelerators utilfeature.Feature = "Accelerators"

	// owner: @jiayingz
	// beta: v1.10
	//
	// Enables support for Device Plugins
	DevicePlugins utilfeature.Feature = "DevicePlugins"

	// owner: @gmarek
	// alpha: v1.6
	//
	// Changes the logic behind evicting Pods from not ready Nodes
	// to take advantage of NoExecute Taints and Tolerations.
	TaintBasedEvictions utilfeature.Feature = "TaintBasedEvictions"

	// owner: @jcbsmpsn
	// alpha: v1.7
	//
	// Gets a server certificate for the kubelet from the Certificate Signing
	// Request API instead of generating one self signed and auto rotates the
	// certificate as expiration approaches.
	RotateKubeletServerCertificate utilfeature.Feature = "RotateKubeletServerCertificate"

	// owner: @jcbsmpsn
	// alpha: v1.7
	//
	// Automatically renews the client certificate used for communicating with
	// the API server as the certificate approaches expiration.
	RotateKubeletClientCertificate utilfeature.Feature = "RotateKubeletClientCertificate"

	// owner: @msau42
	// alpha: v1.7
	//
	// A new volume type that supports local disks on a node.
	PersistentLocalVolumes utilfeature.Feature = "PersistentLocalVolumes"

	// owner: @jinxu
	// beta: v1.10
	//
	// New local storage types to support local storage capacity isolation
	LocalStorageCapacityIsolation utilfeature.Feature = "LocalStorageCapacityIsolation"

	// owner: @gnufied
	// alpha: v1.8
	// Ability to Expand persistent volumes
	ExpandPersistentVolumes utilfeature.Feature = "ExpandPersistentVolumes"

	// owner: @verb
	// alpha: v1.10
	//
	// Allows running a "debug container" in a pod namespaces to troubleshoot a running pod.
	DebugContainers utilfeature.Feature = "DebugContainers"

	// owner: @verb
	// alpha: v1.10
	//
	// Allows all containers in a pod to share a process namespace.
	PodShareProcessNamespace utilfeature.Feature = "PodShareProcessNamespace"

	// owner: @bsalamat
	// alpha: v1.8
	//
	// Add priority to pods. Priority affects scheduling and preemption of pods.
	PodPriority utilfeature.Feature = "PodPriority"

	// owner: @resouer
	// alpha: v1.8
	//
	// Enable equivalence class cache for scheduler.
	EnableEquivalenceClassCache utilfeature.Feature = "EnableEquivalenceClassCache"

	// owner: @k82cn
	// alpha: v1.8
	//
	// Taint nodes based on their condition status for 'NetworkUnavailable',
	// 'MemoryPressure', 'OutOfDisk' and 'DiskPressure'.
	TaintNodesByCondition utilfeature.Feature = "TaintNodesByCondition"

	// owner: @jsafrane
	// beta: v1.10
	//
	// Enable mount propagation of volumes.
	MountPropagation utilfeature.Feature = "MountPropagation"

	// owner: @ConnorDoyle
	// alpha: v1.8
	//
	// Alternative container-level CPU affinity policies.
	CPUManager utilfeature.Feature = "CPUManager"

	// owner: @derekwaynecarr
	// beta: v1.10
	//
	// Enable pods to consume pre-allocated huge pages of varying page sizes
	HugePages utilfeature.Feature = "HugePages"

	// owner @brendandburns
	// alpha: v1.9
	//
	// Enable nodes to exclude themselves from service load balancers
	ServiceNodeExclusion utilfeature.Feature = "ServiceNodeExclusion"

	// owner @brendandburns
	// deprecated: v1.10
	//
	// Enable the service proxy to contact external IP addresses. Note this feature is present
	// only for backward compatibility, it will be removed in the 1.11 release.
	ServiceProxyAllowExternalIPs utilfeature.Feature = "ServiceProxyAllowExternalIPs"

	// owner: @jsafrane
	// alpha: v1.9
	//
	// Enable running mount utilities in containers.
	MountContainers utilfeature.Feature = "MountContainers"

	// owner: @msau42
	// alpha: v1.9
	//
	// Extend the default scheduler to be aware of PV topology and handle PV binding
	// Before moving to beta, resolve Kubernetes issue #56180
	VolumeScheduling utilfeature.Feature = "VolumeScheduling"

	// owner: @vladimirvivien
	// alpha: v1.9
	//
	// Enable mount/attachment of Container Storage Interface (CSI) backed PVs
	CSIPersistentVolume utilfeature.Feature = "CSIPersistentVolume"

	// owner @MrHohn
	// beta: v1.10
	//
	// Support configurable pod DNS parameters.
	CustomPodDNS utilfeature.Feature = "CustomPodDNS"

	// owner: @screeley44
	// alpha: v1.9
	//
	// Enable Block volume support in containers.
	BlockVolume utilfeature.Feature = "BlockVolume"

	// owner: @pospispa
<<<<<<< HEAD
	//
	// alpha: v1.9
	// Postpone deletion of a persistent volume claim in case it is used by a pod
	PVCProtection utilfeature.Feature = "PVCProtection"
=======
	// beta: v1.10
	//
	// Postpone deletion of a PV or a PVC when they are being used
	StorageObjectInUseProtection utilfeature.Feature = "StorageObjectInUseProtection"
>>>>>>> ed33434d

	// owner: @aveshagarwal
	// alpha: v1.9
	//
	// Enable resource limits priority function
	ResourceLimitsPriorityFunction utilfeature.Feature = "ResourceLimitsPriorityFunction"

	// owner: @m1093782566
	// beta: v1.9
	//
	// Implement IPVS-based in-cluster service load balancing
	SupportIPVSProxyMode utilfeature.Feature = "SupportIPVSProxyMode"
<<<<<<< HEAD
=======

	// owner: @dims
	// alpha: v1.10
	//
	// Implement support for limiting pids in pods
	SupportPodPidsLimit utilfeature.Feature = "SupportPodPidsLimit"

	// owner: @feiskyer
	// alpha: v1.10
	//
	// Enable Hyper-V containers on Windows
	HyperVContainer utilfeature.Feature = "HyperVContainer"

	// owner: @joelsmith
	// deprecated: v1.10
	//
	// Mount secret, configMap, downwardAPI and projected volumes ReadOnly. Note: this feature
	// gate is present only for backward compatibility, it will be removed in the 1.11 release.
	ReadOnlyAPIDataVolumes utilfeature.Feature = "ReadOnlyAPIDataVolumes"

	// owner: @k82cn
	// alpha: v1.10
	//
	// Schedule DaemonSet Pods by default scheduler instead of DaemonSet controller
	NoDaemonSetScheduler utilfeature.Feature = "NoDaemonSetScheduler"

	// owner: @mikedanese
	// alpha: v1.10
	//
	// Implement TokenRequest endpoint on service account resources.
	TokenRequest utilfeature.Feature = "TokenRequest"

	// owner: @Random-Liu
	// alpha: v1.10
	//
	// Enable container log rotation for cri container runtime
	CRIContainerLogRotation utilfeature.Feature = "CRIContainerLogRotation"

	// owner: @verult
	// beta: v1.10
	//
	// Enables the regional PD feature on GCE.
	GCERegionalPersistentDisk utilfeature.Feature = "GCERegionalPersistentDisk"

	// owner: @krmayankk
	// alpha: v1.10
	//
	// Enables control over the primary group ID of containers' init processes.
	RunAsGroup utilfeature.Feature = "RunAsGroup"
>>>>>>> ed33434d
)

func init() {
	utilfeature.DefaultFeatureGate.Add(defaultKubernetesFeatureGates)
}

// defaultKubernetesFeatureGates consists of all known Kubernetes-specific feature keys.
// To add a new feature, define a key for it above and add it here. The features will be
// available throughout Kubernetes binaries.
var defaultKubernetesFeatureGates = map[utilfeature.Feature]utilfeature.FeatureSpec{
	AppArmor:                                    {Default: true, PreRelease: utilfeature.Beta},
	DynamicKubeletConfig:                        {Default: false, PreRelease: utilfeature.Alpha},
	ExperimentalHostUserNamespaceDefaultingGate: {Default: false, PreRelease: utilfeature.Beta},
	ExperimentalCriticalPodAnnotation:           {Default: false, PreRelease: utilfeature.Alpha},
	Accelerators:                                {Default: false, PreRelease: utilfeature.Alpha},
	DevicePlugins:                               {Default: true, PreRelease: utilfeature.Beta},
	TaintBasedEvictions:                         {Default: false, PreRelease: utilfeature.Alpha},
	RotateKubeletServerCertificate:              {Default: false, PreRelease: utilfeature.Alpha},
	RotateKubeletClientCertificate:              {Default: true, PreRelease: utilfeature.Beta},
	PersistentLocalVolumes:                      {Default: true, PreRelease: utilfeature.Beta},
	LocalStorageCapacityIsolation:               {Default: true, PreRelease: utilfeature.Beta},
	HugePages:                                   {Default: true, PreRelease: utilfeature.Beta},
	DebugContainers:                             {Default: false, PreRelease: utilfeature.Alpha},
	PodShareProcessNamespace:                    {Default: false, PreRelease: utilfeature.Alpha},
	PodPriority:                                 {Default: false, PreRelease: utilfeature.Alpha},
	EnableEquivalenceClassCache:                 {Default: false, PreRelease: utilfeature.Alpha},
	TaintNodesByCondition:                       {Default: false, PreRelease: utilfeature.Alpha},
	MountPropagation:                            {Default: true, PreRelease: utilfeature.Beta},
	ExpandPersistentVolumes:                     {Default: false, PreRelease: utilfeature.Alpha},
	CPUManager:                                  {Default: true, PreRelease: utilfeature.Beta},
	ServiceNodeExclusion:                        {Default: false, PreRelease: utilfeature.Alpha},
	MountContainers:                             {Default: false, PreRelease: utilfeature.Alpha},
	VolumeScheduling:                            {Default: true, PreRelease: utilfeature.Beta},
	CSIPersistentVolume:                         {Default: true, PreRelease: utilfeature.Beta},
	CustomPodDNS:                                {Default: true, PreRelease: utilfeature.Beta},
	BlockVolume:                                 {Default: false, PreRelease: utilfeature.Alpha},
<<<<<<< HEAD
	PVCProtection:                               {Default: false, PreRelease: utilfeature.Alpha},
	ResourceLimitsPriorityFunction:              {Default: false, PreRelease: utilfeature.Alpha},
	SupportIPVSProxyMode:                        {Default: false, PreRelease: utilfeature.Beta},
=======
	StorageObjectInUseProtection:                {Default: true, PreRelease: utilfeature.Beta},
	ResourceLimitsPriorityFunction:              {Default: false, PreRelease: utilfeature.Alpha},
	SupportIPVSProxyMode:                        {Default: true, PreRelease: utilfeature.Beta},
	SupportPodPidsLimit:                         {Default: false, PreRelease: utilfeature.Alpha},
	HyperVContainer:                             {Default: false, PreRelease: utilfeature.Alpha},
	NoDaemonSetScheduler:                        {Default: false, PreRelease: utilfeature.Alpha},
	TokenRequest:                                {Default: false, PreRelease: utilfeature.Alpha},
	CRIContainerLogRotation:                     {Default: false, PreRelease: utilfeature.Alpha},
	GCERegionalPersistentDisk:                   {Default: true, PreRelease: utilfeature.Beta},
	RunAsGroup:                                  {Default: false, PreRelease: utilfeature.Alpha},
>>>>>>> ed33434d

	// inherited features from generic apiserver, relisted here to get a conflict if it is changed
	// unintentionally on either side:
	genericfeatures.StreamingProxyRedirects: {Default: true, PreRelease: utilfeature.Beta},
	genericfeatures.AdvancedAuditing:        {Default: true, PreRelease: utilfeature.Beta},
	genericfeatures.APIResponseCompression:  {Default: false, PreRelease: utilfeature.Alpha},
	genericfeatures.Initializers:            {Default: false, PreRelease: utilfeature.Alpha},
	genericfeatures.APIListChunking:         {Default: true, PreRelease: utilfeature.Beta},

	// inherited features from apiextensions-apiserver, relisted here to get a conflict if it is changed
	// unintentionally on either side:
<<<<<<< HEAD
	apiextensionsfeatures.CustomResourceValidation: {Default: true, PreRelease: utilfeature.Beta},
=======
	apiextensionsfeatures.CustomResourceValidation:   {Default: true, PreRelease: utilfeature.Beta},
	apiextensionsfeatures.CustomResourceSubresources: {Default: false, PreRelease: utilfeature.Alpha},

	// features that enable backwards compatibility but are scheduled to be removed
	ServiceProxyAllowExternalIPs: {Default: false, PreRelease: utilfeature.Deprecated},
	ReadOnlyAPIDataVolumes:       {Default: true, PreRelease: utilfeature.Deprecated},
>>>>>>> ed33434d
}<|MERGE_RESOLUTION|>--- conflicted
+++ resolved
@@ -202,17 +202,10 @@
 	BlockVolume utilfeature.Feature = "BlockVolume"
 
 	// owner: @pospispa
-<<<<<<< HEAD
-	//
-	// alpha: v1.9
-	// Postpone deletion of a persistent volume claim in case it is used by a pod
-	PVCProtection utilfeature.Feature = "PVCProtection"
-=======
 	// beta: v1.10
 	//
 	// Postpone deletion of a PV or a PVC when they are being used
 	StorageObjectInUseProtection utilfeature.Feature = "StorageObjectInUseProtection"
->>>>>>> ed33434d
 
 	// owner: @aveshagarwal
 	// alpha: v1.9
@@ -225,8 +218,6 @@
 	//
 	// Implement IPVS-based in-cluster service load balancing
 	SupportIPVSProxyMode utilfeature.Feature = "SupportIPVSProxyMode"
-<<<<<<< HEAD
-=======
 
 	// owner: @dims
 	// alpha: v1.10
@@ -251,7 +242,7 @@
 	// alpha: v1.10
 	//
 	// Schedule DaemonSet Pods by default scheduler instead of DaemonSet controller
-	NoDaemonSetScheduler utilfeature.Feature = "NoDaemonSetScheduler"
+	ScheduleDaemonSetPods utilfeature.Feature = "ScheduleDaemonSetPods"
 
 	// owner: @mikedanese
 	// alpha: v1.10
@@ -276,7 +267,13 @@
 	//
 	// Enables control over the primary group ID of containers' init processes.
 	RunAsGroup utilfeature.Feature = "RunAsGroup"
->>>>>>> ed33434d
+
+	// owner: @saad-ali
+	// ga
+	//
+	// Allow mounting a subpath of a volume in a container
+	// Do not remove this feature gate even though it's GA
+	VolumeSubpath utilfeature.Feature = "VolumeSubpath"
 )
 
 func init() {
@@ -313,22 +310,17 @@
 	CSIPersistentVolume:                         {Default: true, PreRelease: utilfeature.Beta},
 	CustomPodDNS:                                {Default: true, PreRelease: utilfeature.Beta},
 	BlockVolume:                                 {Default: false, PreRelease: utilfeature.Alpha},
-<<<<<<< HEAD
-	PVCProtection:                               {Default: false, PreRelease: utilfeature.Alpha},
-	ResourceLimitsPriorityFunction:              {Default: false, PreRelease: utilfeature.Alpha},
-	SupportIPVSProxyMode:                        {Default: false, PreRelease: utilfeature.Beta},
-=======
 	StorageObjectInUseProtection:                {Default: true, PreRelease: utilfeature.Beta},
 	ResourceLimitsPriorityFunction:              {Default: false, PreRelease: utilfeature.Alpha},
 	SupportIPVSProxyMode:                        {Default: true, PreRelease: utilfeature.Beta},
 	SupportPodPidsLimit:                         {Default: false, PreRelease: utilfeature.Alpha},
 	HyperVContainer:                             {Default: false, PreRelease: utilfeature.Alpha},
-	NoDaemonSetScheduler:                        {Default: false, PreRelease: utilfeature.Alpha},
+	ScheduleDaemonSetPods:                       {Default: false, PreRelease: utilfeature.Alpha},
 	TokenRequest:                                {Default: false, PreRelease: utilfeature.Alpha},
 	CRIContainerLogRotation:                     {Default: false, PreRelease: utilfeature.Alpha},
 	GCERegionalPersistentDisk:                   {Default: true, PreRelease: utilfeature.Beta},
 	RunAsGroup:                                  {Default: false, PreRelease: utilfeature.Alpha},
->>>>>>> ed33434d
+	VolumeSubpath:                               {Default: true, PreRelease: utilfeature.GA},
 
 	// inherited features from generic apiserver, relisted here to get a conflict if it is changed
 	// unintentionally on either side:
@@ -340,14 +332,10 @@
 
 	// inherited features from apiextensions-apiserver, relisted here to get a conflict if it is changed
 	// unintentionally on either side:
-<<<<<<< HEAD
-	apiextensionsfeatures.CustomResourceValidation: {Default: true, PreRelease: utilfeature.Beta},
-=======
 	apiextensionsfeatures.CustomResourceValidation:   {Default: true, PreRelease: utilfeature.Beta},
 	apiextensionsfeatures.CustomResourceSubresources: {Default: false, PreRelease: utilfeature.Alpha},
 
 	// features that enable backwards compatibility but are scheduled to be removed
 	ServiceProxyAllowExternalIPs: {Default: false, PreRelease: utilfeature.Deprecated},
 	ReadOnlyAPIDataVolumes:       {Default: true, PreRelease: utilfeature.Deprecated},
->>>>>>> ed33434d
 }