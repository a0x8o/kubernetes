--- conflicted
+++ resolved
@@ -15,10 +15,6 @@
         "remotecommand_test.go",
     ],
     embed = [":go_default_library"],
-<<<<<<< HEAD
-    importpath = "k8s.io/kubernetes/pkg/client/tests",
-=======
->>>>>>> ed33434d
     deps = [
         "//pkg/api/legacyscheme:go_default_library",
         "//pkg/api/testapi:go_default_library",
