package(default_visibility = ["//visibility:public"])

load(
    "@io_bazel_rules_go//go:def.bzl",
    "go_library",
    "go_test",
)

go_library(
    name = "go_default_library",
    srcs = ["chaosclient.go"],
    importpath = "k8s.io/kubernetes/pkg/client/chaosclient",
    deps = ["//vendor/k8s.io/apimachinery/pkg/util/net:go_default_library"],
)

go_test(
    name = "go_default_test",
    srcs = ["chaosclient_test.go"],
    embed = [":go_default_library"],
<<<<<<< HEAD
    importpath = "k8s.io/kubernetes/pkg/client/chaosclient",
=======
>>>>>>> ed33434d
)

filegroup(
    name = "package-srcs",
    srcs = glob(["**"]),
    tags = ["automanaged"],
    visibility = ["//visibility:private"],
)

filegroup(
    name = "all-srcs",
    srcs = [":package-srcs"],
    tags = ["automanaged"],
)<|MERGE_RESOLUTION|>--- conflicted
+++ resolved
@@ -17,10 +17,6 @@
     name = "go_default_test",
     srcs = ["chaosclient_test.go"],
     embed = [":go_default_library"],
-<<<<<<< HEAD
-    importpath = "k8s.io/kubernetes/pkg/client/chaosclient",
-=======
->>>>>>> ed33434d
 )
 
 filegroup(
