# doc.go is managed by kazel, so gazelle should ignore it.
# gazelle:exclude doc.go

package(default_visibility = ["//visibility:public"])

load("//pkg/generated/openapi:def.bzl", "openapi_library")
load("//build:openapi.bzl", "openapi_go_prefix", "openapi_vendor_prefix")

openapi_library(
    name = "go_default_library",
    srcs = ["doc.go"],
    go_prefix = openapi_go_prefix,
    openapi_targets = [
        "pkg/apis/abac/v0",
        "pkg/apis/abac/v1beta1",
        "pkg/apis/componentconfig/v1alpha1",
        "pkg/kubelet/apis/kubeletconfig/v1alpha1",
        "pkg/proxy/apis/kubeproxyconfig/v1alpha1",
        "pkg/version",
    ],
    tags = ["automanaged"],
    vendor_prefix = openapi_vendor_prefix,
    vendor_targets = [
        "k8s.io/api/admission/v1beta1",
        "k8s.io/api/admissionregistration/v1alpha1",
<<<<<<< HEAD
        "k8s.io/api/admissionregistration/v1beta1",
=======
>>>>>>> 71bdf476
        "k8s.io/api/apps/v1",
        "k8s.io/api/apps/v1beta1",
        "k8s.io/api/apps/v1beta2",
        "k8s.io/api/authentication/v1",
        "k8s.io/api/authentication/v1beta1",
        "k8s.io/api/authorization/v1",
        "k8s.io/api/authorization/v1beta1",
        "k8s.io/api/autoscaling/v1",
        "k8s.io/api/autoscaling/v2beta1",
        "k8s.io/api/batch/v1",
        "k8s.io/api/batch/v1beta1",
        "k8s.io/api/batch/v2alpha1",
        "k8s.io/api/certificates/v1beta1",
        "k8s.io/api/core/v1",
        "k8s.io/api/extensions/v1beta1",
        "k8s.io/api/imagepolicy/v1alpha1",
        "k8s.io/api/networking/v1",
        "k8s.io/api/policy/v1beta1",
        "k8s.io/api/rbac/v1",
        "k8s.io/api/rbac/v1alpha1",
        "k8s.io/api/rbac/v1beta1",
        "k8s.io/api/scheduling/v1alpha1",
        "k8s.io/api/settings/v1alpha1",
        "k8s.io/api/storage/v1",
        "k8s.io/api/storage/v1alpha1",
        "k8s.io/api/storage/v1beta1",
        "k8s.io/apiextensions-apiserver/pkg/apis/apiextensions/v1beta1",
        "k8s.io/apimachinery/pkg/api/resource",
        "k8s.io/apimachinery/pkg/apis/meta/v1",
        "k8s.io/apimachinery/pkg/apis/meta/v1alpha1",
        "k8s.io/apimachinery/pkg/apis/testapigroup/v1",
        "k8s.io/apimachinery/pkg/runtime",
        "k8s.io/apimachinery/pkg/util/intstr",
        "k8s.io/apimachinery/pkg/version",
        "k8s.io/apiserver/pkg/apis/audit/v1alpha1",
        "k8s.io/apiserver/pkg/apis/audit/v1beta1",
        "k8s.io/apiserver/pkg/apis/example/v1",
        "k8s.io/apiserver/pkg/apis/example2/v1",
        "k8s.io/client-go/pkg/version",
        "k8s.io/kube-aggregator/pkg/apis/apiregistration/v1beta1",
        "k8s.io/metrics/pkg/apis/custom_metrics/v1beta1",
        "k8s.io/metrics/pkg/apis/metrics/v1alpha1",
        "k8s.io/metrics/pkg/apis/metrics/v1beta1",
    ],
)

filegroup(
    name = "package-srcs",
    srcs = glob(["**"]),
    tags = ["automanaged"],
    visibility = ["//visibility:private"],
)

filegroup(
    name = "all-srcs",
    srcs = [":package-srcs"],
    tags = ["automanaged"],
)<|MERGE_RESOLUTION|>--- conflicted
+++ resolved
@@ -23,10 +23,7 @@
     vendor_targets = [
         "k8s.io/api/admission/v1beta1",
         "k8s.io/api/admissionregistration/v1alpha1",
-<<<<<<< HEAD
         "k8s.io/api/admissionregistration/v1beta1",
-=======
->>>>>>> 71bdf476
         "k8s.io/api/apps/v1",
         "k8s.io/api/apps/v1beta1",
         "k8s.io/api/apps/v1beta2",
@@ -41,6 +38,7 @@
         "k8s.io/api/batch/v2alpha1",
         "k8s.io/api/certificates/v1beta1",
         "k8s.io/api/core/v1",
+        "k8s.io/api/events/v1beta1",
         "k8s.io/api/extensions/v1beta1",
         "k8s.io/api/imagepolicy/v1alpha1",
         "k8s.io/api/networking/v1",
