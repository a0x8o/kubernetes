--- conflicted
+++ resolved
@@ -177,11 +177,7 @@
 	}
 	cap := persistentSpec.Spec.Capacity[v1.ResourceStorage]
 	size := cap.Value()
-<<<<<<< HEAD
-	if size != 100*volume.GB {
-=======
 	if size != 100*util.GB {
->>>>>>> ed33434d
 		t.Errorf("Provision() returned unexpected volume size: %v", size)
 	}
 
