/*
Copyright 2014 The Kubernetes Authors.

Licensed under the Apache License, Version 2.0 (the "License");
you may not use this file except in compliance with the License.
You may obtain a copy of the License at

    http://www.apache.org/licenses/LICENSE-2.0

Unless required by applicable law or agreed to in writing, software
distributed under the License is distributed on an "AS IS" BASIS,
WITHOUT WARRANTIES OR CONDITIONS OF ANY KIND, either express or implied.
See the License for the specific language governing permissions and
limitations under the License.
*/

package gce_pd

import (
	"fmt"
	"path"
	"path/filepath"
	"strings"
	"time"

	"github.com/golang/glog"
	"k8s.io/api/core/v1"
	"k8s.io/apimachinery/pkg/util/sets"
	utilfeature "k8s.io/apiserver/pkg/util/feature"
	"k8s.io/kubernetes/pkg/cloudprovider"
	gcecloud "k8s.io/kubernetes/pkg/cloudprovider/providers/gce"
	"k8s.io/kubernetes/pkg/features"
	kubeletapis "k8s.io/kubernetes/pkg/kubelet/apis"
	"k8s.io/kubernetes/pkg/volume"
	volumeutil "k8s.io/kubernetes/pkg/volume/util"
	"k8s.io/utils/exec"
)

const (
	diskByIdPath         = "/dev/disk/by-id/"
	diskGooglePrefix     = "google-"
	diskScsiGooglePrefix = "scsi-0Google_PersistentDisk_"
	diskPartitionSuffix  = "-part"
	diskSDPath           = "/dev/sd"
	diskSDPattern        = "/dev/sd*"
	maxRetries           = 10
	checkSleepDuration   = time.Second
	maxRegionalPDZones   = 2

	// Replication type constants must be lower case.
	replicationTypeNone       = "none"
	replicationTypeRegionalPD = "regional-pd"
)

// These variables are modified only in unit tests and should be constant
// otherwise.
var (
	errorSleepDuration time.Duration = 5 * time.Second
)

type GCEDiskUtil struct{}

func (util *GCEDiskUtil) DeleteVolume(d *gcePersistentDiskDeleter) error {
	cloud, err := getCloudProvider(d.gcePersistentDisk.plugin.host.GetCloudProvider())
	if err != nil {
		return err
	}

	if err = cloud.DeleteDisk(d.pdName); err != nil {
		glog.V(2).Infof("Error deleting GCE PD volume %s: %v", d.pdName, err)
		// GCE cloud provider returns volume.deletedVolumeInUseError when
		// necessary, no handling needed here.
		return err
	}
	glog.V(2).Infof("Successfully deleted GCE PD volume %s", d.pdName)
	return nil
}

// CreateVolume creates a GCE PD.
// Returns: gcePDName, volumeSizeGB, labels, fsType, error
func (gceutil *GCEDiskUtil) CreateVolume(c *gcePersistentDiskProvisioner) (string, int, map[string]string, string, error) {
	cloud, err := getCloudProvider(c.gcePersistentDisk.plugin.host.GetCloudProvider())
	if err != nil {
		return "", 0, nil, "", err
	}

	name := volumeutil.GenerateVolumeName(c.options.ClusterName, c.options.PVName, 63) // GCE PD name can have up to 63 characters
	capacity := c.options.PVC.Spec.Resources.Requests[v1.ResourceName(v1.ResourceStorage)]
	// GCE PDs are allocated in chunks of GBs (not GiBs)
<<<<<<< HEAD
	requestGB := volume.RoundUpToGB(capacity)
=======
	requestGB := volumeutil.RoundUpToGB(capacity)
>>>>>>> ed33434d

	// Apply Parameters.
	// Values for parameter "replication-type" are canonicalized to lower case.
	// Values for other parameters are case-insensitive, and we leave validation of these values
	// to the cloud provider.
	diskType := ""
	configuredZone := ""
	configuredZones := ""
	zonePresent := false
	zonesPresent := false
	replicationType := replicationTypeNone
	fstype := ""
	for k, v := range c.options.Parameters {
		switch strings.ToLower(k) {
		case "type":
			diskType = v
		case "zone":
			zonePresent = true
			configuredZone = v
		case "zones":
			zonesPresent = true
			configuredZones = v
		case "replication-type":
			if !utilfeature.DefaultFeatureGate.Enabled(features.GCERegionalPersistentDisk) {
				return "", 0, nil, "",
					fmt.Errorf("the %q option for volume plugin %v is only supported with the %q Kubernetes feature gate enabled",
						k, c.plugin.GetPluginName(), features.GCERegionalPersistentDisk)
			}
			replicationType = strings.ToLower(v)
		case volume.VolumeParameterFSType:
			fstype = v
		default:
			return "", 0, nil, "", fmt.Errorf("invalid option %q for volume plugin %s", k, c.plugin.GetPluginName())
		}
	}

	if zonePresent && zonesPresent {
		return "", 0, nil, "", fmt.Errorf("the 'zone' and 'zones' StorageClass parameters must not be used at the same time")
	}

	if replicationType == replicationTypeRegionalPD && zonePresent {
		// If a user accidentally types 'zone' instead of 'zones', we want to throw an error
		// instead of assuming that 'zones' is empty and proceed by randomly selecting zones.
		return "", 0, nil, "", fmt.Errorf("the '%s' replication type does not support the 'zone' parameter; use 'zones' instead", replicationTypeRegionalPD)
	}

	// TODO: implement PVC.Selector parsing
	if c.options.PVC.Spec.Selector != nil {
		return "", 0, nil, "", fmt.Errorf("claim.Spec.Selector is not supported for dynamic provisioning on GCE")
	}

	switch replicationType {
	case replicationTypeRegionalPD:
		err = createRegionalPD(
			name,
			c.options.PVC.Name,
			diskType,
			configuredZones,
			requestGB,
			c.options.CloudTags,
			cloud)
		if err != nil {
			glog.V(2).Infof("Error creating regional GCE PD volume: %v", err)
			return "", 0, nil, "", err
		}

		glog.V(2).Infof("Successfully created Regional GCE PD volume %s", name)

	case replicationTypeNone:
		var zones sets.String
		if !zonePresent && !zonesPresent {
			// 00 - neither "zone" or "zones" specified
			// Pick a zone randomly selected from all active zones where
			// Kubernetes cluster has a node.
			zones, err = cloud.GetAllCurrentZones()
			if err != nil {
				glog.V(2).Infof("error getting zone information from GCE: %v", err)
				return "", 0, nil, "", err
			}
		} else if !zonePresent && zonesPresent {
			// 01 - "zones" specified
			// Pick a zone randomly selected from specified set.
			if zones, err = volumeutil.ZonesToSet(configuredZones); err != nil {
				return "", 0, nil, "", err
			}
		} else if zonePresent && !zonesPresent {
			// 10 - "zone" specified
			// Use specified zone
			if err := volumeutil.ValidateZone(configuredZone); err != nil {
				return "", 0, nil, "", err
			}
			zones = make(sets.String)
			zones.Insert(configuredZone)
		}
		zone := volumeutil.ChooseZoneForVolume(zones, c.options.PVC.Name)

		if err := cloud.CreateDisk(
			name,
			diskType,
			zone,
			int64(requestGB),
			*c.options.CloudTags); err != nil {
			glog.V(2).Infof("Error creating single-zone GCE PD volume: %v", err)
			return "", 0, nil, "", err
		}

		glog.V(2).Infof("Successfully created single-zone GCE PD volume %s", name)

	default:
		return "", 0, nil, "", fmt.Errorf("replication-type of '%s' is not supported", replicationType)
	}

	labels, err := cloud.GetAutoLabelsForPD(name, "" /* zone */)
	if err != nil {
		// We don't really want to leak the volume here...
		glog.Errorf("error getting labels for volume %q: %v", name, err)
	}

	return name, int(requestGB), labels, fstype, nil
}

// Creates a Regional PD
func createRegionalPD(
	diskName string,
	pvcName string,
	diskType string,
	zonesString string,
	requestGB int64,
	cloudTags *map[string]string,
	cloud *gcecloud.GCECloud) error {

	var replicaZones sets.String
	var err error

	if zonesString == "" {
		// Consider all zones
		replicaZones, err = cloud.GetAllCurrentZones()
		if err != nil {
			glog.V(2).Infof("error getting zone information from GCE: %v", err)
			return err
		}
	} else {
		replicaZones, err = volumeutil.ZonesToSet(zonesString)
		if err != nil {
			return err
		}
	}

	zoneCount := replicaZones.Len()
	var selectedReplicaZones sets.String
	if zoneCount < maxRegionalPDZones {
		return fmt.Errorf("cannot specify only %d zone(s) for Regional PDs.", zoneCount)
	} else if zoneCount == maxRegionalPDZones {
		selectedReplicaZones = replicaZones
	} else {
		// Must randomly select zones
		selectedReplicaZones = volumeutil.ChooseZonesForVolume(
			replicaZones, pvcName, maxRegionalPDZones)
	}

	if err = cloud.CreateRegionalDisk(
		diskName,
		diskType,
		selectedReplicaZones,
		int64(requestGB),
		*cloudTags); err != nil {
		return err
	}

	return nil
}

// Returns the first path that exists, or empty string if none exist.
func verifyDevicePath(devicePaths []string, sdBeforeSet sets.String) (string, error) {
	if err := udevadmChangeToNewDrives(sdBeforeSet); err != nil {
		// udevadm errors should not block disk detachment, log and continue
		glog.Errorf("udevadmChangeToNewDrives failed with: %v", err)
	}

	for _, path := range devicePaths {
		if pathExists, err := volumeutil.PathExists(path); err != nil {
			return "", fmt.Errorf("Error checking if path exists: %v", err)
		} else if pathExists {
			return path, nil
		}
	}

	return "", nil
}

// Returns the first path that exists, or empty string if none exist.
func verifyAllPathsRemoved(devicePaths []string) (bool, error) {
	allPathsRemoved := true
	for _, path := range devicePaths {
		if err := udevadmChangeToDrive(path); err != nil {
			// udevadm errors should not block disk detachment, log and continue
			glog.Errorf("%v", err)
		}
		if exists, err := volumeutil.PathExists(path); err != nil {
			return false, fmt.Errorf("Error checking if path exists: %v", err)
		} else {
			allPathsRemoved = allPathsRemoved && !exists
		}
	}

	return allPathsRemoved, nil
}

// Returns list of all /dev/disk/by-id/* paths for given PD.
func getDiskByIdPaths(pdName string, partition string) []string {
	devicePaths := []string{
		path.Join(diskByIdPath, diskGooglePrefix+pdName),
		path.Join(diskByIdPath, diskScsiGooglePrefix+pdName),
	}

	if partition != "" {
		for i, path := range devicePaths {
			devicePaths[i] = path + diskPartitionSuffix + partition
		}
	}

	return devicePaths
}

// Return cloud provider
func getCloudProvider(cloudProvider cloudprovider.Interface) (*gcecloud.GCECloud, error) {
	var err error
	for numRetries := 0; numRetries < maxRetries; numRetries++ {
		gceCloudProvider, ok := cloudProvider.(*gcecloud.GCECloud)
		if !ok || gceCloudProvider == nil {
			// Retry on error. See issue #11321
			glog.Errorf("Failed to get GCE Cloud Provider. plugin.host.GetCloudProvider returned %v instead", cloudProvider)
			time.Sleep(errorSleepDuration)
			continue
		}

		return gceCloudProvider, nil
	}

	return nil, fmt.Errorf("Failed to get GCE GCECloudProvider with error %v", err)
}

// Triggers the application of udev rules by calling "udevadm trigger
// --action=change" for newly created "/dev/sd*" drives (exist only in
// after set). This is workaround for Issue #7972. Once the underlying
// issue has been resolved, this may be removed.
func udevadmChangeToNewDrives(sdBeforeSet sets.String) error {
	sdAfter, err := filepath.Glob(diskSDPattern)
	if err != nil {
		return fmt.Errorf("Error filepath.Glob(\"%s\"): %v\r\n", diskSDPattern, err)
	}

	for _, sd := range sdAfter {
		if !sdBeforeSet.Has(sd) {
			return udevadmChangeToDrive(sd)
		}
	}

	return nil
}

// Calls "udevadm trigger --action=change" on the specified drive.
// drivePath must be the block device path to trigger on, in the format "/dev/sd*", or a symlink to it.
// This is workaround for Issue #7972. Once the underlying issue has been resolved, this may be removed.
func udevadmChangeToDrive(drivePath string) error {
	glog.V(5).Infof("udevadmChangeToDrive: drive=%q", drivePath)

	// Evaluate symlink, if any
	drive, err := filepath.EvalSymlinks(drivePath)
	if err != nil {
		return fmt.Errorf("udevadmChangeToDrive: filepath.EvalSymlinks(%q) failed with %v.", drivePath, err)
	}
	glog.V(5).Infof("udevadmChangeToDrive: symlink path is %q", drive)

	// Check to make sure input is "/dev/sd*"
	if !strings.Contains(drive, diskSDPath) {
		return fmt.Errorf("udevadmChangeToDrive: expected input in the form \"%s\" but drive is %q.", diskSDPattern, drive)
	}

	// Call "udevadm trigger --action=change --property-match=DEVNAME=/dev/sd..."
	_, err = exec.New().Command(
		"udevadm",
		"trigger",
		"--action=change",
		fmt.Sprintf("--property-match=DEVNAME=%s", drive)).CombinedOutput()
	if err != nil {
		return fmt.Errorf("udevadmChangeToDrive: udevadm trigger failed for drive %q with %v.", drive, err)
	}
	return nil
}

// Checks whether the given GCE PD volume spec is associated with a regional PD.
func isRegionalPD(spec *volume.Spec) bool {
	if spec.PersistentVolume != nil {
		zonesLabel := spec.PersistentVolume.Labels[kubeletapis.LabelZoneFailureDomain]
		zones := strings.Split(zonesLabel, kubeletapis.LabelMultiZoneDelimiter)
		return len(zones) > 1
	}
	return false
}<|MERGE_RESOLUTION|>--- conflicted
+++ resolved
@@ -87,11 +87,7 @@
 	name := volumeutil.GenerateVolumeName(c.options.ClusterName, c.options.PVName, 63) // GCE PD name can have up to 63 characters
 	capacity := c.options.PVC.Spec.Resources.Requests[v1.ResourceName(v1.ResourceStorage)]
 	// GCE PDs are allocated in chunks of GBs (not GiBs)
-<<<<<<< HEAD
-	requestGB := volume.RoundUpToGB(capacity)
-=======
 	requestGB := volumeutil.RoundUpToGB(capacity)
->>>>>>> ed33434d
 
 	// Apply Parameters.
 	// Values for parameter "replication-type" are canonicalized to lower case.
