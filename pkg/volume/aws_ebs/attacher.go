--- conflicted
+++ resolved
@@ -167,21 +167,6 @@
 		select {
 		case <-ticker.C:
 			glog.V(5).Infof("Checking AWS Volume %q is attached.", volumeID)
-<<<<<<< HEAD
-			if devicePath != "" {
-				devicePaths := getDiskByIdPaths(aws.KubernetesVolumeID(volumeSource.VolumeID), partition, devicePath)
-				path, err := verifyDevicePath(devicePaths)
-				if err != nil {
-					// Log error, if any, and continue checking periodically. See issue #11321
-					glog.Errorf("Error verifying AWS Volume (%q) is attached: %v", volumeID, err)
-				} else if path != "" {
-					// A device path has successfully been created for the PD
-					glog.Infof("Successfully found attached AWS Volume %q.", volumeID)
-					return path, nil
-				}
-			} else {
-				glog.V(5).Infof("AWS Volume (%q) is not attached yet", volumeID)
-=======
 			devicePaths := getDiskByIdPaths(aws.KubernetesVolumeID(volumeSource.VolumeID), partition, devicePath)
 			path, err := verifyDevicePath(devicePaths)
 			if err != nil {
@@ -191,7 +176,6 @@
 				// A device path has successfully been created for the PD
 				glog.Infof("Successfully found attached AWS Volume %q.", volumeID)
 				return path, nil
->>>>>>> ed33434d
 			}
 		case <-timer.C:
 			return "", fmt.Errorf("Could not find attached AWS Volume %q. Timeout waiting for mount paths to be created.", volumeID)
