package(default_visibility = ["//visibility:public"])

load(
    "@io_bazel_rules_go//go:def.bzl",
    "go_library",
    "go_test",
)

go_library(
    name = "go_default_library",
    srcs = ["nestedpendingoperations.go"],
    importpath = "k8s.io/kubernetes/pkg/volume/util/nestedpendingoperations",
    deps = [
        "//pkg/util/goroutinemap/exponentialbackoff:go_default_library",
        "//pkg/volume/util/types:go_default_library",
        "//vendor/github.com/golang/glog:go_default_library",
        "//vendor/k8s.io/api/core/v1:go_default_library",
        "//vendor/k8s.io/apimachinery/pkg/util/runtime:go_default_library",
    ],
)

go_test(
    name = "go_default_test",
    srcs = ["nestedpendingoperations_test.go"],
    embed = [":go_default_library"],
<<<<<<< HEAD
    importpath = "k8s.io/kubernetes/pkg/volume/util/nestedpendingoperations",
=======
>>>>>>> ed33434d
    deps = [
        "//pkg/volume/util/types:go_default_library",
        "//vendor/k8s.io/api/core/v1:go_default_library",
        "//vendor/k8s.io/apimachinery/pkg/util/wait:go_default_library",
    ],
)

filegroup(
    name = "package-srcs",
    srcs = glob(["**"]),
    tags = ["automanaged"],
    visibility = ["//visibility:private"],
)

filegroup(
    name = "all-srcs",
    srcs = [":package-srcs"],
    tags = ["automanaged"],
)<|MERGE_RESOLUTION|>--- conflicted
+++ resolved
@@ -23,10 +23,6 @@
     name = "go_default_test",
     srcs = ["nestedpendingoperations_test.go"],
     embed = [":go_default_library"],
-<<<<<<< HEAD
-    importpath = "k8s.io/kubernetes/pkg/volume/util/nestedpendingoperations",
-=======
->>>>>>> ed33434d
     deps = [
         "//pkg/volume/util/types:go_default_library",
         "//vendor/k8s.io/api/core/v1:go_default_library",
