/*
Copyright 2016 The Kubernetes Authors.

Licensed under the Apache License, Version 2.0 (the "License");
you may not use this file except in compliance with the License.
You may obtain a copy of the License at

    http://www.apache.org/licenses/LICENSE-2.0

Unless required by applicable law or agreed to in writing, software
distributed under the License is distributed on an "AS IS" BASIS,
WITHOUT WARRANTIES OR CONDITIONS OF ANY KIND, either express or implied.
See the License for the specific language governing permissions and
limitations under the License.
*/

package operationexecutor

import (
	"encoding/json"
	"fmt"
	"strings"
	"time"

	"github.com/golang/glog"
	"k8s.io/api/core/v1"
	"k8s.io/apimachinery/pkg/api/errors"
	metav1 "k8s.io/apimachinery/pkg/apis/meta/v1"
	"k8s.io/apimachinery/pkg/types"
	"k8s.io/apimachinery/pkg/util/strategicpatch"
	utilfeature "k8s.io/apiserver/pkg/util/feature"
	clientset "k8s.io/client-go/kubernetes"
	"k8s.io/client-go/tools/record"
	expandcache "k8s.io/kubernetes/pkg/controller/volume/expand/cache"
	"k8s.io/kubernetes/pkg/features"
	kevents "k8s.io/kubernetes/pkg/kubelet/events"
	"k8s.io/kubernetes/pkg/util/mount"
	"k8s.io/kubernetes/pkg/util/resizefs"
	"k8s.io/kubernetes/pkg/volume"
	"k8s.io/kubernetes/pkg/volume/util"
	volumetypes "k8s.io/kubernetes/pkg/volume/util/types"
<<<<<<< HEAD
	"k8s.io/kubernetes/pkg/volume/util/volumehelper"
=======
	"k8s.io/kubernetes/pkg/volume/util/volumepathhandler"
>>>>>>> ed33434d
)

var _ OperationGenerator = &operationGenerator{}

type operationGenerator struct {
	// Used to fetch objects from the API server like Node in the
	// VerifyControllerAttachedVolume operation.
	kubeClient clientset.Interface

	// volumePluginMgr is the volume plugin manager used to create volume
	// plugin objects.
	volumePluginMgr *volume.VolumePluginMgr

	// recorder is used to record events in the API server
	recorder record.EventRecorder

	// checkNodeCapabilitiesBeforeMount, if set, enables the CanMount check,
	// which verifies that the components (binaries, etc.) required to mount
	// the volume are available on the underlying node before attempting mount.
	checkNodeCapabilitiesBeforeMount bool

	// blkUtil provides volume path related operations for block volume
	blkUtil volumepathhandler.BlockVolumePathHandler
}

// NewOperationGenerator is returns instance of operationGenerator
func NewOperationGenerator(kubeClient clientset.Interface,
	volumePluginMgr *volume.VolumePluginMgr,
	recorder record.EventRecorder,
	checkNodeCapabilitiesBeforeMount bool,
	blkUtil volumepathhandler.BlockVolumePathHandler) OperationGenerator {

	return &operationGenerator{
		kubeClient:      kubeClient,
		volumePluginMgr: volumePluginMgr,
		recorder:        recorder,
		checkNodeCapabilitiesBeforeMount: checkNodeCapabilitiesBeforeMount,
		blkUtil: blkUtil,
	}
}

// OperationGenerator interface that extracts out the functions from operation_executor to make it dependency injectable
type OperationGenerator interface {
	// Generates the MountVolume function needed to perform the mount of a volume plugin
	GenerateMountVolumeFunc(waitForAttachTimeout time.Duration, volumeToMount VolumeToMount, actualStateOfWorldMounterUpdater ActualStateOfWorldMounterUpdater, isRemount bool) (volumetypes.GeneratedOperations, error)

	// Generates the UnmountVolume function needed to perform the unmount of a volume plugin
	GenerateUnmountVolumeFunc(volumeToUnmount MountedVolume, actualStateOfWorld ActualStateOfWorldMounterUpdater) (volumetypes.GeneratedOperations, error)

	// Generates the AttachVolume function needed to perform attach of a volume plugin
	GenerateAttachVolumeFunc(volumeToAttach VolumeToAttach, actualStateOfWorld ActualStateOfWorldAttacherUpdater) (volumetypes.GeneratedOperations, error)

	// Generates the DetachVolume function needed to perform the detach of a volume plugin
	GenerateDetachVolumeFunc(volumeToDetach AttachedVolume, verifySafeToDetach bool, actualStateOfWorld ActualStateOfWorldAttacherUpdater) (volumetypes.GeneratedOperations, error)

	// Generates the VolumesAreAttached function needed to verify if volume plugins are attached
	GenerateVolumesAreAttachedFunc(attachedVolumes []AttachedVolume, nodeName types.NodeName, actualStateOfWorld ActualStateOfWorldAttacherUpdater) (volumetypes.GeneratedOperations, error)

	// Generates the UnMountDevice function needed to perform the unmount of a device
	GenerateUnmountDeviceFunc(deviceToDetach AttachedVolume, actualStateOfWorld ActualStateOfWorldMounterUpdater, mounter mount.Interface) (volumetypes.GeneratedOperations, error)

	// Generates the function needed to check if the attach_detach controller has attached the volume plugin
	GenerateVerifyControllerAttachedVolumeFunc(volumeToMount VolumeToMount, nodeName types.NodeName, actualStateOfWorld ActualStateOfWorldAttacherUpdater) (volumetypes.GeneratedOperations, error)

	// Generates the MapVolume function needed to perform the map of a volume plugin
	GenerateMapVolumeFunc(waitForAttachTimeout time.Duration, volumeToMount VolumeToMount, actualStateOfWorldMounterUpdater ActualStateOfWorldMounterUpdater) (volumetypes.GeneratedOperations, error)

	// Generates the UnmapVolume function needed to perform the unmap of a volume plugin
	GenerateUnmapVolumeFunc(volumeToUnmount MountedVolume, actualStateOfWorld ActualStateOfWorldMounterUpdater) (volumetypes.GeneratedOperations, error)

	// Generates the UnmapDevice function needed to perform the unmap of a device
	GenerateUnmapDeviceFunc(deviceToDetach AttachedVolume, actualStateOfWorld ActualStateOfWorldMounterUpdater, mounter mount.Interface) (volumetypes.GeneratedOperations, error)

	// GetVolumePluginMgr returns volume plugin manager
	GetVolumePluginMgr() *volume.VolumePluginMgr

	GenerateBulkVolumeVerifyFunc(
		map[types.NodeName][]*volume.Spec,
		string,
		map[*volume.Spec]v1.UniqueVolumeName, ActualStateOfWorldAttacherUpdater) (volumetypes.GeneratedOperations, error)

	GenerateExpandVolumeFunc(*expandcache.PVCWithResizeRequest, expandcache.VolumeResizeMap) (volumetypes.GeneratedOperations, error)
}

func (og *operationGenerator) GenerateVolumesAreAttachedFunc(
	attachedVolumes []AttachedVolume,
	nodeName types.NodeName,
	actualStateOfWorld ActualStateOfWorldAttacherUpdater) (volumetypes.GeneratedOperations, error) {

	// volumesPerPlugin maps from a volume plugin to a list of volume specs which belong
	// to this type of plugin
	volumesPerPlugin := make(map[string][]*volume.Spec)
	// volumeSpecMap maps from a volume spec to its unique volumeName which will be used
	// when calling MarkVolumeAsDetached
	volumeSpecMap := make(map[*volume.Spec]v1.UniqueVolumeName)
	// Iterate each volume spec and put them into a map index by the pluginName
	for _, volumeAttached := range attachedVolumes {
		if volumeAttached.VolumeSpec == nil {
			glog.Errorf("VerifyVolumesAreAttached.GenerateVolumesAreAttachedFunc: nil spec for volume %s", volumeAttached.VolumeName)
			continue
		}
		volumePlugin, err :=
			og.volumePluginMgr.FindPluginBySpec(volumeAttached.VolumeSpec)
		if err != nil || volumePlugin == nil {
			glog.Errorf(volumeAttached.GenerateErrorDetailed("VolumesAreAttached.FindPluginBySpec failed", err).Error())
		}
		volumeSpecList, pluginExists := volumesPerPlugin[volumePlugin.GetPluginName()]
		if !pluginExists {
			volumeSpecList = []*volume.Spec{}
		}
		volumeSpecList = append(volumeSpecList, volumeAttached.VolumeSpec)
		volumesPerPlugin[volumePlugin.GetPluginName()] = volumeSpecList
		volumeSpecMap[volumeAttached.VolumeSpec] = volumeAttached.VolumeName
	}

	volumesAreAttachedFunc := func() (error, error) {

		// For each volume plugin, pass the list of volume specs to VolumesAreAttached to check
		// whether the volumes are still attached.
		for pluginName, volumesSpecs := range volumesPerPlugin {
			attachableVolumePlugin, err :=
				og.volumePluginMgr.FindAttachablePluginByName(pluginName)
			if err != nil || attachableVolumePlugin == nil {
				glog.Errorf(
					"VolumeAreAttached.FindAttachablePluginBySpec failed for plugin %q with: %v",
					pluginName,
					err)
				continue
			}

			volumeAttacher, newAttacherErr := attachableVolumePlugin.NewAttacher()
			if newAttacherErr != nil {
				glog.Errorf(
					"VolumesAreAttached.NewAttacher failed for getting plugin %q with: %v",
					pluginName,
					newAttacherErr)
				continue
			}

			attached, areAttachedErr := volumeAttacher.VolumesAreAttached(volumesSpecs, nodeName)
			if areAttachedErr != nil {
				glog.Errorf(
					"VolumesAreAttached failed for checking on node %q with: %v",
					nodeName,
					areAttachedErr)
				continue
			}

			for spec, check := range attached {
				if !check {
					actualStateOfWorld.MarkVolumeAsDetached(volumeSpecMap[spec], nodeName)
					glog.V(1).Infof("VerifyVolumesAreAttached determined volume %q (spec.Name: %q) is no longer attached to node %q, therefore it was marked as detached.",
						volumeSpecMap[spec], spec.Name(), nodeName)
				}
			}
		}
		return nil, nil
	}

	return volumetypes.GeneratedOperations{
		OperationFunc:     volumesAreAttachedFunc,
		CompleteFunc:      util.OperationCompleteHook("<n/a>", "verify_volumes_are_attached_per_node"),
		EventRecorderFunc: nil, // nil because we do not want to generate event on error
	}, nil
}

func (og *operationGenerator) GenerateBulkVolumeVerifyFunc(
	pluginNodeVolumes map[types.NodeName][]*volume.Spec,
	pluginName string,
	volumeSpecMap map[*volume.Spec]v1.UniqueVolumeName,
	actualStateOfWorld ActualStateOfWorldAttacherUpdater) (volumetypes.GeneratedOperations, error) {

	bulkVolumeVerifyFunc := func() (error, error) {
		attachableVolumePlugin, err :=
			og.volumePluginMgr.FindAttachablePluginByName(pluginName)
		if err != nil || attachableVolumePlugin == nil {
			glog.Errorf(
				"BulkVerifyVolume.FindAttachablePluginBySpec failed for plugin %q with: %v",
				pluginName,
				err)
			return nil, nil
		}

		volumeAttacher, newAttacherErr := attachableVolumePlugin.NewAttacher()

		if newAttacherErr != nil {
			glog.Errorf(
				"BulkVerifyVolume.NewAttacher failed for getting plugin %q with: %v",
				attachableVolumePlugin,
				newAttacherErr)
			return nil, nil
		}
		bulkVolumeVerifier, ok := volumeAttacher.(volume.BulkVolumeVerifier)

		if !ok {
			glog.Errorf("BulkVerifyVolume failed to type assert attacher %q", bulkVolumeVerifier)
			return nil, nil
		}

		attached, bulkAttachErr := bulkVolumeVerifier.BulkVerifyVolumes(pluginNodeVolumes)
		if bulkAttachErr != nil {
			glog.Errorf("BulkVerifyVolume.BulkVerifyVolumes Error checking volumes are attached with %v", bulkAttachErr)
			return nil, nil
		}

		for nodeName, volumeSpecs := range pluginNodeVolumes {
			for _, volumeSpec := range volumeSpecs {
				nodeVolumeSpecs, nodeChecked := attached[nodeName]

				if !nodeChecked {
					glog.V(2).Infof("VerifyVolumesAreAttached.BulkVerifyVolumes failed for node %q and leaving volume %q as attached",
						nodeName,
						volumeSpec.Name())
					continue
				}

				check := nodeVolumeSpecs[volumeSpec]

				if !check {
					glog.V(2).Infof("VerifyVolumesAreAttached.BulkVerifyVolumes failed for node %q and volume %q",
						nodeName,
						volumeSpec.Name())
					actualStateOfWorld.MarkVolumeAsDetached(volumeSpecMap[volumeSpec], nodeName)
				}
			}
		}

		return nil, nil
	}

	return volumetypes.GeneratedOperations{
		OperationFunc:     bulkVolumeVerifyFunc,
		CompleteFunc:      util.OperationCompleteHook(pluginName, "verify_volumes_are_attached"),
		EventRecorderFunc: nil, // nil because we do not want to generate event on error
	}, nil

}

func (og *operationGenerator) GenerateAttachVolumeFunc(
	volumeToAttach VolumeToAttach,
	actualStateOfWorld ActualStateOfWorldAttacherUpdater) (volumetypes.GeneratedOperations, error) {
	// Get attacher plugin
	eventRecorderFunc := func(err *error) {
		if *err != nil {
			for _, pod := range volumeToAttach.ScheduledPods {
				og.recorder.Eventf(pod, v1.EventTypeWarning, kevents.FailedAttachVolume, (*err).Error())
			}
		}
	}

	attachableVolumePlugin, err :=
		og.volumePluginMgr.FindAttachablePluginBySpec(volumeToAttach.VolumeSpec)
	if err != nil || attachableVolumePlugin == nil {
		eventRecorderFunc(&err)
		return volumetypes.GeneratedOperations{}, volumeToAttach.GenerateErrorDetailed("AttachVolume.FindAttachablePluginBySpec failed", err)
	}

	volumeAttacher, newAttacherErr := attachableVolumePlugin.NewAttacher()
	if newAttacherErr != nil {
		eventRecorderFunc(&err)
		return volumetypes.GeneratedOperations{}, volumeToAttach.GenerateErrorDetailed("AttachVolume.NewAttacher failed", newAttacherErr)
	}

	attachVolumeFunc := func() (error, error) {
		// Execute attach
		devicePath, attachErr := volumeAttacher.Attach(
			volumeToAttach.VolumeSpec, volumeToAttach.NodeName)

		if attachErr != nil {
			if derr, ok := attachErr.(*util.DanglingAttachError); ok {
				addErr := actualStateOfWorld.MarkVolumeAsAttached(
					v1.UniqueVolumeName(""),
					volumeToAttach.VolumeSpec,
					derr.CurrentNode,
					derr.DevicePath)

				if addErr != nil {
					glog.Errorf("AttachVolume.MarkVolumeAsAttached failed to fix dangling volume error for volume %q with %s", volumeToAttach.VolumeName, addErr)
				}

			}
			// On failure, return error. Caller will log and retry.
			return volumeToAttach.GenerateError("AttachVolume.Attach failed", attachErr)
		}

		// Successful attach event is useful for user debugging
		simpleMsg, _ := volumeToAttach.GenerateMsg("AttachVolume.Attach succeeded", "")
		for _, pod := range volumeToAttach.ScheduledPods {
			og.recorder.Eventf(pod, v1.EventTypeNormal, kevents.SuccessfulAttachVolume, simpleMsg)
		}
		glog.Infof(volumeToAttach.GenerateMsgDetailed("AttachVolume.Attach succeeded", ""))

		// Update actual state of world
		addVolumeNodeErr := actualStateOfWorld.MarkVolumeAsAttached(
			v1.UniqueVolumeName(""), volumeToAttach.VolumeSpec, volumeToAttach.NodeName, devicePath)
		if addVolumeNodeErr != nil {
			// On failure, return error. Caller will log and retry.
			return volumeToAttach.GenerateError("AttachVolume.MarkVolumeAsAttached failed", addVolumeNodeErr)
		}

		return nil, nil
	}

	return volumetypes.GeneratedOperations{
		OperationFunc:     attachVolumeFunc,
		EventRecorderFunc: eventRecorderFunc,
		CompleteFunc:      util.OperationCompleteHook(attachableVolumePlugin.GetPluginName(), "volume_attach"),
	}, nil
}

func (og *operationGenerator) GetVolumePluginMgr() *volume.VolumePluginMgr {
	return og.volumePluginMgr
}

func (og *operationGenerator) GenerateDetachVolumeFunc(
	volumeToDetach AttachedVolume,
	verifySafeToDetach bool,
	actualStateOfWorld ActualStateOfWorldAttacherUpdater) (volumetypes.GeneratedOperations, error) {
	var volumeName string
	var attachableVolumePlugin volume.AttachableVolumePlugin
	var pluginName string
	var err error

	if volumeToDetach.VolumeSpec != nil {
		// Get attacher plugin
		attachableVolumePlugin, err =
			og.volumePluginMgr.FindAttachablePluginBySpec(volumeToDetach.VolumeSpec)
		if err != nil || attachableVolumePlugin == nil {
			return volumetypes.GeneratedOperations{}, volumeToDetach.GenerateErrorDetailed("DetachVolume.FindAttachablePluginBySpec failed", err)
		}

		volumeName, err =
			attachableVolumePlugin.GetVolumeName(volumeToDetach.VolumeSpec)
		if err != nil {
			return volumetypes.GeneratedOperations{}, volumeToDetach.GenerateErrorDetailed("DetachVolume.GetVolumeName failed", err)
		}
	} else {
		// Get attacher plugin and the volumeName by splitting the volume unique name in case
		// there's no VolumeSpec: this happens only on attach/detach controller crash recovery
		// when a pod has been deleted during the controller downtime
		pluginName, volumeName, err = util.SplitUniqueName(volumeToDetach.VolumeName)
		if err != nil {
			return volumetypes.GeneratedOperations{}, volumeToDetach.GenerateErrorDetailed("DetachVolume.SplitUniqueName failed", err)
		}
		attachableVolumePlugin, err = og.volumePluginMgr.FindAttachablePluginByName(pluginName)
		if err != nil {
			return volumetypes.GeneratedOperations{}, volumeToDetach.GenerateErrorDetailed("DetachVolume.FindAttachablePluginBySpec failed", err)
		}
	}

	if pluginName == "" {
		pluginName = attachableVolumePlugin.GetPluginName()
	}

	volumeDetacher, err := attachableVolumePlugin.NewDetacher()
	if err != nil {
		return volumetypes.GeneratedOperations{}, volumeToDetach.GenerateErrorDetailed("DetachVolume.NewDetacher failed", err)
	}

	getVolumePluginMgrFunc := func() (error, error) {
		var err error
		if verifySafeToDetach {
			err = og.verifyVolumeIsSafeToDetach(volumeToDetach)
		}
		if err == nil {
			err = volumeDetacher.Detach(volumeName, volumeToDetach.NodeName)
		}
		if err != nil {
			// On failure, add volume back to ReportAsAttached list
			actualStateOfWorld.AddVolumeToReportAsAttached(
				volumeToDetach.VolumeName, volumeToDetach.NodeName)
			return volumeToDetach.GenerateError("DetachVolume.Detach failed", err)
		}

		glog.Infof(volumeToDetach.GenerateMsgDetailed("DetachVolume.Detach succeeded", ""))

		// Update actual state of world
		actualStateOfWorld.MarkVolumeAsDetached(
			volumeToDetach.VolumeName, volumeToDetach.NodeName)

		return nil, nil
	}

	return volumetypes.GeneratedOperations{
		OperationFunc:     getVolumePluginMgrFunc,
		CompleteFunc:      util.OperationCompleteHook(pluginName, "volume_detach"),
		EventRecorderFunc: nil, // nil because we do not want to generate event on error
	}, nil
}

func (og *operationGenerator) GenerateMountVolumeFunc(
	waitForAttachTimeout time.Duration,
	volumeToMount VolumeToMount,
	actualStateOfWorld ActualStateOfWorldMounterUpdater,
	isRemount bool) (volumetypes.GeneratedOperations, error) {
	// Get mounter plugin
	volumePlugin, err :=
		og.volumePluginMgr.FindPluginBySpec(volumeToMount.VolumeSpec)
	if err != nil || volumePlugin == nil {
		return volumetypes.GeneratedOperations{}, volumeToMount.GenerateErrorDetailed("MountVolume.FindPluginBySpec failed", err)
	}

	affinityErr := checkNodeAffinity(og, volumeToMount, volumePlugin)
	if affinityErr != nil {
		eventErr, detailedErr := volumeToMount.GenerateError("MountVolume.NodeAffinity check failed", affinityErr)
		og.recorder.Eventf(volumeToMount.Pod, v1.EventTypeWarning, kevents.FailedMountVolume, eventErr.Error())
		return volumetypes.GeneratedOperations{}, detailedErr
	}

	volumeMounter, newMounterErr := volumePlugin.NewMounter(
		volumeToMount.VolumeSpec,
		volumeToMount.Pod,
		volume.VolumeOptions{})
	if newMounterErr != nil {
		eventErr, detailedErr := volumeToMount.GenerateError("MountVolume.NewMounter initialization failed", newMounterErr)
		og.recorder.Eventf(volumeToMount.Pod, v1.EventTypeWarning, kevents.FailedMountVolume, eventErr.Error())
		return volumetypes.GeneratedOperations{}, detailedErr
	}

	mountCheckError := checkMountOptionSupport(og, volumeToMount, volumePlugin)

	if mountCheckError != nil {
		eventErr, detailedErr := volumeToMount.GenerateError("MountVolume.MountOptionSupport check failed", mountCheckError)
		og.recorder.Eventf(volumeToMount.Pod, v1.EventTypeWarning, kevents.UnsupportedMountOption, eventErr.Error())
		return volumetypes.GeneratedOperations{}, detailedErr
	}

	// Get attacher, if possible
	attachableVolumePlugin, _ :=
		og.volumePluginMgr.FindAttachablePluginBySpec(volumeToMount.VolumeSpec)
	var volumeAttacher volume.Attacher
	if attachableVolumePlugin != nil {
		volumeAttacher, _ = attachableVolumePlugin.NewAttacher()
	}

	var fsGroup *int64
	if volumeToMount.Pod.Spec.SecurityContext != nil &&
		volumeToMount.Pod.Spec.SecurityContext.FSGroup != nil {
		fsGroup = volumeToMount.Pod.Spec.SecurityContext.FSGroup
	}

	mountVolumeFunc := func() (error, error) {
		if volumeAttacher != nil {
			// Wait for attachable volumes to finish attaching
			glog.Infof(volumeToMount.GenerateMsgDetailed("MountVolume.WaitForAttach entering", fmt.Sprintf("DevicePath %q", volumeToMount.DevicePath)))

			devicePath, err := volumeAttacher.WaitForAttach(
				volumeToMount.VolumeSpec, volumeToMount.DevicePath, volumeToMount.Pod, waitForAttachTimeout)
			if err != nil {
				// On failure, return error. Caller will log and retry.
				return volumeToMount.GenerateError("MountVolume.WaitForAttach failed", err)
			}

			glog.Infof(volumeToMount.GenerateMsgDetailed("MountVolume.WaitForAttach succeeded", fmt.Sprintf("DevicePath %q", devicePath)))

			// resizeFileSystem will resize the file system if user has requested a resize of
			// underlying persistent volume and is allowed to do so.
			resizeSimpleError, resizeDetailedError := og.resizeFileSystem(volumeToMount, devicePath, volumePlugin.GetPluginName())

			if resizeSimpleError != nil || resizeDetailedError != nil {
				return resizeSimpleError, resizeDetailedError
			}

			deviceMountPath, err :=
				volumeAttacher.GetDeviceMountPath(volumeToMount.VolumeSpec)
			if err != nil {
				// On failure, return error. Caller will log and retry.
				return volumeToMount.GenerateError("MountVolume.GetDeviceMountPath failed", err)
			}

			// Mount device to global mount path
			err = volumeAttacher.MountDevice(
				volumeToMount.VolumeSpec,
				devicePath,
				deviceMountPath)
			if err != nil {
				// On failure, return error. Caller will log and retry.
				return volumeToMount.GenerateError("MountVolume.MountDevice failed", err)
			}

			glog.Infof(volumeToMount.GenerateMsgDetailed("MountVolume.MountDevice succeeded", fmt.Sprintf("device mount path %q", deviceMountPath)))

			// Update actual state of world to reflect volume is globally mounted
			markDeviceMountedErr := actualStateOfWorld.MarkDeviceAsMounted(
				volumeToMount.VolumeName, devicePath, deviceMountPath)
			if markDeviceMountedErr != nil {
				// On failure, return error. Caller will log and retry.
				return volumeToMount.GenerateError("MountVolume.MarkDeviceAsMounted failed", markDeviceMountedErr)
<<<<<<< HEAD
=======
			}

			// resizeFileSystem will resize the file system if user has requested a resize of
			// underlying persistent volume and is allowed to do so.
			resizeSimpleError, resizeDetailedError := og.resizeFileSystem(volumeToMount, devicePath, deviceMountPath, volumePlugin.GetPluginName())

			if resizeSimpleError != nil || resizeDetailedError != nil {
				return resizeSimpleError, resizeDetailedError
>>>>>>> ed33434d
			}

		}

		if og.checkNodeCapabilitiesBeforeMount {
			if canMountErr := volumeMounter.CanMount(); canMountErr != nil {
				err = fmt.Errorf(
					"Verify that your node machine has the required components before attempting to mount this volume type. %s",
					canMountErr)
				return volumeToMount.GenerateError("MountVolume.CanMount failed", err)
			}
		}

		// Execute mount
		mountErr := volumeMounter.SetUp(fsGroup)
		if mountErr != nil {
			// On failure, return error. Caller will log and retry.
			return volumeToMount.GenerateError("MountVolume.SetUp failed", mountErr)
		}

		simpleMsg, detailedMsg := volumeToMount.GenerateMsg("MountVolume.SetUp succeeded", "")
		verbosity := glog.Level(1)
		if isRemount {
			verbosity = glog.Level(4)
		} else {
			og.recorder.Eventf(volumeToMount.Pod, v1.EventTypeNormal, kevents.SuccessfulMountVolume, simpleMsg)
		}
		glog.V(verbosity).Infof(detailedMsg)

		// Update actual state of world
		markVolMountedErr := actualStateOfWorld.MarkVolumeAsMounted(
			volumeToMount.PodName,
			volumeToMount.Pod.UID,
			volumeToMount.VolumeName,
			volumeMounter,
			nil,
			volumeToMount.OuterVolumeSpecName,
			volumeToMount.VolumeGidValue)
		if markVolMountedErr != nil {
			// On failure, return error. Caller will log and retry.
			return volumeToMount.GenerateError("MountVolume.MarkVolumeAsMounted failed", markVolMountedErr)
		}

		return nil, nil
	}

	eventRecorderFunc := func(err *error) {
		if *err != nil {
			og.recorder.Eventf(volumeToMount.Pod, v1.EventTypeWarning, kevents.FailedMountVolume, (*err).Error())
		}
	}

	return volumetypes.GeneratedOperations{
		OperationFunc:     mountVolumeFunc,
		EventRecorderFunc: eventRecorderFunc,
		CompleteFunc:      util.OperationCompleteHook(volumePlugin.GetPluginName(), "volume_mount"),
	}, nil
}

<<<<<<< HEAD
func (og *operationGenerator) resizeFileSystem(volumeToMount VolumeToMount, devicePath string, pluginName string) (simpleErr, detailedErr error) {
	if !utilfeature.DefaultFeatureGate.Enabled(features.ExpandPersistentVolumes) {
		glog.V(6).Infof("Resizing is not enabled for this volume %s", volumeToMount.VolumeName)
=======
func (og *operationGenerator) resizeFileSystem(volumeToMount VolumeToMount, devicePath, deviceMountPath, pluginName string) (simpleErr, detailedErr error) {
	if !utilfeature.DefaultFeatureGate.Enabled(features.ExpandPersistentVolumes) {
		glog.V(4).Infof("Resizing is not enabled for this volume %s", volumeToMount.VolumeName)
>>>>>>> ed33434d
		return nil, nil
	}

	mounter := og.volumePluginMgr.Host.GetMounter(pluginName)
	// Get expander, if possible
	expandableVolumePlugin, _ :=
		og.volumePluginMgr.FindExpandablePluginBySpec(volumeToMount.VolumeSpec)

	if expandableVolumePlugin != nil &&
		expandableVolumePlugin.RequiresFSResize() &&
		volumeToMount.VolumeSpec.PersistentVolume != nil {
		pv := volumeToMount.VolumeSpec.PersistentVolume
		pvc, err := og.kubeClient.CoreV1().PersistentVolumeClaims(pv.Spec.ClaimRef.Namespace).Get(pv.Spec.ClaimRef.Name, metav1.GetOptions{})
		if err != nil {
			// Return error rather than leave the file system un-resized, caller will log and retry
			return volumeToMount.GenerateError("MountVolume.resizeFileSystem get PVC failed", err)
		}

		pvcStatusCap := pvc.Status.Capacity[v1.ResourceStorage]
		pvSpecCap := pv.Spec.Capacity[v1.ResourceStorage]
		if pvcStatusCap.Cmp(pvSpecCap) < 0 {
			// File system resize was requested, proceed
			glog.V(4).Infof(volumeToMount.GenerateMsgDetailed("MountVolume.resizeFileSystem entering", fmt.Sprintf("DevicePath %q", volumeToMount.DevicePath)))

			if volumeToMount.VolumeSpec.ReadOnly {
				simpleMsg, detailedMsg := volumeToMount.GenerateMsg("MountVolume.resizeFileSystem failed", "requested read-only file system")
				glog.Warningf(detailedMsg)
				og.recorder.Eventf(volumeToMount.Pod, v1.EventTypeWarning, kevents.FileSystemResizeFailed, simpleMsg)
				return nil, nil
			}

			diskFormatter := &mount.SafeFormatAndMount{
				Interface: mounter,
				Exec:      og.volumePluginMgr.Host.GetExec(expandableVolumePlugin.GetPluginName()),
			}

			resizer := resizefs.NewResizeFs(diskFormatter)
<<<<<<< HEAD
			resizeStatus, resizeErr := resizer.Resize(devicePath)
=======
			resizeStatus, resizeErr := resizer.Resize(devicePath, deviceMountPath)
>>>>>>> ed33434d

			if resizeErr != nil {
				return volumeToMount.GenerateError("MountVolume.resizeFileSystem failed", resizeErr)
			}

			if resizeStatus {
				simpleMsg, detailedMsg := volumeToMount.GenerateMsg("MountVolume.resizeFileSystem succeeded", "")
				og.recorder.Eventf(volumeToMount.Pod, v1.EventTypeNormal, kevents.FileSystemResizeSuccess, simpleMsg)
				glog.Infof(detailedMsg)
			}

			// File system resize succeeded, now update the PVC's Capacity to match the PV's
<<<<<<< HEAD
			err = updatePVCStatusCapacity(pvc.Name, pvc, pv.Spec.Capacity, og.kubeClient)
=======
			err = util.MarkFSResizeFinished(pvc, pv.Spec.Capacity, og.kubeClient)
>>>>>>> ed33434d
			if err != nil {
				// On retry, resizeFileSystem will be called again but do nothing
				return volumeToMount.GenerateError("MountVolume.resizeFileSystem update PVC status failed", err)
			}
			return nil, nil
		}
	}
	return nil, nil
}

func (og *operationGenerator) GenerateUnmountVolumeFunc(
	volumeToUnmount MountedVolume,
	actualStateOfWorld ActualStateOfWorldMounterUpdater) (volumetypes.GeneratedOperations, error) {
	// Get mountable plugin
	volumePlugin, err :=
		og.volumePluginMgr.FindPluginByName(volumeToUnmount.PluginName)
	if err != nil || volumePlugin == nil {
		return volumetypes.GeneratedOperations{}, volumeToUnmount.GenerateErrorDetailed("UnmountVolume.FindPluginByName failed", err)
	}

	volumeUnmounter, newUnmounterErr := volumePlugin.NewUnmounter(
		volumeToUnmount.InnerVolumeSpecName, volumeToUnmount.PodUID)
	if newUnmounterErr != nil {
		return volumetypes.GeneratedOperations{}, volumeToUnmount.GenerateErrorDetailed("UnmountVolume.NewUnmounter failed", newUnmounterErr)
	}

	unmountVolumeFunc := func() (error, error) {
		// Execute unmount
		unmountErr := volumeUnmounter.TearDown()
		if unmountErr != nil {
			// On failure, return error. Caller will log and retry.
			return volumeToUnmount.GenerateError("UnmountVolume.TearDown failed", unmountErr)
		}

		glog.Infof(
			"UnmountVolume.TearDown succeeded for volume %q (OuterVolumeSpecName: %q) pod %q (UID: %q). InnerVolumeSpecName %q. PluginName %q, VolumeGidValue %q",
			volumeToUnmount.VolumeName,
			volumeToUnmount.OuterVolumeSpecName,
			volumeToUnmount.PodName,
			volumeToUnmount.PodUID,
			volumeToUnmount.InnerVolumeSpecName,
			volumeToUnmount.PluginName,
			volumeToUnmount.VolumeGidValue)

		// Update actual state of world
		markVolMountedErr := actualStateOfWorld.MarkVolumeAsUnmounted(
			volumeToUnmount.PodName, volumeToUnmount.VolumeName)
		if markVolMountedErr != nil {
			// On failure, just log and exit
			glog.Errorf(volumeToUnmount.GenerateErrorDetailed("UnmountVolume.MarkVolumeAsUnmounted failed", markVolMountedErr).Error())
		}

		return nil, nil
	}

	return volumetypes.GeneratedOperations{
		OperationFunc:     unmountVolumeFunc,
		CompleteFunc:      util.OperationCompleteHook(volumePlugin.GetPluginName(), "volume_unmount"),
		EventRecorderFunc: nil, // nil because we do not want to generate event on error
	}, nil
}

func (og *operationGenerator) GenerateUnmountDeviceFunc(
	deviceToDetach AttachedVolume,
	actualStateOfWorld ActualStateOfWorldMounterUpdater,
	mounter mount.Interface) (volumetypes.GeneratedOperations, error) {
	// Get attacher plugin
	attachableVolumePlugin, err :=
		og.volumePluginMgr.FindAttachablePluginByName(deviceToDetach.PluginName)
	if err != nil || attachableVolumePlugin == nil {
		return volumetypes.GeneratedOperations{}, deviceToDetach.GenerateErrorDetailed("UnmountDevice.FindAttachablePluginBySpec failed", err)
	}

	volumeDetacher, err := attachableVolumePlugin.NewDetacher()
	if err != nil {
		return volumetypes.GeneratedOperations{}, deviceToDetach.GenerateErrorDetailed("UnmountDevice.NewDetacher failed", err)
<<<<<<< HEAD
	}

	volumeAttacher, err := attachableVolumePlugin.NewAttacher()
	if err != nil {
		return volumetypes.GeneratedOperations{}, deviceToDetach.GenerateErrorDetailed("UnmountDevice.NewAttacher failed", err)
	}

	unmountDeviceFunc := func() (error, error) {
		deviceMountPath, err :=
			volumeAttacher.GetDeviceMountPath(deviceToDetach.VolumeSpec)
		if err != nil {
			// On failure, return error. Caller will log and retry.
			return deviceToDetach.GenerateError("GetDeviceMountPath failed", err)
		}
=======
	}
	unmountDeviceFunc := func() (error, error) {
		deviceMountPath := deviceToDetach.DeviceMountPath
>>>>>>> ed33434d
		refs, err := attachableVolumePlugin.GetDeviceMountRefs(deviceMountPath)

		if err != nil || mount.HasMountRefs(deviceMountPath, refs) {
			if err == nil {
				err = fmt.Errorf("The device mount path %q is still mounted by other references %v", deviceMountPath, refs)
			}
			return deviceToDetach.GenerateError("GetDeviceMountRefs check failed", err)
		}
		// Execute unmount
		unmountDeviceErr := volumeDetacher.UnmountDevice(deviceMountPath)
		if unmountDeviceErr != nil {
			// On failure, return error. Caller will log and retry.
			return deviceToDetach.GenerateError("UnmountDevice failed", unmountDeviceErr)
		}
		// Before logging that UnmountDevice succeeded and moving on,
		// use mounter.PathIsDevice to check if the path is a device,
		// if so use mounter.DeviceOpened to check if the device is in use anywhere
		// else on the system. Retry if it returns true.
		deviceOpened, deviceOpenedErr := isDeviceOpened(deviceToDetach, mounter)
		if deviceOpenedErr != nil {
			return nil, deviceOpenedErr
		}
		// The device is still in use elsewhere. Caller will log and retry.
		if deviceOpened {
			return deviceToDetach.GenerateError(
				"UnmountDevice failed",
				fmt.Errorf("the device is in use when it was no longer expected to be in use"))
		}

		glog.Infof(deviceToDetach.GenerateMsg("UnmountDevice succeeded", ""))

		// Update actual state of world
		markDeviceUnmountedErr := actualStateOfWorld.MarkDeviceAsUnmounted(
			deviceToDetach.VolumeName)
		if markDeviceUnmountedErr != nil {
			// On failure, return error. Caller will log and retry.
			return deviceToDetach.GenerateError("MarkDeviceAsUnmounted failed", markDeviceUnmountedErr)
		}

		return nil, nil
	}

	return volumetypes.GeneratedOperations{
		OperationFunc:     unmountDeviceFunc,
		CompleteFunc:      util.OperationCompleteHook(attachableVolumePlugin.GetPluginName(), "unmount_device"),
		EventRecorderFunc: nil, // nil because we do not want to generate event on error
	}, nil
}

// GenerateMapVolumeFunc marks volume as mounted based on following steps.
// If plugin is attachable, call WaitForAttach() and then mark the device
// as mounted. On next step, SetUpDevice is called without dependent of
// plugin type, but this method mainly is targeted for none attachable plugin.
// After setup is done, create symbolic links on both global map path and pod
// device map path. Once symbolic links are created, take fd lock by
// loopback for the device to avoid silent volume replacement. This lock
// will be realased once no one uses the device.
// If all steps are completed, the volume is marked as mounted.
func (og *operationGenerator) GenerateMapVolumeFunc(
	waitForAttachTimeout time.Duration,
	volumeToMount VolumeToMount,
	actualStateOfWorld ActualStateOfWorldMounterUpdater) (volumetypes.GeneratedOperations, error) {

	// Get block volume mapper plugin
	var blockVolumeMapper volume.BlockVolumeMapper
	blockVolumePlugin, err :=
		og.volumePluginMgr.FindMapperPluginBySpec(volumeToMount.VolumeSpec)
	if err != nil {
		return volumetypes.GeneratedOperations{}, volumeToMount.GenerateErrorDetailed("MapVolume.FindMapperPluginBySpec failed", err)
	}
	if blockVolumePlugin == nil {
		return volumetypes.GeneratedOperations{}, volumeToMount.GenerateErrorDetailed("MapVolume.FindMapperPluginBySpec failed to find BlockVolumeMapper plugin. Volume plugin is nil.", nil)
	}
	affinityErr := checkNodeAffinity(og, volumeToMount, blockVolumePlugin)
	if affinityErr != nil {
		eventErr, detailedErr := volumeToMount.GenerateError("MapVolume.NodeAffinity check failed", affinityErr)
		og.recorder.Eventf(volumeToMount.Pod, v1.EventTypeWarning, kevents.FailedMountVolume, eventErr.Error())
		return volumetypes.GeneratedOperations{}, detailedErr
	}
	blockVolumeMapper, newMapperErr := blockVolumePlugin.NewBlockVolumeMapper(
		volumeToMount.VolumeSpec,
		volumeToMount.Pod,
		volume.VolumeOptions{})
	if newMapperErr != nil {
		eventErr, detailedErr := volumeToMount.GenerateError("MapVolume.NewBlockVolumeMapper initialization failed", newMapperErr)
		og.recorder.Eventf(volumeToMount.Pod, v1.EventTypeWarning, kevents.FailedMapVolume, eventErr.Error())
		return volumetypes.GeneratedOperations{}, detailedErr
	}

	// Get attacher, if possible
	attachableVolumePlugin, _ :=
		og.volumePluginMgr.FindAttachablePluginBySpec(volumeToMount.VolumeSpec)
	var volumeAttacher volume.Attacher
	if attachableVolumePlugin != nil {
		volumeAttacher, _ = attachableVolumePlugin.NewAttacher()
	}

	mapVolumeFunc := func() (error, error) {
		var devicePath string
		// Set up global map path under the given plugin directory using symbolic link
		globalMapPath, err :=
			blockVolumeMapper.GetGlobalMapPath(volumeToMount.VolumeSpec)
		if err != nil {
			// On failure, return error. Caller will log and retry.
			return volumeToMount.GenerateError("MapVolume.GetDeviceMountPath failed", err)
		}
		if volumeAttacher != nil {
			// Wait for attachable volumes to finish attaching
			glog.Infof(volumeToMount.GenerateMsgDetailed("MapVolume.WaitForAttach entering", fmt.Sprintf("DevicePath %q", volumeToMount.DevicePath)))

			devicePath, err = volumeAttacher.WaitForAttach(
				volumeToMount.VolumeSpec, volumeToMount.DevicePath, volumeToMount.Pod, waitForAttachTimeout)
			if err != nil {
				// On failure, return error. Caller will log and retry.
				return volumeToMount.GenerateError("MapVolume.WaitForAttach failed", err)
			}

			glog.Infof(volumeToMount.GenerateMsgDetailed("MapVolume.WaitForAttach succeeded", fmt.Sprintf("DevicePath %q", devicePath)))

<<<<<<< HEAD
			// Update actual state of world to reflect volume is globally mounted
			markDeviceMappedErr := actualStateOfWorld.MarkDeviceAsMounted(
				volumeToMount.VolumeName)
			if markDeviceMappedErr != nil {
				// On failure, return error. Caller will log and retry.
				return volumeToMount.GenerateError("MapVolume.MarkDeviceAsMounted failed", markDeviceMappedErr)
			}
=======
>>>>>>> ed33434d
		}
		// A plugin doesn't have attacher also needs to map device to global map path with SetUpDevice()
		pluginDevicePath, mapErr := blockVolumeMapper.SetUpDevice()
		if mapErr != nil {
			// On failure, return error. Caller will log and retry.
			return volumeToMount.GenerateError("MapVolume.SetUp failed", mapErr)
		}
		// Update devicePath for none attachable plugin case
		if len(devicePath) == 0 {
			if len(pluginDevicePath) != 0 {
				devicePath = pluginDevicePath
			} else {
				return volumeToMount.GenerateError("MapVolume failed", fmt.Errorf("Device path of the volume is empty"))
			}
		}
		// Update actual state of world to reflect volume is globally mounted
		markDeviceMappedErr := actualStateOfWorld.MarkDeviceAsMounted(
			volumeToMount.VolumeName, devicePath, globalMapPath)
		if markDeviceMappedErr != nil {
			// On failure, return error. Caller will log and retry.
<<<<<<< HEAD
			return volumeToMount.GenerateError("MapVolume.GetDeviceMountPath failed", err)
=======
			return volumeToMount.GenerateError("MapVolume.MarkDeviceAsMounted failed", markDeviceMappedErr)
>>>>>>> ed33434d
		}

		mapErr = og.blkUtil.MapDevice(devicePath, globalMapPath, string(volumeToMount.Pod.UID))
		if mapErr != nil {
			// On failure, return error. Caller will log and retry.
			return volumeToMount.GenerateError("MapVolume.MapDevice failed", mapErr)
		}

		// Device mapping for global map path succeeded
		simpleMsg, detailedMsg := volumeToMount.GenerateMsg("MapVolume.MapDevice succeeded", fmt.Sprintf("globalMapPath %q", globalMapPath))
		verbosity := glog.Level(4)
		og.recorder.Eventf(volumeToMount.Pod, v1.EventTypeNormal, kevents.SuccessfulMountVolume, simpleMsg)
		glog.V(verbosity).Infof(detailedMsg)

		// Map device to pod device map path under the given pod directory using symbolic link
		volumeMapPath, volName := blockVolumeMapper.GetPodDeviceMapPath()
		mapErr = og.blkUtil.MapDevice(devicePath, volumeMapPath, volName)
		if mapErr != nil {
			// On failure, return error. Caller will log and retry.
			return volumeToMount.GenerateError("MapVolume.MapDevice failed", mapErr)
		}

		// Take filedescriptor lock to keep a block device opened. Otherwise, there is a case
		// that the block device is silently removed and attached another device with same name.
		// Container runtime can't handler this problem. To avoid unexpected condition fd lock
		// for the block device is required.
		_, err = og.blkUtil.AttachFileDevice(devicePath)
		if err != nil {
			return volumeToMount.GenerateError("MapVolume.AttachFileDevice failed", err)
		}

		// Device mapping for pod device map path succeeded
		simpleMsg, detailedMsg = volumeToMount.GenerateMsg("MapVolume.MapDevice succeeded", fmt.Sprintf("volumeMapPath %q", volumeMapPath))
		verbosity = glog.Level(1)
		og.recorder.Eventf(volumeToMount.Pod, v1.EventTypeNormal, kevents.SuccessfulMountVolume, simpleMsg)
		glog.V(verbosity).Infof(detailedMsg)

		// Update actual state of world
		markVolMountedErr := actualStateOfWorld.MarkVolumeAsMounted(
			volumeToMount.PodName,
			volumeToMount.Pod.UID,
			volumeToMount.VolumeName,
			nil,
			blockVolumeMapper,
			volumeToMount.OuterVolumeSpecName,
			volumeToMount.VolumeGidValue)
		if markVolMountedErr != nil {
			// On failure, return error. Caller will log and retry.
			return volumeToMount.GenerateError("MapVolume.MarkVolumeAsMounted failed", markVolMountedErr)
		}

		return nil, nil
	}

	eventRecorderFunc := func(err *error) {
		if *err != nil {
			og.recorder.Eventf(volumeToMount.Pod, v1.EventTypeWarning, kevents.FailedMapVolume, (*err).Error())
		}
	}

	return volumetypes.GeneratedOperations{
		OperationFunc:     mapVolumeFunc,
		EventRecorderFunc: eventRecorderFunc,
		CompleteFunc:      util.OperationCompleteHook(blockVolumePlugin.GetPluginName(), "map_volume"),
	}, nil
}

// GenerateUnmapVolumeFunc marks volume as unmonuted based on following steps.
// Remove symbolic links from pod device map path dir and  global map path dir.
// Once those cleanups are done, remove pod device map path dir.
// If all steps are completed, the volume is marked as unmounted.
func (og *operationGenerator) GenerateUnmapVolumeFunc(
	volumeToUnmount MountedVolume,
	actualStateOfWorld ActualStateOfWorldMounterUpdater) (volumetypes.GeneratedOperations, error) {

	// Get block volume unmapper plugin
	var blockVolumeUnmapper volume.BlockVolumeUnmapper
	blockVolumePlugin, err :=
		og.volumePluginMgr.FindMapperPluginByName(volumeToUnmount.PluginName)
	if err != nil {
		return volumetypes.GeneratedOperations{}, volumeToUnmount.GenerateErrorDetailed("UnmapVolume.FindMapperPluginByName failed", err)
	}
	if blockVolumePlugin == nil {
		return volumetypes.GeneratedOperations{}, volumeToUnmount.GenerateErrorDetailed("UnmapVolume.FindMapperPluginByName failed to find BlockVolumeMapper plugin. Volume plugin is nil.", nil)
	}
	blockVolumeUnmapper, newUnmapperErr := blockVolumePlugin.NewBlockVolumeUnmapper(
		volumeToUnmount.InnerVolumeSpecName, volumeToUnmount.PodUID)
	if newUnmapperErr != nil {
		return volumetypes.GeneratedOperations{}, volumeToUnmount.GenerateErrorDetailed("UnmapVolume.NewUnmapper failed", newUnmapperErr)
	}

	unmapVolumeFunc := func() (error, error) {
		// Try to unmap volumeName symlink under pod device map path dir
		// pods/{podUid}/volumeDevices/{escapeQualifiedPluginName}/{volumeName}
		podDeviceUnmapPath, volName := blockVolumeUnmapper.GetPodDeviceMapPath()
		unmapDeviceErr := og.blkUtil.UnmapDevice(podDeviceUnmapPath, volName)
		if unmapDeviceErr != nil {
			// On failure, return error. Caller will log and retry.
			return volumeToUnmount.GenerateError("UnmapVolume.UnmapDevice on pod device map path failed", unmapDeviceErr)
		}
		// Try to unmap podUID symlink under global map path dir
		// plugins/kubernetes.io/{PluginName}/volumeDevices/{volumePluginDependentPath}/{podUID}
<<<<<<< HEAD
		globalUnmapPath, err :=
			blockVolumeUnmapper.GetGlobalMapPath(volumeToUnmount.VolumeSpec)
		if err != nil {
			// On failure, return error. Caller will log and retry.
			return volumeToUnmount.GenerateError("UnmapVolume.GetGlobalUnmapPath failed", err)
		}
=======
		globalUnmapPath := volumeToUnmount.DeviceMountPath
>>>>>>> ed33434d
		unmapDeviceErr = og.blkUtil.UnmapDevice(globalUnmapPath, string(volumeToUnmount.PodUID))
		if unmapDeviceErr != nil {
			// On failure, return error. Caller will log and retry.
			return volumeToUnmount.GenerateError("UnmapVolume.UnmapDevice on global map path failed", unmapDeviceErr)
		}

		glog.Infof(
			"UnmapVolume succeeded for volume %q (OuterVolumeSpecName: %q) pod %q (UID: %q). InnerVolumeSpecName %q. PluginName %q, VolumeGidValue %q",
			volumeToUnmount.VolumeName,
			volumeToUnmount.OuterVolumeSpecName,
			volumeToUnmount.PodName,
			volumeToUnmount.PodUID,
			volumeToUnmount.InnerVolumeSpecName,
			volumeToUnmount.PluginName,
			volumeToUnmount.VolumeGidValue)

		// Update actual state of world
		markVolUnmountedErr := actualStateOfWorld.MarkVolumeAsUnmounted(
			volumeToUnmount.PodName, volumeToUnmount.VolumeName)
		if markVolUnmountedErr != nil {
			// On failure, just log and exit
			glog.Errorf(volumeToUnmount.GenerateErrorDetailed("UnmapVolume.MarkVolumeAsUnmounted failed", markVolUnmountedErr).Error())
		}

		return nil, nil
	}

	return volumetypes.GeneratedOperations{
		OperationFunc:     unmapVolumeFunc,
		CompleteFunc:      util.OperationCompleteHook(blockVolumePlugin.GetPluginName(), "unmap_volume"),
		EventRecorderFunc: nil, // nil because we do not want to generate event on error
	}, nil
}

// GenerateUnmapDeviceFunc marks device as unmounted based on following steps.
// Check under globalMapPath dir if there isn't pod's symbolic links in it.
// If symbolick link isn't there, the device isn't referenced from Pods.
// Call plugin TearDownDevice to clean-up device connection, stored data under
// globalMapPath, these operations depend on plugin implementation.
// Once TearDownDevice is completed, remove globalMapPath dir.
// After globalMapPath is removed, fd lock by loopback for the device can
// be released safely because no one can consume the device at this point.
// At last, device open status will be checked just in case.
// If all steps are completed, the device is marked as unmounted.
func (og *operationGenerator) GenerateUnmapDeviceFunc(
	deviceToDetach AttachedVolume,
	actualStateOfWorld ActualStateOfWorldMounterUpdater,
	mounter mount.Interface) (volumetypes.GeneratedOperations, error) {

	blockVolumePlugin, err :=
		og.volumePluginMgr.FindMapperPluginByName(deviceToDetach.PluginName)
	if err != nil {
<<<<<<< HEAD
		return volumetypes.GeneratedOperations{}, deviceToDetach.GenerateErrorDetailed("UnmapDevice.FindMapperPluginBySpec failed", err)
	}
	if blockVolumePlugin == nil {
		return volumetypes.GeneratedOperations{}, deviceToDetach.GenerateErrorDetailed("UnmapDevice.FindMapperPluginBySpec failed to find BlockVolumeMapper plugin. Volume plugin is nil.", nil)
	}
	blockVolumeMapper, newMapperErr := blockVolumePlugin.NewBlockVolumeMapper(
		deviceToDetach.VolumeSpec,
		nil, /* Pod */
		volume.VolumeOptions{})
	if newMapperErr != nil {
		return volumetypes.GeneratedOperations{}, deviceToDetach.GenerateErrorDetailed("UnmapDevice.NewBlockVolumeMapper initialization failed", newMapperErr)
=======
		return volumetypes.GeneratedOperations{}, deviceToDetach.GenerateErrorDetailed("UnmapDevice.FindMapperPluginByName failed", err)
	}
	if blockVolumePlugin == nil {
		return volumetypes.GeneratedOperations{}, deviceToDetach.GenerateErrorDetailed("UnmapDevice.FindMapperPluginByName failed to find BlockVolumeMapper plugin. Volume plugin is nil.", nil)
>>>>>>> ed33434d
	}

	blockVolumeUnmapper, newUnmapperErr := blockVolumePlugin.NewBlockVolumeUnmapper(
		string(deviceToDetach.VolumeName),
		"" /* podUID */)
	if newUnmapperErr != nil {
		return volumetypes.GeneratedOperations{}, deviceToDetach.GenerateErrorDetailed("UnmapDevice.NewUnmapper failed", newUnmapperErr)
	}

	unmapDeviceFunc := func() (error, error) {
		// Search under globalMapPath dir if all symbolic links from pods have been removed already.
		// If symbolick links are there, pods may still refer the volume.
<<<<<<< HEAD
		globalMapPath, err :=
			blockVolumeMapper.GetGlobalMapPath(deviceToDetach.VolumeSpec)
		if err != nil {
			// On failure, return error. Caller will log and retry.
			return deviceToDetach.GenerateError("UnmapDevice.GetGlobalMapPath failed", err)
		}
=======
		globalMapPath := deviceToDetach.DeviceMountPath
>>>>>>> ed33434d
		refs, err := og.blkUtil.GetDeviceSymlinkRefs(deviceToDetach.DevicePath, globalMapPath)
		if err != nil {
			return deviceToDetach.GenerateError("UnmapDevice.GetDeviceSymlinkRefs check failed", err)
		}
		if len(refs) > 0 {
			err = fmt.Errorf("The device %q is still referenced from other Pods %v", globalMapPath, refs)
			return deviceToDetach.GenerateError("UnmapDevice failed", err)
		}

		// Execute tear down device
		unmapErr := blockVolumeUnmapper.TearDownDevice(globalMapPath, deviceToDetach.DevicePath)
		if unmapErr != nil {
			// On failure, return error. Caller will log and retry.
			return deviceToDetach.GenerateError("UnmapDevice.TearDownDevice failed", unmapErr)
		}

		// Plugin finished TearDownDevice(). Now globalMapPath dir and plugin's stored data
		// on the dir are unnecessary, clean up it.
		removeMapPathErr := og.blkUtil.RemoveMapPath(globalMapPath)
		if removeMapPathErr != nil {
			// On failure, return error. Caller will log and retry.
			return deviceToDetach.GenerateError("UnmapDevice failed", removeMapPathErr)
		}

		// The block volume is not referenced from Pods. Release file descriptor lock.
		glog.V(4).Infof("UnmapDevice: deviceToDetach.DevicePath: %v", deviceToDetach.DevicePath)
		loopPath, err := og.blkUtil.GetLoopDevice(deviceToDetach.DevicePath)
		if err != nil {
			glog.Warningf(deviceToDetach.GenerateMsgDetailed("UnmapDevice: Couldn't find loopback device which takes file descriptor lock", fmt.Sprintf("device path: %q", deviceToDetach.DevicePath)))
		} else {
			err = og.blkUtil.RemoveLoopDevice(loopPath)
			if err != nil {
				return deviceToDetach.GenerateError("UnmapDevice.AttachFileDevice failed", err)
			}
		}

		// Before logging that UnmapDevice succeeded and moving on,
		// use mounter.PathIsDevice to check if the path is a device,
		// if so use mounter.DeviceOpened to check if the device is in use anywhere
		// else on the system. Retry if it returns true.
		deviceOpened, deviceOpenedErr := isDeviceOpened(deviceToDetach, mounter)
		if deviceOpenedErr != nil {
			return nil, deviceOpenedErr
		}
		// The device is still in use elsewhere. Caller will log and retry.
		if deviceOpened {
			return deviceToDetach.GenerateError(
				"UnmapDevice failed",
				fmt.Errorf("the device is in use when it was no longer expected to be in use"))
		}

		glog.Infof(deviceToDetach.GenerateMsgDetailed("UnmapDevice succeeded", ""))

		// Update actual state of world
		markDeviceUnmountedErr := actualStateOfWorld.MarkDeviceAsUnmounted(
			deviceToDetach.VolumeName)
		if markDeviceUnmountedErr != nil {
			// On failure, return error. Caller will log and retry.
			return deviceToDetach.GenerateError("MarkDeviceAsUnmounted failed", markDeviceUnmountedErr)
		}

		return nil, nil
	}

	return volumetypes.GeneratedOperations{
		OperationFunc:     unmapDeviceFunc,
		CompleteFunc:      util.OperationCompleteHook(blockVolumePlugin.GetPluginName(), "unmap_device"),
		EventRecorderFunc: nil, // nil because we do not want to generate event on error
	}, nil
}

func (og *operationGenerator) GenerateVerifyControllerAttachedVolumeFunc(
	volumeToMount VolumeToMount,
	nodeName types.NodeName,
	actualStateOfWorld ActualStateOfWorldAttacherUpdater) (volumetypes.GeneratedOperations, error) {
	volumePlugin, err :=
		og.volumePluginMgr.FindPluginBySpec(volumeToMount.VolumeSpec)
	if err != nil || volumePlugin == nil {
		return volumetypes.GeneratedOperations{}, volumeToMount.GenerateErrorDetailed("VerifyControllerAttachedVolume.FindPluginBySpec failed", err)
	}

	verifyControllerAttachedVolumeFunc := func() (error, error) {
		if !volumeToMount.PluginIsAttachable {
			// If the volume does not implement the attacher interface, it is
			// assumed to be attached and the actual state of the world is
			// updated accordingly.

			addVolumeNodeErr := actualStateOfWorld.MarkVolumeAsAttached(
				volumeToMount.VolumeName, volumeToMount.VolumeSpec, nodeName, "" /* devicePath */)
			if addVolumeNodeErr != nil {
				// On failure, return error. Caller will log and retry.
				return volumeToMount.GenerateError("VerifyControllerAttachedVolume.MarkVolumeAsAttachedByUniqueVolumeName failed", addVolumeNodeErr)
			}

			return nil, nil
		}

		if !volumeToMount.ReportedInUse {
			// If the given volume has not yet been added to the list of
			// VolumesInUse in the node's volume status, do not proceed, return
			// error. Caller will log and retry. The node status is updated
			// periodically by kubelet, so it may take as much as 10 seconds
			// before this clears.
			// Issue #28141 to enable on demand status updates.
			return volumeToMount.GenerateError("Volume has not been added to the list of VolumesInUse in the node's volume status", nil)
		}

		// Fetch current node object
		node, fetchErr := og.kubeClient.CoreV1().Nodes().Get(string(nodeName), metav1.GetOptions{})
		if fetchErr != nil {
			// On failure, return error. Caller will log and retry.
			return volumeToMount.GenerateError("VerifyControllerAttachedVolume failed fetching node from API server", fetchErr)
		}

		if node == nil {
			// On failure, return error. Caller will log and retry.
			return volumeToMount.GenerateError(
				"VerifyControllerAttachedVolume failed",
				fmt.Errorf("Node object retrieved from API server is nil"))
		}

		for _, attachedVolume := range node.Status.VolumesAttached {
			if attachedVolume.Name == volumeToMount.VolumeName {
				addVolumeNodeErr := actualStateOfWorld.MarkVolumeAsAttached(
					v1.UniqueVolumeName(""), volumeToMount.VolumeSpec, nodeName, attachedVolume.DevicePath)
				glog.Infof(volumeToMount.GenerateMsgDetailed("Controller attach succeeded", fmt.Sprintf("device path: %q", attachedVolume.DevicePath)))
				if addVolumeNodeErr != nil {
					// On failure, return error. Caller will log and retry.
					return volumeToMount.GenerateError("VerifyControllerAttachedVolume.MarkVolumeAsAttached failed", addVolumeNodeErr)
				}
				return nil, nil
			}
		}

		// Volume not attached, return error. Caller will log and retry.
		return volumeToMount.GenerateError("Volume not attached according to node status", nil)
	}

	return volumetypes.GeneratedOperations{
		OperationFunc:     verifyControllerAttachedVolumeFunc,
		CompleteFunc:      util.OperationCompleteHook(volumePlugin.GetPluginName(), "verify_controller_attached_volume"),
		EventRecorderFunc: nil, // nil because we do not want to generate event on error
	}, nil

}

func (og *operationGenerator) verifyVolumeIsSafeToDetach(
	volumeToDetach AttachedVolume) error {
	// Fetch current node object
	node, fetchErr := og.kubeClient.CoreV1().Nodes().Get(string(volumeToDetach.NodeName), metav1.GetOptions{})
	if fetchErr != nil {
		if errors.IsNotFound(fetchErr) {
			glog.Warningf(volumeToDetach.GenerateMsgDetailed("Node not found on API server. DetachVolume will skip safe to detach check", ""))
			return nil
		}

		// On failure, return error. Caller will log and retry.
		return volumeToDetach.GenerateErrorDetailed("DetachVolume failed fetching node from API server", fetchErr)
	}

	if node == nil {
		// On failure, return error. Caller will log and retry.
		return volumeToDetach.GenerateErrorDetailed(
			"DetachVolume failed fetching node from API server",
			fmt.Errorf("node object retrieved from API server is nil"))
	}

	for _, inUseVolume := range node.Status.VolumesInUse {
		if inUseVolume == volumeToDetach.VolumeName {
			return volumeToDetach.GenerateErrorDetailed(
				"DetachVolume failed",
				fmt.Errorf("volume is still in use by node, according to Node status"))
		}
	}

	// Volume is not marked as in use by node
	glog.Infof(volumeToDetach.GenerateMsgDetailed("Verified volume is safe to detach", ""))
	return nil
}

func (og *operationGenerator) GenerateExpandVolumeFunc(
	pvcWithResizeRequest *expandcache.PVCWithResizeRequest,
	resizeMap expandcache.VolumeResizeMap) (volumetypes.GeneratedOperations, error) {

	volumeSpec := volume.NewSpecFromPersistentVolume(pvcWithResizeRequest.PersistentVolume, false)

	volumePlugin, err := og.volumePluginMgr.FindExpandablePluginBySpec(volumeSpec)

	if err != nil {
		return volumetypes.GeneratedOperations{}, fmt.Errorf("Error finding plugin for expanding volume: %q with error %v", pvcWithResizeRequest.QualifiedName(), err)
	}
	if volumePlugin == nil {
		return volumetypes.GeneratedOperations{}, fmt.Errorf("Can not find plugin for expanding volume: %q", pvcWithResizeRequest.QualifiedName())
	}

	expandVolumeFunc := func() (error, error) {
		newSize := pvcWithResizeRequest.ExpectedSize
		pvSize := pvcWithResizeRequest.PersistentVolume.Spec.Capacity[v1.ResourceStorage]
		if pvSize.Cmp(newSize) < 0 {
			updatedSize, expandErr := volumePlugin.ExpandVolumeDevice(
				volumeSpec,
				pvcWithResizeRequest.ExpectedSize,
				pvcWithResizeRequest.CurrentSize)

			if expandErr != nil {
				detailedErr := fmt.Errorf("Error expanding volume %q of plugin %s : %v", pvcWithResizeRequest.QualifiedName(), volumePlugin.GetPluginName(), expandErr)
				return detailedErr, detailedErr
			}
			glog.Infof("ExpandVolume succeeded for volume %s", pvcWithResizeRequest.QualifiedName())
			newSize = updatedSize
			// k8s doesn't have transactions, we can't guarantee that after updating PV - updating PVC will be
			// successful, that is why all PVCs for which pvc.Spec.Size > pvc.Status.Size must be reprocessed
			// until they reflect user requested size in pvc.Status.Size
			updateErr := resizeMap.UpdatePVSize(pvcWithResizeRequest, newSize)

			if updateErr != nil {
				detailedErr := fmt.Errorf("Error updating PV spec capacity for volume %q with : %v", pvcWithResizeRequest.QualifiedName(), updateErr)
				return detailedErr, detailedErr
			}
			glog.Infof("ExpandVolume.UpdatePV succeeded for volume %s", pvcWithResizeRequest.QualifiedName())
		}

		// No Cloudprovider resize needed, lets mark resizing as done
		// Rest of the volume expand controller code will assume PVC as *not* resized until pvc.Status.Size
		// reflects user requested size.
		if !volumePlugin.RequiresFSResize() {
			glog.V(4).Infof("Controller resizing done for PVC %s", pvcWithResizeRequest.QualifiedName())
			err := resizeMap.MarkAsResized(pvcWithResizeRequest, newSize)

			if err != nil {
				detailedErr := fmt.Errorf("Error marking pvc %s as resized : %v", pvcWithResizeRequest.QualifiedName(), err)
				return detailedErr, detailedErr
<<<<<<< HEAD
			}
		}
		return nil, nil

=======
			}
			successMsg := fmt.Sprintf("ExpandVolume succeeded for volume %s", pvcWithResizeRequest.QualifiedName())
			og.recorder.Eventf(pvcWithResizeRequest.PVC, v1.EventTypeNormal, kevents.VolumeResizeSuccess, successMsg)
		} else {
			err := resizeMap.MarkForFSResize(pvcWithResizeRequest)
			if err != nil {
				detailedErr := fmt.Errorf("Error updating pvc %s condition for fs resize : %v", pvcWithResizeRequest.QualifiedName(), err)
				glog.Warning(detailedErr)
				return nil, nil
			}
		}
		return nil, nil
>>>>>>> ed33434d
	}

	eventRecorderFunc := func(err *error) {
		if *err != nil {
			og.recorder.Eventf(pvcWithResizeRequest.PVC, v1.EventTypeWarning, kevents.VolumeResizeFailed, (*err).Error())
		}
	}

	return volumetypes.GeneratedOperations{
		OperationFunc:     expandVolumeFunc,
		EventRecorderFunc: eventRecorderFunc,
		CompleteFunc:      util.OperationCompleteHook(volumePlugin.GetPluginName(), "expand_volume"),
	}, nil
}

func checkMountOptionSupport(og *operationGenerator, volumeToMount VolumeToMount, plugin volume.VolumePlugin) error {
	mountOptions := util.MountOptionFromSpec(volumeToMount.VolumeSpec)

	if len(mountOptions) > 0 && !plugin.SupportsMountOption() {
		return fmt.Errorf("Mount options are not supported for this volume type")
	}
	return nil
}

// checkNodeAffinity looks at the PV node affinity, and checks if the node has the same corresponding labels
// This ensures that we don't mount a volume that doesn't belong to this node
func checkNodeAffinity(og *operationGenerator, volumeToMount VolumeToMount, plugin volume.VolumePlugin) error {
	if !utilfeature.DefaultFeatureGate.Enabled(features.PersistentLocalVolumes) {
		return nil
	}

	pv := volumeToMount.VolumeSpec.PersistentVolume
	if pv != nil {
		nodeLabels, err := og.volumePluginMgr.Host.GetNodeLabels()
		if err != nil {
			return err
		}
		err = util.CheckNodeAffinity(pv, nodeLabels)
		if err != nil {
			return err
		}
	}
	return nil
}

// isDeviceOpened checks the device status if the device is in use anywhere else on the system
func isDeviceOpened(deviceToDetach AttachedVolume, mounter mount.Interface) (bool, error) {
	isDevicePath, devicePathErr := mounter.PathIsDevice(deviceToDetach.DevicePath)
	var deviceOpened bool
	var deviceOpenedErr error
	if !isDevicePath && devicePathErr == nil ||
		(devicePathErr != nil && strings.Contains(devicePathErr.Error(), "does not exist")) {
		// not a device path or path doesn't exist
		//TODO: refer to #36092
		glog.V(3).Infof("The path isn't device path or doesn't exist. Skip checking device path: %s", deviceToDetach.DevicePath)
		deviceOpened = false
	} else {
		deviceOpened, deviceOpenedErr = mounter.DeviceOpened(deviceToDetach.DevicePath)
		if deviceOpenedErr != nil {
			return false, deviceToDetach.GenerateErrorDetailed("DeviceOpened failed", deviceOpenedErr)
		}
	}
	return deviceOpened, nil
}

func updatePVCStatusCapacity(pvcName string, pvc *v1.PersistentVolumeClaim, capacity v1.ResourceList, client clientset.Interface) error {
	pvcCopy := pvc.DeepCopy()

	oldData, err := json.Marshal(pvcCopy)
	if err != nil {
		return fmt.Errorf("Failed to marshal oldData for pvc %q with %v", pvcName, err)
	}

	pvcCopy.Status.Capacity = capacity
	pvcCopy.Status.Conditions = []v1.PersistentVolumeClaimCondition{}
	newData, err := json.Marshal(pvcCopy)

	if err != nil {
		return fmt.Errorf("Failed to marshal newData for pvc %q with %v", pvcName, err)
	}
	patchBytes, err := strategicpatch.CreateTwoWayMergePatch(oldData, newData, pvcCopy)

	if err != nil {
		return fmt.Errorf("Failed to CreateTwoWayMergePatch for pvc %q with %v ", pvcName, err)
	}
	_, err = client.CoreV1().PersistentVolumeClaims(pvc.Namespace).
		Patch(pvcName, types.StrategicMergePatchType, patchBytes, "status")
	if err != nil {
		return fmt.Errorf("Failed to patch PVC %q with %v", pvcName, err)
	}
	return nil
}<|MERGE_RESOLUTION|>--- conflicted
+++ resolved
@@ -17,8 +17,8 @@
 package operationexecutor
 
 import (
-	"encoding/json"
 	"fmt"
+	"path"
 	"strings"
 	"time"
 
@@ -27,7 +27,6 @@
 	"k8s.io/apimachinery/pkg/api/errors"
 	metav1 "k8s.io/apimachinery/pkg/apis/meta/v1"
 	"k8s.io/apimachinery/pkg/types"
-	"k8s.io/apimachinery/pkg/util/strategicpatch"
 	utilfeature "k8s.io/apiserver/pkg/util/feature"
 	clientset "k8s.io/client-go/kubernetes"
 	"k8s.io/client-go/tools/record"
@@ -39,11 +38,7 @@
 	"k8s.io/kubernetes/pkg/volume"
 	"k8s.io/kubernetes/pkg/volume/util"
 	volumetypes "k8s.io/kubernetes/pkg/volume/util/types"
-<<<<<<< HEAD
-	"k8s.io/kubernetes/pkg/volume/util/volumehelper"
-=======
 	"k8s.io/kubernetes/pkg/volume/util/volumepathhandler"
->>>>>>> ed33434d
 )
 
 var _ OperationGenerator = &operationGenerator{}
@@ -91,7 +86,7 @@
 	GenerateMountVolumeFunc(waitForAttachTimeout time.Duration, volumeToMount VolumeToMount, actualStateOfWorldMounterUpdater ActualStateOfWorldMounterUpdater, isRemount bool) (volumetypes.GeneratedOperations, error)
 
 	// Generates the UnmountVolume function needed to perform the unmount of a volume plugin
-	GenerateUnmountVolumeFunc(volumeToUnmount MountedVolume, actualStateOfWorld ActualStateOfWorldMounterUpdater) (volumetypes.GeneratedOperations, error)
+	GenerateUnmountVolumeFunc(volumeToUnmount MountedVolume, actualStateOfWorld ActualStateOfWorldMounterUpdater, podsDir string) (volumetypes.GeneratedOperations, error)
 
 	// Generates the AttachVolume function needed to perform attach of a volume plugin
 	GenerateAttachVolumeFunc(volumeToAttach VolumeToAttach, actualStateOfWorld ActualStateOfWorldAttacherUpdater) (volumetypes.GeneratedOperations, error)
@@ -499,14 +494,6 @@
 
 			glog.Infof(volumeToMount.GenerateMsgDetailed("MountVolume.WaitForAttach succeeded", fmt.Sprintf("DevicePath %q", devicePath)))
 
-			// resizeFileSystem will resize the file system if user has requested a resize of
-			// underlying persistent volume and is allowed to do so.
-			resizeSimpleError, resizeDetailedError := og.resizeFileSystem(volumeToMount, devicePath, volumePlugin.GetPluginName())
-
-			if resizeSimpleError != nil || resizeDetailedError != nil {
-				return resizeSimpleError, resizeDetailedError
-			}
-
 			deviceMountPath, err :=
 				volumeAttacher.GetDeviceMountPath(volumeToMount.VolumeSpec)
 			if err != nil {
@@ -532,8 +519,6 @@
 			if markDeviceMountedErr != nil {
 				// On failure, return error. Caller will log and retry.
 				return volumeToMount.GenerateError("MountVolume.MarkDeviceAsMounted failed", markDeviceMountedErr)
-<<<<<<< HEAD
-=======
 			}
 
 			// resizeFileSystem will resize the file system if user has requested a resize of
@@ -542,7 +527,6 @@
 
 			if resizeSimpleError != nil || resizeDetailedError != nil {
 				return resizeSimpleError, resizeDetailedError
->>>>>>> ed33434d
 			}
 
 		}
@@ -602,15 +586,9 @@
 	}, nil
 }
 
-<<<<<<< HEAD
-func (og *operationGenerator) resizeFileSystem(volumeToMount VolumeToMount, devicePath string, pluginName string) (simpleErr, detailedErr error) {
-	if !utilfeature.DefaultFeatureGate.Enabled(features.ExpandPersistentVolumes) {
-		glog.V(6).Infof("Resizing is not enabled for this volume %s", volumeToMount.VolumeName)
-=======
 func (og *operationGenerator) resizeFileSystem(volumeToMount VolumeToMount, devicePath, deviceMountPath, pluginName string) (simpleErr, detailedErr error) {
 	if !utilfeature.DefaultFeatureGate.Enabled(features.ExpandPersistentVolumes) {
 		glog.V(4).Infof("Resizing is not enabled for this volume %s", volumeToMount.VolumeName)
->>>>>>> ed33434d
 		return nil, nil
 	}
 
@@ -648,11 +626,7 @@
 			}
 
 			resizer := resizefs.NewResizeFs(diskFormatter)
-<<<<<<< HEAD
-			resizeStatus, resizeErr := resizer.Resize(devicePath)
-=======
 			resizeStatus, resizeErr := resizer.Resize(devicePath, deviceMountPath)
->>>>>>> ed33434d
 
 			if resizeErr != nil {
 				return volumeToMount.GenerateError("MountVolume.resizeFileSystem failed", resizeErr)
@@ -665,11 +639,7 @@
 			}
 
 			// File system resize succeeded, now update the PVC's Capacity to match the PV's
-<<<<<<< HEAD
-			err = updatePVCStatusCapacity(pvc.Name, pvc, pv.Spec.Capacity, og.kubeClient)
-=======
 			err = util.MarkFSResizeFinished(pvc, pv.Spec.Capacity, og.kubeClient)
->>>>>>> ed33434d
 			if err != nil {
 				// On retry, resizeFileSystem will be called again but do nothing
 				return volumeToMount.GenerateError("MountVolume.resizeFileSystem update PVC status failed", err)
@@ -682,7 +652,8 @@
 
 func (og *operationGenerator) GenerateUnmountVolumeFunc(
 	volumeToUnmount MountedVolume,
-	actualStateOfWorld ActualStateOfWorldMounterUpdater) (volumetypes.GeneratedOperations, error) {
+	actualStateOfWorld ActualStateOfWorldMounterUpdater,
+	podsDir string) (volumetypes.GeneratedOperations, error) {
 	// Get mountable plugin
 	volumePlugin, err :=
 		og.volumePluginMgr.FindPluginByName(volumeToUnmount.PluginName)
@@ -697,6 +668,14 @@
 	}
 
 	unmountVolumeFunc := func() (error, error) {
+		mounter := og.volumePluginMgr.Host.GetMounter(volumeToUnmount.PluginName)
+
+		// Remove all bind-mounts for subPaths
+		podDir := path.Join(podsDir, string(volumeToUnmount.PodUID))
+		if err := mounter.CleanSubPaths(podDir, volumeToUnmount.OuterVolumeSpecName); err != nil {
+			return volumeToUnmount.GenerateError("error cleaning subPath mounts", err)
+		}
+
 		// Execute unmount
 		unmountErr := volumeUnmounter.TearDown()
 		if unmountErr != nil {
@@ -746,26 +725,9 @@
 	volumeDetacher, err := attachableVolumePlugin.NewDetacher()
 	if err != nil {
 		return volumetypes.GeneratedOperations{}, deviceToDetach.GenerateErrorDetailed("UnmountDevice.NewDetacher failed", err)
-<<<<<<< HEAD
-	}
-
-	volumeAttacher, err := attachableVolumePlugin.NewAttacher()
-	if err != nil {
-		return volumetypes.GeneratedOperations{}, deviceToDetach.GenerateErrorDetailed("UnmountDevice.NewAttacher failed", err)
-	}
-
-	unmountDeviceFunc := func() (error, error) {
-		deviceMountPath, err :=
-			volumeAttacher.GetDeviceMountPath(deviceToDetach.VolumeSpec)
-		if err != nil {
-			// On failure, return error. Caller will log and retry.
-			return deviceToDetach.GenerateError("GetDeviceMountPath failed", err)
-		}
-=======
 	}
 	unmountDeviceFunc := func() (error, error) {
 		deviceMountPath := deviceToDetach.DeviceMountPath
->>>>>>> ed33434d
 		refs, err := attachableVolumePlugin.GetDeviceMountRefs(deviceMountPath)
 
 		if err != nil || mount.HasMountRefs(deviceMountPath, refs) {
@@ -885,16 +847,6 @@
 
 			glog.Infof(volumeToMount.GenerateMsgDetailed("MapVolume.WaitForAttach succeeded", fmt.Sprintf("DevicePath %q", devicePath)))
 
-<<<<<<< HEAD
-			// Update actual state of world to reflect volume is globally mounted
-			markDeviceMappedErr := actualStateOfWorld.MarkDeviceAsMounted(
-				volumeToMount.VolumeName)
-			if markDeviceMappedErr != nil {
-				// On failure, return error. Caller will log and retry.
-				return volumeToMount.GenerateError("MapVolume.MarkDeviceAsMounted failed", markDeviceMappedErr)
-			}
-=======
->>>>>>> ed33434d
 		}
 		// A plugin doesn't have attacher also needs to map device to global map path with SetUpDevice()
 		pluginDevicePath, mapErr := blockVolumeMapper.SetUpDevice()
@@ -915,11 +867,7 @@
 			volumeToMount.VolumeName, devicePath, globalMapPath)
 		if markDeviceMappedErr != nil {
 			// On failure, return error. Caller will log and retry.
-<<<<<<< HEAD
-			return volumeToMount.GenerateError("MapVolume.GetDeviceMountPath failed", err)
-=======
 			return volumeToMount.GenerateError("MapVolume.MarkDeviceAsMounted failed", markDeviceMappedErr)
->>>>>>> ed33434d
 		}
 
 		mapErr = og.blkUtil.MapDevice(devicePath, globalMapPath, string(volumeToMount.Pod.UID))
@@ -1022,16 +970,7 @@
 		}
 		// Try to unmap podUID symlink under global map path dir
 		// plugins/kubernetes.io/{PluginName}/volumeDevices/{volumePluginDependentPath}/{podUID}
-<<<<<<< HEAD
-		globalUnmapPath, err :=
-			blockVolumeUnmapper.GetGlobalMapPath(volumeToUnmount.VolumeSpec)
-		if err != nil {
-			// On failure, return error. Caller will log and retry.
-			return volumeToUnmount.GenerateError("UnmapVolume.GetGlobalUnmapPath failed", err)
-		}
-=======
 		globalUnmapPath := volumeToUnmount.DeviceMountPath
->>>>>>> ed33434d
 		unmapDeviceErr = og.blkUtil.UnmapDevice(globalUnmapPath, string(volumeToUnmount.PodUID))
 		if unmapDeviceErr != nil {
 			// On failure, return error. Caller will log and retry.
@@ -1084,24 +1023,10 @@
 	blockVolumePlugin, err :=
 		og.volumePluginMgr.FindMapperPluginByName(deviceToDetach.PluginName)
 	if err != nil {
-<<<<<<< HEAD
-		return volumetypes.GeneratedOperations{}, deviceToDetach.GenerateErrorDetailed("UnmapDevice.FindMapperPluginBySpec failed", err)
-	}
-	if blockVolumePlugin == nil {
-		return volumetypes.GeneratedOperations{}, deviceToDetach.GenerateErrorDetailed("UnmapDevice.FindMapperPluginBySpec failed to find BlockVolumeMapper plugin. Volume plugin is nil.", nil)
-	}
-	blockVolumeMapper, newMapperErr := blockVolumePlugin.NewBlockVolumeMapper(
-		deviceToDetach.VolumeSpec,
-		nil, /* Pod */
-		volume.VolumeOptions{})
-	if newMapperErr != nil {
-		return volumetypes.GeneratedOperations{}, deviceToDetach.GenerateErrorDetailed("UnmapDevice.NewBlockVolumeMapper initialization failed", newMapperErr)
-=======
 		return volumetypes.GeneratedOperations{}, deviceToDetach.GenerateErrorDetailed("UnmapDevice.FindMapperPluginByName failed", err)
 	}
 	if blockVolumePlugin == nil {
 		return volumetypes.GeneratedOperations{}, deviceToDetach.GenerateErrorDetailed("UnmapDevice.FindMapperPluginByName failed to find BlockVolumeMapper plugin. Volume plugin is nil.", nil)
->>>>>>> ed33434d
 	}
 
 	blockVolumeUnmapper, newUnmapperErr := blockVolumePlugin.NewBlockVolumeUnmapper(
@@ -1114,16 +1039,7 @@
 	unmapDeviceFunc := func() (error, error) {
 		// Search under globalMapPath dir if all symbolic links from pods have been removed already.
 		// If symbolick links are there, pods may still refer the volume.
-<<<<<<< HEAD
-		globalMapPath, err :=
-			blockVolumeMapper.GetGlobalMapPath(deviceToDetach.VolumeSpec)
-		if err != nil {
-			// On failure, return error. Caller will log and retry.
-			return deviceToDetach.GenerateError("UnmapDevice.GetGlobalMapPath failed", err)
-		}
-=======
 		globalMapPath := deviceToDetach.DeviceMountPath
->>>>>>> ed33434d
 		refs, err := og.blkUtil.GetDeviceSymlinkRefs(deviceToDetach.DevicePath, globalMapPath)
 		if err != nil {
 			return deviceToDetach.GenerateError("UnmapDevice.GetDeviceSymlinkRefs check failed", err)
@@ -1356,12 +1272,6 @@
 			if err != nil {
 				detailedErr := fmt.Errorf("Error marking pvc %s as resized : %v", pvcWithResizeRequest.QualifiedName(), err)
 				return detailedErr, detailedErr
-<<<<<<< HEAD
-			}
-		}
-		return nil, nil
-
-=======
 			}
 			successMsg := fmt.Sprintf("ExpandVolume succeeded for volume %s", pvcWithResizeRequest.QualifiedName())
 			og.recorder.Eventf(pvcWithResizeRequest.PVC, v1.EventTypeNormal, kevents.VolumeResizeSuccess, successMsg)
@@ -1374,7 +1284,6 @@
 			}
 		}
 		return nil, nil
->>>>>>> ed33434d
 	}
 
 	eventRecorderFunc := func(err *error) {
@@ -1438,32 +1347,4 @@
 		}
 	}
 	return deviceOpened, nil
-}
-
-func updatePVCStatusCapacity(pvcName string, pvc *v1.PersistentVolumeClaim, capacity v1.ResourceList, client clientset.Interface) error {
-	pvcCopy := pvc.DeepCopy()
-
-	oldData, err := json.Marshal(pvcCopy)
-	if err != nil {
-		return fmt.Errorf("Failed to marshal oldData for pvc %q with %v", pvcName, err)
-	}
-
-	pvcCopy.Status.Capacity = capacity
-	pvcCopy.Status.Conditions = []v1.PersistentVolumeClaimCondition{}
-	newData, err := json.Marshal(pvcCopy)
-
-	if err != nil {
-		return fmt.Errorf("Failed to marshal newData for pvc %q with %v", pvcName, err)
-	}
-	patchBytes, err := strategicpatch.CreateTwoWayMergePatch(oldData, newData, pvcCopy)
-
-	if err != nil {
-		return fmt.Errorf("Failed to CreateTwoWayMergePatch for pvc %q with %v ", pvcName, err)
-	}
-	_, err = client.CoreV1().PersistentVolumeClaims(pvc.Namespace).
-		Patch(pvcName, types.StrategicMergePatchType, patchBytes, "status")
-	if err != nil {
-		return fmt.Errorf("Failed to patch PVC %q with %v", pvcName, err)
-	}
-	return nil
 }