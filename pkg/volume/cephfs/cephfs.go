/*
Copyright 2015 The Kubernetes Authors.

Licensed under the Apache License, Version 2.0 (the "License");
you may not use this file except in compliance with the License.
You may obtain a copy of the License at

    http://www.apache.org/licenses/LICENSE-2.0

Unless required by applicable law or agreed to in writing, software
distributed under the License is distributed on an "AS IS" BASIS,
WITHOUT WARRANTIES OR CONDITIONS OF ANY KIND, either express or implied.
See the License for the specific language governing permissions and
limitations under the License.
*/

package cephfs

import (
	"fmt"
	"os"
	"os/exec"
	"path"
	"runtime"
	"strings"

	"github.com/golang/glog"
	"k8s.io/api/core/v1"
	metav1 "k8s.io/apimachinery/pkg/apis/meta/v1"
	"k8s.io/apimachinery/pkg/types"
	"k8s.io/kubernetes/pkg/util/mount"
	utilstrings "k8s.io/kubernetes/pkg/util/strings"
	"k8s.io/kubernetes/pkg/volume"
	"k8s.io/kubernetes/pkg/volume/util"
)

// This is the primary entrypoint for volume plugins.
func ProbeVolumePlugins() []volume.VolumePlugin {
	return []volume.VolumePlugin{&cephfsPlugin{nil}}
}

type cephfsPlugin struct {
	host volume.VolumeHost
}

var _ volume.VolumePlugin = &cephfsPlugin{}

const (
	cephfsPluginName = "kubernetes.io/cephfs"
)

func (plugin *cephfsPlugin) Init(host volume.VolumeHost) error {
	plugin.host = host
	return nil
}

func (plugin *cephfsPlugin) GetPluginName() string {
	return cephfsPluginName
}

func (plugin *cephfsPlugin) GetVolumeName(spec *volume.Spec) (string, error) {
	mon, _, _, _, _, err := getVolumeSource(spec)
	if err != nil {
		return "", err
	}

	return fmt.Sprintf("%v", mon), nil
}

func (plugin *cephfsPlugin) CanSupport(spec *volume.Spec) bool {
	return (spec.Volume != nil && spec.Volume.CephFS != nil) || (spec.PersistentVolume != nil && spec.PersistentVolume.Spec.CephFS != nil)
}

func (plugin *cephfsPlugin) RequiresRemount() bool {
	return false
}

func (plugin *cephfsPlugin) SupportsMountOption() bool {
	return true
}

func (plugin *cephfsPlugin) SupportsBulkVolumeVerification() bool {
	return false
}

func (plugin *cephfsPlugin) GetAccessModes() []v1.PersistentVolumeAccessMode {
	return []v1.PersistentVolumeAccessMode{
		v1.ReadWriteOnce,
		v1.ReadOnlyMany,
		v1.ReadWriteMany,
	}
}

func (plugin *cephfsPlugin) NewMounter(spec *volume.Spec, pod *v1.Pod, _ volume.VolumeOptions) (volume.Mounter, error) {
	secretName, secretNs, err := getSecretNameAndNamespace(spec, pod.Namespace)
	if err != nil {
		return nil, err
	}
	secret := ""
	if len(secretName) > 0 && len(secretNs) > 0 {
		// if secret is provideded, retrieve it
		kubeClient := plugin.host.GetKubeClient()
		if kubeClient == nil {
			return nil, fmt.Errorf("Cannot get kube client")
		}
		secrets, err := kubeClient.CoreV1().Secrets(secretNs).Get(secretName, metav1.GetOptions{})
		if err != nil {
			err = fmt.Errorf("Couldn't get secret %v/%v err: %v", secretNs, secretName, err)
			return nil, err
		}
		for name, data := range secrets.Data {
			secret = string(data)
			glog.V(4).Infof("found ceph secret info: %s", name)
		}
	}
	return plugin.newMounterInternal(spec, pod.UID, plugin.host.GetMounter(plugin.GetPluginName()), secret)
}

func (plugin *cephfsPlugin) newMounterInternal(spec *volume.Spec, podUID types.UID, mounter mount.Interface, secret string) (volume.Mounter, error) {
	mon, path, id, secretFile, readOnly, err := getVolumeSource(spec)
	if err != nil {
		return nil, err
	}

	if id == "" {
		id = "admin"
	}
	if path == "" {
		path = "/"
	}
	if !strings.HasPrefix(path, "/") {
		path = "/" + path
	}

	if secretFile == "" {
		secretFile = "/etc/ceph/" + id + ".secret"
	}

	return &cephfsMounter{
		cephfs: &cephfs{
			podUID:       podUID,
			volName:      spec.Name(),
			mon:          mon,
			path:         path,
			secret:       secret,
			id:           id,
			secret_file:  secretFile,
			readonly:     readOnly,
			mounter:      mounter,
			plugin:       plugin,
			mountOptions: util.MountOptionFromSpec(spec),
		},
	}, nil
}

func (plugin *cephfsPlugin) NewUnmounter(volName string, podUID types.UID) (volume.Unmounter, error) {
	return plugin.newUnmounterInternal(volName, podUID, plugin.host.GetMounter(plugin.GetPluginName()))
}

func (plugin *cephfsPlugin) newUnmounterInternal(volName string, podUID types.UID, mounter mount.Interface) (volume.Unmounter, error) {
	return &cephfsUnmounter{
		cephfs: &cephfs{
			podUID:  podUID,
			volName: volName,
			mounter: mounter,
			plugin:  plugin},
	}, nil
}

func (plugin *cephfsPlugin) ConstructVolumeSpec(volumeName, mountPath string) (*volume.Spec, error) {
	cephfsVolume := &v1.Volume{
		Name: volumeName,
		VolumeSource: v1.VolumeSource{
			CephFS: &v1.CephFSVolumeSource{
				Monitors: []string{},
				Path:     mountPath,
			},
		},
	}
	return volume.NewSpecFromVolume(cephfsVolume), nil
}

// CephFS volumes represent a bare host file or directory mount of an CephFS export.
type cephfs struct {
	volName     string
	podUID      types.UID
	mon         []string
	path        string
	id          string
	secret      string
	secret_file string
	readonly    bool
	mounter     mount.Interface
	plugin      *cephfsPlugin
	volume.MetricsNil
	mountOptions []string
}

type cephfsMounter struct {
	*cephfs
}

var _ volume.Mounter = &cephfsMounter{}

func (cephfsVolume *cephfsMounter) GetAttributes() volume.Attributes {
	return volume.Attributes{
		ReadOnly:        cephfsVolume.readonly,
		Managed:         false,
		SupportsSELinux: false,
	}
}

// Checks prior to mount operations to verify that the required components (binaries, etc.)
// to mount the volume are available on the underlying node.
// If not, it returns an error
func (cephfsMounter *cephfsMounter) CanMount() error {
	return nil
}

// SetUp attaches the disk and bind mounts to the volume path.
func (cephfsVolume *cephfsMounter) SetUp(fsGroup *int64) error {
	return cephfsVolume.SetUpAt(cephfsVolume.GetPath(), fsGroup)
}

// SetUpAt attaches the disk and bind mounts to the volume path.
func (cephfsVolume *cephfsMounter) SetUpAt(dir string, fsGroup *int64) error {
	notMnt, err := cephfsVolume.mounter.IsLikelyNotMountPoint(dir)
	glog.V(4).Infof("CephFS mount set up: %s %v %v", dir, !notMnt, err)
	if err != nil && !os.IsNotExist(err) {
		return err
	}
	if !notMnt {
		return nil
	}

<<<<<<< HEAD
	// check whether it belongs to fuse, if not, default to use kernel mount.
	if cephfsVolume.checkFuseMount() {
		glog.V(4).Infof("CephFS fuse mount.")
=======
	if err := os.MkdirAll(dir, 0750); err != nil {
		return err
	}

	// check whether it belongs to fuse, if not, default to use kernel mount.
	if cephfsVolume.checkFuseMount() {
		glog.V(4).Info("CephFS fuse mount.")
>>>>>>> ed33434d
		err = cephfsVolume.execFuseMount(dir)
		// cleanup no matter if fuse mount fail.
		keyringPath := cephfsVolume.GetKeyringPath()
		_, StatErr := os.Stat(keyringPath)
		if !os.IsNotExist(StatErr) {
			os.RemoveAll(keyringPath)
		}
		if err == nil {
			// cephfs fuse mount succeeded.
			return nil
		} else {
			// if cephfs fuse mount failed, fallback to kernel mount.
			glog.V(4).Infof("CephFS fuse mount failed: %v, fallback to kernel mount.", err)
		}
<<<<<<< HEAD
	}
	glog.V(4).Infof("CephFS kernel mount.")
	err = cephfsVolume.execMount(dir)
	if err != nil {
		// cleanup upon failure.
		util.UnmountPath(dir, cephfsVolume.mounter)
		return err
	}
=======
	}
	glog.V(4).Info("CephFS kernel mount.")

	err = cephfsVolume.execMount(dir)
	if err != nil {
		// cleanup upon failure.
		util.UnmountPath(dir, cephfsVolume.mounter)
		return err
	}
>>>>>>> ed33434d
	return nil
}

type cephfsUnmounter struct {
	*cephfs
}

var _ volume.Unmounter = &cephfsUnmounter{}

// TearDown unmounts the bind mount
func (cephfsVolume *cephfsUnmounter) TearDown() error {
	return cephfsVolume.TearDownAt(cephfsVolume.GetPath())
}

// TearDownAt unmounts the bind mount
func (cephfsVolume *cephfsUnmounter) TearDownAt(dir string) error {
	return util.UnmountPath(dir, cephfsVolume.mounter)
}

// GetPath creates global mount path
func (cephfsVolume *cephfs) GetPath() string {
	name := cephfsPluginName
	return cephfsVolume.plugin.host.GetPodVolumeDir(cephfsVolume.podUID, utilstrings.EscapeQualifiedNameForDisk(name), cephfsVolume.volName)
}

// GetKeyringPath creates cephfuse keyring path
func (cephfsVolume *cephfs) GetKeyringPath() string {
	name := cephfsPluginName
	volumeDir := cephfsVolume.plugin.host.GetPodVolumeDir(cephfsVolume.podUID, utilstrings.EscapeQualifiedNameForDisk(name), cephfsVolume.volName)
	volumeKeyringDir := volumeDir + "~keyring"
	return volumeKeyringDir
}

func (cephfsVolume *cephfs) execMount(mountpoint string) error {
	// cephfs mount option
	ceph_opt := ""
	// override secretfile if secret is provided
	if cephfsVolume.secret != "" {
		ceph_opt = "name=" + cephfsVolume.id + ",secret=" + cephfsVolume.secret
	} else {
		ceph_opt = "name=" + cephfsVolume.id + ",secretfile=" + cephfsVolume.secret_file
	}
	// build option array
	opt := []string{}
	if cephfsVolume.readonly {
		opt = append(opt, "ro")
	}
	opt = append(opt, ceph_opt)

	// build src like mon1:6789,mon2:6789,mon3:6789:/
	hosts := cephfsVolume.mon
	l := len(hosts)
	// pass all monitors and let ceph randomize and fail over
	i := 0
	src := ""
	for i = 0; i < l-1; i++ {
		src += hosts[i] + ","
	}
	src += hosts[i] + ":" + cephfsVolume.path

	mountOptions := util.JoinMountOptions(cephfsVolume.mountOptions, opt)
	if err := cephfsVolume.mounter.Mount(src, mountpoint, "ceph", mountOptions); err != nil {
		return fmt.Errorf("CephFS: mount failed: %v", err)
	}

	return nil
}

func (cephfsMounter *cephfsMounter) checkFuseMount() bool {
	execute := cephfsMounter.plugin.host.GetExec(cephfsMounter.plugin.GetPluginName())
	switch runtime.GOOS {
	case "linux":
<<<<<<< HEAD
		retBytes, err := execute.Run("/bin/ls", "/sbin/mount.fuse.ceph")
		if err == nil && string(retBytes) == "/sbin/mount.fuse.ceph\n" {
			glog.V(4).Infof("/sbin/mount.fuse.ceph exists, it should be fuse mount")
=======
		if _, err := execute.Run("/usr/bin/test", "-x", "/sbin/mount.fuse.ceph"); err == nil {
			glog.V(4).Info("/sbin/mount.fuse.ceph exists, it should be fuse mount.")
>>>>>>> ed33434d
			return true
		}
		return false
	}
	return false
}

func (cephfsVolume *cephfs) execFuseMount(mountpoint string) error {
	// cephfs keyring file
	keyring_file := ""
	// override secretfile if secret is provided
	if cephfsVolume.secret != "" {
		// TODO: cephfs fuse currently doesn't support secret option,
		// remove keyring file create once secret option is supported.
<<<<<<< HEAD
		glog.V(4).Infof("cephfs mount begin using fuse.")
=======
		glog.V(4).Info("cephfs mount begin using fuse.")
>>>>>>> ed33434d

		keyringPath := cephfsVolume.GetKeyringPath()
		os.MkdirAll(keyringPath, 0750)

		payload := make(map[string]util.FileProjection, 1)
		var fileProjection util.FileProjection

<<<<<<< HEAD
		keyring := fmt.Sprintf("[client.%s]\n", cephfsVolume.id) + "key = " + cephfsVolume.secret + "\n"
=======
		keyring := fmt.Sprintf("[client.%s]\nkey = %s\n", cephfsVolume.id, cephfsVolume.secret)
>>>>>>> ed33434d

		fileProjection.Data = []byte(keyring)
		fileProjection.Mode = int32(0644)
		fileName := cephfsVolume.id + ".keyring"

		payload[fileName] = fileProjection

		writerContext := fmt.Sprintf("cephfuse:%v.keyring", cephfsVolume.id)
		writer, err := util.NewAtomicWriter(keyringPath, writerContext)
		if err != nil {
			glog.Errorf("failed to create atomic writer: %v", err)
			return err
		}

		err = writer.Write(payload)
		if err != nil {
			glog.Errorf("failed to write payload to dir: %v", err)
			return err
		}

		keyring_file = path.Join(keyringPath, fileName)

	} else {
		keyring_file = cephfsVolume.secret_file
	}

	// build src like mon1:6789,mon2:6789,mon3:6789:/
	hosts := cephfsVolume.mon
	l := len(hosts)
	// pass all monitors and let ceph randomize and fail over
	i := 0
	src := ""
	for i = 0; i < l-1; i++ {
		src += hosts[i] + ","
	}
	src += hosts[i]

	mountArgs := []string{}
	mountArgs = append(mountArgs, "-k")
	mountArgs = append(mountArgs, keyring_file)
	mountArgs = append(mountArgs, "-m")
	mountArgs = append(mountArgs, src)
	mountArgs = append(mountArgs, mountpoint)
	mountArgs = append(mountArgs, "-r")
	mountArgs = append(mountArgs, cephfsVolume.path)

	glog.V(4).Infof("Mounting cmd ceph-fuse with arguments (%s)", mountArgs)
	command := exec.Command("ceph-fuse", mountArgs...)
	output, err := command.CombinedOutput()
	if err != nil || !(strings.Contains(string(output), "starting fuse")) {
		return fmt.Errorf("Ceph-fuse failed: %v\narguments: %s\nOutput: %s\n", err, mountArgs, string(output))
	}

	return nil
}

func getVolumeSource(spec *volume.Spec) ([]string, string, string, string, bool, error) {
	if spec.Volume != nil && spec.Volume.CephFS != nil {
		mon := spec.Volume.CephFS.Monitors
		path := spec.Volume.CephFS.Path
		user := spec.Volume.CephFS.User
		secretFile := spec.Volume.CephFS.SecretFile
		readOnly := spec.Volume.CephFS.ReadOnly
		return mon, path, user, secretFile, readOnly, nil
	} else if spec.PersistentVolume != nil &&
		spec.PersistentVolume.Spec.CephFS != nil {
		mon := spec.PersistentVolume.Spec.CephFS.Monitors
		path := spec.PersistentVolume.Spec.CephFS.Path
		user := spec.PersistentVolume.Spec.CephFS.User
		secretFile := spec.PersistentVolume.Spec.CephFS.SecretFile
		readOnly := spec.PersistentVolume.Spec.CephFS.ReadOnly
		return mon, path, user, secretFile, readOnly, nil
	}

	return nil, "", "", "", false, fmt.Errorf("Spec does not reference a CephFS volume type")
}

func getSecretNameAndNamespace(spec *volume.Spec, defaultNamespace string) (string, string, error) {
	if spec.Volume != nil && spec.Volume.CephFS != nil {
		localSecretRef := spec.Volume.CephFS.SecretRef
		if localSecretRef != nil {
			return localSecretRef.Name, defaultNamespace, nil
		}
		return "", "", nil

	} else if spec.PersistentVolume != nil &&
		spec.PersistentVolume.Spec.CephFS != nil {
		secretRef := spec.PersistentVolume.Spec.CephFS.SecretRef
		secretNs := defaultNamespace
		if secretRef != nil {
			if len(secretRef.Namespace) != 0 {
				secretNs = secretRef.Namespace
			}
			return secretRef.Name, secretNs, nil
		}
		return "", "", nil
	}
	return "", "", fmt.Errorf("Spec does not reference an CephFS volume type")
}<|MERGE_RESOLUTION|>--- conflicted
+++ resolved
@@ -233,11 +233,6 @@
 		return nil
 	}
 
-<<<<<<< HEAD
-	// check whether it belongs to fuse, if not, default to use kernel mount.
-	if cephfsVolume.checkFuseMount() {
-		glog.V(4).Infof("CephFS fuse mount.")
-=======
 	if err := os.MkdirAll(dir, 0750); err != nil {
 		return err
 	}
@@ -245,7 +240,6 @@
 	// check whether it belongs to fuse, if not, default to use kernel mount.
 	if cephfsVolume.checkFuseMount() {
 		glog.V(4).Info("CephFS fuse mount.")
->>>>>>> ed33434d
 		err = cephfsVolume.execFuseMount(dir)
 		// cleanup no matter if fuse mount fail.
 		keyringPath := cephfsVolume.GetKeyringPath()
@@ -260,26 +254,15 @@
 			// if cephfs fuse mount failed, fallback to kernel mount.
 			glog.V(4).Infof("CephFS fuse mount failed: %v, fallback to kernel mount.", err)
 		}
-<<<<<<< HEAD
-	}
-	glog.V(4).Infof("CephFS kernel mount.")
+	}
+	glog.V(4).Info("CephFS kernel mount.")
+
 	err = cephfsVolume.execMount(dir)
 	if err != nil {
 		// cleanup upon failure.
 		util.UnmountPath(dir, cephfsVolume.mounter)
 		return err
 	}
-=======
-	}
-	glog.V(4).Info("CephFS kernel mount.")
-
-	err = cephfsVolume.execMount(dir)
-	if err != nil {
-		// cleanup upon failure.
-		util.UnmountPath(dir, cephfsVolume.mounter)
-		return err
-	}
->>>>>>> ed33434d
 	return nil
 }
 
@@ -352,14 +335,8 @@
 	execute := cephfsMounter.plugin.host.GetExec(cephfsMounter.plugin.GetPluginName())
 	switch runtime.GOOS {
 	case "linux":
-<<<<<<< HEAD
-		retBytes, err := execute.Run("/bin/ls", "/sbin/mount.fuse.ceph")
-		if err == nil && string(retBytes) == "/sbin/mount.fuse.ceph\n" {
-			glog.V(4).Infof("/sbin/mount.fuse.ceph exists, it should be fuse mount")
-=======
 		if _, err := execute.Run("/usr/bin/test", "-x", "/sbin/mount.fuse.ceph"); err == nil {
 			glog.V(4).Info("/sbin/mount.fuse.ceph exists, it should be fuse mount.")
->>>>>>> ed33434d
 			return true
 		}
 		return false
@@ -374,11 +351,7 @@
 	if cephfsVolume.secret != "" {
 		// TODO: cephfs fuse currently doesn't support secret option,
 		// remove keyring file create once secret option is supported.
-<<<<<<< HEAD
-		glog.V(4).Infof("cephfs mount begin using fuse.")
-=======
 		glog.V(4).Info("cephfs mount begin using fuse.")
->>>>>>> ed33434d
 
 		keyringPath := cephfsVolume.GetKeyringPath()
 		os.MkdirAll(keyringPath, 0750)
@@ -386,11 +359,7 @@
 		payload := make(map[string]util.FileProjection, 1)
 		var fileProjection util.FileProjection
 
-<<<<<<< HEAD
-		keyring := fmt.Sprintf("[client.%s]\n", cephfsVolume.id) + "key = " + cephfsVolume.secret + "\n"
-=======
 		keyring := fmt.Sprintf("[client.%s]\nkey = %s\n", cephfsVolume.id, cephfsVolume.secret)
->>>>>>> ed33434d
 
 		fileProjection.Data = []byte(keyring)
 		fileProjection.Mode = int32(0644)
