/*
Copyright 2017 The Kubernetes Authors.

Licensed under the Apache License, Version 2.0 (the "License");
you may not use this file except in compliance with the License.
You may obtain a copy of the License at

    http://www.apache.org/licenses/LICENSE-2.0

Unless required by applicable law or agreed to in writing, software
distributed under the License is distributed on an "AS IS" BASIS,
WITHOUT WARRANTIES OR CONDITIONS OF ANY KIND, either express or implied.
See the License for the specific language governing permissions and
limitations under the License.
*/

package iscsi

import (
	"fmt"
	"os"
	"time"

	"github.com/golang/glog"
	"k8s.io/api/core/v1"
	"k8s.io/apimachinery/pkg/types"
	utilfeature "k8s.io/apiserver/pkg/util/feature"
	"k8s.io/kubernetes/pkg/features"
	"k8s.io/kubernetes/pkg/util/mount"
	"k8s.io/kubernetes/pkg/volume"
	volumeutil "k8s.io/kubernetes/pkg/volume/util"
)

type iscsiAttacher struct {
	host    volume.VolumeHost
	manager diskManager
}

var _ volume.Attacher = &iscsiAttacher{}

var _ volume.AttachableVolumePlugin = &iscsiPlugin{}

func (plugin *iscsiPlugin) NewAttacher() (volume.Attacher, error) {
	return &iscsiAttacher{
		host:    plugin.host,
		manager: &ISCSIUtil{},
	}, nil
}

func (plugin *iscsiPlugin) GetDeviceMountRefs(deviceMountPath string) ([]string, error) {
	mounter := plugin.host.GetMounter(iscsiPluginName)
	return mount.GetMountRefs(mounter, deviceMountPath)
}

func (attacher *iscsiAttacher) Attach(spec *volume.Spec, nodeName types.NodeName) (string, error) {
	return "", nil
}

func (attacher *iscsiAttacher) VolumesAreAttached(specs []*volume.Spec, nodeName types.NodeName) (map[*volume.Spec]bool, error) {
	volumesAttachedCheck := make(map[*volume.Spec]bool)
	for _, spec := range specs {
		volumesAttachedCheck[spec] = true
	}

	return volumesAttachedCheck, nil
}

func (attacher *iscsiAttacher) WaitForAttach(spec *volume.Spec, devicePath string, pod *v1.Pod, timeout time.Duration) (string, error) {
	mounter, err := volumeSpecToMounter(spec, attacher.host, pod)
	if err != nil {
		glog.Warningf("failed to get iscsi mounter: %v", err)
		return "", err
	}
	return attacher.manager.AttachDisk(*mounter)
}

func (attacher *iscsiAttacher) GetDeviceMountPath(
	spec *volume.Spec) (string, error) {
	mounter, err := volumeSpecToMounter(spec, attacher.host, nil)
	if err != nil {
		glog.Warningf("failed to get iscsi mounter: %v", err)
		return "", err
	}
	if mounter.InitiatorName != "" {
		// new iface name is <target portal>:<volume name>
		mounter.Iface = mounter.Portals[0] + ":" + mounter.VolName
	}
	return attacher.manager.MakeGlobalPDName(*mounter.iscsiDisk), nil
}

func (attacher *iscsiAttacher) MountDevice(spec *volume.Spec, devicePath string, deviceMountPath string) error {
	mounter := attacher.host.GetMounter(iscsiPluginName)
	notMnt, err := mounter.IsLikelyNotMountPoint(deviceMountPath)
	if err != nil {
		if os.IsNotExist(err) {
			if err := os.MkdirAll(deviceMountPath, 0750); err != nil {
				return err
			}
			notMnt = true
		} else {
			return err
		}
	}
	readOnly, fsType, err := getISCSIVolumeInfo(spec)
	if err != nil {
		return err
	}

	options := []string{}
	if readOnly {
		options = append(options, "ro")
	}
	if notMnt {
		diskMounter := &mount.SafeFormatAndMount{Interface: mounter, Exec: attacher.host.GetExec(iscsiPluginName)}
		mountOptions := volumeutil.MountOptionFromSpec(spec, options...)
		err = diskMounter.FormatAndMount(devicePath, deviceMountPath, fsType, mountOptions)
		if err != nil {
			os.Remove(deviceMountPath)
			return err
		}
	}
	return nil
}

type iscsiDetacher struct {
	host    volume.VolumeHost
	mounter mount.Interface
	manager diskManager
}

var _ volume.Detacher = &iscsiDetacher{}

func (plugin *iscsiPlugin) NewDetacher() (volume.Detacher, error) {
	return &iscsiDetacher{
		host:    plugin.host,
		mounter: plugin.host.GetMounter(iscsiPluginName),
		manager: &ISCSIUtil{},
	}, nil
}

func (detacher *iscsiDetacher) Detach(volumeName string, nodeName types.NodeName) error {
	return nil
}

func (detacher *iscsiDetacher) UnmountDevice(deviceMountPath string) error {
	unMounter := volumeSpecToUnmounter(detacher.mounter, detacher.host)
	err := detacher.manager.DetachDisk(*unMounter, deviceMountPath)
	if err != nil {
		return fmt.Errorf("iscsi: failed to detach disk: %s\nError: %v", deviceMountPath, err)
	}
	glog.V(4).Infof("iscsi: %q is unmounted, deleting the directory", deviceMountPath)
	err = os.RemoveAll(deviceMountPath)
	if err != nil {
		return fmt.Errorf("iscsi: failed to delete the directory: %s\nError: %v", deviceMountPath, err)
	}
	glog.V(4).Infof("iscsi: successfully detached disk: %s", deviceMountPath)
	return nil
}

func volumeSpecToMounter(spec *volume.Spec, host volume.VolumeHost, pod *v1.Pod) (*iscsiDiskMounter, error) {
	var secret map[string]string
	readOnly, fsType, err := getISCSIVolumeInfo(spec)
	if err != nil {
		return nil, err
	}
	var podUID types.UID
	if pod != nil {
		secret, err = createSecretMap(spec, &iscsiPlugin{host: host}, pod.Namespace)
		if err != nil {
			return nil, err
		}
<<<<<<< HEAD
		chapSession, err := getISCSISessionCHAPInfo(spec)
		if err != nil {
			return nil, err
		}
		if chapDiscovery || chapSession {
			secretName, secretNamespace, err := getISCSISecretNameAndNamespace(spec, pod.Namespace)
			if err != nil {
				return nil, err
			}
			if len(secretNamespace) == 0 || len(secretName) == 0 {
				return nil, fmt.Errorf("CHAP enabled but secret name or namespace is empty")
			}
			// if secret is provided, retrieve it
			kubeClient := host.GetKubeClient()
			if kubeClient == nil {
				return nil, fmt.Errorf("Cannot get kube client")
			}
			secretObj, err := kubeClient.CoreV1().Secrets(secretNamespace).Get(secretName, metav1.GetOptions{})
			if err != nil {
				err = fmt.Errorf("Couldn't get secret %v/%v error: %v", secretNamespace, secretName, err)
				return nil, err
			}
			secret = make(map[string]string)
			for name, data := range secretObj.Data {
				glog.V(6).Infof("retrieving CHAP secret name: %s", name)
				secret[name] = string(data)
			}
		}

	}
	tp, portals, iqn, lunStr, err := getISCSITargetInfo(spec)
=======
		podUID = pod.UID
	}
	iscsiDisk, err := createISCSIDisk(spec,
		podUID,
		&iscsiPlugin{host: host},
		&ISCSIUtil{},
		secret,
	)
>>>>>>> ed33434d
	if err != nil {
		return nil, err
	}
	exec := host.GetExec(iscsiPluginName)
	// TODO: remove feature gate check after no longer needed
	if utilfeature.DefaultFeatureGate.Enabled(features.BlockVolume) {
		volumeMode, err := volumeutil.GetVolumeMode(spec)
		if err != nil {
			return nil, err
		}
		glog.V(5).Infof("iscsi: VolumeSpecToMounter volumeMode %s", volumeMode)
		return &iscsiDiskMounter{
			iscsiDisk:  iscsiDisk,
			fsType:     fsType,
			volumeMode: volumeMode,
			readOnly:   readOnly,
			mounter:    &mount.SafeFormatAndMount{Interface: host.GetMounter(iscsiPluginName), Exec: exec},
			exec:       exec,
			deviceUtil: volumeutil.NewDeviceHandler(volumeutil.NewIOHandler()),
		}, nil
	}
	return &iscsiDiskMounter{
		iscsiDisk:  iscsiDisk,
		fsType:     fsType,
		readOnly:   readOnly,
		mounter:    &mount.SafeFormatAndMount{Interface: host.GetMounter(iscsiPluginName), Exec: exec},
		exec:       exec,
		deviceUtil: volumeutil.NewDeviceHandler(volumeutil.NewIOHandler()),
	}, nil
}

func volumeSpecToUnmounter(mounter mount.Interface, host volume.VolumeHost) *iscsiDiskUnmounter {
	exec := host.GetExec(iscsiPluginName)
	return &iscsiDiskUnmounter{
		iscsiDisk: &iscsiDisk{
			plugin: &iscsiPlugin{},
		},
		mounter: mounter,
		exec:    exec,
	}
}<|MERGE_RESOLUTION|>--- conflicted
+++ resolved
@@ -169,39 +169,6 @@
 		if err != nil {
 			return nil, err
 		}
-<<<<<<< HEAD
-		chapSession, err := getISCSISessionCHAPInfo(spec)
-		if err != nil {
-			return nil, err
-		}
-		if chapDiscovery || chapSession {
-			secretName, secretNamespace, err := getISCSISecretNameAndNamespace(spec, pod.Namespace)
-			if err != nil {
-				return nil, err
-			}
-			if len(secretNamespace) == 0 || len(secretName) == 0 {
-				return nil, fmt.Errorf("CHAP enabled but secret name or namespace is empty")
-			}
-			// if secret is provided, retrieve it
-			kubeClient := host.GetKubeClient()
-			if kubeClient == nil {
-				return nil, fmt.Errorf("Cannot get kube client")
-			}
-			secretObj, err := kubeClient.CoreV1().Secrets(secretNamespace).Get(secretName, metav1.GetOptions{})
-			if err != nil {
-				err = fmt.Errorf("Couldn't get secret %v/%v error: %v", secretNamespace, secretName, err)
-				return nil, err
-			}
-			secret = make(map[string]string)
-			for name, data := range secretObj.Data {
-				glog.V(6).Infof("retrieving CHAP secret name: %s", name)
-				secret[name] = string(data)
-			}
-		}
-
-	}
-	tp, portals, iqn, lunStr, err := getISCSITargetInfo(spec)
-=======
 		podUID = pod.UID
 	}
 	iscsiDisk, err := createISCSIDisk(spec,
@@ -210,7 +177,6 @@
 		&ISCSIUtil{},
 		secret,
 	)
->>>>>>> ed33434d
 	if err != nil {
 		return nil, err
 	}
