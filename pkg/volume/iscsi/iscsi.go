--- conflicted
+++ resolved
@@ -100,33 +100,6 @@
 	if err != nil {
 		return nil, err
 	}
-<<<<<<< HEAD
-	if chapDiscover || chapSession {
-		secretName, secretNamespace, err := getISCSISecretNameAndNamespace(spec, pod.Namespace)
-		if err != nil {
-			return nil, err
-		}
-
-		if len(secretName) > 0 && len(secretNamespace) > 0 {
-			// if secret is provideded, retrieve it
-			kubeClient := plugin.host.GetKubeClient()
-			if kubeClient == nil {
-				return nil, fmt.Errorf("Cannot get kube client")
-			}
-			secretObj, err := kubeClient.CoreV1().Secrets(secretNamespace).Get(secretName, metav1.GetOptions{})
-			if err != nil {
-				err = fmt.Errorf("Couldn't get secret %v/%v error: %v", secretNamespace, secretName, err)
-				return nil, err
-			}
-			secret = make(map[string]string)
-			for name, data := range secretObj.Data {
-				glog.V(4).Infof("retrieving CHAP secret name: %s", name)
-				secret[name] = string(data)
-			}
-		}
-	}
-=======
->>>>>>> ed33434d
 	return plugin.newMounterInternal(spec, pod.UID, &ISCSIUtil{}, plugin.host.GetMounter(plugin.GetPluginName()), plugin.host.GetExec(plugin.GetPluginName()), secret)
 }
 
