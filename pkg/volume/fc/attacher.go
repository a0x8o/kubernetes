/*
Copyright 2017 The Kubernetes Authors.

Licensed under the Apache License, Version 2.0 (the "License");
you may not use this file except in compliance with the License.
You may obtain a copy of the License at

    http://www.apache.org/licenses/LICENSE-2.0

Unless required by applicable law or agreed to in writing, software
distributed under the License is distributed on an "AS IS" BASIS,
WITHOUT WARRANTIES OR CONDITIONS OF ANY KIND, either express or implied.
See the License for the specific language governing permissions and
limitations under the License.
*/

package fc

import (
	"fmt"
	"os"
	"strconv"
	"strings"
	"time"

	"github.com/golang/glog"
	"k8s.io/api/core/v1"
	"k8s.io/apimachinery/pkg/types"
	utilfeature "k8s.io/apiserver/pkg/util/feature"
	"k8s.io/kubernetes/pkg/features"
	"k8s.io/kubernetes/pkg/util/mount"
	"k8s.io/kubernetes/pkg/volume"
	volumeutil "k8s.io/kubernetes/pkg/volume/util"
)

type fcAttacher struct {
	host    volume.VolumeHost
	manager diskManager
}

var _ volume.Attacher = &fcAttacher{}

var _ volume.AttachableVolumePlugin = &fcPlugin{}

func (plugin *fcPlugin) NewAttacher() (volume.Attacher, error) {
	return &fcAttacher{
		host:    plugin.host,
		manager: &FCUtil{},
	}, nil
}

func (plugin *fcPlugin) GetDeviceMountRefs(deviceMountPath string) ([]string, error) {
	mounter := plugin.host.GetMounter(plugin.GetPluginName())
	return mount.GetMountRefs(mounter, deviceMountPath)
}

func (attacher *fcAttacher) Attach(spec *volume.Spec, nodeName types.NodeName) (string, error) {
	return "", nil
}

func (attacher *fcAttacher) VolumesAreAttached(specs []*volume.Spec, nodeName types.NodeName) (map[*volume.Spec]bool, error) {
	volumesAttachedCheck := make(map[*volume.Spec]bool)
	for _, spec := range specs {
		volumesAttachedCheck[spec] = true
	}

	return volumesAttachedCheck, nil
}

func (attacher *fcAttacher) WaitForAttach(spec *volume.Spec, devicePath string, _ *v1.Pod, timeout time.Duration) (string, error) {
	mounter, err := volumeSpecToMounter(spec, attacher.host)
	if err != nil {
		glog.Warningf("failed to get fc mounter: %v", err)
		return "", err
	}
	return attacher.manager.AttachDisk(*mounter)
}

func (attacher *fcAttacher) GetDeviceMountPath(
	spec *volume.Spec) (string, error) {
	mounter, err := volumeSpecToMounter(spec, attacher.host)
	if err != nil {
		glog.Warningf("failed to get fc mounter: %v", err)
		return "", err
	}

	return attacher.manager.MakeGlobalPDName(*mounter.fcDisk), nil
}

func (attacher *fcAttacher) MountDevice(spec *volume.Spec, devicePath string, deviceMountPath string) error {
	mounter := attacher.host.GetMounter(fcPluginName)
	notMnt, err := mounter.IsLikelyNotMountPoint(deviceMountPath)
	if err != nil {
		if os.IsNotExist(err) {
			if err := os.MkdirAll(deviceMountPath, 0750); err != nil {
				return err
			}
			notMnt = true
		} else {
			return err
		}
	}

	volumeSource, readOnly, err := getVolumeSource(spec)
	if err != nil {
		return err
	}

	options := []string{}
	if readOnly {
		options = append(options, "ro")
	}
	if notMnt {
		diskMounter := &mount.SafeFormatAndMount{Interface: mounter, Exec: attacher.host.GetExec(fcPluginName)}
		mountOptions := volumeutil.MountOptionFromSpec(spec, options...)
		err = diskMounter.FormatAndMount(devicePath, deviceMountPath, volumeSource.FSType, mountOptions)
		if err != nil {
			os.Remove(deviceMountPath)
			return err
		}
	}
	return nil
}

type fcDetacher struct {
	mounter mount.Interface
	manager diskManager
}

var _ volume.Detacher = &fcDetacher{}

func (plugin *fcPlugin) NewDetacher() (volume.Detacher, error) {
	return &fcDetacher{
		mounter: plugin.host.GetMounter(plugin.GetPluginName()),
		manager: &FCUtil{},
	}, nil
}

func (detacher *fcDetacher) Detach(volumeName string, nodeName types.NodeName) error {
	return nil
}

func (detacher *fcDetacher) UnmountDevice(deviceMountPath string) error {
	// Specify device name for DetachDisk later
	devName, _, err := mount.GetDeviceNameFromMount(detacher.mounter, deviceMountPath)
	if err != nil {
		glog.Errorf("fc: failed to get device from mnt: %s\nError: %v", deviceMountPath, err)
		return err
	}
	// Unmount for deviceMountPath(=globalPDPath)
	err = volumeutil.UnmountPath(deviceMountPath, detacher.mounter)
	if err != nil {
		return fmt.Errorf("fc: failed to unmount: %s\nError: %v", deviceMountPath, err)
	}
	unMounter := volumeSpecToUnmounter(detacher.mounter)
	err = detacher.manager.DetachDisk(*unMounter, devName)
	if err != nil {
		return fmt.Errorf("fc: failed to detach disk: %s\nError: %v", devName, err)
	}
	glog.V(4).Infof("fc: successfully detached disk: %s", devName)
	return nil
}

func volumeSpecToMounter(spec *volume.Spec, host volume.VolumeHost) (*fcDiskMounter, error) {
	fc, readOnly, err := getVolumeSource(spec)
	if err != nil {
		return nil, err
	}
	var lun string
	var wwids []string
	if fc.Lun != nil && len(fc.TargetWWNs) != 0 {
		lun = strconv.Itoa(int(*fc.Lun))
	} else if len(fc.WWIDs) != 0 {
		for _, wwid := range fc.WWIDs {
			wwids = append(wwids, strings.Replace(wwid, " ", "_", -1))
		}
	} else {
		return nil, fmt.Errorf("fc: no fc disk information found. failed to make a new mounter")
	}
	fcDisk := &fcDisk{
		plugin: &fcPlugin{
			host: host,
		},
		wwns:  fc.TargetWWNs,
		lun:   lun,
		wwids: wwids,
		io:    &osIOHandler{},
	}
	// TODO: remove feature gate check after no longer needed
	if utilfeature.DefaultFeatureGate.Enabled(features.BlockVolume) {
		volumeMode, err := volumeutil.GetVolumeMode(spec)
		if err != nil {
			return nil, err
		}
		glog.V(5).Infof("fc: volumeSpecToMounter volumeMode %s", volumeMode)
		return &fcDiskMounter{
			fcDisk:     fcDisk,
			fsType:     fc.FSType,
			volumeMode: volumeMode,
			readOnly:   readOnly,
<<<<<<< HEAD
			mounter:    volumehelper.NewSafeFormatAndMountFromHost(fcPluginName, host),
=======
			mounter:    volumeutil.NewSafeFormatAndMountFromHost(fcPluginName, host),
>>>>>>> ed33434d
			deviceUtil: volumeutil.NewDeviceHandler(volumeutil.NewIOHandler()),
		}, nil
	}
	return &fcDiskMounter{
		fcDisk:     fcDisk,
		fsType:     fc.FSType,
		readOnly:   readOnly,
<<<<<<< HEAD
		mounter:    volumehelper.NewSafeFormatAndMountFromHost(fcPluginName, host),
=======
		mounter:    volumeutil.NewSafeFormatAndMountFromHost(fcPluginName, host),
>>>>>>> ed33434d
		deviceUtil: volumeutil.NewDeviceHandler(volumeutil.NewIOHandler()),
	}, nil
}

func volumeSpecToUnmounter(mounter mount.Interface) *fcDiskUnmounter {
	return &fcDiskUnmounter{
		fcDisk: &fcDisk{
			io: &osIOHandler{},
		},
		mounter:    mounter,
		deviceUtil: volumeutil.NewDeviceHandler(volumeutil.NewIOHandler()),
	}
}<|MERGE_RESOLUTION|>--- conflicted
+++ resolved
@@ -198,11 +198,7 @@
 			fsType:     fc.FSType,
 			volumeMode: volumeMode,
 			readOnly:   readOnly,
-<<<<<<< HEAD
-			mounter:    volumehelper.NewSafeFormatAndMountFromHost(fcPluginName, host),
-=======
 			mounter:    volumeutil.NewSafeFormatAndMountFromHost(fcPluginName, host),
->>>>>>> ed33434d
 			deviceUtil: volumeutil.NewDeviceHandler(volumeutil.NewIOHandler()),
 		}, nil
 	}
@@ -210,11 +206,7 @@
 		fcDisk:     fcDisk,
 		fsType:     fc.FSType,
 		readOnly:   readOnly,
-<<<<<<< HEAD
-		mounter:    volumehelper.NewSafeFormatAndMountFromHost(fcPluginName, host),
-=======
 		mounter:    volumeutil.NewSafeFormatAndMountFromHost(fcPluginName, host),
->>>>>>> ed33434d
 		deviceUtil: volumeutil.NewDeviceHandler(volumeutil.NewIOHandler()),
 	}, nil
 }
