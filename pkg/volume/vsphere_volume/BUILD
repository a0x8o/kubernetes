package(default_visibility = ["//visibility:public"])

load(
    "@io_bazel_rules_go//go:def.bzl",
    "go_library",
    "go_test",
)

go_library(
    name = "go_default_library",
    srcs = [
        "attacher.go",
        "vsphere_volume.go",
        "vsphere_volume_util.go",
    ],
    importpath = "k8s.io/kubernetes/pkg/volume/vsphere_volume",
    deps = [
        "//pkg/cloudprovider:go_default_library",
        "//pkg/cloudprovider/providers/vsphere:go_default_library",
        "//pkg/cloudprovider/providers/vsphere/vclib:go_default_library",
        "//pkg/util/keymutex:go_default_library",
        "//pkg/util/mount:go_default_library",
        "//pkg/util/strings:go_default_library",
        "//pkg/volume:go_default_library",
        "//pkg/volume/util:go_default_library",
        "//vendor/github.com/golang/glog:go_default_library",
        "//vendor/k8s.io/api/core/v1:go_default_library",
        "//vendor/k8s.io/apimachinery/pkg/api/resource:go_default_library",
        "//vendor/k8s.io/apimachinery/pkg/apis/meta/v1:go_default_library",
        "//vendor/k8s.io/apimachinery/pkg/types:go_default_library",
    ],
)

go_test(
    name = "go_default_test",
    srcs = [
        "attacher_test.go",
        "vsphere_volume_test.go",
    ],
    embed = [":go_default_library"],
<<<<<<< HEAD
    importpath = "k8s.io/kubernetes/pkg/volume/vsphere_volume",
=======
>>>>>>> ed33434d
    deps = [
        "//pkg/cloudprovider/providers/vsphere/vclib:go_default_library",
        "//pkg/util/mount:go_default_library",
        "//pkg/volume:go_default_library",
        "//pkg/volume/testing:go_default_library",
        "//vendor/github.com/golang/glog:go_default_library",
        "//vendor/k8s.io/api/core/v1:go_default_library",
        "//vendor/k8s.io/apimachinery/pkg/types:go_default_library",
        "//vendor/k8s.io/client-go/util/testing:go_default_library",
    ],
)

filegroup(
    name = "package-srcs",
    srcs = glob(["**"]),
    tags = ["automanaged"],
    visibility = ["//visibility:private"],
)

filegroup(
    name = "all-srcs",
    srcs = [":package-srcs"],
    tags = ["automanaged"],
)<|MERGE_RESOLUTION|>--- conflicted
+++ resolved
@@ -38,10 +38,6 @@
         "vsphere_volume_test.go",
     ],
     embed = [":go_default_library"],
-<<<<<<< HEAD
-    importpath = "k8s.io/kubernetes/pkg/volume/vsphere_volume",
-=======
->>>>>>> ed33434d
     deps = [
         "//pkg/cloudprovider/providers/vsphere/vclib:go_default_library",
         "//pkg/util/mount:go_default_library",
