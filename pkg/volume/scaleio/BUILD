--- conflicted
+++ resolved
@@ -14,10 +14,6 @@
         "sio_volume_test.go",
     ],
     embed = [":go_default_library"],
-<<<<<<< HEAD
-    importpath = "k8s.io/kubernetes/pkg/volume/scaleio",
-=======
->>>>>>> ed33434d
     deps = [
         "//pkg/util/mount:go_default_library",
         "//pkg/volume:go_default_library",
