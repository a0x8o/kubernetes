--- conflicted
+++ resolved
@@ -36,10 +36,6 @@
         "photon_pd_test.go",
     ],
     embed = [":go_default_library"],
-<<<<<<< HEAD
-    importpath = "k8s.io/kubernetes/pkg/volume/photon_pd",
-=======
->>>>>>> ed33434d
     deps = [
         "//pkg/cloudprovider/providers/photon:go_default_library",
         "//pkg/util/mount:go_default_library",
