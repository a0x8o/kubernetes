--- conflicted
+++ resolved
@@ -33,10 +33,6 @@
     name = "go_default_test",
     srcs = ["quobyte_test.go"],
     embed = [":go_default_library"],
-<<<<<<< HEAD
-    importpath = "k8s.io/kubernetes/pkg/volume/quobyte",
-=======
->>>>>>> ed33434d
     deps = [
         "//pkg/util/mount:go_default_library",
         "//pkg/volume:go_default_library",
