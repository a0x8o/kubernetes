--- conflicted
+++ resolved
@@ -116,11 +116,7 @@
 	}
 
 	if m.options.MountOptions != nil {
-<<<<<<< HEAD
-		options = volume.JoinMountOptions(m.options.MountOptions, options)
-=======
 		options = util.JoinMountOptions(m.options.MountOptions, options)
->>>>>>> ed33434d
 	}
 
 	glog.V(4).Infof("azureDisk - Attempting to mount %s on %s", diskName, dir)
