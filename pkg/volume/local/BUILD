--- conflicted
+++ resolved
@@ -27,19 +27,6 @@
 
 go_test(
     name = "go_default_test",
-<<<<<<< HEAD
-    srcs = ["local_test.go"],
-    embed = [":go_default_library"],
-    importpath = "k8s.io/kubernetes/pkg/volume/local",
-    deps = [
-        "//pkg/volume:go_default_library",
-        "//pkg/volume/testing:go_default_library",
-        "//vendor/k8s.io/api/core/v1:go_default_library",
-        "//vendor/k8s.io/apimachinery/pkg/apis/meta/v1:go_default_library",
-        "//vendor/k8s.io/apimachinery/pkg/types:go_default_library",
-        "//vendor/k8s.io/client-go/util/testing:go_default_library",
-    ],
-=======
     srcs = select({
         "@io_bazel_rules_go//go/platform:darwin": [
             "local_test.go",
@@ -69,7 +56,6 @@
         ],
         "//conditions:default": [],
     }),
->>>>>>> ed33434d
 )
 
 filegroup(
