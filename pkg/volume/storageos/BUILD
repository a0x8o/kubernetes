--- conflicted
+++ resolved
@@ -37,10 +37,6 @@
         "storageos_util_test.go",
     ],
     embed = [":go_default_library"],
-<<<<<<< HEAD
-    importpath = "k8s.io/kubernetes/pkg/volume/storageos",
-=======
->>>>>>> ed33434d
     deps = [
         "//pkg/util/mount:go_default_library",
         "//pkg/volume:go_default_library",
