package(default_visibility = ["//visibility:public"])

load(
    "@io_bazel_rules_go//go:def.bzl",
    "go_library",
    "go_test",
)

go_library(
    name = "go_default_library",
    srcs = [
        "doc.go",
        "empty_dir.go",
    ] + select({
        "@io_bazel_rules_go//go/platform:android": [
            "empty_dir_unsupported.go",
        ],
        "@io_bazel_rules_go//go/platform:darwin": [
            "empty_dir_unsupported.go",
        ],
        "@io_bazel_rules_go//go/platform:dragonfly": [
            "empty_dir_unsupported.go",
        ],
        "@io_bazel_rules_go//go/platform:freebsd": [
            "empty_dir_unsupported.go",
        ],
        "@io_bazel_rules_go//go/platform:linux": [
            "empty_dir_linux.go",
        ],
        "@io_bazel_rules_go//go/platform:nacl": [
            "empty_dir_unsupported.go",
        ],
        "@io_bazel_rules_go//go/platform:netbsd": [
            "empty_dir_unsupported.go",
        ],
        "@io_bazel_rules_go//go/platform:openbsd": [
            "empty_dir_unsupported.go",
        ],
        "@io_bazel_rules_go//go/platform:plan9": [
            "empty_dir_unsupported.go",
        ],
        "@io_bazel_rules_go//go/platform:solaris": [
            "empty_dir_unsupported.go",
        ],
        "@io_bazel_rules_go//go/platform:windows": [
            "empty_dir_unsupported.go",
        ],
        "//conditions:default": [],
    }),
    importpath = "k8s.io/kubernetes/pkg/volume/empty_dir",
    deps = [
        "//pkg/apis/core/v1/helper:go_default_library",
        "//pkg/util/mount:go_default_library",
        "//pkg/util/strings:go_default_library",
        "//pkg/volume:go_default_library",
        "//pkg/volume/util:go_default_library",
        "//vendor/github.com/golang/glog:go_default_library",
        "//vendor/k8s.io/api/core/v1:go_default_library",
        "//vendor/k8s.io/apimachinery/pkg/api/resource:go_default_library",
        "//vendor/k8s.io/apimachinery/pkg/apis/meta/v1:go_default_library",
        "//vendor/k8s.io/apimachinery/pkg/types:go_default_library",
    ] + select({
        "@io_bazel_rules_go//go/platform:linux": [
            "//vendor/golang.org/x/sys/unix:go_default_library",
        ],
        "//conditions:default": [],
    }),
)

go_test(
    name = "go_default_test",
    srcs = select({
        "@io_bazel_rules_go//go/platform:linux": [
            "empty_dir_test.go",
        ],
        "//conditions:default": [],
    }),
    embed = [":go_default_library"],
<<<<<<< HEAD
    importpath = "k8s.io/kubernetes/pkg/volume/empty_dir",
=======
>>>>>>> ed33434d
    deps = select({
        "@io_bazel_rules_go//go/platform:linux": [
            "//pkg/util/mount:go_default_library",
            "//pkg/volume:go_default_library",
            "//pkg/volume/testing:go_default_library",
            "//pkg/volume/util:go_default_library",
            "//vendor/k8s.io/api/core/v1:go_default_library",
            "//vendor/k8s.io/apimachinery/pkg/api/resource:go_default_library",
            "//vendor/k8s.io/apimachinery/pkg/apis/meta/v1:go_default_library",
            "//vendor/k8s.io/apimachinery/pkg/types:go_default_library",
            "//vendor/k8s.io/client-go/util/testing:go_default_library",
        ],
        "//conditions:default": [],
    }),
)

filegroup(
    name = "package-srcs",
    srcs = glob(["**"]),
    tags = ["automanaged"],
    visibility = ["//visibility:private"],
)

filegroup(
    name = "all-srcs",
    srcs = [":package-srcs"],
    tags = ["automanaged"],
)<|MERGE_RESOLUTION|>--- conflicted
+++ resolved
@@ -76,10 +76,6 @@
         "//conditions:default": [],
     }),
     embed = [":go_default_library"],
-<<<<<<< HEAD
-    importpath = "k8s.io/kubernetes/pkg/volume/empty_dir",
-=======
->>>>>>> ed33434d
     deps = select({
         "@io_bazel_rules_go//go/platform:linux": [
             "//pkg/util/mount:go_default_library",
