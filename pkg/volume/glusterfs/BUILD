package(default_visibility = ["//visibility:public"])

load(
    "@io_bazel_rules_go//go:def.bzl",
    "go_library",
    "go_test",
)

go_library(
    name = "go_default_library",
    srcs = [
        "doc.go",
        "glusterfs.go",
        "glusterfs_minmax.go",
        "glusterfs_util.go",
    ],
    importpath = "k8s.io/kubernetes/pkg/volume/glusterfs",
    deps = [
        "//pkg/apis/core/v1/helper:go_default_library",
        "//pkg/util/mount:go_default_library",
        "//pkg/util/strings:go_default_library",
        "//pkg/volume:go_default_library",
        "//pkg/volume/util:go_default_library",
        "//vendor/github.com/golang/glog:go_default_library",
        "//vendor/github.com/heketi/heketi/client/api/go-client:go_default_library",
        "//vendor/github.com/heketi/heketi/pkg/glusterfs/api:go_default_library",
        "//vendor/k8s.io/api/core/v1:go_default_library",
        "//vendor/k8s.io/apimachinery/pkg/api/errors:go_default_library",
        "//vendor/k8s.io/apimachinery/pkg/api/resource:go_default_library",
        "//vendor/k8s.io/apimachinery/pkg/apis/meta/v1:go_default_library",
        "//vendor/k8s.io/apimachinery/pkg/labels:go_default_library",
        "//vendor/k8s.io/apimachinery/pkg/types:go_default_library",
        "//vendor/k8s.io/apimachinery/pkg/util/sets:go_default_library",
        "//vendor/k8s.io/apimachinery/pkg/util/uuid:go_default_library",
        "//vendor/k8s.io/client-go/kubernetes:go_default_library",
    ],
)

go_test(
    name = "go_default_test",
    srcs = [
        "glusterfs_minmax_test.go",
        "glusterfs_test.go",
    ],
    embed = [":go_default_library"],
<<<<<<< HEAD
    importpath = "k8s.io/kubernetes/pkg/volume/glusterfs",
=======
>>>>>>> ed33434d
    deps = [
        "//pkg/util/mount:go_default_library",
        "//pkg/volume:go_default_library",
        "//pkg/volume/testing:go_default_library",
        "//vendor/github.com/heketi/heketi/pkg/glusterfs/api:go_default_library",
        "//vendor/k8s.io/api/core/v1:go_default_library",
        "//vendor/k8s.io/apimachinery/pkg/apis/meta/v1:go_default_library",
        "//vendor/k8s.io/apimachinery/pkg/runtime:go_default_library",
        "//vendor/k8s.io/apimachinery/pkg/types:go_default_library",
        "//vendor/k8s.io/client-go/kubernetes/fake:go_default_library",
        "//vendor/k8s.io/client-go/testing:go_default_library",
        "//vendor/k8s.io/client-go/util/testing:go_default_library",
    ],
)

filegroup(
    name = "package-srcs",
    srcs = glob(["**"]),
    tags = ["automanaged"],
    visibility = ["//visibility:private"],
)

filegroup(
    name = "all-srcs",
    srcs = [":package-srcs"],
    tags = ["automanaged"],
)<|MERGE_RESOLUTION|>--- conflicted
+++ resolved
@@ -43,10 +43,6 @@
         "glusterfs_test.go",
     ],
     embed = [":go_default_library"],
-<<<<<<< HEAD
-    importpath = "k8s.io/kubernetes/pkg/volume/glusterfs",
-=======
->>>>>>> ed33434d
     deps = [
         "//pkg/util/mount:go_default_library",
         "//pkg/volume:go_default_library",
