/*
Copyright 2015 The Kubernetes Authors.

Licensed under the Apache License, Version 2.0 (the "License");
you may not use this file except in compliance with the License.
You may obtain a copy of the License at

    http://www.apache.org/licenses/LICENSE-2.0

Unless required by applicable law or agreed to in writing, software
distributed under the License is distributed on an "AS IS" BASIS,
WITHOUT WARRANTIES OR CONDITIONS OF ANY KIND, either express or implied.
See the License for the specific language governing permissions and
limitations under the License.
*/

package glusterfs

import (
	"fmt"
	"math"
	"os"
	"path"
	"runtime"
	"strconv"
	dstrings "strings"
	"sync"

	"github.com/golang/glog"
	gcli "github.com/heketi/heketi/client/api/go-client"
	gapi "github.com/heketi/heketi/pkg/glusterfs/api"
	"k8s.io/api/core/v1"
	"k8s.io/apimachinery/pkg/api/errors"
	"k8s.io/apimachinery/pkg/api/resource"
	metav1 "k8s.io/apimachinery/pkg/apis/meta/v1"
	"k8s.io/apimachinery/pkg/labels"
	"k8s.io/apimachinery/pkg/types"
	"k8s.io/apimachinery/pkg/util/sets"
	"k8s.io/apimachinery/pkg/util/uuid"
	clientset "k8s.io/client-go/kubernetes"
	v1helper "k8s.io/kubernetes/pkg/apis/core/v1/helper"
	"k8s.io/kubernetes/pkg/util/mount"
	"k8s.io/kubernetes/pkg/util/strings"
	"k8s.io/kubernetes/pkg/volume"
	volutil "k8s.io/kubernetes/pkg/volume/util"
)

// ProbeVolumePlugins is the primary entrypoint for volume plugins.
func ProbeVolumePlugins() []volume.VolumePlugin {
	return []volume.VolumePlugin{&glusterfsPlugin{host: nil, gidTable: make(map[string]*MinMaxAllocator)}}
}

type glusterfsPlugin struct {
	host         volume.VolumeHost
	gidTable     map[string]*MinMaxAllocator
	gidTableLock sync.Mutex
}

var _ volume.VolumePlugin = &glusterfsPlugin{}
var _ volume.PersistentVolumePlugin = &glusterfsPlugin{}
var _ volume.DeletableVolumePlugin = &glusterfsPlugin{}
var _ volume.ProvisionableVolumePlugin = &glusterfsPlugin{}
var _ volume.ExpandableVolumePlugin = &glusterfsPlugin{}
var _ volume.Provisioner = &glusterfsVolumeProvisioner{}
var _ volume.Deleter = &glusterfsVolumeDeleter{}

const (
	glusterfsPluginName            = "kubernetes.io/glusterfs"
	volPrefix                      = "vol_"
	dynamicEpSvcPrefix             = "glusterfs-dynamic-"
	replicaCount                   = 3
	durabilityType                 = "replicate"
	secretKeyName                  = "key" // key name used in secret
	gciLinuxGlusterMountBinaryPath = "/sbin/mount.glusterfs"
	defaultGidMin                  = 2000
	defaultGidMax                  = math.MaxInt32

	// absoluteGidMin/Max are currently the same as the
	// default values, but they play a different role and
	// could take a different value. Only thing we need is:
	// absGidMin <= defGidMin <= defGidMax <= absGidMax
	absoluteGidMin          = 2000
	absoluteGidMax          = math.MaxInt32
	linuxGlusterMountBinary = "mount.glusterfs"
	heketiAnn               = "heketi-dynamic-provisioner"
	glusterTypeAnn          = "gluster.org/type"
	glusterDescAnn          = "Gluster-Internal: Dynamically provisioned PV"
	heketiVolIDAnn          = "gluster.kubernetes.io/heketi-volume-id"
)

func (plugin *glusterfsPlugin) Init(host volume.VolumeHost) error {
	plugin.host = host
	return nil
}

func (plugin *glusterfsPlugin) GetPluginName() string {
	return glusterfsPluginName
}

func (plugin *glusterfsPlugin) GetVolumeName(spec *volume.Spec) (string, error) {
	volumeSource, _, err := getVolumeSource(spec)
	if err != nil {
		return "", err
	}

	return fmt.Sprintf(
		"%v:%v",
		volumeSource.EndpointsName,
		volumeSource.Path), nil
}

func (plugin *glusterfsPlugin) CanSupport(spec *volume.Spec) bool {
	if (spec.PersistentVolume != nil && spec.PersistentVolume.Spec.Glusterfs == nil) ||
		(spec.Volume != nil && spec.Volume.Glusterfs == nil) {
		return false
	}

	return true
}

func (plugin *glusterfsPlugin) RequiresRemount() bool {
	return false
}

func (plugin *glusterfsPlugin) SupportsMountOption() bool {
	return true
}

func (plugin *glusterfsPlugin) SupportsBulkVolumeVerification() bool {
	return false
}

func (plugin *glusterfsPlugin) RequiresFSResize() bool {
	return false
}

func (plugin *glusterfsPlugin) GetAccessModes() []v1.PersistentVolumeAccessMode {
	return []v1.PersistentVolumeAccessMode{
		v1.ReadWriteOnce,
		v1.ReadOnlyMany,
		v1.ReadWriteMany,
	}
}

func (plugin *glusterfsPlugin) NewMounter(spec *volume.Spec, pod *v1.Pod, _ volume.VolumeOptions) (volume.Mounter, error) {
	source, _, err := getVolumeSource(spec)
	if err != nil {
		glog.Errorf("failed to get gluster volumesource: %v", err)
		return nil, err
	}
	epName := source.EndpointsName
	// PVC/POD is in same namespace.
	podNs := pod.Namespace
	kubeClient := plugin.host.GetKubeClient()
	if kubeClient == nil {
		return nil, fmt.Errorf("failed to get kube client to initialize mounter")
	}
	ep, err := kubeClient.CoreV1().Endpoints(podNs).Get(epName, metav1.GetOptions{})
	if err != nil {
		glog.Errorf("failed to get endpoint %s: %v", epName, err)
		return nil, err
	}
	glog.V(4).Infof("glusterfs pv endpoint %v", ep)
	return plugin.newMounterInternal(spec, ep, pod, plugin.host.GetMounter(plugin.GetPluginName()))
}

func (plugin *glusterfsPlugin) newMounterInternal(spec *volume.Spec, ep *v1.Endpoints, pod *v1.Pod, mounter mount.Interface) (volume.Mounter, error) {
	source, readOnly, _ := getVolumeSource(spec)
	return &glusterfsMounter{
		glusterfs: &glusterfs{
			volName:         spec.Name(),
			mounter:         mounter,
			pod:             pod,
			plugin:          plugin,
			MetricsProvider: volume.NewMetricsStatFS(plugin.host.GetPodVolumeDir(pod.UID, strings.EscapeQualifiedNameForDisk(glusterfsPluginName), spec.Name())),
		},
		hosts:        ep,
		path:         source.Path,
		readOnly:     readOnly,
		mountOptions: volutil.MountOptionFromSpec(spec),
	}, nil
}

func (plugin *glusterfsPlugin) NewUnmounter(volName string, podUID types.UID) (volume.Unmounter, error) {
	return plugin.newUnmounterInternal(volName, podUID, plugin.host.GetMounter(plugin.GetPluginName()))
}

func (plugin *glusterfsPlugin) newUnmounterInternal(volName string, podUID types.UID, mounter mount.Interface) (volume.Unmounter, error) {
	return &glusterfsUnmounter{&glusterfs{
		volName:         volName,
		mounter:         mounter,
		pod:             &v1.Pod{ObjectMeta: metav1.ObjectMeta{UID: podUID}},
		plugin:          plugin,
		MetricsProvider: volume.NewMetricsStatFS(plugin.host.GetPodVolumeDir(podUID, strings.EscapeQualifiedNameForDisk(glusterfsPluginName), volName)),
	}}, nil
}

func (plugin *glusterfsPlugin) ConstructVolumeSpec(volumeName, mountPath string) (*volume.Spec, error) {

	// To reconstruct volume spec we need endpoint where fetching endpoint from mount
	// string looks to be impossible, so returning error.

	return nil, fmt.Errorf("impossible to reconstruct glusterfs volume spec from volume mountpath")
}

// Glusterfs volumes represent a bare host file or directory mount of an Glusterfs export.
type glusterfs struct {
	volName string
	pod     *v1.Pod
	mounter mount.Interface
	plugin  *glusterfsPlugin
	volume.MetricsProvider
}

type glusterfsMounter struct {
	*glusterfs
	hosts        *v1.Endpoints
	path         string
	readOnly     bool
	mountOptions []string
}

var _ volume.Mounter = &glusterfsMounter{}

func (b *glusterfsMounter) GetAttributes() volume.Attributes {
	return volume.Attributes{
		ReadOnly:        b.readOnly,
		Managed:         false,
		SupportsSELinux: false,
	}
}

// Checks prior to mount operations to verify that the required components (binaries, etc.)
// to mount the volume are available on the underlying node.
// If not, it returns an error
func (b *glusterfsMounter) CanMount() error {
	exe := b.plugin.host.GetExec(b.plugin.GetPluginName())
	switch runtime.GOOS {
	case "linux":
		if _, err := exe.Run("test", "-x", gciLinuxGlusterMountBinaryPath); err != nil {
			return fmt.Errorf("Required binary %s is missing", gciLinuxGlusterMountBinaryPath)
		}
	}
	return nil
}

// SetUp attaches the disk and bind mounts to the volume path.
func (b *glusterfsMounter) SetUp(fsGroup *int64) error {
	return b.SetUpAt(b.GetPath(), fsGroup)
}

func (b *glusterfsMounter) SetUpAt(dir string, fsGroup *int64) error {
	notMnt, err := b.mounter.IsLikelyNotMountPoint(dir)
	glog.V(4).Infof("mount setup: %s %v %v", dir, !notMnt, err)
	if err != nil && !os.IsNotExist(err) {
		return err
	}
	if !notMnt {
		return nil
	}
	if err := os.MkdirAll(dir, 0750); err != nil {
		return err
	}
	err = b.setUpAtInternal(dir)
	if err == nil {
		return nil
	}

	// Cleanup upon failure.
	volutil.UnmountPath(dir, b.mounter)
	return err
}

func (glusterfsVolume *glusterfs) GetPath() string {
	name := glusterfsPluginName
	return glusterfsVolume.plugin.host.GetPodVolumeDir(glusterfsVolume.pod.UID, strings.EscapeQualifiedNameForDisk(name), glusterfsVolume.volName)
}

type glusterfsUnmounter struct {
	*glusterfs
}

var _ volume.Unmounter = &glusterfsUnmounter{}

func (c *glusterfsUnmounter) TearDown() error {
	return c.TearDownAt(c.GetPath())
}

func (c *glusterfsUnmounter) TearDownAt(dir string) error {
	return volutil.UnmountPath(dir, c.mounter)
}

func (b *glusterfsMounter) setUpAtInternal(dir string) error {
	var errs error

	options := []string{}
	if b.readOnly {
		options = append(options, "ro")
	}

	p := path.Join(b.glusterfs.plugin.host.GetPluginDir(glusterfsPluginName), b.glusterfs.volName)
	if err := os.MkdirAll(p, 0750); err != nil {
		return fmt.Errorf("failed to create directory %v: %v", p, err)
	}

	// adding log-level ERROR to remove noise
	// and more specific log path so each pod has
	// its own log based on PV + Pod
	log := path.Join(p, b.pod.Name+"-glusterfs.log")
	options = append(options, "log-level=ERROR")
	options = append(options, "log-file="+log)

	var addrlist []string
	if b.hosts == nil {
		return fmt.Errorf("glusterfs endpoint is nil in mounter")
	}
	addr := sets.String{}
	if b.hosts.Subsets != nil {
		for _, s := range b.hosts.Subsets {
			for _, a := range s.Addresses {
				if !addr.Has(a.IP) {
					addr.Insert(a.IP)
					addrlist = append(addrlist, a.IP)
				}
			}
		}

	}
	options = append(options, "backup-volfile-servers="+dstrings.Join(addrlist[:], ":"))
	mountOptions := volutil.JoinMountOptions(b.mountOptions, options)

	// with `backup-volfile-servers` mount option in place, it is not required to
	// iterate over all the servers in the addrlist. A mount attempt with this option
	// will fetch all the servers mentioned in the backup-volfile-servers list.
	// Refer to backup-volfile-servers @ http://docs.gluster.org/en/latest/Administrator%20Guide/Setting%20Up%20Clients/

	if (len(addrlist) > 0) && (addrlist[0] != "") {
		ip := addrlist[0]
		errs = b.mounter.Mount(ip+":"+b.path, dir, "glusterfs", mountOptions)
		if errs == nil {
			glog.Infof("successfully mounted directory %s", dir)
			return nil
		}

		if dstrings.Contains(errs.Error(), "Invalid option auto_unmount") ||
			dstrings.Contains(errs.Error(), "Invalid argument") {
			// Give a try without `auto_unmount` mount option, because
			// it could be that gluster fuse client is older version and
			// mount.glusterfs is unaware of `auto_unmount`.
			noAutoMountOptions := make([]string, 0, len(mountOptions))
			for _, opt := range mountOptions {
				if opt != "auto_unmount" {
					noAutoMountOptions = append(noAutoMountOptions, opt)
				}
			}
			errs = b.mounter.Mount(ip+":"+b.path, dir, "glusterfs", noAutoMountOptions)
			if errs == nil {
				glog.Infof("successfully mounted %s", dir)
				return nil
			}
		}
	} else {
		return fmt.Errorf("failed to execute mount command:[no valid ipaddress found in endpoint address list]")
	}

	// Failed mount scenario.
	// Since glusterfs does not return error text
	// it all goes in a log file, we will read the log file
	logErr := readGlusterLog(log, b.pod.Name)
	if logErr != nil {
		return fmt.Errorf("mount failed: %v the following error information was pulled from the glusterfs log to help diagnose this issue: %v", errs, logErr)
	}
	return fmt.Errorf("mount failed: %v", errs)

}

func getVolumeSource(spec *volume.Spec) (*v1.GlusterfsVolumeSource, bool, error) {
	if spec.Volume != nil && spec.Volume.Glusterfs != nil {
		return spec.Volume.Glusterfs, spec.Volume.Glusterfs.ReadOnly, nil
	} else if spec.PersistentVolume != nil &&
		spec.PersistentVolume.Spec.Glusterfs != nil {
		return spec.PersistentVolume.Spec.Glusterfs, spec.ReadOnly, nil
	}

	return nil, false, fmt.Errorf("Spec does not reference a Glusterfs volume type")
}

func (plugin *glusterfsPlugin) NewProvisioner(options volume.VolumeOptions) (volume.Provisioner, error) {
	return plugin.newProvisionerInternal(options)
}

func (plugin *glusterfsPlugin) newProvisionerInternal(options volume.VolumeOptions) (volume.Provisioner, error) {
	return &glusterfsVolumeProvisioner{
		glusterfsMounter: &glusterfsMounter{
			glusterfs: &glusterfs{
				plugin: plugin,
			},
		},
		options: options,
	}, nil
}

type provisionerConfig struct {
	url              string
	user             string
	userKey          string
	secretNamespace  string
	secretName       string
	secretValue      string
	clusterID        string
	gidMin           int
	gidMax           int
	volumeType       gapi.VolumeDurabilityInfo
	volumeOptions    []string
	volumeNamePrefix string
}

type glusterfsVolumeProvisioner struct {
	*glusterfsMounter
	provisionerConfig
	options volume.VolumeOptions
}

func convertGid(gidString string) (int, error) {
	gid64, err := strconv.ParseInt(gidString, 10, 32)
	if err != nil {
		return 0, fmt.Errorf("failed to parse gid %v: %v", gidString, err)
	}

	if gid64 < 0 {
		return 0, fmt.Errorf("negative GIDs %v are not allowed", gidString)
	}

	// ParseInt returns a int64, but since we parsed only
	// for 32 bit, we can cast to int without loss:
	gid := int(gid64)
	return gid, nil
}

func convertVolumeParam(volumeString string) (int, error) {

	count, err := strconv.Atoi(volumeString)
	if err != nil {
		return 0, fmt.Errorf("failed to parse volumestring %q: %v", volumeString, err)
	}

	if count < 0 {
		return 0, fmt.Errorf("negative values are not allowed")
	}
	return count, nil
}

func (plugin *glusterfsPlugin) NewDeleter(spec *volume.Spec) (volume.Deleter, error) {
	return plugin.newDeleterInternal(spec)
}

func (plugin *glusterfsPlugin) newDeleterInternal(spec *volume.Spec) (volume.Deleter, error) {
	if spec.PersistentVolume != nil && spec.PersistentVolume.Spec.Glusterfs == nil {
		return nil, fmt.Errorf("spec.PersistentVolume.Spec.Glusterfs is nil")
	}
	return &glusterfsVolumeDeleter{
		glusterfsMounter: &glusterfsMounter{
			glusterfs: &glusterfs{
				volName: spec.Name(),
				plugin:  plugin,
			},
			path: spec.PersistentVolume.Spec.Glusterfs.Path,
		},
		spec: spec.PersistentVolume,
	}, nil
}

type glusterfsVolumeDeleter struct {
	*glusterfsMounter
	provisionerConfig
	spec *v1.PersistentVolume
}

func (d *glusterfsVolumeDeleter) GetPath() string {
	name := glusterfsPluginName
	return d.plugin.host.GetPodVolumeDir(d.glusterfsMounter.glusterfs.pod.UID, strings.EscapeQualifiedNameForDisk(name), d.glusterfsMounter.glusterfs.volName)
}

// Traverse the PVs, fetching all the GIDs from those
// in a given storage class, and mark them in the table.
func (plugin *glusterfsPlugin) collectGids(className string, gidTable *MinMaxAllocator) error {
	kubeClient := plugin.host.GetKubeClient()
	if kubeClient == nil {
		return fmt.Errorf("failed to get kube client when collecting gids")
	}
	pvList, err := kubeClient.CoreV1().PersistentVolumes().List(metav1.ListOptions{LabelSelector: labels.Everything().String()})
	if err != nil {
		glog.Error("failed to get existing persistent volumes")
		return err
	}

	for _, pv := range pvList.Items {
		if v1helper.GetPersistentVolumeClass(&pv) != className {
			continue
		}

		pvName := pv.ObjectMeta.Name

		gidStr, ok := pv.Annotations[volutil.VolumeGidAnnotationKey]

		if !ok {
			glog.Warningf("no GID found in pv %v", pvName)
			continue
		}

		gid, err := convertGid(gidStr)
		if err != nil {
			glog.Errorf("failed to parse gid %s: %v", gidStr, err)
			continue
		}

		_, err = gidTable.Allocate(gid)
		if err == ErrConflict {
			glog.Warningf("GID %v found in pv %v was already allocated", gid, pvName)
		} else if err != nil {
			glog.Errorf("failed to store gid %v found in pv %v: %v", gid, pvName, err)
			return err
		}
	}

	return nil
}

// Return the gid table for a storage class.
// - If this is the first time, fill it with all the gids
//   used in PVs of this storage class by traversing the PVs.
// - Adapt the range of the table to the current range of the SC.
func (plugin *glusterfsPlugin) getGidTable(className string, min int, max int) (*MinMaxAllocator, error) {
	plugin.gidTableLock.Lock()
	gidTable, ok := plugin.gidTable[className]
	plugin.gidTableLock.Unlock()

	if ok {
		err := gidTable.SetRange(min, max)
		if err != nil {
			return nil, err
		}

		return gidTable, nil
	}

	// create a new table and fill it
	newGidTable, err := NewMinMaxAllocator(0, absoluteGidMax)
	if err != nil {
		return nil, err
	}

	// collect gids with the full range
	err = plugin.collectGids(className, newGidTable)
	if err != nil {
		return nil, err
	}

	// and only reduce the range afterwards
	err = newGidTable.SetRange(min, max)
	if err != nil {
		return nil, err
	}

	// if in the meantime a table appeared, use it
	plugin.gidTableLock.Lock()
	defer plugin.gidTableLock.Unlock()

	gidTable, ok = plugin.gidTable[className]
	if ok {
		err = gidTable.SetRange(min, max)
		if err != nil {
			return nil, err
		}

		return gidTable, nil
	}

	plugin.gidTable[className] = newGidTable

	return newGidTable, nil
}

func (d *glusterfsVolumeDeleter) getGid() (int, bool, error) {
	gidStr, ok := d.spec.Annotations[volutil.VolumeGidAnnotationKey]

	if !ok {
		return 0, false, nil
	}

	gid, err := convertGid(gidStr)

	return gid, true, err
}

func (d *glusterfsVolumeDeleter) Delete() error {
	glog.V(2).Infof("delete volume %s", d.glusterfsMounter.path)

	volumeName := d.glusterfsMounter.path
	volumeID, err := getVolumeID(d.spec, volumeName)
	if err != nil {
		return fmt.Errorf("failed to get volumeID: %v", err)
	}

	class, err := volutil.GetClassForVolume(d.plugin.host.GetKubeClient(), d.spec)
	if err != nil {
		return err
	}

	cfg, err := parseClassParameters(class.Parameters, d.plugin.host.GetKubeClient())
	if err != nil {
		return err
	}
	d.provisionerConfig = *cfg

	glog.V(4).Infof("deleting volume %q", volumeID)

	gid, exists, err := d.getGid()
	if err != nil {
		glog.Error(err)
	} else if exists {
		gidTable, err := d.plugin.getGidTable(class.Name, cfg.gidMin, cfg.gidMax)
		if err != nil {
			return fmt.Errorf("failed to get gidTable: %v", err)
		}

		err = gidTable.Release(gid)
		if err != nil {
			return fmt.Errorf("failed to release gid %v: %v", gid, err)
		}
	}

	cli := gcli.NewClient(d.url, d.user, d.secretValue)
	if cli == nil {
		glog.Errorf("failed to create glusterfs REST client")
		return fmt.Errorf("failed to create glusterfs REST client, REST server authentication failed")
	}
	err = cli.VolumeDelete(volumeID)
	if err != nil {
		glog.Errorf("failed to delete volume %s: %v", volumeName, err)
		return err
	}
	glog.V(2).Infof("volume %s deleted successfully", volumeName)

	//Deleter takes endpoint and namespace from pv spec.
	pvSpec := d.spec.Spec
	var dynamicEndpoint, dynamicNamespace string
	if pvSpec.ClaimRef == nil {
		glog.Errorf("ClaimRef is nil")
		return fmt.Errorf("ClaimRef is nil")
	}
	if pvSpec.ClaimRef.Namespace == "" {
		glog.Errorf("namespace is nil")
		return fmt.Errorf("namespace is nil")
	}
	dynamicNamespace = pvSpec.ClaimRef.Namespace
	if pvSpec.Glusterfs.EndpointsName != "" {
		dynamicEndpoint = pvSpec.Glusterfs.EndpointsName
	}
	glog.V(3).Infof("dynamic namespace and endpoint %v/%v", dynamicNamespace, dynamicEndpoint)
	err = d.deleteEndpointService(dynamicNamespace, dynamicEndpoint)
	if err != nil {
		glog.Errorf("failed to delete endpoint/service %v/%v: %v", dynamicNamespace, dynamicEndpoint, err)
	} else {
		glog.V(1).Infof("endpoint %v/%v is deleted successfully ", dynamicNamespace, dynamicEndpoint)
	}
	return nil
}

func (p *glusterfsVolumeProvisioner) Provision() (*v1.PersistentVolume, error) {
	if !volutil.AccessModesContainedInAll(p.plugin.GetAccessModes(), p.options.PVC.Spec.AccessModes) {
		return nil, fmt.Errorf("invalid AccessModes %v: only AccessModes %v are supported", p.options.PVC.Spec.AccessModes, p.plugin.GetAccessModes())
	}

	if p.options.PVC.Spec.Selector != nil {
		glog.V(4).Infof("not able to parse your claim Selector")
		return nil, fmt.Errorf("not able to parse your claim Selector")
	}
	glog.V(4).Infof("Provision VolumeOptions %v", p.options)
	scName := v1helper.GetPersistentVolumeClaimClass(p.options.PVC)
	cfg, err := parseClassParameters(p.options.Parameters, p.plugin.host.GetKubeClient())
	if err != nil {
		return nil, err
	}
	p.provisionerConfig = *cfg

	glog.V(4).Infof("creating volume with configuration %+v", p.provisionerConfig)

	gidTable, err := p.plugin.getGidTable(scName, cfg.gidMin, cfg.gidMax)
	if err != nil {
		return nil, fmt.Errorf("failed to get gidTable: %v", err)
	}

	gid, _, err := gidTable.AllocateNext()
	if err != nil {
		glog.Errorf("failed to reserve GID from table: %v", err)
		return nil, fmt.Errorf("failed to reserve GID from table: %v", err)
	}

	glog.V(2).Infof("Allocated GID %d for PVC %s", gid, p.options.PVC.Name)

	glusterfs, sizeGiB, volID, err := p.CreateVolume(gid)
	if err != nil {
		if releaseErr := gidTable.Release(gid); releaseErr != nil {
			glog.Errorf("error when releasing GID in storageclass %s: %v", scName, releaseErr)
		}

		glog.Errorf("failed to create volume: %v", err)
		return nil, fmt.Errorf("failed to create volume: %v", err)
	}
	mode := v1.PersistentVolumeFilesystem
	pv := new(v1.PersistentVolume)
	pv.Spec.PersistentVolumeSource.Glusterfs = glusterfs
	pv.Spec.PersistentVolumeReclaimPolicy = p.options.PersistentVolumeReclaimPolicy
	pv.Spec.AccessModes = p.options.PVC.Spec.AccessModes
	pv.Spec.VolumeMode = &mode
	if len(pv.Spec.AccessModes) == 0 {
		pv.Spec.AccessModes = p.plugin.GetAccessModes()
	}
	pv.Spec.MountOptions = p.options.MountOptions

	gidStr := strconv.FormatInt(int64(gid), 10)

	pv.Annotations = map[string]string{
<<<<<<< HEAD
		volumehelper.VolumeGidAnnotationKey:        gidStr,
		volumehelper.VolumeDynamicallyCreatedByKey: heketiAnn,
		glusterTypeAnn:                             "file",
		"Description":                              glusterDescAnn,
		v1.MountOptionAnnotation:                   "auto_unmount",
		heketiVolIDAnn:                             volID,
=======
		volutil.VolumeGidAnnotationKey:        gidStr,
		volutil.VolumeDynamicallyCreatedByKey: heketiAnn,
		glusterTypeAnn:                        "file",
		"Description":                         glusterDescAnn,
		v1.MountOptionAnnotation:              "auto_unmount",
		heketiVolIDAnn:                        volID,
>>>>>>> ed33434d
	}

	pv.Spec.Capacity = v1.ResourceList{
		v1.ResourceName(v1.ResourceStorage): resource.MustParse(fmt.Sprintf("%dGi", sizeGiB)),
	}
	return pv, nil
}

func (p *glusterfsVolumeProvisioner) CreateVolume(gid int) (r *v1.GlusterfsVolumeSource, size int, volID string, err error) {
	var clusterIDs []string
	customVolumeName := ""
	capacity := p.options.PVC.Spec.Resources.Requests[v1.ResourceName(v1.ResourceStorage)]
<<<<<<< HEAD
	// Glusterfs creates volumes in units of GiB, but heketi documentation incorrectly reports GBs
	sz := int(volume.RoundUpToGiB(capacity))
	glog.V(2).Infof("create volume of size: %d GiB and configuration %+v", sz, p.provisionerConfig)
=======

	// GlusterFS/heketi creates volumes in units of GiB.
	sz := int(volutil.RoundUpToGiB(capacity))
	glog.V(2).Infof("create volume of size %dGiB", sz)

>>>>>>> ed33434d
	if p.url == "" {
		glog.Errorf("REST server endpoint is empty")
		return nil, 0, "", fmt.Errorf("failed to create glusterfs REST client, REST URL is empty")
	}
	cli := gcli.NewClient(p.url, p.user, p.secretValue)
	if cli == nil {
<<<<<<< HEAD
		glog.Errorf("failed to create glusterfs rest client")
=======
		glog.Errorf("failed to create glusterfs REST client")
>>>>>>> ed33434d
		return nil, 0, "", fmt.Errorf("failed to create glusterfs REST client, REST server authentication failed")
	}
	if p.provisionerConfig.clusterID != "" {
		clusterIDs = dstrings.Split(p.clusterID, ",")
		glog.V(4).Infof("provided clusterIDs %v", clusterIDs)
	}

	if p.provisionerConfig.volumeNamePrefix != "" {
		customVolumeName = fmt.Sprintf("%s_%s_%s_%s", p.provisionerConfig.volumeNamePrefix, p.options.PVC.Namespace, p.options.PVC.Name, uuid.NewUUID())
	}

	gid64 := int64(gid)
	volumeReq := &gapi.VolumeCreateRequest{Size: sz, Name: customVolumeName, Clusters: clusterIDs, Gid: gid64, Durability: p.volumeType, GlusterVolumeOptions: p.volumeOptions}
	volume, err := cli.VolumeCreate(volumeReq)
	if err != nil {
<<<<<<< HEAD
		glog.Errorf("error creating volume %v ", err)
		return nil, 0, "", fmt.Errorf("error creating volume %v", err)
	}
	glog.V(1).Infof("volume with size: %d and name: %s created", volume.Size, volume.Name)
	volID = volume.Id
	dynamicHostIps, err := getClusterNodes(cli, volume.Cluster)
	if err != nil {
		glog.Errorf("error [%v] when getting cluster nodes for volume %s", err, volume)
		return nil, 0, "", fmt.Errorf("error [%v] when getting cluster nodes for volume %s", err, volume)
=======
		glog.Errorf("failed to create volume: %v", err)
		return nil, 0, "", fmt.Errorf("failed to create volume: %v", err)
	}
	glog.V(1).Infof("volume with size %d and name %s created", volume.Size, volume.Name)
	volID = volume.Id
	dynamicHostIps, err := getClusterNodes(cli, volume.Cluster)
	if err != nil {
		glog.Errorf("failed to get cluster nodes for volume %s: %v", volume, err)
		return nil, 0, "", fmt.Errorf("failed to get cluster nodes for volume %s: %v", volume, err)
>>>>>>> ed33434d
	}

	// The 'endpointname' is created in form of 'glusterfs-dynamic-<claimname>'.
	// createEndpointService() checks for this 'endpoint' existence in PVC's namespace and
	// If not found, it create an endpoint and service using the IPs we dynamically picked at time
	// of volume creation.
	epServiceName := dynamicEpSvcPrefix + p.options.PVC.Name
	epNamespace := p.options.PVC.Namespace
	endpoint, service, err := p.createEndpointService(epNamespace, epServiceName, dynamicHostIps, p.options.PVC.Name)
	if err != nil {
		glog.Errorf("failed to create endpoint/service %v/%v: %v", epNamespace, epServiceName, err)
		deleteErr := cli.VolumeDelete(volume.Id)
		if deleteErr != nil {
			glog.Errorf("failed to delete volume: %v, manual deletion of the volume required", deleteErr)
		}
<<<<<<< HEAD
		return nil, 0, "", fmt.Errorf("failed to create endpoint/service %v", err)
=======
		return nil, 0, "", fmt.Errorf("failed to create endpoint/service %v/%v: %v", epNamespace, epServiceName, err)
>>>>>>> ed33434d
	}
	glog.V(3).Infof("dynamic endpoint %v and service %v ", endpoint, service)
	return &v1.GlusterfsVolumeSource{
		EndpointsName: endpoint.Name,
		Path:          volume.Name,
		ReadOnly:      false,
	}, sz, volID, nil
}

func (p *glusterfsVolumeProvisioner) createEndpointService(namespace string, epServiceName string, hostips []string, pvcname string) (endpoint *v1.Endpoints, service *v1.Service, err error) {

	addrlist := make([]v1.EndpointAddress, len(hostips))
	for i, v := range hostips {
		addrlist[i].IP = v
	}
	endpoint = &v1.Endpoints{
		ObjectMeta: metav1.ObjectMeta{
			Namespace: namespace,
			Name:      epServiceName,
			Labels: map[string]string{
				"gluster.kubernetes.io/provisioned-for-pvc": pvcname,
			},
		},
		Subsets: []v1.EndpointSubset{{
			Addresses: addrlist,
			Ports:     []v1.EndpointPort{{Port: 1, Protocol: "TCP"}},
		}},
	}
	kubeClient := p.plugin.host.GetKubeClient()
	if kubeClient == nil {
		return nil, nil, fmt.Errorf("failed to get kube client when creating endpoint service")
	}
	_, err = kubeClient.CoreV1().Endpoints(namespace).Create(endpoint)
	if err != nil && errors.IsAlreadyExists(err) {
		glog.V(1).Infof("endpoint %s already exist in namespace %s", endpoint, namespace)
		err = nil
	}
	if err != nil {
		glog.Errorf("failed to create endpoint: %v", err)
		return nil, nil, fmt.Errorf("failed to create endpoint: %v", err)
	}
	service = &v1.Service{
		ObjectMeta: metav1.ObjectMeta{
			Name:      epServiceName,
			Namespace: namespace,
			Labels: map[string]string{
				"gluster.kubernetes.io/provisioned-for-pvc": pvcname,
			},
		},
		Spec: v1.ServiceSpec{
			Ports: []v1.ServicePort{
				{Protocol: "TCP", Port: 1}}}}
	_, err = kubeClient.CoreV1().Services(namespace).Create(service)
	if err != nil && errors.IsAlreadyExists(err) {
		glog.V(1).Infof("service %s already exist in namespace %s", service, namespace)
		err = nil
	}
	if err != nil {
		glog.Errorf("failed to create service: %v", err)
		return nil, nil, fmt.Errorf("error creating service: %v", err)
	}
	return endpoint, service, nil
}

func (d *glusterfsVolumeDeleter) deleteEndpointService(namespace string, epServiceName string) (err error) {
	kubeClient := d.plugin.host.GetKubeClient()
	if kubeClient == nil {
		return fmt.Errorf("failed to get kube client when deleting endpoint service")
	}
	err = kubeClient.CoreV1().Services(namespace).Delete(epServiceName, nil)
	if err != nil {
		glog.Errorf("failed to delete service %s/%s: %v", namespace, epServiceName, err)
		return fmt.Errorf("failed to delete service %s/%s: %v", namespace, epServiceName, err)
	}
	glog.V(1).Infof("service/endpoint: %s/%s deleted successfully", namespace, epServiceName)
	return nil
}

// parseSecret finds a given Secret instance and reads user password from it.
func parseSecret(namespace, secretName string, kubeClient clientset.Interface) (string, error) {
	secretMap, err := volutil.GetSecretForPV(namespace, secretName, glusterfsPluginName, kubeClient)
	if err != nil {
		glog.Errorf("failed to get secret: %s/%s: %v", namespace, secretName, err)
		return "", fmt.Errorf("failed to get secret %s/%s: %v", namespace, secretName, err)
	}
	if len(secretMap) == 0 {
		return "", fmt.Errorf("empty secret map")
	}
	secret := ""
	for k, v := range secretMap {
		if k == secretKeyName {
			return v, nil
		}
		secret = v
	}

	// If not found, the last secret in the map wins as done before
	return secret, nil
}

// getClusterNodes() returns the cluster nodes of a given cluster
func getClusterNodes(cli *gcli.Client, cluster string) (dynamicHostIps []string, err error) {
	clusterinfo, err := cli.ClusterInfo(cluster)
	if err != nil {
		glog.Errorf("failed to get cluster details: %v", err)
		return nil, fmt.Errorf("failed to get cluster details: %v", err)
	}

	// For the dynamically provisioned volume, we gather the list of node IPs
	// of the cluster on which provisioned volume belongs to, as there can be multiple
	// clusters.
	for _, node := range clusterinfo.Nodes {
		nodeInfo, err := cli.NodeInfo(string(node))
		if err != nil {
			glog.Errorf("failed to get host ipaddress: %v", err)
			return nil, fmt.Errorf("failed to get host ipaddress: %v", err)
		}
		ipaddr := dstrings.Join(nodeInfo.NodeAddRequest.Hostnames.Storage, "")
		dynamicHostIps = append(dynamicHostIps, ipaddr)
	}
	glog.V(3).Infof("host list :%v", dynamicHostIps)
	if len(dynamicHostIps) == 0 {
		glog.Errorf("no hosts found: %v", err)
		return nil, fmt.Errorf("no hosts found: %v", err)
	}
	return dynamicHostIps, nil
}

// parseClassParameters parses StorageClass parameters.
func parseClassParameters(params map[string]string, kubeClient clientset.Interface) (*provisionerConfig, error) {
	var cfg provisionerConfig
	var err error
	cfg.gidMin = defaultGidMin
	cfg.gidMax = defaultGidMax

	authEnabled := true
	parseVolumeType := ""
	parseVolumeOptions := ""
	parseVolumeNamePrefix := ""

	for k, v := range params {
		switch dstrings.ToLower(k) {
		case "resturl":
			cfg.url = v
		case "restuser":
			cfg.user = v
		case "restuserkey":
			cfg.userKey = v
		case "secretname":
			cfg.secretName = v
		case "secretnamespace":
			cfg.secretNamespace = v
		case "clusterid":
			if len(v) != 0 {
				cfg.clusterID = v
			}
		case "restauthenabled":
			authEnabled = dstrings.ToLower(v) == "true"
		case "gidmin":
			parseGidMin, err := convertGid(v)
			if err != nil {
				return nil, fmt.Errorf("invalid gidMin value %q for volume plugin %s", k, glusterfsPluginName)
			}
			if parseGidMin < absoluteGidMin {
				return nil, fmt.Errorf("gidMin must be >= %v", absoluteGidMin)
			}
			if parseGidMin > absoluteGidMax {
				return nil, fmt.Errorf("gidMin must be <= %v", absoluteGidMax)
			}
			cfg.gidMin = parseGidMin
		case "gidmax":
			parseGidMax, err := convertGid(v)
			if err != nil {
				return nil, fmt.Errorf("invalid gidMax value %q for volume plugin %s", k, glusterfsPluginName)
			}
			if parseGidMax < absoluteGidMin {
				return nil, fmt.Errorf("gidMax must be >= %v", absoluteGidMin)
			}
			if parseGidMax > absoluteGidMax {
				return nil, fmt.Errorf("gidMax must be <= %v", absoluteGidMax)
			}
			cfg.gidMax = parseGidMax
		case "volumetype":
			parseVolumeType = v

		case "volumeoptions":
			if len(v) != 0 {
				parseVolumeOptions = v
			}
		case "volumenameprefix":
			if len(v) != 0 {
				parseVolumeNamePrefix = v
			}
		default:
			return nil, fmt.Errorf("invalid option %q for volume plugin %s", k, glusterfsPluginName)
		}
	}

	if len(cfg.url) == 0 {
		return nil, fmt.Errorf("StorageClass for provisioner %s must contain 'resturl' parameter", glusterfsPluginName)
	}

	if len(parseVolumeType) == 0 {
		cfg.volumeType = gapi.VolumeDurabilityInfo{Type: gapi.DurabilityReplicate, Replicate: gapi.ReplicaDurability{Replica: replicaCount}}
	} else {
		parseVolumeTypeInfo := dstrings.Split(parseVolumeType, ":")

		switch parseVolumeTypeInfo[0] {
		case "replicate":
			if len(parseVolumeTypeInfo) >= 2 {
				newReplicaCount, err := convertVolumeParam(parseVolumeTypeInfo[1])
				if err != nil {
					return nil, fmt.Errorf("error parsing volumeType %q: %s", parseVolumeTypeInfo[1], err)
				}
				cfg.volumeType = gapi.VolumeDurabilityInfo{Type: gapi.DurabilityReplicate, Replicate: gapi.ReplicaDurability{Replica: newReplicaCount}}
			} else {
				cfg.volumeType = gapi.VolumeDurabilityInfo{Type: gapi.DurabilityReplicate, Replicate: gapi.ReplicaDurability{Replica: replicaCount}}
			}
		case "disperse":
			if len(parseVolumeTypeInfo) >= 3 {
				newDisperseData, err := convertVolumeParam(parseVolumeTypeInfo[1])
				if err != nil {
					return nil, fmt.Errorf("error parsing volumeType %q: %s", parseVolumeTypeInfo[1], err)
				}
				newDisperseRedundancy, err := convertVolumeParam(parseVolumeTypeInfo[2])
				if err != nil {
					return nil, fmt.Errorf("error parsing volumeType %q: %s", parseVolumeTypeInfo[2], err)
				}
				cfg.volumeType = gapi.VolumeDurabilityInfo{Type: gapi.DurabilityEC, Disperse: gapi.DisperseDurability{Data: newDisperseData, Redundancy: newDisperseRedundancy}}
			} else {
				return nil, fmt.Errorf("StorageClass for provisioner %q must have data:redundancy count set for disperse volumes in storage class option '%s'", glusterfsPluginName, "volumetype")
			}
		case "none":
			cfg.volumeType = gapi.VolumeDurabilityInfo{Type: gapi.DurabilityDistributeOnly}
		default:
			return nil, fmt.Errorf("error parsing value for option 'volumetype' for volume plugin %s", glusterfsPluginName)
		}
	}
	if !authEnabled {
		cfg.user = ""
		cfg.secretName = ""
		cfg.secretNamespace = ""
		cfg.userKey = ""
		cfg.secretValue = ""
	}

	if len(cfg.secretName) != 0 || len(cfg.secretNamespace) != 0 {

		// secretName + Namespace has precedence over userKey
		if len(cfg.secretName) != 0 && len(cfg.secretNamespace) != 0 {
			cfg.secretValue, err = parseSecret(cfg.secretNamespace, cfg.secretName, kubeClient)
			if err != nil {
				return nil, err
			}
		} else {
			return nil, fmt.Errorf("StorageClass for provisioner %q must have secretNamespace and secretName either both set or both empty", glusterfsPluginName)
		}
	} else {
		cfg.secretValue = cfg.userKey
	}

	if cfg.gidMin > cfg.gidMax {
		return nil, fmt.Errorf("StorageClass for provisioner %q must have gidMax value >= gidMin", glusterfsPluginName)
	}

	if len(parseVolumeOptions) != 0 {
		volOptions := dstrings.Split(parseVolumeOptions, ",")
		if len(volOptions) == 0 {
			return nil, fmt.Errorf("StorageClass for provisioner %q must have valid (for e.g., 'client.ssl on') volume option", glusterfsPluginName)
		}
		cfg.volumeOptions = volOptions

	}

	if len(parseVolumeNamePrefix) != 0 {
		if dstrings.Contains(parseVolumeNamePrefix, "_") {
			return nil, fmt.Errorf("Storageclass parameter 'volumenameprefix' should not contain '_' in its value")
		}
		cfg.volumeNamePrefix = parseVolumeNamePrefix
	}
	return &cfg, nil
}

// getVolumeID returns volumeID from the PV or volumename.
func getVolumeID(pv *v1.PersistentVolume, volumeName string) (string, error) {
	volumeID := ""

	// Get volID from pvspec if available, else fill it from volumename.
	if pv != nil {
		if pv.Annotations[heketiVolIDAnn] != "" {
			volumeID = pv.Annotations[heketiVolIDAnn]
		} else {
			volumeID = dstrings.TrimPrefix(volumeName, volPrefix)
		}
	} else {
		return volumeID, fmt.Errorf("provided PV spec is nil")
	}
	if volumeID == "" {
		return volumeID, fmt.Errorf("volume ID is empty")
	}
	return volumeID, nil
}

func (plugin *glusterfsPlugin) ExpandVolumeDevice(spec *volume.Spec, newSize resource.Quantity, oldSize resource.Quantity) (resource.Quantity, error) {
	pvSpec := spec.PersistentVolume.Spec
	volumeName := pvSpec.Glusterfs.Path
	glog.V(2).Infof("Received request to expand volume %s", volumeName)
	volumeID, err := getVolumeID(spec.PersistentVolume, volumeName)

	if err != nil {
		return oldSize, fmt.Errorf("failed to get volumeID for volume %s: %v", volumeName, err)
	}

	//Get details of StorageClass.
	class, err := volutil.GetClassForVolume(plugin.host.GetKubeClient(), spec.PersistentVolume)
	if err != nil {
		return oldSize, err
	}
	cfg, err := parseClassParameters(class.Parameters, plugin.host.GetKubeClient())
	if err != nil {
		return oldSize, err
	}

	glog.V(4).Infof("expanding volume: %q with configuration: %+v", volumeID, cfg)

	//Create REST server connection
	cli := gcli.NewClient(cfg.url, cfg.user, cfg.secretValue)
	if cli == nil {
		glog.Errorf("failed to create glusterfs REST client")
		return oldSize, fmt.Errorf("failed to create glusterfs REST client, REST server authentication failed")
	}

	// Find out delta size
	expansionSize := (newSize.Value() - oldSize.Value())
<<<<<<< HEAD
	expansionSizeGiB := int(volume.RoundUpSize(expansionSize, volume.GIB))
=======
	expansionSizeGiB := int(volutil.RoundUpSize(expansionSize, volutil.GIB))

	// Find out requested Size
	requestGiB := volutil.RoundUpToGiB(newSize)

	//Check the existing volume size
	currentVolumeInfo, err := cli.VolumeInfo(volumeID)
	if err != nil {
		glog.Errorf("error when fetching details of volume %s: %v", volumeName, err)
		return oldSize, err
	}

	if int64(currentVolumeInfo.Size) >= requestGiB {
		return newSize, nil
	}
>>>>>>> ed33434d

	// Make volume expansion request
	volumeExpandReq := &gapi.VolumeExpandRequest{Size: expansionSizeGiB}

	// Expand the volume
	volumeInfoRes, err := cli.VolumeExpand(volumeID, volumeExpandReq)
	if err != nil {
		glog.Errorf("failed to expand volume %s: %v", volumeName, err)
		return oldSize, err
	}

	glog.V(2).Infof("volume %s expanded to new size %d successfully", volumeName, volumeInfoRes.Size)
	newVolumeSize := resource.MustParse(fmt.Sprintf("%dGi", volumeInfoRes.Size))
	return newVolumeSize, nil
}<|MERGE_RESOLUTION|>--- conflicted
+++ resolved
@@ -722,21 +722,12 @@
 	gidStr := strconv.FormatInt(int64(gid), 10)
 
 	pv.Annotations = map[string]string{
-<<<<<<< HEAD
-		volumehelper.VolumeGidAnnotationKey:        gidStr,
-		volumehelper.VolumeDynamicallyCreatedByKey: heketiAnn,
-		glusterTypeAnn:                             "file",
-		"Description":                              glusterDescAnn,
-		v1.MountOptionAnnotation:                   "auto_unmount",
-		heketiVolIDAnn:                             volID,
-=======
 		volutil.VolumeGidAnnotationKey:        gidStr,
 		volutil.VolumeDynamicallyCreatedByKey: heketiAnn,
 		glusterTypeAnn:                        "file",
 		"Description":                         glusterDescAnn,
 		v1.MountOptionAnnotation:              "auto_unmount",
 		heketiVolIDAnn:                        volID,
->>>>>>> ed33434d
 	}
 
 	pv.Spec.Capacity = v1.ResourceList{
@@ -749,28 +740,18 @@
 	var clusterIDs []string
 	customVolumeName := ""
 	capacity := p.options.PVC.Spec.Resources.Requests[v1.ResourceName(v1.ResourceStorage)]
-<<<<<<< HEAD
-	// Glusterfs creates volumes in units of GiB, but heketi documentation incorrectly reports GBs
-	sz := int(volume.RoundUpToGiB(capacity))
-	glog.V(2).Infof("create volume of size: %d GiB and configuration %+v", sz, p.provisionerConfig)
-=======
 
 	// GlusterFS/heketi creates volumes in units of GiB.
 	sz := int(volutil.RoundUpToGiB(capacity))
 	glog.V(2).Infof("create volume of size %dGiB", sz)
 
->>>>>>> ed33434d
 	if p.url == "" {
 		glog.Errorf("REST server endpoint is empty")
 		return nil, 0, "", fmt.Errorf("failed to create glusterfs REST client, REST URL is empty")
 	}
 	cli := gcli.NewClient(p.url, p.user, p.secretValue)
 	if cli == nil {
-<<<<<<< HEAD
-		glog.Errorf("failed to create glusterfs rest client")
-=======
 		glog.Errorf("failed to create glusterfs REST client")
->>>>>>> ed33434d
 		return nil, 0, "", fmt.Errorf("failed to create glusterfs REST client, REST server authentication failed")
 	}
 	if p.provisionerConfig.clusterID != "" {
@@ -786,17 +767,6 @@
 	volumeReq := &gapi.VolumeCreateRequest{Size: sz, Name: customVolumeName, Clusters: clusterIDs, Gid: gid64, Durability: p.volumeType, GlusterVolumeOptions: p.volumeOptions}
 	volume, err := cli.VolumeCreate(volumeReq)
 	if err != nil {
-<<<<<<< HEAD
-		glog.Errorf("error creating volume %v ", err)
-		return nil, 0, "", fmt.Errorf("error creating volume %v", err)
-	}
-	glog.V(1).Infof("volume with size: %d and name: %s created", volume.Size, volume.Name)
-	volID = volume.Id
-	dynamicHostIps, err := getClusterNodes(cli, volume.Cluster)
-	if err != nil {
-		glog.Errorf("error [%v] when getting cluster nodes for volume %s", err, volume)
-		return nil, 0, "", fmt.Errorf("error [%v] when getting cluster nodes for volume %s", err, volume)
-=======
 		glog.Errorf("failed to create volume: %v", err)
 		return nil, 0, "", fmt.Errorf("failed to create volume: %v", err)
 	}
@@ -806,7 +776,6 @@
 	if err != nil {
 		glog.Errorf("failed to get cluster nodes for volume %s: %v", volume, err)
 		return nil, 0, "", fmt.Errorf("failed to get cluster nodes for volume %s: %v", volume, err)
->>>>>>> ed33434d
 	}
 
 	// The 'endpointname' is created in form of 'glusterfs-dynamic-<claimname>'.
@@ -822,11 +791,7 @@
 		if deleteErr != nil {
 			glog.Errorf("failed to delete volume: %v, manual deletion of the volume required", deleteErr)
 		}
-<<<<<<< HEAD
-		return nil, 0, "", fmt.Errorf("failed to create endpoint/service %v", err)
-=======
 		return nil, 0, "", fmt.Errorf("failed to create endpoint/service %v/%v: %v", epNamespace, epServiceName, err)
->>>>>>> ed33434d
 	}
 	glog.V(3).Infof("dynamic endpoint %v and service %v ", endpoint, service)
 	return &v1.GlusterfsVolumeSource{
@@ -1161,9 +1126,6 @@
 
 	// Find out delta size
 	expansionSize := (newSize.Value() - oldSize.Value())
-<<<<<<< HEAD
-	expansionSizeGiB := int(volume.RoundUpSize(expansionSize, volume.GIB))
-=======
 	expansionSizeGiB := int(volutil.RoundUpSize(expansionSize, volutil.GIB))
 
 	// Find out requested Size
@@ -1179,7 +1141,6 @@
 	if int64(currentVolumeInfo.Size) >= requestGiB {
 		return newSize, nil
 	}
->>>>>>> ed33434d
 
 	// Make volume expansion request
 	volumeExpandReq := &gapi.VolumeExpandRequest{Size: expansionSizeGiB}
