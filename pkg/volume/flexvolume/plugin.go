/*
Copyright 2017 The Kubernetes Authors.

Licensed under the Apache License, Version 2.0 (the "License");
you may not use this file except in compliance with the License.
You may obtain a copy of the License at

    http://www.apache.org/licenses/LICENSE-2.0

Unless required by applicable law or agreed to in writing, software
distributed under the License is distributed on an "AS IS" BASIS,
WITHOUT WARRANTIES OR CONDITIONS OF ANY KIND, either express or implied.
See the License for the specific language governing permissions and
limitations under the License.
*/

package flexvolume

import (
	"fmt"
	"path"
	"runtime"
	"strings"
	"sync"

	"github.com/golang/glog"

	api "k8s.io/api/core/v1"
	"k8s.io/apimachinery/pkg/types"
	"k8s.io/kubernetes/pkg/util/mount"
	utilstrings "k8s.io/kubernetes/pkg/util/strings"
	"k8s.io/kubernetes/pkg/volume"
	"k8s.io/kubernetes/pkg/volume/util"
	"k8s.io/utils/exec"
)

const (
	flexVolumePluginName       = "kubernetes.io/flexvolume"
	flexVolumePluginNamePrefix = "flexvolume-"
)

// FlexVolumePlugin object.
type flexVolumePlugin struct {
	driverName string
	execPath   string
	host       volume.VolumeHost
	runner     exec.Interface

	sync.Mutex
	unsupportedCommands []string
	capabilities        DriverCapabilities
}

type flexVolumeAttachablePlugin struct {
	*flexVolumePlugin
}

var _ volume.AttachableVolumePlugin = &flexVolumeAttachablePlugin{}
var _ volume.PersistentVolumePlugin = &flexVolumePlugin{}

type PluginFactory interface {
	NewFlexVolumePlugin(pluginDir, driverName string) (volume.VolumePlugin, error)
}

type pluginFactory struct{}

func (pluginFactory) NewFlexVolumePlugin(pluginDir, name string) (volume.VolumePlugin, error) {
	execPath := path.Join(pluginDir, name)

	driverName := utilstrings.UnescapePluginName(name)

	flexPlugin := &flexVolumePlugin{
		driverName:          driverName,
		execPath:            execPath,
		runner:              exec.New(),
		unsupportedCommands: []string{},
	}

	// Initialize the plugin and probe the capabilities
	call := flexPlugin.NewDriverCall(initCmd)
	ds, err := call.Run()
	if err != nil {
		return nil, err
	}
	flexPlugin.capabilities = *ds.Capabilities

	if flexPlugin.capabilities.Attach {
		// Plugin supports attach/detach, so return flexVolumeAttachablePlugin
		return &flexVolumeAttachablePlugin{flexVolumePlugin: flexPlugin}, nil
	} else {
		return flexPlugin, nil
	}
}

// Init is part of the volume.VolumePlugin interface.
func (plugin *flexVolumePlugin) Init(host volume.VolumeHost) error {
	plugin.host = host
	// Hardwired 'success' as any errors from calling init() will be caught by NewFlexVolumePlugin()
	return nil
}

func (plugin *flexVolumePlugin) getExecutable() string {
	parts := strings.Split(plugin.driverName, "/")
	execName := parts[len(parts)-1]
	execPath := path.Join(plugin.execPath, execName)
	if runtime.GOOS == "windows" {
<<<<<<< HEAD
		execPath = volume.GetWindowsPath(execPath)
=======
		execPath = util.GetWindowsPath(execPath)
>>>>>>> ed33434d
	}
	return execPath
}

// Name is part of the volume.VolumePlugin interface.
func (plugin *flexVolumePlugin) GetPluginName() string {
	return flexVolumePluginNamePrefix + plugin.driverName
}

// GetVolumeName is part of the volume.VolumePlugin interface.
func (plugin *flexVolumePlugin) GetVolumeName(spec *volume.Spec) (string, error) {
	call := plugin.NewDriverCall(getVolumeNameCmd)
	call.AppendSpec(spec, plugin.host, nil)

	_, err := call.Run()
	if isCmdNotSupportedErr(err) {
		return (*pluginDefaults)(plugin).GetVolumeName(spec)
	} else if err != nil {
		return "", err
	}

	name, err := (*pluginDefaults)(plugin).GetVolumeName(spec)
	if err != nil {
		return "", err
	}

	glog.Warning(logPrefix(plugin), "GetVolumeName is not supported yet. Defaulting to PV or volume name: ", name)

	return name, nil
}

// CanSupport is part of the volume.VolumePlugin interface.
func (plugin *flexVolumePlugin) CanSupport(spec *volume.Spec) bool {
	sourceDriver, err := getDriver(spec)
	if err != nil {
		return false
	}
	return sourceDriver == plugin.driverName
}

// RequiresRemount is part of the volume.VolumePlugin interface.
func (plugin *flexVolumePlugin) RequiresRemount() bool {
	return false
}

// GetAccessModes gets the allowed access modes for this plugin.
func (plugin *flexVolumePlugin) GetAccessModes() []api.PersistentVolumeAccessMode {
	return []api.PersistentVolumeAccessMode{
		api.ReadWriteOnce,
		api.ReadOnlyMany,
	}
}

// NewMounter is part of the volume.VolumePlugin interface.
func (plugin *flexVolumePlugin) NewMounter(spec *volume.Spec, pod *api.Pod, _ volume.VolumeOptions) (volume.Mounter, error) {
	return plugin.newMounterInternal(spec, pod, plugin.host.GetMounter(plugin.GetPluginName()), plugin.runner)
}

// newMounterInternal is the internal mounter routine to build the volume.
func (plugin *flexVolumePlugin) newMounterInternal(spec *volume.Spec, pod *api.Pod, mounter mount.Interface, runner exec.Interface) (volume.Mounter, error) {
	sourceDriver, err := getDriver(spec)
	if err != nil {
		return nil, err
	}

	readOnly, err := getReadOnly(spec)
	if err != nil {
		return nil, err
	}

	return &flexVolumeMounter{
		flexVolume: &flexVolume{
			driverName:            sourceDriver,
			execPath:              plugin.getExecutable(),
			mounter:               mounter,
			plugin:                plugin,
			podName:               pod.Name,
			podUID:                pod.UID,
			podNamespace:          pod.Namespace,
			podServiceAccountName: pod.Spec.ServiceAccountName,
			volName:               spec.Name(),
		},
		runner:   runner,
		spec:     spec,
		readOnly: readOnly,
	}, nil
}

// NewUnmounter is part of the volume.VolumePlugin interface.
func (plugin *flexVolumePlugin) NewUnmounter(volName string, podUID types.UID) (volume.Unmounter, error) {
	return plugin.newUnmounterInternal(volName, podUID, plugin.host.GetMounter(plugin.GetPluginName()), plugin.runner)
}

// newUnmounterInternal is the internal unmounter routine to clean the volume.
func (plugin *flexVolumePlugin) newUnmounterInternal(volName string, podUID types.UID, mounter mount.Interface, runner exec.Interface) (volume.Unmounter, error) {
	return &flexVolumeUnmounter{
		flexVolume: &flexVolume{
			driverName: plugin.driverName,
			execPath:   plugin.getExecutable(),
			mounter:    mounter,
			plugin:     plugin,
			podUID:     podUID,
			volName:    volName,
		},
		runner: runner,
	}, nil
}

// NewAttacher is part of the volume.AttachableVolumePlugin interface.
func (plugin *flexVolumeAttachablePlugin) NewAttacher() (volume.Attacher, error) {
	return &flexVolumeAttacher{plugin}, nil
}

// NewDetacher is part of the volume.AttachableVolumePlugin interface.
func (plugin *flexVolumeAttachablePlugin) NewDetacher() (volume.Detacher, error) {
	return &flexVolumeDetacher{plugin}, nil
}

// ConstructVolumeSpec is part of the volume.AttachableVolumePlugin interface.
func (plugin *flexVolumePlugin) ConstructVolumeSpec(volumeName, mountPath string) (*volume.Spec, error) {
	flexVolume := &api.Volume{
		Name: volumeName,
		VolumeSource: api.VolumeSource{
			FlexVolume: &api.FlexVolumeSource{
				Driver: plugin.driverName,
			},
		},
	}
	return volume.NewSpecFromVolume(flexVolume), nil
}

func (plugin *flexVolumePlugin) SupportsMountOption() bool {
	return false
}

// Mark the given commands as unsupported.
func (plugin *flexVolumePlugin) unsupported(commands ...string) {
	plugin.Lock()
	defer plugin.Unlock()
	plugin.unsupportedCommands = append(plugin.unsupportedCommands, commands...)
}

func (plugin *flexVolumePlugin) SupportsBulkVolumeVerification() bool {
	return false
}

// Returns true iff the given command is known to be unsupported.
func (plugin *flexVolumePlugin) isUnsupported(command string) bool {
	plugin.Lock()
	defer plugin.Unlock()
	for _, unsupportedCommand := range plugin.unsupportedCommands {
		if command == unsupportedCommand {
			return true
		}
	}
	return false
}

func (plugin *flexVolumePlugin) GetDeviceMountRefs(deviceMountPath string) ([]string, error) {
	mounter := plugin.host.GetMounter(plugin.GetPluginName())
	return mount.GetMountRefs(mounter, deviceMountPath)
}

func (plugin *flexVolumePlugin) getDeviceMountPath(spec *volume.Spec) (string, error) {
	volumeName, err := plugin.GetVolumeName(spec)
	if err != nil {
		return "", fmt.Errorf("GetVolumeName failed from getDeviceMountPath: %s", err)
	}

	mountsDir := path.Join(plugin.host.GetPluginDir(flexVolumePluginName), plugin.driverName, "mounts")
	return path.Join(mountsDir, volumeName), nil
}<|MERGE_RESOLUTION|>--- conflicted
+++ resolved
@@ -104,11 +104,7 @@
 	execName := parts[len(parts)-1]
 	execPath := path.Join(plugin.execPath, execName)
 	if runtime.GOOS == "windows" {
-<<<<<<< HEAD
-		execPath = volume.GetWindowsPath(execPath)
-=======
 		execPath = util.GetWindowsPath(execPath)
->>>>>>> ed33434d
 	}
 	return execPath
 }
