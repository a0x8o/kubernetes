--- conflicted
+++ resolved
@@ -55,10 +55,6 @@
         "unmounter_test.go",
     ],
     embed = [":go_default_library"],
-<<<<<<< HEAD
-    importpath = "k8s.io/kubernetes/pkg/volume/flexvolume",
-=======
->>>>>>> ed33434d
     deps = [
         "//pkg/util/filesystem:go_default_library",
         "//pkg/util/mount:go_default_library",
