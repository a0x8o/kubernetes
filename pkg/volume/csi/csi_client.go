/*
Copyright 2017 The Kubernetes Authors.

Licensed under the Apache License, Version 2.0 (the "License");
you may not use this file except in compliance with the License.
You may obtain a copy of the License at

    http://www.apache.org/licenses/LICENSE-2.0

Unless required by applicable law or agreed to in writing, software
distributed under the License is distributed on an "AS IS" BASIS,
WITHOUT WARRANTIES OR CONDITIONS OF ANY KIND, either express or implied.
See the License for the specific language governing permissions and
limitations under the License.
*/

package csi

import (
	"errors"
	"net"
	"time"

	csipb "github.com/container-storage-interface/spec/lib/go/csi/v0"
	"github.com/golang/glog"
	grpctx "golang.org/x/net/context"
	"google.golang.org/grpc"
	api "k8s.io/api/core/v1"
)

type csiClient interface {
<<<<<<< HEAD
	AssertSupportedVersion(ctx grpctx.Context, ver *csipb.Version) error
	NodeProbe(ctx grpctx.Context, ver *csipb.Version) error
=======
>>>>>>> ed33434d
	NodePublishVolume(
		ctx grpctx.Context,
		volumeid string,
		readOnly bool,
		stagingTargetPath string,
		targetPath string,
		accessMode api.PersistentVolumeAccessMode,
		volumeInfo map[string]string,
		volumeAttribs map[string]string,
<<<<<<< HEAD
=======
		nodePublishSecrets map[string]string,
>>>>>>> ed33434d
		fsType string,
	) error
	NodeUnpublishVolume(
		ctx grpctx.Context,
		volID string,
		targetPath string,
	) error
	NodeStageVolume(ctx grpctx.Context,
		volID string,
		publishVolumeInfo map[string]string,
		stagingTargetPath string,
		fsType string,
		accessMode api.PersistentVolumeAccessMode,
		nodeStageSecrets map[string]string,
		volumeAttribs map[string]string,
	) error
	NodeUnstageVolume(ctx grpctx.Context, volID, stagingTargetPath string) error
	NodeGetCapabilities(ctx grpctx.Context) ([]*csipb.NodeServiceCapability, error)
}

// csiClient encapsulates all csi-plugin methods
type csiDriverClient struct {
	network          string
	addr             string
	conn             *grpc.ClientConn
	idClient         csipb.IdentityClient
	nodeClient       csipb.NodeClient
	ctrlClient       csipb.ControllerClient
	versionAsserted  bool
	versionSupported bool
	publishAsserted  bool
	publishCapable   bool
}

func newCsiDriverClient(network, addr string) *csiDriverClient {
	return &csiDriverClient{network: network, addr: addr}
}

// assertConnection ensures a valid connection has been established
// if not, it creates a new connection and associated clients
func (c *csiDriverClient) assertConnection() error {
	if c.conn == nil {
		conn, err := grpc.Dial(
			c.addr,
			grpc.WithInsecure(),
			grpc.WithDialer(func(target string, timeout time.Duration) (net.Conn, error) {
				return net.Dial(c.network, target)
			}),
		)
		if err != nil {
			return err
		}
		c.conn = conn
		c.idClient = csipb.NewIdentityClient(conn)
		c.nodeClient = csipb.NewNodeClient(conn)
		c.ctrlClient = csipb.NewControllerClient(conn)

		// set supported version
	}

	return nil
}

<<<<<<< HEAD
// AssertSupportedVersion ensures driver supports specified spec version.
// If version is not supported, the assertion fails with an error.
// This test should be done early during the storage operation flow to avoid
// unnecessary calls later.
func (c *csiDriverClient) AssertSupportedVersion(ctx grpctx.Context, ver *csipb.Version) error {
	if c.versionAsserted {
		if !c.versionSupported {
			return fmt.Errorf("version %s not supported", verToStr(ver))
		}
		return nil
	}

	if err := c.assertConnection(); err != nil {
		c.versionAsserted = false
		return err
	}

	glog.V(4).Info(log("asserting version supported by driver"))
	rsp, err := c.idClient.GetSupportedVersions(ctx, &csipb.GetSupportedVersionsRequest{})
	if err != nil {
		c.versionAsserted = false
		return err
	}

	supported := false
	vers := rsp.GetSupportedVersions()
	glog.V(4).Info(log("driver reports %d versions supported: %s", len(vers), versToStr(vers)))

	for _, v := range vers {
		//TODO (vladimirvivien) use more lenient/heuristic for exact or match of ranges etc
		if verToStr(v) == verToStr(ver) {
			supported = true
			break
		}
	}

	c.versionAsserted = true
	c.versionSupported = supported

	if !supported {
		return fmt.Errorf("version %s not supported", verToStr(ver))
	}

	glog.V(4).Info(log("version %s supported", verToStr(ver)))
	return nil
}

func (c *csiDriverClient) NodeProbe(ctx grpctx.Context, ver *csipb.Version) error {
	glog.V(4).Info(log("sending NodeProbe rpc call to csi driver: [version %v]", ver))
	req := &csipb.NodeProbeRequest{Version: ver}
	_, err := c.nodeClient.NodeProbe(ctx, req)
	return err
}

=======
>>>>>>> ed33434d
func (c *csiDriverClient) NodePublishVolume(
	ctx grpctx.Context,
	volID string,
	readOnly bool,
	stagingTargetPath string,
	targetPath string,
	accessMode api.PersistentVolumeAccessMode,
	volumeInfo map[string]string,
	volumeAttribs map[string]string,
<<<<<<< HEAD
=======
	nodePublishSecrets map[string]string,
>>>>>>> ed33434d
	fsType string,
) error {
	glog.V(4).Info(log("calling NodePublishVolume rpc [volid=%s,target_path=%s]", volID, targetPath))
	if volID == "" {
		return errors.New("missing volume id")
	}
	if targetPath == "" {
		return errors.New("missing target path")
	}
	if err := c.assertConnection(); err != nil {
		glog.Errorf("%v: failed to assert a connection: %v", csiPluginName, err)
		return err
	}

	req := &csipb.NodePublishVolumeRequest{
<<<<<<< HEAD
		Version:           csiVersion,
		VolumeId:          volID,
		TargetPath:        targetPath,
		Readonly:          readOnly,
		PublishVolumeInfo: volumeInfo,
		VolumeAttributes:  volumeAttribs,

=======
		VolumeId:           volID,
		TargetPath:         targetPath,
		Readonly:           readOnly,
		PublishInfo:        volumeInfo,
		VolumeAttributes:   volumeAttribs,
		NodePublishSecrets: nodePublishSecrets,
>>>>>>> ed33434d
		VolumeCapability: &csipb.VolumeCapability{
			AccessMode: &csipb.VolumeCapability_AccessMode{
				Mode: asCSIAccessMode(accessMode),
			},
			AccessType: &csipb.VolumeCapability_Mount{
				Mount: &csipb.VolumeCapability_MountVolume{
					FsType: fsType,
				},
			},
		},
	}
	if stagingTargetPath != "" {
		req.StagingTargetPath = stagingTargetPath
	}

	_, err := c.nodeClient.NodePublishVolume(ctx, req)
	return err
}

func (c *csiDriverClient) NodeUnpublishVolume(ctx grpctx.Context, volID string, targetPath string) error {
	glog.V(4).Info(log("calling NodeUnpublishVolume rpc: [volid=%s, target_path=%s", volID, targetPath))
	if volID == "" {
		return errors.New("missing volume id")
	}
	if targetPath == "" {
		return errors.New("missing target path")
	}
	if err := c.assertConnection(); err != nil {
		glog.Error(log("failed to assert a connection: %v", err))
		return err
	}

	req := &csipb.NodeUnpublishVolumeRequest{
		VolumeId:   volID,
		TargetPath: targetPath,
	}

	_, err := c.nodeClient.NodeUnpublishVolume(ctx, req)
	return err
}

func (c *csiDriverClient) NodeStageVolume(ctx grpctx.Context,
	volID string,
	publishInfo map[string]string,
	stagingTargetPath string,
	fsType string,
	accessMode api.PersistentVolumeAccessMode,
	nodeStageSecrets map[string]string,
	volumeAttribs map[string]string,
) error {
	glog.V(4).Info(log("calling NodeStageVolume rpc [volid=%s,staging_target_path=%s]", volID, stagingTargetPath))
	if volID == "" {
		return errors.New("missing volume id")
	}
	if stagingTargetPath == "" {
		return errors.New("missing staging target path")
	}
	if err := c.assertConnection(); err != nil {
		glog.Errorf("%v: failed to assert a connection: %v", csiPluginName, err)
		return err
	}

	req := &csipb.NodeStageVolumeRequest{
		VolumeId:          volID,
		PublishInfo:       publishInfo,
		StagingTargetPath: stagingTargetPath,
		VolumeCapability: &csipb.VolumeCapability{
			AccessMode: &csipb.VolumeCapability_AccessMode{
				Mode: asCSIAccessMode(accessMode),
			},
			AccessType: &csipb.VolumeCapability_Mount{
				Mount: &csipb.VolumeCapability_MountVolume{
					FsType: fsType,
				},
			},
		},
		NodeStageSecrets: nodeStageSecrets,
		VolumeAttributes: volumeAttribs,
	}

	_, err := c.nodeClient.NodeStageVolume(ctx, req)
	return err
}

func (c *csiDriverClient) NodeUnstageVolume(ctx grpctx.Context, volID, stagingTargetPath string) error {
	glog.V(4).Info(log("calling NodeUnstageVolume rpc [volid=%s,staging_target_path=%s]", volID, stagingTargetPath))
	if volID == "" {
		return errors.New("missing volume id")
	}
	if stagingTargetPath == "" {
		return errors.New("missing staging target path")
	}
	if err := c.assertConnection(); err != nil {
		glog.Errorf("%v: failed to assert a connection: %v", csiPluginName, err)
		return err
	}

	req := &csipb.NodeUnstageVolumeRequest{
		VolumeId:          volID,
		StagingTargetPath: stagingTargetPath,
	}
	_, err := c.nodeClient.NodeUnstageVolume(ctx, req)
	return err
}

func (c *csiDriverClient) NodeGetCapabilities(ctx grpctx.Context) ([]*csipb.NodeServiceCapability, error) {
	glog.V(4).Info(log("calling NodeGetCapabilities rpc"))
	if err := c.assertConnection(); err != nil {
		glog.Errorf("%v: failed to assert a connection: %v", csiPluginName, err)
		return nil, err
	}
	req := &csipb.NodeGetCapabilitiesRequest{}
	resp, err := c.nodeClient.NodeGetCapabilities(ctx, req)
	if err != nil {
		return nil, err
	}
	return resp.GetCapabilities(), nil
}

func asCSIAccessMode(am api.PersistentVolumeAccessMode) csipb.VolumeCapability_AccessMode_Mode {
	switch am {
	case api.ReadWriteOnce:
		return csipb.VolumeCapability_AccessMode_SINGLE_NODE_WRITER
	case api.ReadOnlyMany:
		return csipb.VolumeCapability_AccessMode_MULTI_NODE_READER_ONLY
	case api.ReadWriteMany:
		return csipb.VolumeCapability_AccessMode_MULTI_NODE_MULTI_WRITER
	}
	return csipb.VolumeCapability_AccessMode_UNKNOWN
}<|MERGE_RESOLUTION|>--- conflicted
+++ resolved
@@ -29,11 +29,6 @@
 )
 
 type csiClient interface {
-<<<<<<< HEAD
-	AssertSupportedVersion(ctx grpctx.Context, ver *csipb.Version) error
-	NodeProbe(ctx grpctx.Context, ver *csipb.Version) error
-=======
->>>>>>> ed33434d
 	NodePublishVolume(
 		ctx grpctx.Context,
 		volumeid string,
@@ -43,10 +38,7 @@
 		accessMode api.PersistentVolumeAccessMode,
 		volumeInfo map[string]string,
 		volumeAttribs map[string]string,
-<<<<<<< HEAD
-=======
 		nodePublishSecrets map[string]string,
->>>>>>> ed33434d
 		fsType string,
 	) error
 	NodeUnpublishVolume(
@@ -110,63 +102,6 @@
 	return nil
 }
 
-<<<<<<< HEAD
-// AssertSupportedVersion ensures driver supports specified spec version.
-// If version is not supported, the assertion fails with an error.
-// This test should be done early during the storage operation flow to avoid
-// unnecessary calls later.
-func (c *csiDriverClient) AssertSupportedVersion(ctx grpctx.Context, ver *csipb.Version) error {
-	if c.versionAsserted {
-		if !c.versionSupported {
-			return fmt.Errorf("version %s not supported", verToStr(ver))
-		}
-		return nil
-	}
-
-	if err := c.assertConnection(); err != nil {
-		c.versionAsserted = false
-		return err
-	}
-
-	glog.V(4).Info(log("asserting version supported by driver"))
-	rsp, err := c.idClient.GetSupportedVersions(ctx, &csipb.GetSupportedVersionsRequest{})
-	if err != nil {
-		c.versionAsserted = false
-		return err
-	}
-
-	supported := false
-	vers := rsp.GetSupportedVersions()
-	glog.V(4).Info(log("driver reports %d versions supported: %s", len(vers), versToStr(vers)))
-
-	for _, v := range vers {
-		//TODO (vladimirvivien) use more lenient/heuristic for exact or match of ranges etc
-		if verToStr(v) == verToStr(ver) {
-			supported = true
-			break
-		}
-	}
-
-	c.versionAsserted = true
-	c.versionSupported = supported
-
-	if !supported {
-		return fmt.Errorf("version %s not supported", verToStr(ver))
-	}
-
-	glog.V(4).Info(log("version %s supported", verToStr(ver)))
-	return nil
-}
-
-func (c *csiDriverClient) NodeProbe(ctx grpctx.Context, ver *csipb.Version) error {
-	glog.V(4).Info(log("sending NodeProbe rpc call to csi driver: [version %v]", ver))
-	req := &csipb.NodeProbeRequest{Version: ver}
-	_, err := c.nodeClient.NodeProbe(ctx, req)
-	return err
-}
-
-=======
->>>>>>> ed33434d
 func (c *csiDriverClient) NodePublishVolume(
 	ctx grpctx.Context,
 	volID string,
@@ -176,10 +111,7 @@
 	accessMode api.PersistentVolumeAccessMode,
 	volumeInfo map[string]string,
 	volumeAttribs map[string]string,
-<<<<<<< HEAD
-=======
 	nodePublishSecrets map[string]string,
->>>>>>> ed33434d
 	fsType string,
 ) error {
 	glog.V(4).Info(log("calling NodePublishVolume rpc [volid=%s,target_path=%s]", volID, targetPath))
@@ -195,22 +127,12 @@
 	}
 
 	req := &csipb.NodePublishVolumeRequest{
-<<<<<<< HEAD
-		Version:           csiVersion,
-		VolumeId:          volID,
-		TargetPath:        targetPath,
-		Readonly:          readOnly,
-		PublishVolumeInfo: volumeInfo,
-		VolumeAttributes:  volumeAttribs,
-
-=======
 		VolumeId:           volID,
 		TargetPath:         targetPath,
 		Readonly:           readOnly,
 		PublishInfo:        volumeInfo,
 		VolumeAttributes:   volumeAttribs,
 		NodePublishSecrets: nodePublishSecrets,
->>>>>>> ed33434d
 		VolumeCapability: &csipb.VolumeCapability{
 			AccessMode: &csipb.VolumeCapability_AccessMode{
 				Mode: asCSIAccessMode(accessMode),
