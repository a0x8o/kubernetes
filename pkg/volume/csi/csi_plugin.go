/*
Copyright 2017 The Kubernetes Authors.

Licensed under the Apache License, Version 2.0 (the "License");
you may not use this file except in compliance with the License.
You may obtain a copy of the License at

    http://www.apache.org/licenses/LICENSE-2.0

Unless required by applicable law or agreed to in writing, software
distributed under the License is distributed on an "AS IS" BASIS,
WITHOUT WARRANTIES OR CONDITIONS OF ANY KIND, either express or implied.
See the License for the specific language governing permissions and
limitations under the License.
*/

package csi

import (
	"errors"
	"fmt"
<<<<<<< HEAD
	"regexp"
=======
>>>>>>> ed33434d
	"time"

	"github.com/golang/glog"
	api "k8s.io/api/core/v1"
	meta "k8s.io/apimachinery/pkg/apis/meta/v1"
	"k8s.io/apimachinery/pkg/types"
	"k8s.io/kubernetes/pkg/util/mount"
	"k8s.io/kubernetes/pkg/volume"
)

const (
<<<<<<< HEAD
	csiPluginName              = "kubernetes.io/csi"
	csiVolAttribsAnnotationKey = "csi.volume.kubernetes.io/volume-attributes"
=======
	csiPluginName = "kubernetes.io/csi"
>>>>>>> ed33434d

	// TODO (vladimirvivien) implement a more dynamic way to discover
	// the unix domain socket path for each installed csi driver.
	// TODO (vladimirvivien) would be nice to name socket with a .sock extension
	// for consistency.
	csiAddrTemplate = "/var/lib/kubelet/plugins/%v/csi.sock"
	csiTimeout      = 15 * time.Second
	volNameSep      = "^"
	volDataFileName = "vol_data.json"
<<<<<<< HEAD
)

var (
	// csiVersion supported csi version
	csiVersion     = &csipb.Version{Major: 0, Minor: 1, Patch: 0}
	driverNameRexp = regexp.MustCompile(`^[A-Za-z]+(\.?-?_?[A-Za-z0-9-])+$`)
=======
>>>>>>> ed33434d
)

type csiPlugin struct {
	host volume.VolumeHost
}

// ProbeVolumePlugins returns implemented plugins
func ProbeVolumePlugins() []volume.VolumePlugin {
	p := &csiPlugin{
		host: nil,
	}
	return []volume.VolumePlugin{p}
}

// volume.VolumePlugin methods
var _ volume.VolumePlugin = &csiPlugin{}

func (p *csiPlugin) Init(host volume.VolumeHost) error {
	glog.Info(log("plugin initializing..."))
	p.host = host
	return nil
}

func (p *csiPlugin) GetPluginName() string {
	return csiPluginName
}

// GetvolumeName returns a concatenated string of CSIVolumeSource.Driver<volNameSe>CSIVolumeSource.VolumeHandle
// That string value is used in Detach() to extract driver name and volumeName.
func (p *csiPlugin) GetVolumeName(spec *volume.Spec) (string, error) {
	csi, err := getCSISourceFromSpec(spec)
	if err != nil {
		glog.Error(log("plugin.GetVolumeName failed to extract volume source from spec: %v", err))
		return "", err
	}

	// return driverName<separator>volumeHandle
	return fmt.Sprintf("%s%s%s", csi.Driver, volNameSep, csi.VolumeHandle), nil
}

func (p *csiPlugin) CanSupport(spec *volume.Spec) bool {
	// TODO (vladimirvivien) CanSupport should also take into account
	// the availability/registration of specified Driver in the volume source
	return spec.PersistentVolume != nil && spec.PersistentVolume.Spec.CSI != nil
}

func (p *csiPlugin) RequiresRemount() bool {
	return false
}

func (p *csiPlugin) NewMounter(
	spec *volume.Spec,
	pod *api.Pod,
	_ volume.VolumeOptions) (volume.Mounter, error) {
	pvSource, err := getCSISourceFromSpec(spec)
	if err != nil {
		return nil, err
	}

	// before it is used in any paths such as socket etc
	addr := fmt.Sprintf(csiAddrTemplate, pvSource.Driver)
	glog.V(4).Infof(log("setting up mounter for [volume=%v,driver=%v]", pvSource.VolumeHandle, pvSource.Driver))
	client := newCsiDriverClient("unix", addr)

	k8s := p.host.GetKubeClient()
	if k8s == nil {
		glog.Error(log("failed to get a kubernetes client"))
		return nil, errors.New("failed to get a Kubernetes client")
	}

	mounter := &csiMountMgr{
		plugin:       p,
		k8s:          k8s,
		spec:         spec,
		pod:          pod,
		podUID:       pod.UID,
		driverName:   pvSource.Driver,
		volumeID:     pvSource.VolumeHandle,
		specVolumeID: spec.Name(),
		csiClient:    client,
	}
	return mounter, nil
}

func (p *csiPlugin) NewUnmounter(specName string, podUID types.UID) (volume.Unmounter, error) {
	glog.V(4).Infof(log("setting up unmounter for [name=%v, podUID=%v]", specName, podUID))
	unmounter := &csiMountMgr{
		plugin:       p,
		podUID:       podUID,
		specVolumeID: specName,
	}
	return unmounter, nil
}

func (p *csiPlugin) ConstructVolumeSpec(volumeName, mountPath string) (*volume.Spec, error) {
	glog.V(4).Info(log("plugin.ConstructVolumeSpec [pv.Name=%v, path=%v]", volumeName, mountPath))

	volData, err := loadVolumeData(mountPath, volDataFileName)
	if err != nil {
		glog.Error(log("plugin.ConstructVolumeSpec failed loading volume data using [%s]: %v", mountPath, err))
		return nil, err
	}

	glog.V(4).Info(log("plugin.ConstructVolumeSpec extracted [%#v]", volData))

	pv := &api.PersistentVolume{
		ObjectMeta: meta.ObjectMeta{
			Name: volData[volDataKey.specVolID],
		},
		Spec: api.PersistentVolumeSpec{
			PersistentVolumeSource: api.PersistentVolumeSource{
				CSI: &api.CSIPersistentVolumeSource{
					Driver:       volData[volDataKey.driverName],
					VolumeHandle: volData[volDataKey.volHandle],
				},
			},
		},
	}

	return volume.NewSpecFromPersistentVolume(pv, false), nil
}

func (p *csiPlugin) SupportsMountOption() bool {
	// TODO (vladimirvivien) use CSI VolumeCapability.MountVolume.mount_flags
	// to probe for the result for this method:w
	return false
}

func (p *csiPlugin) SupportsBulkVolumeVerification() bool {
	return false
}

// volume.AttachableVolumePlugin methods
var _ volume.AttachableVolumePlugin = &csiPlugin{}

func (p *csiPlugin) NewAttacher() (volume.Attacher, error) {
	k8s := p.host.GetKubeClient()
	if k8s == nil {
		glog.Error(log("unable to get kubernetes client from host"))
		return nil, errors.New("unable to get Kubernetes client")
	}

	return &csiAttacher{
		plugin:        p,
		k8s:           k8s,
		waitSleepTime: 1 * time.Second,
	}, nil
}

func (p *csiPlugin) NewDetacher() (volume.Detacher, error) {
	k8s := p.host.GetKubeClient()
	if k8s == nil {
		glog.Error(log("unable to get kubernetes client from host"))
		return nil, errors.New("unable to get Kubernetes client")
	}

	return &csiAttacher{
		plugin:        p,
		k8s:           k8s,
		waitSleepTime: 1 * time.Second,
	}, nil
}

func (p *csiPlugin) GetDeviceMountRefs(deviceMountPath string) ([]string, error) {
	m := p.host.GetMounter(p.GetPluginName())
	return mount.GetMountRefs(m, deviceMountPath)
}

func getCSISourceFromSpec(spec *volume.Spec) (*api.CSIPersistentVolumeSource, error) {
	if spec.PersistentVolume != nil &&
		spec.PersistentVolume.Spec.CSI != nil {
		return spec.PersistentVolume.Spec.CSI, nil
	}

	return nil, fmt.Errorf("CSIPersistentVolumeSource not defined in spec")
}

// log prepends log string with `kubernetes.io/csi`
func log(msg string, parts ...interface{}) string {
	return fmt.Sprintf(fmt.Sprintf("%s: %s", csiPluginName, msg), parts...)
}<|MERGE_RESOLUTION|>--- conflicted
+++ resolved
@@ -19,10 +19,6 @@
 import (
 	"errors"
 	"fmt"
-<<<<<<< HEAD
-	"regexp"
-=======
->>>>>>> ed33434d
 	"time"
 
 	"github.com/golang/glog"
@@ -34,12 +30,7 @@
 )
 
 const (
-<<<<<<< HEAD
-	csiPluginName              = "kubernetes.io/csi"
-	csiVolAttribsAnnotationKey = "csi.volume.kubernetes.io/volume-attributes"
-=======
 	csiPluginName = "kubernetes.io/csi"
->>>>>>> ed33434d
 
 	// TODO (vladimirvivien) implement a more dynamic way to discover
 	// the unix domain socket path for each installed csi driver.
@@ -49,15 +40,6 @@
 	csiTimeout      = 15 * time.Second
 	volNameSep      = "^"
 	volDataFileName = "vol_data.json"
-<<<<<<< HEAD
-)
-
-var (
-	// csiVersion supported csi version
-	csiVersion     = &csipb.Version{Major: 0, Minor: 1, Patch: 0}
-	driverNameRexp = regexp.MustCompile(`^[A-Za-z]+(\.?-?_?[A-Za-z0-9-])+$`)
-=======
->>>>>>> ed33434d
 )
 
 type csiPlugin struct {
@@ -113,6 +95,10 @@
 	pod *api.Pod,
 	_ volume.VolumeOptions) (volume.Mounter, error) {
 	pvSource, err := getCSISourceFromSpec(spec)
+	if err != nil {
+		return nil, err
+	}
+	readOnly, err := getReadOnlyFromSpec(spec)
 	if err != nil {
 		return nil, err
 	}
@@ -138,6 +124,7 @@
 		volumeID:     pvSource.VolumeHandle,
 		specVolumeID: spec.Name(),
 		csiClient:    client,
+		readOnly:     readOnly,
 	}
 	return mounter, nil
 }
@@ -235,6 +222,15 @@
 	return nil, fmt.Errorf("CSIPersistentVolumeSource not defined in spec")
 }
 
+func getReadOnlyFromSpec(spec *volume.Spec) (bool, error) {
+	if spec.PersistentVolume != nil &&
+		spec.PersistentVolume.Spec.CSI != nil {
+		return spec.ReadOnly, nil
+	}
+
+	return false, fmt.Errorf("CSIPersistentVolumeSource not defined in spec")
+}
+
 // log prepends log string with `kubernetes.io/csi`
 func log(msg string, parts ...interface{}) string {
 	return fmt.Sprintf(fmt.Sprintf("%s: %s", csiPluginName, msg), parts...)
