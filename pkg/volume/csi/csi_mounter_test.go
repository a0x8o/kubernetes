--- conflicted
+++ resolved
@@ -62,30 +62,6 @@
 			specVolumeName: "test.spec.1",
 			path:           path.Join(tmpDir, fmt.Sprintf("pods/%s/volumes/kubernetes.io~csi/%s/%s", testPodUID, "test.spec.1", "/mount")),
 		},
-<<<<<<< HEAD
-	}
-	for _, tc := range testCases {
-		t.Log("test case:", tc.name)
-		pv := makeTestPV(tc.specVolumeName, 10, testDriver, testVol)
-		spec := volume.NewSpecFromPersistentVolume(pv, pv.Spec.PersistentVolumeSource.CSI.ReadOnly)
-		mounter, err := plug.NewMounter(
-			spec,
-			&api.Pod{ObjectMeta: meta.ObjectMeta{UID: testPodUID, Namespace: testns}},
-			volume.VolumeOptions{},
-		)
-		if err != nil {
-			t.Fatalf("Failed to make a new Mounter: %v", err)
-		}
-		csiMounter := mounter.(*csiMountMgr)
-
-		path := csiMounter.GetPath()
-		t.Log("*** GetPath: ", path)
-
-		if tc.path != path {
-			t.Errorf("expecting path %s, got %s", tc.path, path)
-		}
-	}
-=======
 	}
 	for _, tc := range testCases {
 		t.Logf("test case: %s", tc.name)
@@ -108,7 +84,6 @@
 			t.Errorf("expecting path %s, got %s", tc.path, path)
 		}
 	}
->>>>>>> ed33434d
 }
 
 func TestMounterSetUp(t *testing.T) {
@@ -143,8 +118,6 @@
 
 	attachID := getAttachmentName(csiMounter.volumeID, csiMounter.driverName, string(plug.host.GetNodeName()))
 
-	attachID := getAttachmentName(csiMounter.volumeID, csiMounter.driverName, string(plug.host.GetNodeName()))
-
 	attachment := &storage.VolumeAttachment{
 		ObjectMeta: meta.ObjectMeta{
 			Name: attachID,
@@ -213,11 +186,7 @@
 		"test-pv",
 		map[string]string{volDataKey.specVolID: "test-pv", volDataKey.driverName: "driver", volDataKey.volHandle: "vol-handle"},
 	); err != nil {
-<<<<<<< HEAD
-		t.Fatal("failed to save volume data:", err)
-=======
 		t.Fatalf("failed to save volume data: %v", err)
->>>>>>> ed33434d
 	}
 
 	err = csiUnmounter.TearDownAt(dir)
@@ -233,56 +202,6 @@
 
 }
 
-<<<<<<< HEAD
-func TestGetVolAttribsFromSpec(t *testing.T) {
-	testCases := []struct {
-		name        string
-		annotations map[string]string
-		attribs     map[string]string
-		shouldFail  bool
-	}{
-		{
-			name:        "attribs ok",
-			annotations: map[string]string{"key0": "val0", csiVolAttribsAnnotationKey: `{"k0":"attr0","k1":"attr1","k2":"attr2"}`, "keyN": "valN"},
-			attribs:     map[string]string{"k0": "attr0", "k1": "attr1", "k2": "attr2"},
-		},
-
-		{
-			name:        "missing attribs",
-			annotations: map[string]string{"key0": "val0", "keyN": "valN"},
-		},
-		{
-			name: "missing annotations",
-		},
-		{
-			name:        "bad json",
-			annotations: map[string]string{"key0": "val0", csiVolAttribsAnnotationKey: `{"k0""attr0","k1":"attr1,"k2":"attr2"`, "keyN": "valN"},
-			attribs:     map[string]string{"k0": "attr0", "k1": "attr1", "k2": "attr2"},
-			shouldFail:  true,
-		},
-	}
-	spec := volume.NewSpecFromPersistentVolume(makeTestPV("test-pv", 10, testDriver, testVol), false)
-	for _, tc := range testCases {
-		t.Log("test case:", tc.name)
-		spec.PersistentVolume.Annotations = tc.annotations
-		attribs, err := getVolAttribsFromSpec(spec)
-		if !tc.shouldFail && err != nil {
-			t.Error("test case should not fail, but err != nil", err)
-		}
-		eq := true
-		for k, v := range attribs {
-			if tc.attribs[k] != v {
-				eq = false
-			}
-		}
-		if !eq {
-			t.Errorf("expecting attribs %#v, but got %#v", tc.attribs, attribs)
-		}
-	}
-}
-
-=======
->>>>>>> ed33434d
 func TestSaveVolumeData(t *testing.T) {
 	plug, tmpDir := newTestPlugin(t)
 	defer os.RemoveAll(tmpDir)
@@ -296,11 +215,7 @@
 	}
 
 	for i, tc := range testCases {
-<<<<<<< HEAD
-		t.Log("test case:", tc.name)
-=======
 		t.Logf("test case: %s", tc.name)
->>>>>>> ed33434d
 		specVolID := fmt.Sprintf("spec-volid-%d", i)
 		mountDir := path.Join(getTargetPath(testPodUID, specVolID, plug.host), "/mount")
 		if err := os.MkdirAll(mountDir, 0755); err != nil && !os.IsNotExist(err) {
@@ -310,40 +225,24 @@
 		err := saveVolumeData(plug, testPodUID, specVolID, tc.data)
 
 		if !tc.shouldFail && err != nil {
-<<<<<<< HEAD
-			t.Error("unexpected failure: ", err)
-=======
 			t.Errorf("unexpected failure: %v", err)
->>>>>>> ed33434d
 		}
 		// did file get created
 		dataDir := getTargetPath(testPodUID, specVolID, plug.host)
 		file := path.Join(dataDir, volDataFileName)
 		if _, err := os.Stat(file); err != nil {
-<<<<<<< HEAD
-			t.Error("failed to create data dir:", err)
-=======
 			t.Errorf("failed to create data dir: %v", err)
->>>>>>> ed33434d
 		}
 
 		// validate content
 		data, err := ioutil.ReadFile(file)
 		if !tc.shouldFail && err != nil {
-<<<<<<< HEAD
-			t.Error("failed to read data file:", err)
-=======
 			t.Errorf("failed to read data file: %v", err)
->>>>>>> ed33434d
 		}
 
 		jsonData := new(bytes.Buffer)
 		if err := json.NewEncoder(jsonData).Encode(tc.data); err != nil {
-<<<<<<< HEAD
-			t.Error("failed to encode json:", err)
-=======
 			t.Errorf("failed to encode json: %v", err)
->>>>>>> ed33434d
 		}
 		if string(data) != jsonData.String() {
 			t.Errorf("expecting encoded data %v, got %v", string(data), jsonData)
