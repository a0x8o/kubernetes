load("@io_bazel_rules_go//go:def.bzl", "go_library", "go_test")

go_library(
    name = "go_default_library",
    srcs = [
        "csi_attacher.go",
        "csi_client.go",
        "csi_mounter.go",
        "csi_plugin.go",
        "csi_util.go",
    ],
    importpath = "k8s.io/kubernetes/pkg/volume/csi",
    visibility = ["//visibility:public"],
    deps = [
        "//pkg/util/mount:go_default_library",
        "//pkg/util/strings:go_default_library",
        "//pkg/volume:go_default_library",
        "//pkg/volume/util:go_default_library",
<<<<<<< HEAD
        "//vendor/github.com/container-storage-interface/spec/lib/go/csi:go_default_library",
=======
        "//vendor/github.com/container-storage-interface/spec/lib/go/csi/v0:go_default_library",
>>>>>>> ed33434d
        "//vendor/github.com/golang/glog:go_default_library",
        "//vendor/golang.org/x/net/context:go_default_library",
        "//vendor/google.golang.org/grpc:go_default_library",
        "//vendor/k8s.io/api/core/v1:go_default_library",
        "//vendor/k8s.io/api/storage/v1beta1:go_default_library",
        "//vendor/k8s.io/apimachinery/pkg/api/errors:go_default_library",
        "//vendor/k8s.io/apimachinery/pkg/apis/meta/v1:go_default_library",
        "//vendor/k8s.io/apimachinery/pkg/types:go_default_library",
        "//vendor/k8s.io/apimachinery/pkg/watch:go_default_library",
        "//vendor/k8s.io/client-go/kubernetes:go_default_library",
    ],
)

go_test(
    name = "go_default_test",
    srcs = [
        "csi_attacher_test.go",
        "csi_client_test.go",
        "csi_mounter_test.go",
        "csi_plugin_test.go",
    ],
    embed = [":go_default_library"],
<<<<<<< HEAD
    importpath = "k8s.io/kubernetes/pkg/volume/csi",
=======
>>>>>>> ed33434d
    deps = [
        "//pkg/volume:go_default_library",
        "//pkg/volume/csi/fake:go_default_library",
        "//pkg/volume/testing:go_default_library",
        "//vendor/golang.org/x/net/context:go_default_library",
        "//vendor/google.golang.org/grpc:go_default_library",
        "//vendor/k8s.io/api/core/v1:go_default_library",
        "//vendor/k8s.io/api/storage/v1beta1:go_default_library",
        "//vendor/k8s.io/apimachinery/pkg/api/errors:go_default_library",
        "//vendor/k8s.io/apimachinery/pkg/api/resource:go_default_library",
        "//vendor/k8s.io/apimachinery/pkg/apis/meta/v1:go_default_library",
        "//vendor/k8s.io/apimachinery/pkg/types:go_default_library",
        "//vendor/k8s.io/apimachinery/pkg/watch:go_default_library",
        "//vendor/k8s.io/client-go/kubernetes/fake:go_default_library",
        "//vendor/k8s.io/client-go/testing:go_default_library",
        "//vendor/k8s.io/client-go/util/testing:go_default_library",
    ],
)

filegroup(
    name = "package-srcs",
    srcs = glob(["**"]),
    tags = ["automanaged"],
    visibility = ["//visibility:private"],
)

filegroup(
    name = "all-srcs",
    srcs = [
        ":package-srcs",
        "//pkg/volume/csi/fake:all-srcs",
    ],
    tags = ["automanaged"],
    visibility = ["//visibility:public"],
)<|MERGE_RESOLUTION|>--- conflicted
+++ resolved
@@ -16,11 +16,7 @@
         "//pkg/util/strings:go_default_library",
         "//pkg/volume:go_default_library",
         "//pkg/volume/util:go_default_library",
-<<<<<<< HEAD
-        "//vendor/github.com/container-storage-interface/spec/lib/go/csi:go_default_library",
-=======
         "//vendor/github.com/container-storage-interface/spec/lib/go/csi/v0:go_default_library",
->>>>>>> ed33434d
         "//vendor/github.com/golang/glog:go_default_library",
         "//vendor/golang.org/x/net/context:go_default_library",
         "//vendor/google.golang.org/grpc:go_default_library",
@@ -43,10 +39,6 @@
         "csi_plugin_test.go",
     ],
     embed = [":go_default_library"],
-<<<<<<< HEAD
-    importpath = "k8s.io/kubernetes/pkg/volume/csi",
-=======
->>>>>>> ed33434d
     deps = [
         "//pkg/volume:go_default_library",
         "//pkg/volume/csi/fake:go_default_library",
