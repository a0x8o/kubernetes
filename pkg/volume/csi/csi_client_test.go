/*
Copyright 2017 The Kubernetes Authors.

Licensed under the Apache License, Version 2.0 (the "License");
you may not use this file except in compliance with the License.
You may obtain a copy of the License at

    http://www.apache.org/licenses/LICENSE-2.0

Unless required by applicable law or agreed to in writing, software
distributed under the License is distributed on an "AS IS" BASIS,
WITHOUT WARRANTIES OR CONDITIONS OF ANY KIND, either express or implied.
See the License for the specific language governing permissions and
limitations under the License.
*/

package csi

import (
	"errors"
	"testing"

	grpctx "golang.org/x/net/context"
	"google.golang.org/grpc"
	api "k8s.io/api/core/v1"
	"k8s.io/kubernetes/pkg/volume/csi/fake"
)

func setupClient(t *testing.T, stageUnstageSet bool) *csiDriverClient {
	client := newCsiDriverClient("unix", "/tmp/test.sock")
	client.conn = new(grpc.ClientConn) //avoids creating conn object

	// setup mock grpc clients
	client.idClient = fake.NewIdentityClient()
	client.nodeClient = fake.NewNodeClient(stageUnstageSet)
	client.ctrlClient = fake.NewControllerClient()

	return client
}

<<<<<<< HEAD
func TestClientAssertSupportedVersion(t *testing.T) {
	testCases := []struct {
		testName string
		ver      *csipb.Version
		mustFail bool
		err      error
	}{
		{testName: "supported version", ver: &csipb.Version{Major: 0, Minor: 1, Patch: 0}},
		{testName: "unsupported version", ver: &csipb.Version{Major: 0, Minor: 0, Patch: 0}, mustFail: true},
		{testName: "grpc error", ver: &csipb.Version{Major: 0, Minor: 1, Patch: 0}, mustFail: true, err: errors.New("grpc error")},
	}

	for _, tc := range testCases {
		t.Log("case: ", tc.testName)
		client := setupClient(t)
		client.idClient.(*fake.IdentityClient).SetNextError(tc.err)
		err := client.AssertSupportedVersion(grpctx.Background(), tc.ver)
		if tc.mustFail && err == nil {
			t.Error("must fail, but err = nil")
		}
	}
}

func TestClientNodeProbe(t *testing.T) {
	testCases := []struct {
		testName string
		ver      *csipb.Version
		mustFail bool
		err      error
	}{
		{testName: "supported version", ver: &csipb.Version{Major: 0, Minor: 1, Patch: 0}},
		{testName: "grpc error", ver: &csipb.Version{Major: 0, Minor: 1, Patch: 0}, mustFail: true, err: errors.New("grpc error")},
	}

	for _, tc := range testCases {
		t.Log("case: ", tc.testName)
		client := setupClient(t)
		client.nodeClient.(*fake.NodeClient).SetNextError(tc.err)
		err := client.NodeProbe(grpctx.Background(), tc.ver)
		if tc.mustFail && err == nil {
			t.Error("must fail, but err = nil")
		}
	}
}

=======
>>>>>>> ed33434d
func TestClientNodePublishVolume(t *testing.T) {
	testCases := []struct {
		name       string
		volID      string
		targetPath string
		fsType     string
		mustFail   bool
		err        error
	}{
		{name: "test ok", volID: "vol-test", targetPath: "/test/path"},
		{name: "missing volID", targetPath: "/test/path", mustFail: true},
		{name: "missing target path", volID: "vol-test", mustFail: true},
		{name: "bad fs", volID: "vol-test", targetPath: "/test/path", fsType: "badfs", mustFail: true},
		{name: "grpc error", volID: "vol-test", targetPath: "/test/path", mustFail: true, err: errors.New("grpc error")},
	}

	client := setupClient(t, false)

	for _, tc := range testCases {
		t.Logf("test case: %s", tc.name)
		client.nodeClient.(*fake.NodeClient).SetNextError(tc.err)
		err := client.NodePublishVolume(
			grpctx.Background(),
			tc.volID,
			false,
			"",
			tc.targetPath,
			api.ReadWriteOnce,
			map[string]string{"device": "/dev/null"},
			map[string]string{"attr0": "val0"},
<<<<<<< HEAD
=======
			map[string]string{},
>>>>>>> ed33434d
			tc.fsType,
		)

		if tc.mustFail && err == nil {
			t.Error("test must fail, but err is nil")
		}
	}
}

func TestClientNodeUnpublishVolume(t *testing.T) {
	testCases := []struct {
		name       string
		volID      string
		targetPath string
		mustFail   bool
		err        error
	}{
		{name: "test ok", volID: "vol-test", targetPath: "/test/path"},
		{name: "missing volID", targetPath: "/test/path", mustFail: true},
		{name: "missing target path", volID: "vol-test", mustFail: true},
		{name: "grpc error", volID: "vol-test", targetPath: "/test/path", mustFail: true, err: errors.New("grpc error")},
	}

	client := setupClient(t, false)

	for _, tc := range testCases {
		t.Logf("test case: %s", tc.name)
		client.nodeClient.(*fake.NodeClient).SetNextError(tc.err)
		err := client.NodeUnpublishVolume(grpctx.Background(), tc.volID, tc.targetPath)
		if tc.mustFail && err == nil {
			t.Error("test must fail, but err is nil")
		}
	}
}

func TestClientNodeStageVolume(t *testing.T) {
	testCases := []struct {
		name              string
		volID             string
		stagingTargetPath string
		fsType            string
		secret            map[string]string
		mustFail          bool
		err               error
	}{
		{name: "test ok", volID: "vol-test", stagingTargetPath: "/test/path", fsType: "ext4"},
		{name: "missing volID", stagingTargetPath: "/test/path", mustFail: true},
		{name: "missing target path", volID: "vol-test", mustFail: true},
		{name: "bad fs", volID: "vol-test", stagingTargetPath: "/test/path", fsType: "badfs", mustFail: true},
		{name: "grpc error", volID: "vol-test", stagingTargetPath: "/test/path", mustFail: true, err: errors.New("grpc error")},
	}

	client := setupClient(t, false)

	for _, tc := range testCases {
		t.Logf("Running test case: %s", tc.name)
		client.nodeClient.(*fake.NodeClient).SetNextError(tc.err)
		err := client.NodeStageVolume(
			grpctx.Background(),
			tc.volID,
			map[string]string{"device": "/dev/null"},
			tc.stagingTargetPath,
			tc.fsType,
			api.ReadWriteOnce,
			tc.secret,
			map[string]string{"attr0": "val0"},
		)

		if tc.mustFail && err == nil {
			t.Error("test must fail, but err is nil")
		}
	}
}

func TestClientNodeUnstageVolume(t *testing.T) {
	testCases := []struct {
		name              string
		volID             string
		stagingTargetPath string
		mustFail          bool
		err               error
	}{
		{name: "test ok", volID: "vol-test", stagingTargetPath: "/test/path"},
		{name: "missing volID", stagingTargetPath: "/test/path", mustFail: true},
		{name: "missing target path", volID: "vol-test", mustFail: true},
		{name: "grpc error", volID: "vol-test", stagingTargetPath: "/test/path", mustFail: true, err: errors.New("grpc error")},
	}

	client := setupClient(t, false)

	for _, tc := range testCases {
		t.Logf("Running test case: %s", tc.name)
		client.nodeClient.(*fake.NodeClient).SetNextError(tc.err)
		err := client.NodeUnstageVolume(
			grpctx.Background(),
			tc.volID, tc.stagingTargetPath,
		)
		if tc.mustFail && err == nil {
			t.Error("test must fail, but err is nil")
		}
	}
}<|MERGE_RESOLUTION|>--- conflicted
+++ resolved
@@ -38,54 +38,6 @@
 	return client
 }
 
-<<<<<<< HEAD
-func TestClientAssertSupportedVersion(t *testing.T) {
-	testCases := []struct {
-		testName string
-		ver      *csipb.Version
-		mustFail bool
-		err      error
-	}{
-		{testName: "supported version", ver: &csipb.Version{Major: 0, Minor: 1, Patch: 0}},
-		{testName: "unsupported version", ver: &csipb.Version{Major: 0, Minor: 0, Patch: 0}, mustFail: true},
-		{testName: "grpc error", ver: &csipb.Version{Major: 0, Minor: 1, Patch: 0}, mustFail: true, err: errors.New("grpc error")},
-	}
-
-	for _, tc := range testCases {
-		t.Log("case: ", tc.testName)
-		client := setupClient(t)
-		client.idClient.(*fake.IdentityClient).SetNextError(tc.err)
-		err := client.AssertSupportedVersion(grpctx.Background(), tc.ver)
-		if tc.mustFail && err == nil {
-			t.Error("must fail, but err = nil")
-		}
-	}
-}
-
-func TestClientNodeProbe(t *testing.T) {
-	testCases := []struct {
-		testName string
-		ver      *csipb.Version
-		mustFail bool
-		err      error
-	}{
-		{testName: "supported version", ver: &csipb.Version{Major: 0, Minor: 1, Patch: 0}},
-		{testName: "grpc error", ver: &csipb.Version{Major: 0, Minor: 1, Patch: 0}, mustFail: true, err: errors.New("grpc error")},
-	}
-
-	for _, tc := range testCases {
-		t.Log("case: ", tc.testName)
-		client := setupClient(t)
-		client.nodeClient.(*fake.NodeClient).SetNextError(tc.err)
-		err := client.NodeProbe(grpctx.Background(), tc.ver)
-		if tc.mustFail && err == nil {
-			t.Error("must fail, but err = nil")
-		}
-	}
-}
-
-=======
->>>>>>> ed33434d
 func TestClientNodePublishVolume(t *testing.T) {
 	testCases := []struct {
 		name       string
@@ -116,10 +68,7 @@
 			api.ReadWriteOnce,
 			map[string]string{"device": "/dev/null"},
 			map[string]string{"attr0": "val0"},
-<<<<<<< HEAD
-=======
 			map[string]string{},
->>>>>>> ed33434d
 			tc.fsType,
 		)
 
