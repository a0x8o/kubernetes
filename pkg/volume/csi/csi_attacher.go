/*
Copyright 2017 The Kubernetes Authors.

Licensed under the Apache License, Version 2.0 (the "License");
you may not use this file except in compliance with the License.
You may obtain a copy of the License at

    http://www.apache.org/licenses/LICENSE-2.0

Unless required by applicable law or agreed to in writing, software
distributed under the License is distributed on an "AS IS" BASIS,
WITHOUT WARRANTIES OR CONDITIONS OF ANY KIND, either express or implied.
See the License for the specific language governing permissions and
limitations under the License.
*/

package csi

import (
	"crypto/sha256"
	"errors"
	"fmt"
	"os"
	"path"
	"path/filepath"
	"strings"
	"time"

	"github.com/golang/glog"
	grpctx "golang.org/x/net/context"

	csipb "github.com/container-storage-interface/spec/lib/go/csi/v0"
	"k8s.io/api/core/v1"
	storage "k8s.io/api/storage/v1beta1"
	apierrs "k8s.io/apimachinery/pkg/api/errors"
	meta "k8s.io/apimachinery/pkg/apis/meta/v1"
	"k8s.io/apimachinery/pkg/types"
	"k8s.io/apimachinery/pkg/watch"
	"k8s.io/client-go/kubernetes"
	"k8s.io/kubernetes/pkg/volume"
)

const (
	persistentVolumeInGlobalPath = "pv"
	globalMountInGlobalPath      = "globalmount"
)

type csiAttacher struct {
	plugin        *csiPlugin
	k8s           kubernetes.Interface
	waitSleepTime time.Duration

	csiClient csiClient
}

// volume.Attacher methods
var _ volume.Attacher = &csiAttacher{}

func (c *csiAttacher) Attach(spec *volume.Spec, nodeName types.NodeName) (string, error) {
	if spec == nil {
		glog.Error(log("attacher.Attach missing volume.Spec"))
		return "", errors.New("missing spec")
	}

	csiSource, err := getCSISourceFromSpec(spec)
	if err != nil {
		glog.Error(log("attacher.Attach failed to get CSI persistent source: %v", err))
		return "", err
	}

	node := string(nodeName)
	pvName := spec.PersistentVolume.GetName()
	attachID := getAttachmentName(csiSource.VolumeHandle, csiSource.Driver, node)

	attachment := &storage.VolumeAttachment{
		ObjectMeta: meta.ObjectMeta{
			Name: attachID,
		},
		Spec: storage.VolumeAttachmentSpec{
			NodeName: node,
			Attacher: csiSource.Driver,
			Source: storage.VolumeAttachmentSource{
				PersistentVolumeName: &pvName,
			},
		},
		Status: storage.VolumeAttachmentStatus{Attached: false},
	}

<<<<<<< HEAD
	_, err = c.k8s.StorageV1alpha1().VolumeAttachments().Create(attachment)
=======
	_, err = c.k8s.StorageV1beta1().VolumeAttachments().Create(attachment)
>>>>>>> ed33434d
	alreadyExist := false
	if err != nil {
		if !apierrs.IsAlreadyExists(err) {
			glog.Error(log("attacher.Attach failed: %v", err))
			return "", err
		}
		alreadyExist = true
	}

	if alreadyExist {
		glog.V(4).Info(log("attachment [%v] for volume [%v] already exists (will not be recreated)", attachID, csiSource.VolumeHandle))
	} else {
		glog.V(4).Info(log("attachment [%v] for volume [%v] created successfully", attachID, csiSource.VolumeHandle))
	}

	// probe for attachment update here
	// NOTE: any error from waiting for attachment is logged only.  This is because
	// the primary intent of the enclosing method is to create VolumeAttachment.
	// DONOT return that error here as it is mitigated in attacher.WaitForAttach.
	volAttachmentOK := true
	if _, err := c.waitForVolumeAttachment(csiSource.VolumeHandle, attachID, csiTimeout); err != nil {
		volAttachmentOK = false
		glog.Error(log("attacher.Attach attempted to wait for attachment to be ready, but failed with: %v", err))
	}

	glog.V(4).Info(log("attacher.Attach finished OK with VolumeAttachment verified=%t: attachment object [%s]", volAttachmentOK, attachID))

	return attachID, nil
}

func (c *csiAttacher) WaitForAttach(spec *volume.Spec, attachID string, pod *v1.Pod, timeout time.Duration) (string, error) {
	source, err := getCSISourceFromSpec(spec)
	if err != nil {
		glog.Error(log("attacher.WaitForAttach failed to extract CSI volume source: %v", err))
		return "", err
	}

	return c.waitForVolumeAttachment(source.VolumeHandle, attachID, timeout)
}

func (c *csiAttacher) waitForVolumeAttachment(volumeHandle, attachID string, timeout time.Duration) (string, error) {
	glog.V(4).Info(log("probing for updates from CSI driver for [attachment.ID=%v]", attachID))

	timer := time.NewTimer(timeout) // TODO (vladimirvivien) investigate making this configurable
	defer timer.Stop()

	return c.waitForVolumeAttachmentInternal(volumeHandle, attachID, timer, timeout)
}

func (c *csiAttacher) waitForVolumeAttachmentInternal(volumeHandle, attachID string, timer *time.Timer, timeout time.Duration) (string, error) {
	glog.V(4).Info(log("probing VolumeAttachment [id=%v]", attachID))
	attach, err := c.k8s.StorageV1beta1().VolumeAttachments().Get(attachID, meta.GetOptions{})
	if err != nil {
		glog.Error(log("attacher.WaitForAttach failed for volume [%s] (will continue to try): %v", volumeHandle, err))
		return "", err
	}
	// if being deleted, fail fast
	if attach.GetDeletionTimestamp() != nil {
		glog.Error(log("VolumeAttachment [%s] has deletion timestamp, will not continue to wait for attachment", attachID))
		return "", errors.New("volume attachment is being deleted")
	}
	// attachment OK
	if attach.Status.Attached {
		return attachID, nil
	}
	// driver reports attach error
	attachErr := attach.Status.AttachError
	if attachErr != nil {
		glog.Error(log("attachment for %v failed: %v", volumeHandle, attachErr.Message))
		return "", errors.New(attachErr.Message)
	}

	watcher, err := c.k8s.StorageV1beta1().VolumeAttachments().Watch(meta.SingleObject(meta.ObjectMeta{Name: attachID, ResourceVersion: attach.ResourceVersion}))
	if err != nil {
		return "", fmt.Errorf("watch error:%v for volume %v", err, volumeHandle)
	}

	ch := watcher.ResultChan()
	defer watcher.Stop()

	for {
		select {
		case event, ok := <-ch:
			if !ok {
				glog.Errorf("[attachment.ID=%v] watch channel had been closed", attachID)
				return "", errors.New("volume attachment watch channel had been closed")
			}

			switch event.Type {
			case watch.Added, watch.Modified:
				attach, _ := event.Object.(*storage.VolumeAttachment)
				// if being deleted, fail fast
				if attach.GetDeletionTimestamp() != nil {
					glog.Error(log("VolumeAttachment [%s] has deletion timestamp, will not continue to wait for attachment", attachID))
					return "", errors.New("volume attachment is being deleted")
				}
				// attachment OK
				if attach.Status.Attached {
					return attachID, nil
				}
				// driver reports attach error
				attachErr := attach.Status.AttachError
				if attachErr != nil {
					glog.Error(log("attachment for %v failed: %v", volumeHandle, attachErr.Message))
					return "", errors.New(attachErr.Message)
				}
			case watch.Deleted:
				// if deleted, fail fast
				glog.Error(log("VolumeAttachment [%s] has been deleted, will not continue to wait for attachment", attachID))
				return "", errors.New("volume attachment has been deleted")

			case watch.Error:
				// start another cycle
				c.waitForVolumeAttachmentInternal(volumeHandle, attachID, timer, timeout)
			}

		case <-timer.C:
			glog.Error(log("attacher.WaitForAttach timeout after %v [volume=%v; attachment.ID=%v]", timeout, volumeHandle, attachID))
			return "", fmt.Errorf("attachment timeout for volume %v", volumeHandle)
		}
	}
}

func (c *csiAttacher) VolumesAreAttached(specs []*volume.Spec, nodeName types.NodeName) (map[*volume.Spec]bool, error) {
	glog.V(4).Info(log("probing attachment status for %d volume(s) ", len(specs)))

	attached := make(map[*volume.Spec]bool)

	for _, spec := range specs {
		if spec == nil {
			glog.Error(log("attacher.VolumesAreAttached missing volume.Spec"))
			return nil, errors.New("missing spec")
		}
		source, err := getCSISourceFromSpec(spec)
		if err != nil {
			glog.Error(log("attacher.VolumesAreAttached failed: %v", err))
			continue
		}

		attachID := getAttachmentName(source.VolumeHandle, source.Driver, string(nodeName))
		glog.V(4).Info(log("probing attachment status for VolumeAttachment %v", attachID))
		attach, err := c.k8s.StorageV1beta1().VolumeAttachments().Get(attachID, meta.GetOptions{})
		if err != nil {
			glog.Error(log("attacher.VolumesAreAttached failed for attach.ID=%v: %v", attachID, err))
			continue
		}
		glog.V(4).Info(log("attacher.VolumesAreAttached attachment [%v] has status.attached=%t", attachID, attach.Status.Attached))
		attached[spec] = attach.Status.Attached
	}

	return attached, nil
}

func (c *csiAttacher) GetDeviceMountPath(spec *volume.Spec) (string, error) {
	glog.V(4).Info(log("attacher.GetDeviceMountPath(%v)", spec))
	deviceMountPath, err := makeDeviceMountPath(c.plugin, spec)
	if err != nil {
		glog.Error(log("attacher.GetDeviceMountPath failed to make device mount path: %v", err))
		return "", err
	}
	glog.V(4).Infof("attacher.GetDeviceMountPath succeeded, deviceMountPath: %s", deviceMountPath)
	return deviceMountPath, nil
}

func (c *csiAttacher) MountDevice(spec *volume.Spec, devicePath string, deviceMountPath string) error {
	glog.V(4).Infof(log("attacher.MountDevice(%s, %s)", devicePath, deviceMountPath))

	mounted, err := isDirMounted(c.plugin, deviceMountPath)
	if err != nil {
		glog.Error(log("attacher.MountDevice failed while checking mount status for dir [%s]", deviceMountPath))
		return err
	}

	if mounted {
		glog.V(4).Info(log("attacher.MountDevice skipping mount, dir already mounted [%s]", deviceMountPath))
		return nil
	}

	// Setup
	if spec == nil {
		return fmt.Errorf("attacher.MountDevice failed, spec is nil")
	}
	csiSource, err := getCSISourceFromSpec(spec)
	if err != nil {
		glog.Error(log("attacher.MountDevice failed to get CSI persistent source: %v", err))
		return err
	}

	if c.csiClient == nil {
		if csiSource.Driver == "" {
			return fmt.Errorf("attacher.MountDevice failed, driver name is empty")
		}
		addr := fmt.Sprintf(csiAddrTemplate, csiSource.Driver)
		c.csiClient = newCsiDriverClient("unix", addr)
	}
	csi := c.csiClient

	ctx, cancel := grpctx.WithTimeout(grpctx.Background(), csiTimeout)
	defer cancel()
	// Check whether "STAGE_UNSTAGE_VOLUME" is set
	stageUnstageSet, err := hasStageUnstageCapability(ctx, csi)
	if err != nil {
		glog.Error(log("attacher.MountDevice failed to check STAGE_UNSTAGE_VOLUME: %v", err))
		return err
	}
	if !stageUnstageSet {
		glog.Infof(log("attacher.MountDevice STAGE_UNSTAGE_VOLUME capability not set. Skipping MountDevice..."))
		return nil
	}

	// Start MountDevice
	if deviceMountPath == "" {
		return fmt.Errorf("attacher.MountDevice failed, deviceMountPath is empty")
	}

	nodeName := string(c.plugin.host.GetNodeName())
	attachID := getAttachmentName(csiSource.VolumeHandle, csiSource.Driver, nodeName)

	// search for attachment by VolumeAttachment.Spec.Source.PersistentVolumeName
	attachment, err := c.k8s.StorageV1beta1().VolumeAttachments().Get(attachID, meta.GetOptions{})
	if err != nil {
		glog.Error(log("attacher.MountDevice failed while getting volume attachment [id=%v]: %v", attachID, err))
		return err
	}

	if attachment == nil {
		glog.Error(log("unable to find VolumeAttachment [id=%s]", attachID))
		return errors.New("no existing VolumeAttachment found")
	}
	publishVolumeInfo := attachment.Status.AttachmentMetadata

	// create target_dir before call to NodeStageVolume
	if err := os.MkdirAll(deviceMountPath, 0750); err != nil {
		glog.Error(log("attacher.MountDevice failed to create dir %#v:  %v", deviceMountPath, err))
		return err
	}
	glog.V(4).Info(log("created target path successfully [%s]", deviceMountPath))

	//TODO (vladimirvivien) implement better AccessModes mapping between k8s and CSI
	accessMode := v1.ReadWriteOnce
	if spec.PersistentVolume.Spec.AccessModes != nil {
		accessMode = spec.PersistentVolume.Spec.AccessModes[0]
	}

	fsType := csiSource.FSType
	if len(fsType) == 0 {
		fsType = defaultFSType
	}

	nodeStageSecrets := map[string]string{}
	if csiSource.NodeStageSecretRef != nil {
		nodeStageSecrets = getCredentialsFromSecret(c.k8s, csiSource.NodeStageSecretRef)
	}

	err = csi.NodeStageVolume(ctx,
		csiSource.VolumeHandle,
		publishVolumeInfo,
		deviceMountPath,
		fsType,
		accessMode,
		nodeStageSecrets,
		csiSource.VolumeAttributes)

	if err != nil {
		glog.Errorf(log("attacher.MountDevice failed: %v", err))
		if err := removeMountDir(c.plugin, deviceMountPath); err != nil {
			glog.Error(log("attacher.MountDevice failed to remove mount dir after a NodeStageVolume() error [%s]: %v", deviceMountPath, err))
			return err
		}
		return err
	}

	glog.V(4).Infof(log("attacher.MountDevice successfully requested NodeStageVolume [%s]", deviceMountPath))
	return nil
}

var _ volume.Detacher = &csiAttacher{}

func (c *csiAttacher) Detach(volumeName string, nodeName types.NodeName) error {
	// volumeName in format driverName<SEP>volumeHandle generated by plugin.GetVolumeName()
	if volumeName == "" {
		glog.Error(log("detacher.Detach missing value for parameter volumeName"))
		return errors.New("missing expected parameter volumeName")
	}
	parts := strings.Split(volumeName, volNameSep)
	if len(parts) != 2 {
		glog.Error(log("detacher.Detach insufficient info encoded in volumeName"))
		return errors.New("volumeName missing expected data")
	}

	driverName := parts[0]
	volID := parts[1]
	attachID := getAttachmentName(volID, driverName, string(nodeName))
<<<<<<< HEAD
	if err := c.k8s.StorageV1alpha1().VolumeAttachments().Delete(attachID, nil); err != nil {
=======
	if err := c.k8s.StorageV1beta1().VolumeAttachments().Delete(attachID, nil); err != nil {
>>>>>>> ed33434d
		glog.Error(log("detacher.Detach failed to delete VolumeAttachment [%s]: %v", attachID, err))
		return err
	}

	glog.V(4).Info(log("detacher deleted ok VolumeAttachment.ID=%s", attachID))
	return c.waitForVolumeDetachment(volID, attachID)
}

func (c *csiAttacher) waitForVolumeDetachment(volumeHandle, attachID string) error {
	glog.V(4).Info(log("probing for updates from CSI driver for [attachment.ID=%v]", attachID))

	timeout := c.waitSleepTime * 10
	timer := time.NewTimer(timeout) // TODO (vladimirvivien) investigate making this configurable
	defer timer.Stop()

	return c.waitForVolumeDetachmentInternal(volumeHandle, attachID, timer, timeout)
}

func (c *csiAttacher) waitForVolumeDetachmentInternal(volumeHandle, attachID string, timer *time.Timer, timeout time.Duration) error {
	glog.V(4).Info(log("probing VolumeAttachment [id=%v]", attachID))
	attach, err := c.k8s.StorageV1beta1().VolumeAttachments().Get(attachID, meta.GetOptions{})
	if err != nil {
		if apierrs.IsNotFound(err) {
			//object deleted or never existed, done
			glog.V(4).Info(log("VolumeAttachment object [%v] for volume [%v] not found, object deleted", attachID, volumeHandle))
			return nil
		}
		glog.Error(log("detacher.WaitForDetach failed for volume [%s] (will continue to try): %v", volumeHandle, err))
		return err
	}
	// driver reports attach error
	detachErr := attach.Status.DetachError
	if detachErr != nil {
		glog.Error(log("detachment for VolumeAttachment [%v] for volume [%s] failed: %v", attachID, volumeHandle, detachErr.Message))
		return errors.New(detachErr.Message)
	}

	watcher, err := c.k8s.StorageV1beta1().VolumeAttachments().Watch(meta.SingleObject(meta.ObjectMeta{Name: attachID, ResourceVersion: attach.ResourceVersion}))
	if err != nil {
		return fmt.Errorf("watch error:%v for volume %v", err, volumeHandle)
	}
	ch := watcher.ResultChan()
	defer watcher.Stop()

	for {
		select {
		case event, ok := <-ch:
			if !ok {
				glog.Errorf("[attachment.ID=%v] watch channel had been closed", attachID)
				return errors.New("volume attachment watch channel had been closed")
			}

			switch event.Type {
			case watch.Added, watch.Modified:
				attach, _ := event.Object.(*storage.VolumeAttachment)
				// driver reports attach error
				detachErr := attach.Status.DetachError
				if detachErr != nil {
					glog.Error(log("detachment for VolumeAttachment [%v] for volume [%s] failed: %v", attachID, volumeHandle, detachErr.Message))
					return errors.New(detachErr.Message)
				}
			case watch.Deleted:
				//object deleted
				glog.V(4).Info(log("VolumeAttachment object [%v] for volume [%v] has been deleted", attachID, volumeHandle))
				return nil

			case watch.Error:
				// start another cycle
				c.waitForVolumeDetachmentInternal(volumeHandle, attachID, timer, timeout)
			}

		case <-timer.C:
			glog.Error(log("detacher.WaitForDetach timeout after %v [volume=%v; attachment.ID=%v]", timeout, volumeHandle, attachID))
			return fmt.Errorf("detachment timeout for volume %v", volumeHandle)
		}
	}
}

func (c *csiAttacher) UnmountDevice(deviceMountPath string) error {
	glog.V(4).Info(log("attacher.UnmountDevice(%s)", deviceMountPath))

	// Setup
	driverName, volID, err := getDriverAndVolNameFromDeviceMountPath(c.k8s, deviceMountPath)
	if err != nil {
		glog.Errorf(log("attacher.UnmountDevice failed to get driver and volume name from device mount path: %v", err))
		return err
	}

	if c.csiClient == nil {
		addr := fmt.Sprintf(csiAddrTemplate, driverName)
		c.csiClient = newCsiDriverClient("unix", addr)
	}
	csi := c.csiClient

	ctx, cancel := grpctx.WithTimeout(grpctx.Background(), csiTimeout)
	defer cancel()
	// Check whether "STAGE_UNSTAGE_VOLUME" is set
	stageUnstageSet, err := hasStageUnstageCapability(ctx, csi)
	if err != nil {
		glog.Errorf(log("attacher.UnmountDevice failed to check whether STAGE_UNSTAGE_VOLUME set: %v", err))
		return err
	}
	if !stageUnstageSet {
		glog.Infof(log("attacher.UnmountDevice STAGE_UNSTAGE_VOLUME capability not set. Skipping UnmountDevice..."))
		return nil
	}

	// Start UnmountDevice
	err = csi.NodeUnstageVolume(ctx,
		volID,
		deviceMountPath)

	if err != nil {
		glog.Errorf(log("attacher.UnmountDevice failed: %v", err))
		return err
	}

	glog.V(4).Infof(log("attacher.UnmountDevice successfully requested NodeStageVolume [%s]", deviceMountPath))
	return nil
}

<<<<<<< HEAD
=======
func hasStageUnstageCapability(ctx grpctx.Context, csi csiClient) (bool, error) {
	capabilities, err := csi.NodeGetCapabilities(ctx)
	if err != nil {
		return false, err
	}

	stageUnstageSet := false
	if capabilities == nil {
		return false, nil
	}
	for _, capability := range capabilities {
		if capability.GetRpc().GetType() == csipb.NodeServiceCapability_RPC_STAGE_UNSTAGE_VOLUME {
			stageUnstageSet = true
		}
	}
	return stageUnstageSet, nil
}

>>>>>>> ed33434d
// getAttachmentName returns csi-<sha252(volName,csiDriverName,NodeName>
func getAttachmentName(volName, csiDriverName, nodeName string) string {
	result := sha256.Sum256([]byte(fmt.Sprintf("%s%s%s", volName, csiDriverName, nodeName)))
	return fmt.Sprintf("csi-%x", result)
<<<<<<< HEAD
=======
}

func makeDeviceMountPath(plugin *csiPlugin, spec *volume.Spec) (string, error) {
	if spec == nil {
		return "", fmt.Errorf("makeDeviceMountPath failed, spec is nil")
	}

	pvName := spec.PersistentVolume.Name
	if pvName == "" {
		return "", fmt.Errorf("makeDeviceMountPath failed, pv name empty")
	}

	return path.Join(plugin.host.GetPluginDir(plugin.GetPluginName()), persistentVolumeInGlobalPath, pvName, globalMountInGlobalPath), nil
}

func getDriverAndVolNameFromDeviceMountPath(k8s kubernetes.Interface, deviceMountPath string) (string, string, error) {
	// deviceMountPath structure: /var/lib/kubelet/plugins/kubernetes.io/csi/pv/{pvname}/globalmount
	dir := filepath.Dir(deviceMountPath)
	if file := filepath.Base(deviceMountPath); file != globalMountInGlobalPath {
		return "", "", fmt.Errorf("getDriverAndVolNameFromDeviceMountPath failed, path did not end in %s", globalMountInGlobalPath)
	}
	// dir is now /var/lib/kubelet/plugins/kubernetes.io/csi/pv/{pvname}
	pvName := filepath.Base(dir)

	// Get PV and check for errors
	pv, err := k8s.CoreV1().PersistentVolumes().Get(pvName, meta.GetOptions{})
	if err != nil {
		return "", "", err
	}
	if pv == nil || pv.Spec.CSI == nil {
		return "", "", fmt.Errorf("getDriverAndVolNameFromDeviceMountPath could not find CSI Persistent Volume Source for pv: %s", pvName)
	}

	// Get VolumeHandle and PluginName from pv
	csiSource := pv.Spec.CSI
	if csiSource.Driver == "" {
		return "", "", fmt.Errorf("getDriverAndVolNameFromDeviceMountPath failed, driver name empty")
	}
	if csiSource.VolumeHandle == "" {
		return "", "", fmt.Errorf("getDriverAndVolNameFromDeviceMountPath failed, VolumeHandle empty")
	}

	return csiSource.Driver, csiSource.VolumeHandle, nil
>>>>>>> ed33434d
}<|MERGE_RESOLUTION|>--- conflicted
+++ resolved
@@ -86,11 +86,7 @@
 		Status: storage.VolumeAttachmentStatus{Attached: false},
 	}
 
-<<<<<<< HEAD
-	_, err = c.k8s.StorageV1alpha1().VolumeAttachments().Create(attachment)
-=======
 	_, err = c.k8s.StorageV1beta1().VolumeAttachments().Create(attachment)
->>>>>>> ed33434d
 	alreadyExist := false
 	if err != nil {
 		if !apierrs.IsAlreadyExists(err) {
@@ -384,11 +380,7 @@
 	driverName := parts[0]
 	volID := parts[1]
 	attachID := getAttachmentName(volID, driverName, string(nodeName))
-<<<<<<< HEAD
-	if err := c.k8s.StorageV1alpha1().VolumeAttachments().Delete(attachID, nil); err != nil {
-=======
 	if err := c.k8s.StorageV1beta1().VolumeAttachments().Delete(attachID, nil); err != nil {
->>>>>>> ed33434d
 		glog.Error(log("detacher.Detach failed to delete VolumeAttachment [%s]: %v", attachID, err))
 		return err
 	}
@@ -510,8 +502,6 @@
 	return nil
 }
 
-<<<<<<< HEAD
-=======
 func hasStageUnstageCapability(ctx grpctx.Context, csi csiClient) (bool, error) {
 	capabilities, err := csi.NodeGetCapabilities(ctx)
 	if err != nil {
@@ -530,13 +520,10 @@
 	return stageUnstageSet, nil
 }
 
->>>>>>> ed33434d
 // getAttachmentName returns csi-<sha252(volName,csiDriverName,NodeName>
 func getAttachmentName(volName, csiDriverName, nodeName string) string {
 	result := sha256.Sum256([]byte(fmt.Sprintf("%s%s%s", volName, csiDriverName, nodeName)))
 	return fmt.Sprintf("csi-%x", result)
-<<<<<<< HEAD
-=======
 }
 
 func makeDeviceMountPath(plugin *csiPlugin, spec *volume.Spec) (string, error) {
@@ -580,5 +567,4 @@
 	}
 
 	return csiSource.Driver, csiSource.VolumeHandle, nil
->>>>>>> ed33434d
 }