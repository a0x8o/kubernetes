--- conflicted
+++ resolved
@@ -58,10 +58,7 @@
 var _ volume.ProvisionableVolumePlugin = &rbdPlugin{}
 var _ volume.AttachableVolumePlugin = &rbdPlugin{}
 var _ volume.ExpandableVolumePlugin = &rbdPlugin{}
-<<<<<<< HEAD
-=======
 var _ volume.BlockVolumePlugin = &rbdPlugin{}
->>>>>>> ed33434d
 
 const (
 	rbdPluginName                  = "kubernetes.io/rbd"
@@ -357,9 +354,6 @@
 	}
 	s := dstrings.Split(sourceName, "-image-")
 	if len(s) != 2 {
-<<<<<<< HEAD
-		return nil, fmt.Errorf("sourceName %s wrong, should be pool+\"-image-\"+imageName", sourceName)
-=======
 		// The mountPath parameter is the volume mount path for a specific pod, its format
 		// is /var/lib/kubelet/pods/{podUID}/volumes/{volumePluginName}/{volumeName}.
 		// mounter.GetDeviceNameFromMount will find the device path(such as /dev/rbd0) by
@@ -380,7 +374,6 @@
 		if len(s) != 2 {
 			return nil, fmt.Errorf("sourceName %s wrong, should be pool+\"-image-\"+imageName", sourceName)
 		}
->>>>>>> ed33434d
 	}
 	rbdVolume := &v1.Volume{
 		Name: volumeName,
@@ -402,14 +395,6 @@
 	if err != nil {
 		return nil, err
 	}
-<<<<<<< HEAD
-
-	admin, secret, err := plugin.getAdminAndSecret(spec)
-	if err != nil {
-		return nil, err
-	}
-
-=======
 	glog.V(5).Infof("globalMapPathUUID: %v, err: %v", globalMapPathUUID, err)
 	globalMapPath := filepath.Dir(globalMapPathUUID)
 	if len(globalMapPath) == 1 {
@@ -549,7 +534,6 @@
 		return nil, err
 	}
 
->>>>>>> ed33434d
 	return plugin.newDeleterInternal(spec, admin, secret, &RBDUtil{})
 }
 
