/*
Copyright 2014 The Kubernetes Authors.

Licensed under the Apache License, Version 2.0 (the "License");
you may not use this file except in compliance with the License.
You may obtain a copy of the License at

    http://www.apache.org/licenses/LICENSE-2.0

Unless required by applicable law or agreed to in writing, software
distributed under the License is distributed on an "AS IS" BASIS,
WITHOUT WARRANTIES OR CONDITIONS OF ANY KIND, either express or implied.
See the License for the specific language governing permissions and
limitations under the License.
*/

//
// utility functions to setup rbd volume
// mainly implement diskManager interface
//

package rbd

import (
	"encoding/json"
	"fmt"
	"io/ioutil"
	"os"
	"os/exec"
	"path"
	"strconv"
	"strings"
	"time"

	"github.com/golang/glog"
	"k8s.io/api/core/v1"
	"k8s.io/apimachinery/pkg/api/resource"
<<<<<<< HEAD
=======
	"k8s.io/apimachinery/pkg/util/errors"
	"k8s.io/apimachinery/pkg/util/wait"
>>>>>>> ed33434d
	fileutil "k8s.io/kubernetes/pkg/util/file"
	"k8s.io/kubernetes/pkg/util/mount"
	"k8s.io/kubernetes/pkg/util/node"
	"k8s.io/kubernetes/pkg/volume"
	volutil "k8s.io/kubernetes/pkg/volume/util"
)

const (
	imageWatcherStr = "watcher="
	imageSizeStr    = "size "
	sizeDivStr      = " MB in"
	kubeLockMagic   = "kubelet_lock_magic_"
	// The following three values are used for 30 seconds timeout
	// while waiting for RBD Watcher to expire.
	rbdImageWatcherInitDelay = 1 * time.Second
	rbdImageWatcherFactor    = 1.4
	rbdImageWatcherSteps     = 10
)

<<<<<<< HEAD
// search /sys/bus for rbd device that matches given pool and image
=======
>>>>>>> ed33434d
func getDevFromImageAndPool(pool, image string) (string, bool) {
	device, found := getRbdDevFromImageAndPool(pool, image)
	if found {
		return device, true
	}
	device, found = getNbdDevFromImageAndPool(pool, image)
	if found {
		return device, true
	}
	return "", false
}

// Search /sys/bus for rbd device that matches given pool and image.
func getRbdDevFromImageAndPool(pool string, image string) (string, bool) {
	// /sys/bus/rbd/devices/X/name and /sys/bus/rbd/devices/X/pool
	sys_path := "/sys/bus/rbd/devices"
	if dirs, err := ioutil.ReadDir(sys_path); err == nil {
		for _, f := range dirs {
			// Pool and name format:
			// see rbd_pool_show() and rbd_name_show() at
			// https://github.com/torvalds/linux/blob/master/drivers/block/rbd.c
			name := f.Name()
			// First match pool, then match name.
			poolFile := path.Join(sys_path, name, "pool")
			poolBytes, err := ioutil.ReadFile(poolFile)
			if err != nil {
				glog.V(4).Infof("error reading %s: %v", poolFile, err)
				continue
			}
			if strings.TrimSpace(string(poolBytes)) != pool {
				glog.V(4).Infof("device %s is not %q: %q", name, pool, string(poolBytes))
				continue
			}
			imgFile := path.Join(sys_path, name, "name")
			imgBytes, err := ioutil.ReadFile(imgFile)
			if err != nil {
				glog.V(4).Infof("error reading %s: %v", imgFile, err)
				continue
			}
			if strings.TrimSpace(string(imgBytes)) != image {
				glog.V(4).Infof("device %s is not %q: %q", name, image, string(imgBytes))
				continue
			}
			// Found a match, check if device exists.
			devicePath := "/dev/rbd" + name
			if _, err := os.Lstat(devicePath); err == nil {
				return devicePath, true
			}
		}
	}
	return "", false
}

func getMaxNbds() (int, error) {

	// the max number of nbd devices may be found in maxNbdsPath
	// we will check sysfs for possible nbd devices even if this is not available
	maxNbdsPath := "/sys/module/nbd/parameters/nbds_max"
	_, err := os.Lstat(maxNbdsPath)
	if err != nil {
		return 0, fmt.Errorf("rbd-nbd: failed to retrieve max_nbds from %s err: %q", maxNbdsPath, err)
	}

	glog.V(4).Infof("found nbds max parameters file at %s", maxNbdsPath)

	maxNbdBytes, err := ioutil.ReadFile(maxNbdsPath)
	if err != nil {
		return 0, fmt.Errorf("rbd-nbd: failed to read max_nbds from %s err: %q", maxNbdsPath, err)
	}

	maxNbds, err := strconv.Atoi(strings.TrimSpace(string(maxNbdBytes)))
	if err != nil {
		return 0, fmt.Errorf("rbd-nbd: failed to read max_nbds err: %q", err)
	}

	glog.V(4).Infof("rbd-nbd: max_nbds: %d", maxNbds)
	return maxNbds, nil
}

// Locate any existing rbd-nbd process mapping given a <pool, image>.
// Recent versions of rbd-nbd tool can correctly provide this info using list-mapped
// but older versions of list-mapped don't.
// The implementation below peeks at the command line of nbd bound processes
// to figure out any mapped images.
func getNbdDevFromImageAndPool(pool string, image string) (string, bool) {
	// nbd module exports the pid of serving process in sysfs
	basePath := "/sys/block/nbd"
	// Do not change imgPath format - some tools like rbd-nbd are strict about it.
	imgPath := fmt.Sprintf("%s/%s", pool, image)

	maxNbds, maxNbdsErr := getMaxNbds()
	if maxNbdsErr != nil {
		glog.V(4).Infof("error reading nbds_max %v", maxNbdsErr)
		return "", false
	}

	for i := 0; i < maxNbds; i++ {
		nbdPath := basePath + strconv.Itoa(i)
		_, err := os.Lstat(nbdPath)
		if err != nil {
			glog.V(4).Infof("error reading nbd info directory %s: %v", nbdPath, err)
			continue
		}
		pidBytes, err := ioutil.ReadFile(path.Join(nbdPath, "pid"))
		if err != nil {
			glog.V(5).Infof("did not find valid pid file in dir %s: %v", nbdPath, err)
			continue
		}
		cmdlineFileName := path.Join("/proc", strings.TrimSpace(string(pidBytes)), "cmdline")
		rawCmdline, err := ioutil.ReadFile(cmdlineFileName)
		if err != nil {
			glog.V(4).Infof("failed to read cmdline file %s: %v", cmdlineFileName, err)
			continue
		}
		cmdlineArgs := strings.FieldsFunc(string(rawCmdline), func(r rune) bool {
			return r == '\u0000'
		})
		// Check if this process is mapping a rbd device.
		// Only accepted pattern of cmdline is from execRbdMap:
		// rbd-nbd map pool/image ...
		if len(cmdlineArgs) < 3 || cmdlineArgs[0] != "rbd-nbd" || cmdlineArgs[1] != "map" {
			glog.V(4).Infof("nbd device %s is not used by rbd", nbdPath)
			continue
		}
		if cmdlineArgs[2] != imgPath {
			glog.V(4).Infof("rbd-nbd device %s did not match expected image path: %s with path found: %s",
				nbdPath, imgPath, cmdlineArgs[2])
			continue
		}
		devicePath := path.Join("/dev", "nbd"+strconv.Itoa(i))
		if _, err := os.Lstat(devicePath); err != nil {
			glog.Warningf("Stat device %s for imgpath %s failed %v", devicePath, imgPath, err)
			continue
		}
		return devicePath, true
	}
	return "", false
}

// Stat a path, if it doesn't exist, retry maxRetries times.
func waitForPath(pool, image string, maxRetries int, useNbdDriver bool) (string, bool) {
	for i := 0; i < maxRetries; i++ {
		if i != 0 {
			time.Sleep(time.Second)
		}
		if useNbdDriver {
			if devicePath, found := getNbdDevFromImageAndPool(pool, image); found {
				return devicePath, true
			}
		} else {
			if devicePath, found := getRbdDevFromImageAndPool(pool, image); found {
				return devicePath, true
			}
		}
	}
	return "", false
}

// Execute command to map a rbd device for mounter.
// rbdCmd is driver dependent and either "rbd" or "rbd-nbd".
func execRbdMap(b rbdMounter, rbdCmd string, mon string) ([]byte, error) {
	// Commandline: rbdCmd map imgPath ...
	// do not change this format - some tools like rbd-nbd are strict about it.
	imgPath := fmt.Sprintf("%s/%s", b.Pool, b.Image)
	if b.Secret != "" {
		return b.exec.Run(rbdCmd,
			"map", imgPath, "--id", b.Id, "-m", mon, "--key="+b.Secret)
	} else {
		return b.exec.Run(rbdCmd,
			"map", imgPath, "--id", b.Id, "-m", mon, "-k", b.Keyring)
	}
}

// Check if rbd-nbd tools are installed.
func checkRbdNbdTools(e mount.Exec) bool {
	_, err := e.Run("modprobe", "nbd")
	if err != nil {
		glog.V(5).Infof("rbd-nbd: nbd modprobe failed with error %v", err)
		return false
	}
	if _, err := e.Run("rbd-nbd", "--version"); err != nil {
		glog.V(5).Infof("rbd-nbd: getting rbd-nbd version failed with error %v", err)
		return false
	}
	glog.V(3).Infof("rbd-nbd tools were found.")
	return true
}

// Make a directory like /var/lib/kubelet/plugins/kubernetes.io/rbd/mounts/pool-image-image.
func makePDNameInternal(host volume.VolumeHost, pool string, image string) string {
	// Backward compatibility for the deprecated format: /var/lib/kubelet/plugins/kubernetes.io/rbd/rbd/pool-image-image.
	deprecatedDir := path.Join(host.GetPluginDir(rbdPluginName), "rbd", pool+"-image-"+image)
	info, err := os.Stat(deprecatedDir)
	if err == nil && info.IsDir() {
		// The device mount path has already been created with the deprecated format, return it.
		glog.V(5).Infof("Deprecated format path %s found", deprecatedDir)
		return deprecatedDir
	}
	// Return the canonical format path.
	return path.Join(host.GetPluginDir(rbdPluginName), mount.MountsInGlobalPDPath, pool+"-image-"+image)
}

// Make a directory like /var/lib/kubelet/plugins/kubernetes.io/rbd/volumeDevices/pool-image-image.
func makeVDPDNameInternal(host volume.VolumeHost, pool string, image string) string {
	return path.Join(host.GetVolumeDevicePluginDir(rbdPluginName), pool+"-image-"+image)
}

// RBDUtil implements diskManager interface.
type RBDUtil struct{}

var _ diskManager = &RBDUtil{}

func (util *RBDUtil) MakeGlobalPDName(rbd rbd) string {
	return makePDNameInternal(rbd.plugin.host, rbd.Pool, rbd.Image)
}

func (util *RBDUtil) MakeGlobalVDPDName(rbd rbd) string {
	return makeVDPDNameInternal(rbd.plugin.host, rbd.Pool, rbd.Image)
}

func rbdErrors(runErr, resultErr error) error {
	if err, ok := runErr.(*exec.Error); ok {
		if err.Err == exec.ErrNotFound {
			return fmt.Errorf("rbd: rbd cmd not found")
		}
	}
	return resultErr
}

// 'rbd' utility builds a comma-separated list of monitor addresses from '-m' /
// '--mon_host` parameter (comma, semi-colon, or white-space delimited monitor
// addresses) and send it to kernel rbd/libceph modules, which can accept
// comma-seprated list of monitor addresses (e.g. ip1[:port1][,ip2[:port2]...])
<<<<<<< HEAD
// in theirs first version in linux (see
// https://github.com/torvalds/linux/blob/602adf400201636e95c3fed9f31fba54a3d7e844/net/ceph/ceph_common.c#L239).
// Also, libceph module choose monitor randomly, so we can simply pass all
=======
// in their first version in linux (see
// https://github.com/torvalds/linux/blob/602adf400201636e95c3fed9f31fba54a3d7e844/net/ceph/ceph_common.c#L239).
// Also, libceph module chooses monitor randomly, so we can simply pass all
>>>>>>> ed33434d
// addresses without randomization (see
// https://github.com/torvalds/linux/blob/602adf400201636e95c3fed9f31fba54a3d7e844/net/ceph/mon_client.c#L132).
func (util *RBDUtil) kernelRBDMonitorsOpt(mons []string) string {
	return strings.Join(mons, ",")
}

// rbdUnlock releases a lock on image if found.
func (util *RBDUtil) rbdUnlock(b rbdMounter) error {
	var err error
	var output, locker string
	var cmd []byte
	var secret_opt []string

	if b.Secret != "" {
		secret_opt = []string{"--key=" + b.Secret}
	} else {
		secret_opt = []string{"-k", b.Keyring}
	}
	if len(b.adminId) == 0 {
		b.adminId = b.Id
	}
	if len(b.adminSecret) == 0 {
		b.adminSecret = b.Secret
	}

	// Construct lock id using host name and a magic prefix.
	lock_id := kubeLockMagic + node.GetHostname("")

	mon := util.kernelRBDMonitorsOpt(b.Mon)

<<<<<<< HEAD
	// get the locker name, something like "client.1234"
=======
	// Get the locker name, something like "client.1234".
>>>>>>> ed33434d
	args := []string{"lock", "list", b.Image, "--pool", b.Pool, "--id", b.Id, "-m", mon}
	args = append(args, secret_opt...)
	cmd, err = b.exec.Run("rbd", args...)
	output = string(cmd)
<<<<<<< HEAD
	glog.Infof("lock list output %q", output)
=======
	glog.V(4).Infof("lock list output %q", output)
>>>>>>> ed33434d
	if err != nil {
		return err
	}
	ind := strings.LastIndex(output, lock_id) - 1
	for i := ind; i >= 0; i-- {
		if output[i] == '\n' {
			locker = output[(i + 1):ind]
			break
		}
	}

<<<<<<< HEAD
	// remove a lock if found: rbd lock remove
=======
	// Remove a lock if found: rbd lock remove.
>>>>>>> ed33434d
	if len(locker) > 0 {
		args := []string{"lock", "remove", b.Image, lock_id, locker, "--pool", b.Pool, "--id", b.Id, "-m", mon}
		args = append(args, secret_opt...)
		cmd, err = b.exec.Run("rbd", args...)
		if err == nil {
			glog.V(4).Infof("rbd: successfully remove lock (locker_id: %s) on image: %s/%s with id %s mon %s", lock_id, b.Pool, b.Image, b.Id, mon)
		}
	}

	return err
}

// AttachDisk attaches the disk on the node.
func (util *RBDUtil) AttachDisk(b rbdMounter) (string, error) {
	var output []byte

	globalPDPath := util.MakeGlobalPDName(*b.rbd)
	if pathExists, pathErr := volutil.PathExists(globalPDPath); pathErr != nil {
		return "", fmt.Errorf("Error checking if path exists: %v", pathErr)
	} else if !pathExists {
		if err := os.MkdirAll(globalPDPath, 0750); err != nil {
			return "", err
		}
	}

	// Evalute whether this device was mapped with rbd.
	devicePath, mapped := waitForPath(b.Pool, b.Image, 1 /*maxRetries*/, false /*useNbdDriver*/)

	// If rbd-nbd tools are found, we will fallback to it should the default krbd driver fail.
	nbdToolsFound := false

	if !mapped {
		nbdToolsFound := checkRbdNbdTools(b.exec)
		if nbdToolsFound {
			devicePath, mapped = waitForPath(b.Pool, b.Image, 1 /*maxRetries*/, true /*useNbdDriver*/)
		}
	}

	if !mapped {
		// Currently, we don't acquire advisory lock on image, but for backward
		// compatibility, we need to check if the image is being used by nodes running old kubelet.
		// osd_client_watch_timeout defaults to 30 seconds, if the watcher stays active longer than 30 seconds,
		// rbd image does not get mounted and failure message gets generated.
		backoff := wait.Backoff{
			Duration: rbdImageWatcherInitDelay,
			Factor:   rbdImageWatcherFactor,
			Steps:    rbdImageWatcherSteps,
		}
		err := wait.ExponentialBackoff(backoff, func() (bool, error) {
			used, rbdOutput, err := util.rbdStatus(&b)
			if err != nil {
				return false, fmt.Errorf("fail to check rbd image status with: (%v), rbd output: (%s)", err, rbdOutput)
			}
			return !used, nil
		})
		// Return error if rbd image has not become available for the specified timeout.
		if err == wait.ErrWaitTimeout {
			return "", fmt.Errorf("rbd image %s/%s is still being used", b.Pool, b.Image)
		}
		// Return error if any other errors were encountered during wating for the image to become available.
		if err != nil {
			return "", err
		}

		mon := util.kernelRBDMonitorsOpt(b.Mon)
		glog.V(1).Infof("rbd: map mon %s", mon)
<<<<<<< HEAD
		if b.Secret != "" {
			output, err = b.exec.Run("rbd",
				"map", b.Image, "--pool", b.Pool, "--id", b.Id, "-m", mon, "--key="+b.Secret)
		} else {
			output, err = b.exec.Run("rbd",
				"map", b.Image, "--pool", b.Pool, "--id", b.Id, "-m", mon, "-k", b.Keyring)
=======

		_, err = b.exec.Run("modprobe", "rbd")
		if err != nil {
			glog.Warningf("rbd: failed to load rbd kernel module:%v", err)
>>>>>>> ed33434d
		}
		output, err = execRbdMap(b, "rbd", mon)
		if err != nil {
<<<<<<< HEAD
			glog.V(1).Infof("rbd: map error %v, rbd output: %s", err, string(output))
			return "", fmt.Errorf("rbd: map failed %v, rbd output: %s", err, string(output))
=======
			if !nbdToolsFound {
				glog.V(1).Infof("rbd: map error %v, rbd output: %s", err, string(output))
				return "", fmt.Errorf("rbd: map failed %v, rbd output: %s", err, string(output))
			}
			glog.V(3).Infof("rbd: map failed with %v, %s. Retrying with rbd-nbd", err, string(output))
			errList := []error{err}
			outputList := output
			output, err = execRbdMap(b, "rbd-nbd", mon)
			if err != nil {
				errList = append(errList, err)
				outputList = append(outputList, output...)
				return "", fmt.Errorf("rbd: map failed %v, rbd output: %s", errors.NewAggregate(errList), string(outputList))
			}
			devicePath, mapped = waitForPath(b.Pool, b.Image, 10 /*maxRetries*/, true /*useNbdDrive*/)
		} else {
			devicePath, mapped = waitForPath(b.Pool, b.Image, 10 /*maxRetries*/, false /*useNbdDriver*/)
>>>>>>> ed33434d
		}
		if !mapped {
			return "", fmt.Errorf("Could not map image %s/%s, Timeout after 10s", b.Pool, b.Image)
		}
	}
	return devicePath, nil
}

// DetachDisk detaches the disk from the node.
// It detaches device from the node if device is provided, and removes the lock
// if there is persisted RBD info under deviceMountPath.
func (util *RBDUtil) DetachDisk(plugin *rbdPlugin, deviceMountPath string, device string) error {
	if len(device) == 0 {
		return fmt.Errorf("DetachDisk failed , device is empty")
	}

	exec := plugin.host.GetExec(plugin.GetPluginName())

	var rbdCmd string

	// Unlike map, we cannot fallthrough for unmap
	// the tool to unmap is based on device type
	if strings.HasPrefix(device, "/dev/nbd") {
		rbdCmd = "rbd-nbd"
	} else {
		rbdCmd = "rbd"
	}

	// rbd unmap
	output, err := exec.Run(rbdCmd, "unmap", device)
	if err != nil {
		return rbdErrors(err, fmt.Errorf("rbd: failed to unmap device %s, error %v, rbd output: %v", device, err, output))
	}
	glog.V(3).Infof("rbd: successfully unmap device %s", device)

	// Currently, we don't persist rbd info on the disk, but for backward
	// compatbility, we need to clean it if found.
	rbdFile := path.Join(deviceMountPath, "rbd.json")
	exists, err := fileutil.FileExists(rbdFile)
	if err != nil {
		return err
	}
	if exists {
		glog.V(3).Infof("rbd: old rbd.json is found under %s, cleaning it", deviceMountPath)
		err = util.cleanOldRBDFile(plugin, rbdFile)
		if err != nil {
			glog.Errorf("rbd: failed to clean %s", rbdFile)
			return err
		}
		glog.V(3).Infof("rbd: successfully remove %s", rbdFile)
	}
	return nil
}

// DetachBlockDisk detaches the disk from the node.
func (util *RBDUtil) DetachBlockDisk(disk rbdDiskUnmapper, mapPath string) error {

	if pathExists, pathErr := volutil.PathExists(mapPath); pathErr != nil {
		return fmt.Errorf("Error checking if path exists: %v", pathErr)
	} else if !pathExists {
		glog.Warningf("Warning: Unmap skipped because path does not exist: %v", mapPath)
		return nil
	}
	// If we arrive here, device is no longer used, see if we need to logout of the target
	device, err := getBlockVolumeDevice(mapPath)
	if err != nil {
		return err
	}

	if len(device) == 0 {
		return fmt.Errorf("DetachDisk failed , device is empty")
	}

	exec := disk.plugin.host.GetExec(disk.plugin.GetPluginName())

	var rbdCmd string

	// Unlike map, we cannot fallthrough here.
	// Any nbd device must be unmapped by rbd-nbd
	if strings.HasPrefix(device, "/dev/nbd") {
		rbdCmd = "rbd-nbd"
		glog.V(4).Infof("rbd: using rbd-nbd for unmap function")
	} else {
		rbdCmd = "rbd"
		glog.V(4).Infof("rbd: using rbd for unmap function")
	}

	// rbd unmap
	output, err := exec.Run(rbdCmd, "unmap", device)
	if err != nil {
		return rbdErrors(err, fmt.Errorf("rbd: failed to unmap device %s, error %v, rbd output: %s", device, err, string(output)))
	}
	glog.V(3).Infof("rbd: successfully unmap device %s", device)

	return nil
}

// cleanOldRBDFile read rbd info from rbd.json file and removes lock if found.
// At last, it removes rbd.json file.
func (util *RBDUtil) cleanOldRBDFile(plugin *rbdPlugin, rbdFile string) error {
	mounter := &rbdMounter{
		// util.rbdUnlock needs it to run command.
		rbd: newRBD("", "", "", "", false, plugin, util),
	}
	fp, err := os.Open(rbdFile)
	if err != nil {
		return fmt.Errorf("rbd: open err %s/%s", rbdFile, err)
	}
	defer fp.Close()

	decoder := json.NewDecoder(fp)
	if err = decoder.Decode(mounter); err != nil {
		return fmt.Errorf("rbd: decode err: %v.", err)
	}

	if err != nil {
		glog.Errorf("failed to load rbd info from %s: %v", rbdFile, err)
		return err
	}
<<<<<<< HEAD
	// remove rbd lock if found
	// the disk is not attached to this node anymore, so the lock on image
	// for this node can be removed safely
=======
	// Remove rbd lock if found.
	// The disk is not attached to this node anymore, so the lock on image
	// for this node can be removed safely.
>>>>>>> ed33434d
	err = util.rbdUnlock(*mounter)
	if err == nil {
		os.Remove(rbdFile)
	}
	return err
}

func (util *RBDUtil) CreateImage(p *rbdVolumeProvisioner) (r *v1.RBDPersistentVolumeSource, size int, err error) {
	var output []byte
	capacity := p.options.PVC.Spec.Resources.Requests[v1.ResourceName(v1.ResourceStorage)]
	volSizeBytes := capacity.Value()
	// Convert to MB that rbd defaults on.
	sz := int(volutil.RoundUpSize(volSizeBytes, 1024*1024))
	volSz := fmt.Sprintf("%d", sz)
	mon := util.kernelRBDMonitorsOpt(p.Mon)
	if p.rbdMounter.imageFormat == rbdImageFormat2 {
		glog.V(4).Infof("rbd: create %s size %s format %s (features: %s) using mon %s, pool %s id %s key %s", p.rbdMounter.Image, volSz, p.rbdMounter.imageFormat, p.rbdMounter.imageFeatures, mon, p.rbdMounter.Pool, p.rbdMounter.adminId, p.rbdMounter.adminSecret)
	} else {
		glog.V(4).Infof("rbd: create %s size %s format %s using mon %s, pool %s id %s key %s", p.rbdMounter.Image, volSz, p.rbdMounter.imageFormat, mon, p.rbdMounter.Pool, p.rbdMounter.adminId, p.rbdMounter.adminSecret)
<<<<<<< HEAD
	}
	args := []string{"create", p.rbdMounter.Image, "--size", volSz, "--pool", p.rbdMounter.Pool, "--id", p.rbdMounter.adminId, "-m", mon, "--key=" + p.rbdMounter.adminSecret, "--image-format", p.rbdMounter.imageFormat}
	if p.rbdMounter.imageFormat == rbdImageFormat2 {
		// if no image features is provided, it results in empty string
		// which disable all RBD image format 2 features as we expected
		features := strings.Join(p.rbdMounter.imageFeatures, ",")
		args = append(args, "--image-feature", features)
	}
=======
	}
	args := []string{"create", p.rbdMounter.Image, "--size", volSz, "--pool", p.rbdMounter.Pool, "--id", p.rbdMounter.adminId, "-m", mon, "--key=" + p.rbdMounter.adminSecret, "--image-format", p.rbdMounter.imageFormat}
	if p.rbdMounter.imageFormat == rbdImageFormat2 {
		// If no image features is provided, it results in empty string
		// which disable all RBD image format 2 features as expected.
		features := strings.Join(p.rbdMounter.imageFeatures, ",")
		args = append(args, "--image-feature", features)
	}
>>>>>>> ed33434d
	output, err = p.exec.Run("rbd", args...)

	if err != nil {
		glog.Warningf("failed to create rbd image, output %v", string(output))
		return nil, 0, fmt.Errorf("failed to create rbd image: %v, command output: %s", err, string(output))
	}

	return &v1.RBDPersistentVolumeSource{
		CephMonitors: p.rbdMounter.Mon,
		RBDImage:     p.rbdMounter.Image,
		RBDPool:      p.rbdMounter.Pool,
	}, sz, nil
}

func (util *RBDUtil) DeleteImage(p *rbdVolumeDeleter) error {
	var output []byte
	found, rbdOutput, err := util.rbdStatus(p.rbdMounter)
	if err != nil {
		return fmt.Errorf("error %v, rbd output: %v", err, rbdOutput)
	}
	if found {
		glog.Info("rbd is still being used ", p.rbdMounter.Image)
		return fmt.Errorf("rbd image %s/%s is still being used, rbd output: %v", p.rbdMounter.Pool, p.rbdMounter.Image, rbdOutput)
	}
<<<<<<< HEAD
	// rbd rm
=======
	// rbd rm.
>>>>>>> ed33434d
	mon := util.kernelRBDMonitorsOpt(p.rbdMounter.Mon)
	glog.V(4).Infof("rbd: rm %s using mon %s, pool %s id %s key %s", p.rbdMounter.Image, mon, p.rbdMounter.Pool, p.rbdMounter.adminId, p.rbdMounter.adminSecret)
	output, err = p.exec.Run("rbd",
		"rm", p.rbdMounter.Image, "--pool", p.rbdMounter.Pool, "--id", p.rbdMounter.adminId, "-m", mon, "--key="+p.rbdMounter.adminSecret)
	if err == nil {
		return nil
	}

	glog.Errorf("failed to delete rbd image: %v, command output: %s", err, string(output))
	return fmt.Errorf("error %v, rbd output: %v", err, string(output))
}

<<<<<<< HEAD
// ExpandImage runs rbd resize command to resize the specified image
=======
// ExpandImage runs rbd resize command to resize the specified image.
>>>>>>> ed33434d
func (util *RBDUtil) ExpandImage(rbdExpander *rbdVolumeExpander, oldSize resource.Quantity, newSize resource.Quantity) (resource.Quantity, error) {
	var output []byte
	var err error
	volSizeBytes := newSize.Value()
<<<<<<< HEAD
	// convert to MB that rbd defaults on
	sz := int(volume.RoundUpSize(volSizeBytes, 1024*1024))
	newVolSz := fmt.Sprintf("%d", sz)
	newSizeQuant := resource.MustParse(fmt.Sprintf("%dMi", sz))

	// check the current size of rbd image, if equals to or greater that the new request size, do nothing
=======
	// Convert to MB that rbd defaults on.
	sz := int(volutil.RoundUpSize(volSizeBytes, 1024*1024))
	newVolSz := fmt.Sprintf("%d", sz)
	newSizeQuant := resource.MustParse(fmt.Sprintf("%dMi", sz))

	// Check the current size of rbd image, if equals to or greater that the new request size, do nothing.
>>>>>>> ed33434d
	curSize, infoErr := util.rbdInfo(rbdExpander.rbdMounter)
	if infoErr != nil {
		return oldSize, fmt.Errorf("rbd info failed, error: %v", infoErr)
	}
	if curSize >= sz {
		return newSizeQuant, nil
	}

<<<<<<< HEAD
	// rbd resize
=======
	// rbd resize.
>>>>>>> ed33434d
	mon := util.kernelRBDMonitorsOpt(rbdExpander.rbdMounter.Mon)
	glog.V(4).Infof("rbd: resize %s using mon %s, pool %s id %s key %s", rbdExpander.rbdMounter.Image, mon, rbdExpander.rbdMounter.Pool, rbdExpander.rbdMounter.adminId, rbdExpander.rbdMounter.adminSecret)
	output, err = rbdExpander.exec.Run("rbd",
		"resize", rbdExpander.rbdMounter.Image, "--size", newVolSz, "--pool", rbdExpander.rbdMounter.Pool, "--id", rbdExpander.rbdMounter.adminId, "-m", mon, "--key="+rbdExpander.rbdMounter.adminSecret)
	if err == nil {
		return newSizeQuant, nil
	}

	glog.Errorf("failed to resize rbd image: %v, command output: %s", err, string(output))
	return oldSize, err
}

<<<<<<< HEAD
// rbdInfo runs `rbd info` command to get the current image size in MB
=======
// rbdInfo runs `rbd info` command to get the current image size in MB.
>>>>>>> ed33434d
func (util *RBDUtil) rbdInfo(b *rbdMounter) (int, error) {
	var err error
	var output string
	var cmd []byte

	// If we don't have admin id/secret (e.g. attaching), fallback to user id/secret.
	id := b.adminId
	secret := b.adminSecret
	if id == "" {
		id = b.Id
		secret = b.Secret
	}

	mon := util.kernelRBDMonitorsOpt(b.Mon)
	// cmd "rbd info" get the image info with the following output:
	//
	// # image exists (exit=0)
	// rbd info volume-4a5bcc8b-2b55-46da-ba04-0d3dc5227f08
	//    size 1024 MB in 256 objects
	//    order 22 (4096 kB objects)
	// 	  block_name_prefix: rbd_data.1253ac238e1f29
	//    format: 2
	//    ...
	//
	//  rbd info volume-4a5bcc8b-2b55-46da-ba04-0d3dc5227f08 --format json
	// {"name":"volume-4a5bcc8b-2b55-46da-ba04-0d3dc5227f08","size":1073741824,"objects":256,"order":22,"object_size":4194304,"block_name_prefix":"rbd_data.1253ac238e1f29","format":2,"features":["layering","exclusive-lock","object-map","fast-diff","deep-flatten"],"flags":[]}
	//
	//
	// # image does not exist (exit=2)
	// rbd: error opening image 1234: (2) No such file or directory
	//
	glog.V(4).Infof("rbd: info %s using mon %s, pool %s id %s key %s", b.Image, mon, b.Pool, id, secret)
	cmd, err = b.exec.Run("rbd",
		"info", b.Image, "--pool", b.Pool, "-m", mon, "--id", id, "--key="+secret)
	output = string(cmd)

	if err, ok := err.(*exec.Error); ok {
		if err.Err == exec.ErrNotFound {
			glog.Errorf("rbd cmd not found")
<<<<<<< HEAD
			// fail fast if command not found
=======
			// fail fast if rbd command is not found.
>>>>>>> ed33434d
			return 0, err
		}
	}

	// If command never succeed, returns its last error.
	if err != nil {
		return 0, err
	}

	if len(output) == 0 {
		return 0, fmt.Errorf("can not get image size info %s: %s", b.Image, output)
	}

<<<<<<< HEAD
	// get the size value string, just between `size ` and ` MB in`, such as `size 1024 MB in 256 objects`
=======
	// Get the size value string, just between `size ` and ` MB in`, such as `size 1024 MB in 256 objects`.
>>>>>>> ed33434d
	sizeIndex := strings.Index(output, imageSizeStr)
	divIndex := strings.Index(output, sizeDivStr)
	if sizeIndex == -1 || divIndex == -1 || divIndex <= sizeIndex+5 {
		return 0, fmt.Errorf("can not get image size info %s: %s", b.Image, output)
	}
	rbdSizeStr := output[sizeIndex+5 : divIndex]
	rbdSize, err := strconv.Atoi(rbdSizeStr)
	if err != nil {
		return 0, fmt.Errorf("can not convert size str: %s to int", rbdSizeStr)
	}

	return rbdSize, nil
}

// rbdStatus runs `rbd status` command to check if there is watcher on the image.
func (util *RBDUtil) rbdStatus(b *rbdMounter) (bool, string, error) {
	var err error
	var output string
	var cmd []byte

	// If we don't have admin id/secret (e.g. attaching), fallback to user id/secret.
	id := b.adminId
	secret := b.adminSecret
	if id == "" {
		id = b.Id
		secret = b.Secret
	}

	mon := util.kernelRBDMonitorsOpt(b.Mon)
	// cmd "rbd status" list the rbd client watch with the following output:
	//
	// # there is a watcher (exit=0)
	// Watchers:
	//   watcher=10.16.153.105:0/710245699 client.14163 cookie=1
	//
	// # there is no watcher (exit=0)
	// Watchers: none
	//
	// Otherwise, exit is non-zero, for example:
	//
	// # image does not exist (exit=2)
	// rbd: error opening image kubernetes-dynamic-pvc-<UUID>: (2) No such file or directory
	//
	glog.V(4).Infof("rbd: status %s using mon %s, pool %s id %s key %s", b.Image, mon, b.Pool, id, secret)
	cmd, err = b.exec.Run("rbd",
		"status", b.Image, "--pool", b.Pool, "-m", mon, "--id", id, "--key="+secret)
	output = string(cmd)

	if err, ok := err.(*exec.Error); ok {
		if err.Err == exec.ErrNotFound {
			glog.Errorf("rbd cmd not found")
			// fail fast if command not found
			return false, output, err
		}
	}

	// If command never succeed, returns its last error.
	if err != nil {
		return false, output, err
	}

	if strings.Contains(output, imageWatcherStr) {
		glog.V(4).Infof("rbd: watchers on %s: %s", b.Image, output)
		return true, output, nil
	} else {
		glog.Warningf("rbd: no watchers on %s", b.Image)
		return false, output, nil
	}
}<|MERGE_RESOLUTION|>--- conflicted
+++ resolved
@@ -35,11 +35,8 @@
 	"github.com/golang/glog"
 	"k8s.io/api/core/v1"
 	"k8s.io/apimachinery/pkg/api/resource"
-<<<<<<< HEAD
-=======
 	"k8s.io/apimachinery/pkg/util/errors"
 	"k8s.io/apimachinery/pkg/util/wait"
->>>>>>> ed33434d
 	fileutil "k8s.io/kubernetes/pkg/util/file"
 	"k8s.io/kubernetes/pkg/util/mount"
 	"k8s.io/kubernetes/pkg/util/node"
@@ -59,10 +56,6 @@
 	rbdImageWatcherSteps     = 10
 )
 
-<<<<<<< HEAD
-// search /sys/bus for rbd device that matches given pool and image
-=======
->>>>>>> ed33434d
 func getDevFromImageAndPool(pool, image string) (string, bool) {
 	device, found := getRbdDevFromImageAndPool(pool, image)
 	if found {
@@ -296,15 +289,9 @@
 // '--mon_host` parameter (comma, semi-colon, or white-space delimited monitor
 // addresses) and send it to kernel rbd/libceph modules, which can accept
 // comma-seprated list of monitor addresses (e.g. ip1[:port1][,ip2[:port2]...])
-<<<<<<< HEAD
-// in theirs first version in linux (see
-// https://github.com/torvalds/linux/blob/602adf400201636e95c3fed9f31fba54a3d7e844/net/ceph/ceph_common.c#L239).
-// Also, libceph module choose monitor randomly, so we can simply pass all
-=======
 // in their first version in linux (see
 // https://github.com/torvalds/linux/blob/602adf400201636e95c3fed9f31fba54a3d7e844/net/ceph/ceph_common.c#L239).
 // Also, libceph module chooses monitor randomly, so we can simply pass all
->>>>>>> ed33434d
 // addresses without randomization (see
 // https://github.com/torvalds/linux/blob/602adf400201636e95c3fed9f31fba54a3d7e844/net/ceph/mon_client.c#L132).
 func (util *RBDUtil) kernelRBDMonitorsOpt(mons []string) string {
@@ -335,20 +322,12 @@
 
 	mon := util.kernelRBDMonitorsOpt(b.Mon)
 
-<<<<<<< HEAD
-	// get the locker name, something like "client.1234"
-=======
 	// Get the locker name, something like "client.1234".
->>>>>>> ed33434d
 	args := []string{"lock", "list", b.Image, "--pool", b.Pool, "--id", b.Id, "-m", mon}
 	args = append(args, secret_opt...)
 	cmd, err = b.exec.Run("rbd", args...)
 	output = string(cmd)
-<<<<<<< HEAD
-	glog.Infof("lock list output %q", output)
-=======
 	glog.V(4).Infof("lock list output %q", output)
->>>>>>> ed33434d
 	if err != nil {
 		return err
 	}
@@ -360,11 +339,7 @@
 		}
 	}
 
-<<<<<<< HEAD
-	// remove a lock if found: rbd lock remove
-=======
 	// Remove a lock if found: rbd lock remove.
->>>>>>> ed33434d
 	if len(locker) > 0 {
 		args := []string{"lock", "remove", b.Image, lock_id, locker, "--pool", b.Pool, "--id", b.Id, "-m", mon}
 		args = append(args, secret_opt...)
@@ -431,26 +406,13 @@
 
 		mon := util.kernelRBDMonitorsOpt(b.Mon)
 		glog.V(1).Infof("rbd: map mon %s", mon)
-<<<<<<< HEAD
-		if b.Secret != "" {
-			output, err = b.exec.Run("rbd",
-				"map", b.Image, "--pool", b.Pool, "--id", b.Id, "-m", mon, "--key="+b.Secret)
-		} else {
-			output, err = b.exec.Run("rbd",
-				"map", b.Image, "--pool", b.Pool, "--id", b.Id, "-m", mon, "-k", b.Keyring)
-=======
 
 		_, err = b.exec.Run("modprobe", "rbd")
 		if err != nil {
 			glog.Warningf("rbd: failed to load rbd kernel module:%v", err)
->>>>>>> ed33434d
 		}
 		output, err = execRbdMap(b, "rbd", mon)
 		if err != nil {
-<<<<<<< HEAD
-			glog.V(1).Infof("rbd: map error %v, rbd output: %s", err, string(output))
-			return "", fmt.Errorf("rbd: map failed %v, rbd output: %s", err, string(output))
-=======
 			if !nbdToolsFound {
 				glog.V(1).Infof("rbd: map error %v, rbd output: %s", err, string(output))
 				return "", fmt.Errorf("rbd: map failed %v, rbd output: %s", err, string(output))
@@ -467,7 +429,6 @@
 			devicePath, mapped = waitForPath(b.Pool, b.Image, 10 /*maxRetries*/, true /*useNbdDrive*/)
 		} else {
 			devicePath, mapped = waitForPath(b.Pool, b.Image, 10 /*maxRetries*/, false /*useNbdDriver*/)
->>>>>>> ed33434d
 		}
 		if !mapped {
 			return "", fmt.Errorf("Could not map image %s/%s, Timeout after 10s", b.Pool, b.Image)
@@ -587,15 +548,9 @@
 		glog.Errorf("failed to load rbd info from %s: %v", rbdFile, err)
 		return err
 	}
-<<<<<<< HEAD
-	// remove rbd lock if found
-	// the disk is not attached to this node anymore, so the lock on image
-	// for this node can be removed safely
-=======
 	// Remove rbd lock if found.
 	// The disk is not attached to this node anymore, so the lock on image
 	// for this node can be removed safely.
->>>>>>> ed33434d
 	err = util.rbdUnlock(*mounter)
 	if err == nil {
 		os.Remove(rbdFile)
@@ -615,16 +570,6 @@
 		glog.V(4).Infof("rbd: create %s size %s format %s (features: %s) using mon %s, pool %s id %s key %s", p.rbdMounter.Image, volSz, p.rbdMounter.imageFormat, p.rbdMounter.imageFeatures, mon, p.rbdMounter.Pool, p.rbdMounter.adminId, p.rbdMounter.adminSecret)
 	} else {
 		glog.V(4).Infof("rbd: create %s size %s format %s using mon %s, pool %s id %s key %s", p.rbdMounter.Image, volSz, p.rbdMounter.imageFormat, mon, p.rbdMounter.Pool, p.rbdMounter.adminId, p.rbdMounter.adminSecret)
-<<<<<<< HEAD
-	}
-	args := []string{"create", p.rbdMounter.Image, "--size", volSz, "--pool", p.rbdMounter.Pool, "--id", p.rbdMounter.adminId, "-m", mon, "--key=" + p.rbdMounter.adminSecret, "--image-format", p.rbdMounter.imageFormat}
-	if p.rbdMounter.imageFormat == rbdImageFormat2 {
-		// if no image features is provided, it results in empty string
-		// which disable all RBD image format 2 features as we expected
-		features := strings.Join(p.rbdMounter.imageFeatures, ",")
-		args = append(args, "--image-feature", features)
-	}
-=======
 	}
 	args := []string{"create", p.rbdMounter.Image, "--size", volSz, "--pool", p.rbdMounter.Pool, "--id", p.rbdMounter.adminId, "-m", mon, "--key=" + p.rbdMounter.adminSecret, "--image-format", p.rbdMounter.imageFormat}
 	if p.rbdMounter.imageFormat == rbdImageFormat2 {
@@ -633,7 +578,6 @@
 		features := strings.Join(p.rbdMounter.imageFeatures, ",")
 		args = append(args, "--image-feature", features)
 	}
->>>>>>> ed33434d
 	output, err = p.exec.Run("rbd", args...)
 
 	if err != nil {
@@ -658,11 +602,7 @@
 		glog.Info("rbd is still being used ", p.rbdMounter.Image)
 		return fmt.Errorf("rbd image %s/%s is still being used, rbd output: %v", p.rbdMounter.Pool, p.rbdMounter.Image, rbdOutput)
 	}
-<<<<<<< HEAD
-	// rbd rm
-=======
 	// rbd rm.
->>>>>>> ed33434d
 	mon := util.kernelRBDMonitorsOpt(p.rbdMounter.Mon)
 	glog.V(4).Infof("rbd: rm %s using mon %s, pool %s id %s key %s", p.rbdMounter.Image, mon, p.rbdMounter.Pool, p.rbdMounter.adminId, p.rbdMounter.adminSecret)
 	output, err = p.exec.Run("rbd",
@@ -675,30 +615,17 @@
 	return fmt.Errorf("error %v, rbd output: %v", err, string(output))
 }
 
-<<<<<<< HEAD
-// ExpandImage runs rbd resize command to resize the specified image
-=======
 // ExpandImage runs rbd resize command to resize the specified image.
->>>>>>> ed33434d
 func (util *RBDUtil) ExpandImage(rbdExpander *rbdVolumeExpander, oldSize resource.Quantity, newSize resource.Quantity) (resource.Quantity, error) {
 	var output []byte
 	var err error
 	volSizeBytes := newSize.Value()
-<<<<<<< HEAD
-	// convert to MB that rbd defaults on
-	sz := int(volume.RoundUpSize(volSizeBytes, 1024*1024))
-	newVolSz := fmt.Sprintf("%d", sz)
-	newSizeQuant := resource.MustParse(fmt.Sprintf("%dMi", sz))
-
-	// check the current size of rbd image, if equals to or greater that the new request size, do nothing
-=======
 	// Convert to MB that rbd defaults on.
 	sz := int(volutil.RoundUpSize(volSizeBytes, 1024*1024))
 	newVolSz := fmt.Sprintf("%d", sz)
 	newSizeQuant := resource.MustParse(fmt.Sprintf("%dMi", sz))
 
 	// Check the current size of rbd image, if equals to or greater that the new request size, do nothing.
->>>>>>> ed33434d
 	curSize, infoErr := util.rbdInfo(rbdExpander.rbdMounter)
 	if infoErr != nil {
 		return oldSize, fmt.Errorf("rbd info failed, error: %v", infoErr)
@@ -707,11 +634,7 @@
 		return newSizeQuant, nil
 	}
 
-<<<<<<< HEAD
-	// rbd resize
-=======
 	// rbd resize.
->>>>>>> ed33434d
 	mon := util.kernelRBDMonitorsOpt(rbdExpander.rbdMounter.Mon)
 	glog.V(4).Infof("rbd: resize %s using mon %s, pool %s id %s key %s", rbdExpander.rbdMounter.Image, mon, rbdExpander.rbdMounter.Pool, rbdExpander.rbdMounter.adminId, rbdExpander.rbdMounter.adminSecret)
 	output, err = rbdExpander.exec.Run("rbd",
@@ -724,11 +647,7 @@
 	return oldSize, err
 }
 
-<<<<<<< HEAD
-// rbdInfo runs `rbd info` command to get the current image size in MB
-=======
 // rbdInfo runs `rbd info` command to get the current image size in MB.
->>>>>>> ed33434d
 func (util *RBDUtil) rbdInfo(b *rbdMounter) (int, error) {
 	var err error
 	var output string
@@ -768,11 +687,7 @@
 	if err, ok := err.(*exec.Error); ok {
 		if err.Err == exec.ErrNotFound {
 			glog.Errorf("rbd cmd not found")
-<<<<<<< HEAD
-			// fail fast if command not found
-=======
 			// fail fast if rbd command is not found.
->>>>>>> ed33434d
 			return 0, err
 		}
 	}
@@ -786,11 +701,7 @@
 		return 0, fmt.Errorf("can not get image size info %s: %s", b.Image, output)
 	}
 
-<<<<<<< HEAD
-	// get the size value string, just between `size ` and ` MB in`, such as `size 1024 MB in 256 objects`
-=======
 	// Get the size value string, just between `size ` and ` MB in`, such as `size 1024 MB in 256 objects`.
->>>>>>> ed33434d
 	sizeIndex := strings.Index(output, imageSizeStr)
 	divIndex := strings.Index(output, sizeDivStr)
 	if sizeIndex == -1 || divIndex == -1 || divIndex <= sizeIndex+5 {
