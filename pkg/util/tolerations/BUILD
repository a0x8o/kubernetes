package(default_visibility = ["//visibility:public"])

load(
    "@io_bazel_rules_go//go:def.bzl",
    "go_library",
    "go_test",
)

go_library(
    name = "go_default_library",
    srcs = [
        "doc.go",
        "tolerations.go",
    ],
    importpath = "k8s.io/kubernetes/pkg/util/tolerations",
    deps = ["//pkg/apis/core:go_default_library"],
)

filegroup(
    name = "package-srcs",
    srcs = glob(["**"]),
    tags = ["automanaged"],
    visibility = ["//visibility:private"],
)

filegroup(
    name = "all-srcs",
    srcs = [":package-srcs"],
    tags = ["automanaged"],
)

go_test(
    name = "go_default_test",
    srcs = ["tolerations_test.go"],
    embed = [":go_default_library"],
<<<<<<< HEAD
    importpath = "k8s.io/kubernetes/pkg/util/tolerations",
=======
>>>>>>> ed33434d
    deps = ["//pkg/apis/core:go_default_library"],
)<|MERGE_RESOLUTION|>--- conflicted
+++ resolved
@@ -33,9 +33,5 @@
     name = "go_default_test",
     srcs = ["tolerations_test.go"],
     embed = [":go_default_library"],
-<<<<<<< HEAD
-    importpath = "k8s.io/kubernetes/pkg/util/tolerations",
-=======
->>>>>>> ed33434d
     deps = ["//pkg/apis/core:go_default_library"],
 )