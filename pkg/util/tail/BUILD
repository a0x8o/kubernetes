--- conflicted
+++ resolved
@@ -23,10 +23,6 @@
     name = "go_default_test",
     srcs = ["tail_test.go"],
     embed = [":go_default_library"],
-<<<<<<< HEAD
-    importpath = "k8s.io/kubernetes/pkg/util/tail",
-=======
->>>>>>> ed33434d
 )
 
 go_library(
