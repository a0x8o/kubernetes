package(default_visibility = ["//visibility:public"])

load(
    "@io_bazel_rules_go//go:def.bzl",
    "go_library",
    "go_test",
)

go_library(
    name = "go_default_library",
    srcs = [
        "doc.go",
        "oom.go",
        "oom_fake.go",
    ] + select({
        "@io_bazel_rules_go//go/platform:android": [
            "oom_unsupported.go",
        ],
        "@io_bazel_rules_go//go/platform:darwin": [
            "oom_unsupported.go",
        ],
        "@io_bazel_rules_go//go/platform:dragonfly": [
            "oom_unsupported.go",
        ],
        "@io_bazel_rules_go//go/platform:freebsd": [
            "oom_unsupported.go",
        ],
        "@io_bazel_rules_go//go/platform:linux": [
            "oom_linux.go",
        ],
        "@io_bazel_rules_go//go/platform:nacl": [
            "oom_unsupported.go",
        ],
        "@io_bazel_rules_go//go/platform:netbsd": [
            "oom_unsupported.go",
        ],
        "@io_bazel_rules_go//go/platform:openbsd": [
            "oom_unsupported.go",
        ],
        "@io_bazel_rules_go//go/platform:plan9": [
            "oom_unsupported.go",
        ],
        "@io_bazel_rules_go//go/platform:solaris": [
            "oom_unsupported.go",
        ],
        "@io_bazel_rules_go//go/platform:windows": [
            "oom_unsupported.go",
        ],
        "//conditions:default": [],
    }),
    importpath = "k8s.io/kubernetes/pkg/util/oom",
    deps = select({
        "@io_bazel_rules_go//go/platform:linux": [
            "//pkg/kubelet/cm/util:go_default_library",
            "//vendor/github.com/golang/glog:go_default_library",
        ],
        "//conditions:default": [],
    }),
)

go_test(
    name = "go_default_test",
    srcs = select({
        "@io_bazel_rules_go//go/platform:linux": [
            "oom_linux_test.go",
        ],
        "//conditions:default": [],
    }),
    embed = [":go_default_library"],
<<<<<<< HEAD
    importpath = "k8s.io/kubernetes/pkg/util/oom",
=======
>>>>>>> ed33434d
    deps = select({
        "@io_bazel_rules_go//go/platform:linux": [
            "//vendor/github.com/stretchr/testify/assert:go_default_library",
        ],
        "//conditions:default": [],
    }),
)

filegroup(
    name = "package-srcs",
    srcs = glob(["**"]),
    tags = ["automanaged"],
    visibility = ["//visibility:private"],
)

filegroup(
    name = "all-srcs",
    srcs = [":package-srcs"],
    tags = ["automanaged"],
)<|MERGE_RESOLUTION|>--- conflicted
+++ resolved
@@ -67,10 +67,6 @@
         "//conditions:default": [],
     }),
     embed = [":go_default_library"],
-<<<<<<< HEAD
-    importpath = "k8s.io/kubernetes/pkg/util/oom",
-=======
->>>>>>> ed33434d
     deps = select({
         "@io_bazel_rules_go//go/platform:linux": [
             "//vendor/github.com/stretchr/testify/assert:go_default_library",
