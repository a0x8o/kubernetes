--- conflicted
+++ resolved
@@ -24,10 +24,6 @@
         "strings_test.go",
     ],
     embed = [":go_default_library"],
-<<<<<<< HEAD
-    importpath = "k8s.io/kubernetes/pkg/util/strings",
-=======
->>>>>>> ed33434d
 )
 
 filegroup(
