package(default_visibility = ["//visibility:public"])

load(
    "@io_bazel_rules_go//go:def.bzl",
    "go_library",
    "go_test",
)

go_library(
    name = "go_default_library",
    srcs = ["file.go"],
    importpath = "k8s.io/kubernetes/pkg/util/file",
)

filegroup(
    name = "package-srcs",
    srcs = glob(["**"]),
    tags = ["automanaged"],
    visibility = ["//visibility:private"],
)

filegroup(
    name = "all-srcs",
    srcs = [":package-srcs"],
    tags = ["automanaged"],
)

go_test(
    name = "go_default_test",
    srcs = ["file_test.go"],
    embed = [":go_default_library"],
<<<<<<< HEAD
    importpath = "k8s.io/kubernetes/pkg/util/file",
=======
>>>>>>> ed33434d
    deps = [
        "//vendor/github.com/spf13/afero:go_default_library",
        "//vendor/github.com/stretchr/testify/assert:go_default_library",
    ],
)<|MERGE_RESOLUTION|>--- conflicted
+++ resolved
@@ -29,10 +29,6 @@
     name = "go_default_test",
     srcs = ["file_test.go"],
     embed = [":go_default_library"],
-<<<<<<< HEAD
-    importpath = "k8s.io/kubernetes/pkg/util/file",
-=======
->>>>>>> ed33434d
     deps = [
         "//vendor/github.com/spf13/afero:go_default_library",
         "//vendor/github.com/stretchr/testify/assert:go_default_library",
