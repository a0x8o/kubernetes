// +build linux

/*
Copyright 2014 The Kubernetes Authors.

Licensed under the Apache License, Version 2.0 (the "License");
you may not use this file except in compliance with the License.
You may obtain a copy of the License at

    http://www.apache.org/licenses/LICENSE-2.0

Unless required by applicable law or agreed to in writing, software
distributed under the License is distributed on an "AS IS" BASIS,
WITHOUT WARRANTIES OR CONDITIONS OF ANY KIND, either express or implied.
See the License for the specific language governing permissions and
limitations under the License.
*/

package mount

import (
	"errors"
	"fmt"
	"os"
	"os/exec"
	"path"
	"path/filepath"
	"strconv"
	"strings"
	"syscall"

	"github.com/golang/glog"
	"golang.org/x/sys/unix"
	"k8s.io/apimachinery/pkg/util/sets"
	utilio "k8s.io/kubernetes/pkg/util/io"
	utilexec "k8s.io/utils/exec"
)

const (
	// How many times to retry for a consistent read of /proc/mounts.
	maxListTries = 3
	// Number of fields per line in /proc/mounts as per the fstab man page.
	expectedNumFieldsPerLine = 6
	// Location of the mount file to use
	procMountsPath = "/proc/mounts"
	// Location of the mountinfo file
	procMountInfoPath = "/proc/self/mountinfo"
	// 'fsck' found errors and corrected them
	fsckErrorsCorrected = 1
	// 'fsck' found errors but exited without correcting them
	fsckErrorsUncorrected = 4
)

// Mounter provides the default implementation of mount.Interface
// for the linux platform.  This implementation assumes that the
// kubelet is running in the host's root mount namespace.
type Mounter struct {
	mounterPath string
	withSystemd bool
}

// New returns a mount.Interface for the current system.
// It provides options to override the default mounter behavior.
// mounterPath allows using an alternative to `/bin/mount` for mounting.
func New(mounterPath string) Interface {
	return &Mounter{
		mounterPath: mounterPath,
		withSystemd: detectSystemd(),
	}
}

// Mount mounts source to target as fstype with given options. 'source' and 'fstype' must
// be an empty string in case it's not required, e.g. for remount, or for auto filesystem
// type, where kernel handles fstype for you. The mount 'options' is a list of options,
// currently come from mount(8), e.g. "ro", "remount", "bind", etc. If no more option is
// required, call Mount with an empty string list or nil.
func (mounter *Mounter) Mount(source string, target string, fstype string, options []string) error {
	// Path to mounter binary if containerized mounter is needed. Otherwise, it is set to empty.
	// All Linux distros are expected to be shipped with a mount utility that a support bind mounts.
	mounterPath := ""
	bind, bindRemountOpts := isBind(options)
	if bind {
		err := mounter.doMount(mounterPath, defaultMountCommand, source, target, fstype, []string{"bind"})
		if err != nil {
			return err
		}
		return mounter.doMount(mounterPath, defaultMountCommand, source, target, fstype, bindRemountOpts)
	}
	// The list of filesystems that require containerized mounter on GCI image cluster
	fsTypesNeedMounter := sets.NewString("nfs", "glusterfs", "ceph", "cifs")
	if fsTypesNeedMounter.Has(fstype) {
		mounterPath = mounter.mounterPath
	}
	return mounter.doMount(mounterPath, defaultMountCommand, source, target, fstype, options)
}

// doMount runs the mount command. mounterPath is the path to mounter binary if containerized mounter is used.
func (m *Mounter) doMount(mounterPath string, mountCmd string, source string, target string, fstype string, options []string) error {
	mountArgs := makeMountArgs(source, target, fstype, options)
	if len(mounterPath) > 0 {
		mountArgs = append([]string{mountCmd}, mountArgs...)
		mountCmd = mounterPath
	}

	if m.withSystemd {
		// Try to run mount via systemd-run --scope. This will escape the
		// service where kubelet runs and any fuse daemons will be started in a
		// specific scope. kubelet service than can be restarted without killing
		// these fuse daemons.
		//
		// Complete command line (when mounterPath is not used):
		// systemd-run --description=... --scope -- mount -t <type> <what> <where>
		//
		// Expected flow:
		// * systemd-run creates a transient scope (=~ cgroup) and executes its
		//   argument (/bin/mount) there.
		// * mount does its job, forks a fuse daemon if necessary and finishes.
		//   (systemd-run --scope finishes at this point, returning mount's exit
		//   code and stdout/stderr - thats one of --scope benefits).
		// * systemd keeps the fuse daemon running in the scope (i.e. in its own
		//   cgroup) until the fuse daemon dies (another --scope benefit).
		//   Kubelet service can be restarted and the fuse daemon survives.
		// * When the fuse daemon dies (e.g. during unmount) systemd removes the
		//   scope automatically.
		//
		// systemd-mount is not used because it's too new for older distros
		// (CentOS 7, Debian Jessie).
		mountCmd, mountArgs = addSystemdScope("systemd-run", target, mountCmd, mountArgs)
	} else {
		// No systemd-run on the host (or we failed to check it), assume kubelet
		// does not run as a systemd service.
		// No code here, mountCmd and mountArgs are already populated.
	}

	glog.V(4).Infof("Mounting cmd (%s) with arguments (%s)", mountCmd, mountArgs)
	command := exec.Command(mountCmd, mountArgs...)
	output, err := command.CombinedOutput()
	if err != nil {
		args := strings.Join(mountArgs, " ")
		glog.Errorf("Mount failed: %v\nMounting command: %s\nMounting arguments: %s\nOutput: %s\n", err, mountCmd, args, string(output))
		return fmt.Errorf("mount failed: %v\nMounting command: %s\nMounting arguments: %s\nOutput: %s\n",
			err, mountCmd, args, string(output))
	}
	return err
}

// GetMountRefs finds all other references to the device referenced
// by mountPath; returns a list of paths.
func GetMountRefs(mounter Interface, mountPath string) ([]string, error) {
	mps, err := mounter.List()
	if err != nil {
		return nil, err
	}
	// Find the device name.
	deviceName := ""
	// If mountPath is symlink, need get its target path.
	slTarget, err := filepath.EvalSymlinks(mountPath)
	if err != nil {
		slTarget = mountPath
	}
	for i := range mps {
		if mps[i].Path == slTarget {
			deviceName = mps[i].Device
			break
		}
	}

	// Find all references to the device.
	var refs []string
	if deviceName == "" {
		glog.Warningf("could not determine device for path: %q", mountPath)
	} else {
		for i := range mps {
			if mps[i].Device == deviceName && mps[i].Path != slTarget {
				refs = append(refs, mps[i].Path)
			}
		}
	}
	return refs, nil
}

// detectSystemd returns true if OS runs with systemd as init. When not sure
// (permission errors, ...), it returns false.
// There may be different ways how to detect systemd, this one makes sure that
// systemd-runs (needed by Mount()) works.
func detectSystemd() bool {
	if _, err := exec.LookPath("systemd-run"); err != nil {
		glog.V(2).Infof("Detected OS without systemd")
		return false
	}
	// Try to run systemd-run --scope /bin/true, that should be enough
	// to make sure that systemd is really running and not just installed,
	// which happens when running in a container with a systemd-based image
	// but with different pid 1.
	cmd := exec.Command("systemd-run", "--description=Kubernetes systemd probe", "--scope", "true")
	output, err := cmd.CombinedOutput()
	if err != nil {
		glog.V(2).Infof("Cannot run systemd-run, assuming non-systemd OS")
		glog.V(4).Infof("systemd-run failed with: %v", err)
		glog.V(4).Infof("systemd-run output: %s", string(output))
		return false
	}
	glog.V(2).Infof("Detected OS with systemd")
	return true
}

// makeMountArgs makes the arguments to the mount(8) command.
func makeMountArgs(source, target, fstype string, options []string) []string {
	// Build mount command as follows:
	//   mount [-t $fstype] [-o $options] [$source] $target
	mountArgs := []string{}
	if len(fstype) > 0 {
		mountArgs = append(mountArgs, "-t", fstype)
	}
	if len(options) > 0 {
		mountArgs = append(mountArgs, "-o", strings.Join(options, ","))
	}
	if len(source) > 0 {
		mountArgs = append(mountArgs, source)
	}
	mountArgs = append(mountArgs, target)

	return mountArgs
}

// addSystemdScope adds "system-run --scope" to given command line
func addSystemdScope(systemdRunPath, mountName, command string, args []string) (string, []string) {
	descriptionArg := fmt.Sprintf("--description=Kubernetes transient mount for %s", mountName)
	systemdRunArgs := []string{descriptionArg, "--scope", "--", command}
	return systemdRunPath, append(systemdRunArgs, args...)
}

// Unmount unmounts the target.
func (mounter *Mounter) Unmount(target string) error {
	glog.V(4).Infof("Unmounting %s", target)
	command := exec.Command("umount", target)
	output, err := command.CombinedOutput()
	if err != nil {
		return fmt.Errorf("Unmount failed: %v\nUnmounting arguments: %s\nOutput: %s\n", err, target, string(output))
	}
	return nil
}

// List returns a list of all mounted filesystems.
func (*Mounter) List() ([]MountPoint, error) {
	return listProcMounts(procMountsPath)
}

func (mounter *Mounter) IsMountPointMatch(mp MountPoint, dir string) bool {
	deletedDir := fmt.Sprintf("%s\\040(deleted)", dir)
	return ((mp.Path == dir) || (mp.Path == deletedDir))
}

func (mounter *Mounter) IsNotMountPoint(dir string) (bool, error) {
	return IsNotMountPoint(mounter, dir)
}

// IsLikelyNotMountPoint determines if a directory is not a mountpoint.
// It is fast but not necessarily ALWAYS correct. If the path is in fact
// a bind mount from one part of a mount to another it will not be detected.
// mkdir /tmp/a /tmp/b; mount --bin /tmp/a /tmp/b; IsLikelyNotMountPoint("/tmp/b")
// will return true. When in fact /tmp/b is a mount point. If this situation
// if of interest to you, don't use this function...
func (mounter *Mounter) IsLikelyNotMountPoint(file string) (bool, error) {
	stat, err := os.Stat(file)
	if err != nil {
		return true, err
	}
	rootStat, err := os.Lstat(filepath.Dir(strings.TrimSuffix(file, "/")))
	if err != nil {
		return true, err
	}
	// If the directory has a different device as parent, then it is a mountpoint.
	if stat.Sys().(*syscall.Stat_t).Dev != rootStat.Sys().(*syscall.Stat_t).Dev {
		return false, nil
	}

	return true, nil
}

// DeviceOpened checks if block device in use by calling Open with O_EXCL flag.
// If pathname is not a device, log and return false with nil error.
// If open returns errno EBUSY, return true with nil error.
// If open returns nil, return false with nil error.
// Otherwise, return false with error
func (mounter *Mounter) DeviceOpened(pathname string) (bool, error) {
	return exclusiveOpenFailsOnDevice(pathname)
}

// PathIsDevice uses FileInfo returned from os.Stat to check if path refers
// to a device.
func (mounter *Mounter) PathIsDevice(pathname string) (bool, error) {
	pathType, err := mounter.GetFileType(pathname)
	isDevice := pathType == FileTypeCharDev || pathType == FileTypeBlockDev
	return isDevice, err
}

func exclusiveOpenFailsOnDevice(pathname string) (bool, error) {
	var isDevice bool
	finfo, err := os.Stat(pathname)
	if os.IsNotExist(err) {
		isDevice = false
	}
	// err in call to os.Stat
	if err != nil {
		return false, fmt.Errorf(
			"PathIsDevice failed for path %q: %v",
			pathname,
			err)
	}
	// path refers to a device
	if finfo.Mode()&os.ModeDevice != 0 {
		isDevice = true
	}

	if !isDevice {
		glog.Errorf("Path %q is not referring to a device.", pathname)
		return false, nil
	}
	fd, errno := unix.Open(pathname, unix.O_RDONLY|unix.O_EXCL, 0)
	// If the device is in use, open will return an invalid fd.
	// When this happens, it is expected that Close will fail and throw an error.
	defer unix.Close(fd)
	if errno == nil {
		// device not in use
		return false, nil
	} else if errno == unix.EBUSY {
		// device is in use
		return true, nil
	}
	// error during call to Open
	return false, errno
}

//GetDeviceNameFromMount: given a mount point, find the device name from its global mount point
func (mounter *Mounter) GetDeviceNameFromMount(mountPath, pluginDir string) (string, error) {
	return getDeviceNameFromMount(mounter, mountPath, pluginDir)
}

// getDeviceNameFromMount find the device name from /proc/mounts in which
// the mount path reference should match the given plugin directory. In case no mount path reference
// matches, returns the volume name taken from its given mountPath
func getDeviceNameFromMount(mounter Interface, mountPath, pluginDir string) (string, error) {
	refs, err := GetMountRefs(mounter, mountPath)
	if err != nil {
		glog.V(4).Infof("GetMountRefs failed for mount path %q: %v", mountPath, err)
		return "", err
	}
	if len(refs) == 0 {
		glog.V(4).Infof("Directory %s is not mounted", mountPath)
		return "", fmt.Errorf("directory %s is not mounted", mountPath)
	}
	basemountPath := path.Join(pluginDir, MountsInGlobalPDPath)
	for _, ref := range refs {
		if strings.HasPrefix(ref, basemountPath) {
			volumeID, err := filepath.Rel(basemountPath, ref)
			if err != nil {
				glog.Errorf("Failed to get volume id from mount %s - %v", mountPath, err)
				return "", err
			}
			return volumeID, nil
		}
	}

	return path.Base(mountPath), nil
}

func listProcMounts(mountFilePath string) ([]MountPoint, error) {
	content, err := utilio.ConsistentRead(mountFilePath, maxListTries)
	if err != nil {
		return nil, err
	}
	return parseProcMounts(content)
}

func parseProcMounts(content []byte) ([]MountPoint, error) {
	out := []MountPoint{}
	lines := strings.Split(string(content), "\n")
	for _, line := range lines {
		if line == "" {
			// the last split() item is empty string following the last \n
			continue
		}
		fields := strings.Fields(line)
		if len(fields) != expectedNumFieldsPerLine {
			return nil, fmt.Errorf("wrong number of fields (expected %d, got %d): %s", expectedNumFieldsPerLine, len(fields), line)
		}

		mp := MountPoint{
			Device: fields[0],
			Path:   fields[1],
			Type:   fields[2],
			Opts:   strings.Split(fields[3], ","),
		}

		freq, err := strconv.Atoi(fields[4])
		if err != nil {
			return nil, err
		}
		mp.Freq = freq

		pass, err := strconv.Atoi(fields[5])
		if err != nil {
			return nil, err
		}
		mp.Pass = pass

		out = append(out, mp)
	}
	return out, nil
}

func (mounter *Mounter) MakeRShared(path string) error {
	return doMakeRShared(path, procMountInfoPath)
}

func (mounter *Mounter) GetFileType(pathname string) (FileType, error) {
	var pathType FileType
	finfo, err := os.Stat(pathname)
	if os.IsNotExist(err) {
		return pathType, fmt.Errorf("path %q does not exist", pathname)
	}
	// err in call to os.Stat
	if err != nil {
		return pathType, err
	}

	mode := finfo.Sys().(*syscall.Stat_t).Mode
	switch mode & syscall.S_IFMT {
	case syscall.S_IFSOCK:
		return FileTypeSocket, nil
	case syscall.S_IFBLK:
		return FileTypeBlockDev, nil
	case syscall.S_IFCHR:
		return FileTypeCharDev, nil
	case syscall.S_IFDIR:
		return FileTypeDirectory, nil
	case syscall.S_IFREG:
		return FileTypeFile, nil
	}

	return pathType, fmt.Errorf("only recognise file, directory, socket, block device and character device")
}

func (mounter *Mounter) MakeDir(pathname string) error {
	err := os.MkdirAll(pathname, os.FileMode(0755))
	if err != nil {
		if !os.IsExist(err) {
			return err
		}
	}
	return nil
}

func (mounter *Mounter) MakeFile(pathname string) error {
	f, err := os.OpenFile(pathname, os.O_CREATE, os.FileMode(0644))
	defer f.Close()
	if err != nil {
		if !os.IsExist(err) {
			return err
		}
	}
	return nil
}

func (mounter *Mounter) ExistsPath(pathname string) bool {
	_, err := os.Stat(pathname)
	if err != nil {
		return false
	}
	return true
}

// formatAndMount uses unix utils to format and mount the given disk
func (mounter *SafeFormatAndMount) formatAndMount(source string, target string, fstype string, options []string) error {
	readOnly := false
	for _, option := range options {
		if option == "ro" {
			readOnly = true
			break
		}
	}

	options = append(options, "defaults")

	if !readOnly {
		// Run fsck on the disk to fix repairable issues, only do this for volumes requested as rw.
		glog.V(4).Infof("Checking for issues with fsck on disk: %s", source)
		args := []string{"-a", source}
		out, err := mounter.Exec.Run("fsck", args...)
		if err != nil {
			ee, isExitError := err.(utilexec.ExitError)
			switch {
			case err == utilexec.ErrExecutableNotFound:
				glog.Warningf("'fsck' not found on system; continuing mount without running 'fsck'.")
			case isExitError && ee.ExitStatus() == fsckErrorsCorrected:
				glog.Infof("Device %s has errors which were corrected by fsck.", source)
			case isExitError && ee.ExitStatus() == fsckErrorsUncorrected:
				return fmt.Errorf("'fsck' found errors on device %s but could not correct them: %s.", source, string(out))
			case isExitError && ee.ExitStatus() > fsckErrorsUncorrected:
				glog.Infof("`fsck` error %s", string(out))
			}
		}
	}

	// Try to mount the disk
	glog.V(4).Infof("Attempting to mount disk: %s %s %s", fstype, source, target)
	mountErr := mounter.Interface.Mount(source, target, fstype, options)
	if mountErr != nil {
		// Mount failed. This indicates either that the disk is unformatted or
		// it contains an unexpected filesystem.
		existingFormat, err := mounter.GetDiskFormat(source)
		if err != nil {
			return err
		}
		if existingFormat == "" {
			if readOnly {
				// Don't attempt to format if mounting as readonly, return an error to reflect this.
				return errors.New("failed to mount unformatted volume as read only")
			}

			// Disk is unformatted so format it.
			args := []string{source}
			// Use 'ext4' as the default
			if len(fstype) == 0 {
				fstype = "ext4"
			}

			if fstype == "ext4" || fstype == "ext3" {
				args = []string{"-F", source}
			}
			glog.Infof("Disk %q appears to be unformatted, attempting to format as type: %q with options: %v", source, fstype, args)
			_, err := mounter.Exec.Run("mkfs."+fstype, args...)
			if err == nil {
				// the disk has been formatted successfully try to mount it again.
				glog.Infof("Disk successfully formatted (mkfs): %s - %s %s", fstype, source, target)
				return mounter.Interface.Mount(source, target, fstype, options)
			}
			glog.Errorf("format of disk %q failed: type:(%q) target:(%q) options:(%q)error:(%v)", source, fstype, target, options, err)
			return err
		} else {
			// Disk is already formatted and failed to mount
			if len(fstype) == 0 || fstype == existingFormat {
				// This is mount error
				return mountErr
			} else {
				// Block device is formatted with unexpected filesystem, let the user know
				return fmt.Errorf("failed to mount the volume as %q, it already contains %s. Mount error: %v", fstype, existingFormat, mountErr)
			}
		}
	}
	return mountErr
}

<<<<<<< HEAD
// GetDiskFormat uses 'lsblk' to see if the given disk is unformated
func (mounter *SafeFormatAndMount) GetDiskFormat(disk string) (string, error) {
	args := []string{"-n", "-o", "FSTYPE", disk}
	glog.V(4).Infof("Attempting to determine if disk %q is formatted using lsblk with args: (%v)", disk, args)
	dataOut, err := mounter.Exec.Run("lsblk", args...)
=======
// GetDiskFormat uses 'blkid' to see if the given disk is unformated
func (mounter *SafeFormatAndMount) GetDiskFormat(disk string) (string, error) {
	args := []string{"-p", "-s", "TYPE", "-s", "PTTYPE", "-o", "export", disk}
	glog.V(4).Infof("Attempting to determine if disk %q is formatted using blkid with args: (%v)", disk, args)
	dataOut, err := mounter.Exec.Run("blkid", args...)
>>>>>>> ed33434d
	output := string(dataOut)
	glog.V(4).Infof("Output: %q, err: %v", output, err)

	if err != nil {
		if exit, ok := err.(utilexec.ExitError); ok {
			if exit.ExitStatus() == 2 {
				// Disk device is unformatted.
				// For `blkid`, if the specified token (TYPE/PTTYPE, etc) was
				// not found, or no (specified) devices could be identified, an
				// exit code of 2 is returned.
				return "", nil
			}
		}
		glog.Errorf("Could not determine if disk %q is formatted (%v)", disk, err)
		return "", err
	}

	var fstype, pttype string

	lines := strings.Split(output, "\n")
	for _, l := range lines {
		if len(l) <= 0 {
			// Ignore empty line.
			continue
		}
		cs := strings.Split(l, "=")
		if len(cs) != 2 {
			return "", fmt.Errorf("blkid returns invalid output: %s", output)
		}
		// TYPE is filesystem type, and PTTYPE is partition table type, according
		// to https://www.kernel.org/pub/linux/utils/util-linux/v2.21/libblkid-docs/.
		if cs[0] == "TYPE" {
			fstype = cs[1]
		} else if cs[0] == "PTTYPE" {
			pttype = cs[1]
		}
	}

	if len(pttype) > 0 {
		glog.V(4).Infof("Disk %s detected partition table type: %s", pttype)
		// Returns a special non-empty string as filesystem type, then kubelet
		// will not format it.
		return "unknown data, probably partitions", nil
	}

	return fstype, nil
}

// isShared returns true, if given path is on a mount point that has shared
// mount propagation.
func isShared(path string, filename string) (bool, error) {
	infos, err := parseMountInfo(filename)
	if err != nil {
		return false, err
	}

	// process /proc/xxx/mountinfo in backward order and find the first mount
	// point that is prefix of 'path' - that's the mount where path resides
	var info *mountInfo
	for i := len(infos) - 1; i >= 0; i-- {
		if strings.HasPrefix(path, infos[i].mountPoint) {
			info = &infos[i]
			break
		}
	}
	if info == nil {
		return false, fmt.Errorf("cannot find mount point for %q", path)
	}

	// parse optional parameters
	for _, opt := range info.optional {
		if strings.HasPrefix(opt, "shared:") {
			return true, nil
		}
	}
	return false, nil
}

type mountInfo struct {
	mountPoint string
	// list of "optional parameters", mount propagation is one of them
	optional []string
}

// parseMountInfo parses /proc/xxx/mountinfo.
func parseMountInfo(filename string) ([]mountInfo, error) {
	content, err := utilio.ConsistentRead(filename, maxListTries)
	if err != nil {
		return []mountInfo{}, err
	}
	contentStr := string(content)
	infos := []mountInfo{}

	for _, line := range strings.Split(contentStr, "\n") {
		if line == "" {
			// the last split() item is empty string following the last \n
			continue
		}
		fields := strings.Fields(line)
		if len(fields) < 7 {
			return nil, fmt.Errorf("wrong number of fields in (expected %d, got %d): %s", 8, len(fields), line)
		}
		info := mountInfo{
			mountPoint: fields[4],
			optional:   []string{},
		}
		for i := 6; i < len(fields) && fields[i] != "-"; i++ {
			info.optional = append(info.optional, fields[i])
		}
		infos = append(infos, info)
	}
	return infos, nil
}

// doMakeRShared is common implementation of MakeRShared on Linux. It checks if
// path is shared and bind-mounts it as rshared if needed. mountCmd and
// mountArgs are expected to contain mount-like command, doMakeRShared will add
// '--bind <path> <path>' and '--make-rshared <path>' to mountArgs.
func doMakeRShared(path string, mountInfoFilename string) error {
	shared, err := isShared(path, mountInfoFilename)
	if err != nil {
		return err
	}
	if shared {
		glog.V(4).Infof("Directory %s is already on a shared mount", path)
		return nil
	}

	glog.V(2).Infof("Bind-mounting %q with shared mount propagation", path)
	// mount --bind /var/lib/kubelet /var/lib/kubelet
	if err := syscall.Mount(path, path, "" /*fstype*/, syscall.MS_BIND, "" /*data*/); err != nil {
		return fmt.Errorf("failed to bind-mount %s: %v", path, err)
	}

	// mount --make-rshared /var/lib/kubelet
	if err := syscall.Mount(path, path, "" /*fstype*/, syscall.MS_SHARED|syscall.MS_REC, "" /*data*/); err != nil {
		return fmt.Errorf("failed to make %s rshared: %v", path, err)
	}

	return nil
}<|MERGE_RESOLUTION|>--- conflicted
+++ resolved
@@ -21,6 +21,7 @@
 import (
 	"errors"
 	"fmt"
+	"io/ioutil"
 	"os"
 	"os/exec"
 	"path"
@@ -49,6 +50,11 @@
 	fsckErrorsCorrected = 1
 	// 'fsck' found errors but exited without correcting them
 	fsckErrorsUncorrected = 4
+
+	// place for subpath mounts
+	containerSubPathDirectoryName = "volume-subpaths"
+	// syscall.Openat flags used to traverse directories not following symlinks
+	nofollowFlags = syscall.O_RDONLY | syscall.O_NOFOLLOW
 )
 
 // Mounter provides the default implementation of mount.Interface
@@ -552,19 +558,11 @@
 	return mountErr
 }
 
-<<<<<<< HEAD
-// GetDiskFormat uses 'lsblk' to see if the given disk is unformated
-func (mounter *SafeFormatAndMount) GetDiskFormat(disk string) (string, error) {
-	args := []string{"-n", "-o", "FSTYPE", disk}
-	glog.V(4).Infof("Attempting to determine if disk %q is formatted using lsblk with args: (%v)", disk, args)
-	dataOut, err := mounter.Exec.Run("lsblk", args...)
-=======
 // GetDiskFormat uses 'blkid' to see if the given disk is unformated
 func (mounter *SafeFormatAndMount) GetDiskFormat(disk string) (string, error) {
 	args := []string{"-p", "-s", "TYPE", "-s", "PTTYPE", "-o", "export", disk}
 	glog.V(4).Infof("Attempting to determine if disk %q is formatted using blkid with args: (%v)", disk, args)
 	dataOut, err := mounter.Exec.Run("blkid", args...)
->>>>>>> ed33434d
 	output := string(dataOut)
 	glog.V(4).Infof("Output: %q, err: %v", output, err)
 
@@ -644,6 +642,7 @@
 }
 
 type mountInfo struct {
+	// Path of the mount point
 	mountPoint string
 	// list of "optional parameters", mount propagation is one of them
 	optional []string
@@ -663,6 +662,7 @@
 			// the last split() item is empty string following the last \n
 			continue
 		}
+		// See `man proc` for authoritative description of format of the file.
 		fields := strings.Fields(line)
 		if len(fields) < 7 {
 			return nil, fmt.Errorf("wrong number of fields in (expected %d, got %d): %s", 8, len(fields), line)
@@ -671,6 +671,7 @@
 			mountPoint: fields[4],
 			optional:   []string{},
 		}
+		// All fields until "-" are "optional fields".
 		for i := 6; i < len(fields) && fields[i] != "-"; i++ {
 			info.optional = append(info.optional, fields[i])
 		}
@@ -705,4 +706,440 @@
 	}
 
 	return nil
+}
+
+func (mounter *Mounter) PrepareSafeSubpath(subPath Subpath) (newHostPath string, cleanupAction func(), err error) {
+	newHostPath, err = doBindSubPath(mounter, subPath, os.Getpid())
+	// There is no action when the container starts. Bind-mount will be cleaned
+	// when container stops by CleanSubPaths.
+	cleanupAction = nil
+	return newHostPath, cleanupAction, err
+}
+
+// This implementation is shared between Linux and NsEnterMounter
+// kubeletPid is PID of kubelet in the PID namespace where bind-mount is done,
+// i.e. pid on the *host* if kubelet runs in a container.
+func doBindSubPath(mounter Interface, subpath Subpath, kubeletPid int) (hostPath string, err error) {
+	// Check early for symlink. This is just a pre-check to avoid bind-mount
+	// before the final check.
+	evalSubPath, err := filepath.EvalSymlinks(subpath.Path)
+	if err != nil {
+		return "", fmt.Errorf("evalSymlinks %q failed: %v", subpath.Path, err)
+	}
+	glog.V(5).Infof("doBindSubPath %q, full subpath %q for volumepath %q", subpath.Path, evalSubPath, subpath.VolumePath)
+
+	evalSubPath = filepath.Clean(evalSubPath)
+	if !pathWithinBase(evalSubPath, subpath.VolumePath) {
+		return "", fmt.Errorf("subpath %q not within volume path %q", evalSubPath, subpath.VolumePath)
+	}
+
+	// Prepare directory for bind mounts
+	// containerName is DNS label, i.e. safe as a directory name.
+	bindDir := filepath.Join(subpath.PodDir, containerSubPathDirectoryName, subpath.VolumeName, subpath.ContainerName)
+	err = os.MkdirAll(bindDir, 0750)
+	if err != nil && !os.IsExist(err) {
+		return "", fmt.Errorf("error creating directory %s: %s", bindDir, err)
+	}
+	bindPathTarget := filepath.Join(bindDir, strconv.Itoa(subpath.VolumeMountIndex))
+
+	success := false
+	defer func() {
+		// Cleanup subpath on error
+		if !success {
+			glog.V(4).Infof("doBindSubPath() failed for %q, cleaning up subpath", bindPathTarget)
+			if cleanErr := cleanSubPath(mounter, subpath); cleanErr != nil {
+				glog.Errorf("Failed to clean subpath %q: %v", bindPathTarget, cleanErr)
+			}
+		}
+	}()
+
+	// Check it's not already bind-mounted
+	notMount, err := IsNotMountPoint(mounter, bindPathTarget)
+	if err != nil {
+		if !os.IsNotExist(err) {
+			return "", fmt.Errorf("error checking path %s for mount: %s", bindPathTarget, err)
+		}
+		// Ignore ErrorNotExist: the file/directory will be created below if it does not exist yet.
+		notMount = true
+	}
+	if !notMount {
+		// It's already mounted
+		glog.V(5).Infof("Skipping bind-mounting subpath %s: already mounted", bindPathTarget)
+		success = true
+		return bindPathTarget, nil
+	}
+
+	// Create target of the bind mount. A directory for directories, empty file
+	// for everything else.
+	t, err := os.Lstat(subpath.Path)
+	if err != nil {
+		return "", fmt.Errorf("lstat %s failed: %s", subpath.Path, err)
+	}
+	if t.Mode()&os.ModeDir > 0 {
+		if err = os.Mkdir(bindPathTarget, 0750); err != nil && !os.IsExist(err) {
+			return "", fmt.Errorf("error creating directory %s: %s", bindPathTarget, err)
+		}
+	} else {
+		// "/bin/touch <bindDir>".
+		// A file is enough for all possible targets (symlink, device, pipe,
+		// socket, ...), bind-mounting them into a file correctly changes type
+		// of the target file.
+		if err = ioutil.WriteFile(bindPathTarget, []byte{}, 0640); err != nil {
+			return "", fmt.Errorf("error creating file %s: %s", bindPathTarget, err)
+		}
+	}
+
+	// Safe open subpath and get the fd
+	fd, err := doSafeOpen(evalSubPath, subpath.VolumePath)
+	if err != nil {
+		return "", fmt.Errorf("error opening subpath %v: %v", evalSubPath, err)
+	}
+	defer syscall.Close(fd)
+
+	mountSource := fmt.Sprintf("/proc/%d/fd/%v", kubeletPid, fd)
+
+	// Do the bind mount
+	glog.V(5).Infof("bind mounting %q at %q", mountSource, bindPathTarget)
+	if err = mounter.Mount(mountSource, bindPathTarget, "" /*fstype*/, []string{"bind"}); err != nil {
+		return "", fmt.Errorf("error mounting %s: %s", subpath.Path, err)
+	}
+
+	success = true
+	glog.V(3).Infof("Bound SubPath %s into %s", subpath.Path, bindPathTarget)
+	return bindPathTarget, nil
+}
+
+func (mounter *Mounter) CleanSubPaths(podDir string, volumeName string) error {
+	return doCleanSubPaths(mounter, podDir, volumeName)
+}
+
+// This implementation is shared between Linux and NsEnterMounter
+func doCleanSubPaths(mounter Interface, podDir string, volumeName string) error {
+	glog.V(4).Infof("Cleaning up subpath mounts for %s", podDir)
+	// scan /var/lib/kubelet/pods/<uid>/volume-subpaths/<volume>/*
+	subPathDir := filepath.Join(podDir, containerSubPathDirectoryName, volumeName)
+	containerDirs, err := ioutil.ReadDir(subPathDir)
+	if err != nil {
+		if os.IsNotExist(err) {
+			return nil
+		}
+		return fmt.Errorf("error reading %s: %s", subPathDir, err)
+	}
+
+	for _, containerDir := range containerDirs {
+		if !containerDir.IsDir() {
+			glog.V(4).Infof("Container file is not a directory: %s", containerDir.Name())
+			continue
+		}
+		glog.V(4).Infof("Cleaning up subpath mounts for container %s", containerDir.Name())
+
+		// scan /var/lib/kubelet/pods/<uid>/volume-subpaths/<volume>/<container name>/*
+		fullContainerDirPath := filepath.Join(subPathDir, containerDir.Name())
+		subPaths, err := ioutil.ReadDir(fullContainerDirPath)
+		if err != nil {
+			return fmt.Errorf("error reading %s: %s", fullContainerDirPath, err)
+		}
+		for _, subPath := range subPaths {
+			if err = doCleanSubPath(mounter, fullContainerDirPath, subPath.Name()); err != nil {
+				return err
+			}
+		}
+		// Whole container has been processed, remove its directory.
+		if err := os.Remove(fullContainerDirPath); err != nil {
+			return fmt.Errorf("error deleting %s: %s", fullContainerDirPath, err)
+		}
+		glog.V(5).Infof("Removed %s", fullContainerDirPath)
+	}
+	// Whole pod volume subpaths have been cleaned up, remove its subpath directory.
+	if err := os.Remove(subPathDir); err != nil {
+		return fmt.Errorf("error deleting %s: %s", subPathDir, err)
+	}
+	glog.V(5).Infof("Removed %s", subPathDir)
+
+	// Remove entire subpath directory if it's the last one
+	podSubPathDir := filepath.Join(podDir, containerSubPathDirectoryName)
+	if err := os.Remove(podSubPathDir); err != nil && !os.IsExist(err) {
+		return fmt.Errorf("error deleting %s: %s", podSubPathDir, err)
+	}
+	glog.V(5).Infof("Removed %s", podSubPathDir)
+	return nil
+}
+
+// doCleanSubPath tears down the single subpath bind mount
+func doCleanSubPath(mounter Interface, fullContainerDirPath, subPathIndex string) error {
+	// process /var/lib/kubelet/pods/<uid>/volume-subpaths/<volume>/<container name>/<subPathName>
+	glog.V(4).Infof("Cleaning up subpath mounts for subpath %v", subPathIndex)
+	fullSubPath := filepath.Join(fullContainerDirPath, subPathIndex)
+	notMnt, err := IsNotMountPoint(mounter, fullSubPath)
+	if err != nil {
+		return fmt.Errorf("error checking %s for mount: %s", fullSubPath, err)
+	}
+	// Unmount it
+	if !notMnt {
+		if err = mounter.Unmount(fullSubPath); err != nil {
+			return fmt.Errorf("error unmounting %s: %s", fullSubPath, err)
+		}
+		glog.V(5).Infof("Unmounted %s", fullSubPath)
+	}
+	// Remove it *non*-recursively, just in case there were some hiccups.
+	if err = os.Remove(fullSubPath); err != nil {
+		return fmt.Errorf("error deleting %s: %s", fullSubPath, err)
+	}
+	glog.V(5).Infof("Removed %s", fullSubPath)
+	return nil
+}
+
+// cleanSubPath will teardown the subpath bind mount and any remove any directories if empty
+func cleanSubPath(mounter Interface, subpath Subpath) error {
+	containerDir := filepath.Join(subpath.PodDir, containerSubPathDirectoryName, subpath.VolumeName, subpath.ContainerName)
+
+	// Clean subdir bindmount
+	if err := doCleanSubPath(mounter, containerDir, strconv.Itoa(subpath.VolumeMountIndex)); err != nil && !os.IsNotExist(err) {
+		return err
+	}
+
+	// Recusively remove directories if empty
+	if err := removeEmptyDirs(subpath.PodDir, containerDir); err != nil {
+		return err
+	}
+
+	return nil
+}
+
+// removeEmptyDirs works backwards from endDir to baseDir and removes each directory
+// if it is empty.  It stops once it encounters a directory that has content
+func removeEmptyDirs(baseDir, endDir string) error {
+	if !pathWithinBase(endDir, baseDir) {
+		return fmt.Errorf("endDir %q is not within baseDir %q", endDir, baseDir)
+	}
+
+	for curDir := endDir; curDir != baseDir; curDir = filepath.Dir(curDir) {
+		s, err := os.Stat(curDir)
+		if err != nil {
+			if os.IsNotExist(err) {
+				glog.V(5).Infof("curDir %q doesn't exist, skipping", curDir)
+				continue
+			}
+			return fmt.Errorf("error stat %q: %v", curDir, err)
+		}
+		if !s.IsDir() {
+			return fmt.Errorf("path %q not a directory", curDir)
+		}
+
+		err = os.Remove(curDir)
+		if os.IsExist(err) {
+			glog.V(5).Infof("Directory %q not empty, not removing", curDir)
+			break
+		} else if err != nil {
+			return fmt.Errorf("error removing directory %q: %v", curDir, err)
+		}
+		glog.V(5).Infof("Removed directory %q", curDir)
+	}
+	return nil
+}
+
+func (mounter *Mounter) SafeMakeDir(pathname string, base string, perm os.FileMode) error {
+	return doSafeMakeDir(pathname, base, perm)
+}
+
+// This implementation is shared between Linux and NsEnterMounter
+func doSafeMakeDir(pathname string, base string, perm os.FileMode) error {
+	glog.V(4).Infof("Creating directory %q within base %q", pathname, base)
+
+	if !pathWithinBase(pathname, base) {
+		return fmt.Errorf("path %s is outside of allowed base %s", pathname, base)
+	}
+
+	// Quick check if the directory already exists
+	s, err := os.Stat(pathname)
+	if err == nil {
+		// Path exists
+		if s.IsDir() {
+			// The directory already exists. It can be outside of the parent,
+			// but there is no race-proof check.
+			glog.V(4).Infof("Directory %s already exists", pathname)
+			return nil
+		}
+		return &os.PathError{Op: "mkdir", Path: pathname, Err: syscall.ENOTDIR}
+	}
+
+	// Find all existing directories
+	existingPath, toCreate, err := findExistingPrefix(base, pathname)
+	if err != nil {
+		return fmt.Errorf("error opening directory %s: %s", pathname, err)
+	}
+	// Ensure the existing directory is inside allowed base
+	fullExistingPath, err := filepath.EvalSymlinks(existingPath)
+	if err != nil {
+		return fmt.Errorf("error opening directory %s: %s", existingPath, err)
+	}
+	if !pathWithinBase(fullExistingPath, base) {
+		return fmt.Errorf("path %s is outside of allowed base %s", fullExistingPath, err)
+	}
+
+	glog.V(4).Infof("%q already exists, %q to create", fullExistingPath, filepath.Join(toCreate...))
+	parentFD, err := doSafeOpen(fullExistingPath, base)
+	if err != nil {
+		return fmt.Errorf("cannot open directory %s: %s", existingPath, err)
+	}
+	childFD := -1
+	defer func() {
+		if parentFD != -1 {
+			if err = syscall.Close(parentFD); err != nil {
+				glog.V(4).Infof("Closing FD %v failed for safemkdir(%v): %v", parentFD, pathname, err)
+			}
+		}
+		if childFD != -1 {
+			if err = syscall.Close(childFD); err != nil {
+				glog.V(4).Infof("Closing FD %v failed for safemkdir(%v): %v", childFD, pathname, err)
+			}
+		}
+	}()
+
+	currentPath := fullExistingPath
+	// create the directories one by one, making sure nobody can change
+	// created directory into symlink.
+	for _, dir := range toCreate {
+		currentPath = filepath.Join(currentPath, dir)
+		glog.V(4).Infof("Creating %s", dir)
+		err = syscall.Mkdirat(parentFD, currentPath, uint32(perm))
+		if err != nil {
+			return fmt.Errorf("cannot create directory %s: %s", currentPath, err)
+		}
+		// Dive into the created directory
+		childFD, err := syscall.Openat(parentFD, dir, nofollowFlags, 0)
+		if err != nil {
+			return fmt.Errorf("cannot open %s: %s", currentPath, err)
+		}
+		// We can be sure that childFD is safe to use. It could be changed
+		// by user after Mkdirat() and before Openat(), however:
+		// - it could not be changed to symlink - we use nofollowFlags
+		// - it could be changed to a file (or device, pipe, socket, ...)
+		//   but either subsequent Mkdirat() fails or we mount this file
+		//   to user's container. Security is no violated in both cases
+		//   and user either gets error or the file that it can already access.
+
+		if err = syscall.Close(parentFD); err != nil {
+			glog.V(4).Infof("Closing FD %v failed for safemkdir(%v): %v", parentFD, pathname, err)
+		}
+		parentFD = childFD
+		childFD = -1
+	}
+
+	// Everything was created. mkdirat(..., perm) above was affected by current
+	// umask and we must apply the right permissions to the last directory
+	// (that's the one that will be available to the container as subpath)
+	// so user can read/write it. This is the behavior of previous code.
+	// TODO: chmod all created directories, not just the last one.
+	// parentFD is the last created directory.
+	if err = syscall.Fchmod(parentFD, uint32(perm)&uint32(os.ModePerm)); err != nil {
+		return fmt.Errorf("chmod %q failed: %s", currentPath, err)
+	}
+	return nil
+}
+
+// findExistingPrefix finds prefix of pathname that exists. In addition, it
+// returns list of remaining directories that don't exist yet.
+func findExistingPrefix(base, pathname string) (string, []string, error) {
+	rel, err := filepath.Rel(base, pathname)
+	if err != nil {
+		return base, nil, err
+	}
+	dirs := strings.Split(rel, string(filepath.Separator))
+
+	// Do OpenAt in a loop to find the first non-existing dir. Resolve symlinks.
+	// This should be faster than looping through all dirs and calling os.Stat()
+	// on each of them, as the symlinks are resolved only once with OpenAt().
+	currentPath := base
+	fd, err := syscall.Open(currentPath, syscall.O_RDONLY, 0)
+	if err != nil {
+		return pathname, nil, fmt.Errorf("error opening %s: %s", currentPath, err)
+	}
+	defer func() {
+		if err = syscall.Close(fd); err != nil {
+			glog.V(4).Infof("Closing FD %v failed for findExistingPrefix(%v): %v", fd, pathname, err)
+		}
+	}()
+	for i, dir := range dirs {
+		childFD, err := syscall.Openat(fd, dir, syscall.O_RDONLY, 0)
+		if err != nil {
+			if os.IsNotExist(err) {
+				return currentPath, dirs[i:], nil
+			}
+			return base, nil, err
+		}
+		if err = syscall.Close(fd); err != nil {
+			glog.V(4).Infof("Closing FD %v failed for findExistingPrefix(%v): %v", fd, pathname, err)
+		}
+		fd = childFD
+		currentPath = filepath.Join(currentPath, dir)
+	}
+	return pathname, []string{}, nil
+}
+
+// This implementation is shared between Linux and NsEnterMounter
+// Open path and return its fd.
+// Symlinks are disallowed (pathname must already resolve symlinks),
+// and the path must be within the base directory.
+func doSafeOpen(pathname string, base string) (int, error) {
+	// Calculate segments to follow
+	subpath, err := filepath.Rel(base, pathname)
+	if err != nil {
+		return -1, err
+	}
+	segments := strings.Split(subpath, string(filepath.Separator))
+
+	// Assumption: base is the only directory that we have under control.
+	// Base dir is not allowed to be a symlink.
+	parentFD, err := syscall.Open(base, nofollowFlags, 0)
+	if err != nil {
+		return -1, fmt.Errorf("cannot open directory %s: %s", base, err)
+	}
+	defer func() {
+		if parentFD != -1 {
+			if err = syscall.Close(parentFD); err != nil {
+				glog.V(4).Infof("Closing FD %v failed for safeopen(%v): %v", parentFD, pathname, err)
+			}
+		}
+	}()
+
+	childFD := -1
+	defer func() {
+		if childFD != -1 {
+			if err = syscall.Close(childFD); err != nil {
+				glog.V(4).Infof("Closing FD %v failed for safeopen(%v): %v", childFD, pathname, err)
+			}
+		}
+	}()
+
+	currentPath := base
+
+	// Follow the segments one by one using openat() to make
+	// sure the user cannot change already existing directories into symlinks.
+	for _, seg := range segments {
+		currentPath = filepath.Join(currentPath, seg)
+		if !pathWithinBase(currentPath, base) {
+			return -1, fmt.Errorf("path %s is outside of allowed base %s", currentPath, base)
+		}
+
+		glog.V(5).Infof("Opening path %s", currentPath)
+		childFD, err = syscall.Openat(parentFD, seg, nofollowFlags, 0)
+		if err != nil {
+			return -1, fmt.Errorf("cannot open %s: %s", currentPath, err)
+		}
+
+		// Close parentFD
+		if err = syscall.Close(parentFD); err != nil {
+			return -1, fmt.Errorf("closing fd for %q failed: %v", filepath.Dir(currentPath), err)
+		}
+		// Set child to new parent
+		parentFD = childFD
+		childFD = -1
+	}
+
+	// We made it to the end, return this fd, don't close it
+	finalFD := parentFD
+	parentFD = -1
+
+	return finalFD, nil
 }