package(default_visibility = ["//visibility:public"])

load(
    "@io_bazel_rules_go//go:def.bzl",
    "go_library",
    "go_test",
)

go_library(
    name = "go_default_library",
    srcs = [
        "doc.go",
        "exec.go",
        "fake.go",
        "mount.go",
        "mount_unsupported.go",
        "nsenter_mount_unsupported.go",
    ] + select({
        "@io_bazel_rules_go//go/platform:linux_amd64": [
            "mount_linux.go",
            "nsenter_mount.go",
        ],
        "@io_bazel_rules_go//go/platform:windows_amd64": [
            "mount_windows.go",
        ],
        "//conditions:default": [],
    }),
    deps = [
        "//vendor/github.com/golang/glog:go_default_library",
        "//vendor/k8s.io/utils/exec:go_default_library",
    ] + select({
        "@io_bazel_rules_go//go/platform:linux_amd64": [
            "//pkg/util/io:go_default_library",
<<<<<<< HEAD
            "//pkg/util/nsenter:go_default_library",
=======
>>>>>>> 66f5f2bc
            "//vendor/golang.org/x/sys/unix:go_default_library",
            "//vendor/k8s.io/apimachinery/pkg/util/sets:go_default_library",
        ],
        "//conditions:default": [],
    }),
)

go_test(
    name = "go_default_test",
    srcs = [
        "safe_format_and_mount_test.go",
    ] + select({
        "@io_bazel_rules_go//go/platform:linux_amd64": [
            "mount_linux_test.go",
            "nsenter_mount_test.go",
        ],
        "@io_bazel_rules_go//go/platform:windows_amd64": [
            "mount_windows_test.go",
        ],
        "//conditions:default": [],
    }),
    library = ":go_default_library",
    deps = ["//vendor/k8s.io/utils/exec/testing:go_default_library"],
)

filegroup(
    name = "package-srcs",
    srcs = glob(["**"]),
    tags = ["automanaged"],
    visibility = ["//visibility:private"],
)

filegroup(
    name = "all-srcs",
    srcs = [":package-srcs"],
    tags = ["automanaged"],
)<|MERGE_RESOLUTION|>--- conflicted
+++ resolved
@@ -25,16 +25,14 @@
         ],
         "//conditions:default": [],
     }),
+    importpath = "k8s.io/kubernetes/pkg/util/mount",
     deps = [
         "//vendor/github.com/golang/glog:go_default_library",
         "//vendor/k8s.io/utils/exec:go_default_library",
     ] + select({
         "@io_bazel_rules_go//go/platform:linux_amd64": [
             "//pkg/util/io:go_default_library",
-<<<<<<< HEAD
             "//pkg/util/nsenter:go_default_library",
-=======
->>>>>>> 66f5f2bc
             "//vendor/golang.org/x/sys/unix:go_default_library",
             "//vendor/k8s.io/apimachinery/pkg/util/sets:go_default_library",
         ],
@@ -56,6 +54,7 @@
         ],
         "//conditions:default": [],
     }),
+    importpath = "k8s.io/kubernetes/pkg/util/mount",
     library = ":go_default_library",
     deps = ["//vendor/k8s.io/utils/exec/testing:go_default_library"],
 )
