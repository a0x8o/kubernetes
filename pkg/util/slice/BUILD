--- conflicted
+++ resolved
@@ -17,10 +17,6 @@
     name = "go_default_test",
     srcs = ["slice_test.go"],
     embed = [":go_default_library"],
-<<<<<<< HEAD
-    importpath = "k8s.io/kubernetes/pkg/util/slice",
-=======
->>>>>>> ed33434d
 )
 
 filegroup(
