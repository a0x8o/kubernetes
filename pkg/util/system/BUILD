package(default_visibility = ["//visibility:public"])

load(
    "@io_bazel_rules_go//go:def.bzl",
    "go_library",
    "go_test",
)

go_library(
    name = "go_default_library",
    srcs = ["system_utils.go"],
    importpath = "k8s.io/kubernetes/pkg/util/system",
)

go_test(
    name = "go_default_test",
    srcs = ["system_utils_test.go"],
    embed = [":go_default_library"],
<<<<<<< HEAD
    importpath = "k8s.io/kubernetes/pkg/util/system",
=======
>>>>>>> ed33434d
    deps = [
        "//vendor/k8s.io/api/core/v1:go_default_library",
        "//vendor/k8s.io/apimachinery/pkg/apis/meta/v1:go_default_library",
    ],
)

filegroup(
    name = "package-srcs",
    srcs = glob(["**"]),
    tags = ["automanaged"],
    visibility = ["//visibility:private"],
)

filegroup(
    name = "all-srcs",
    srcs = [":package-srcs"],
    tags = ["automanaged"],
)<|MERGE_RESOLUTION|>--- conflicted
+++ resolved
@@ -16,10 +16,6 @@
     name = "go_default_test",
     srcs = ["system_utils_test.go"],
     embed = [":go_default_library"],
-<<<<<<< HEAD
-    importpath = "k8s.io/kubernetes/pkg/util/system",
-=======
->>>>>>> ed33434d
     deps = [
         "//vendor/k8s.io/api/core/v1:go_default_library",
         "//vendor/k8s.io/apimachinery/pkg/apis/meta/v1:go_default_library",
