package(default_visibility = ["//visibility:public"])

load(
    "@io_bazel_rules_go//go:def.bzl",
    "go_library",
    "go_test",
)

go_library(
    name = "go_default_library",
    srcs = ["env.go"],
    importpath = "k8s.io/kubernetes/pkg/util/env",
)

go_test(
    name = "go_default_test",
    srcs = ["env_test.go"],
    embed = [":go_default_library"],
<<<<<<< HEAD
    importpath = "k8s.io/kubernetes/pkg/util/env",
=======
>>>>>>> ed33434d
    deps = ["//vendor/github.com/stretchr/testify/assert:go_default_library"],
)

filegroup(
    name = "package-srcs",
    srcs = glob(["**"]),
    tags = ["automanaged"],
    visibility = ["//visibility:private"],
)

filegroup(
    name = "all-srcs",
    srcs = [":package-srcs"],
    tags = ["automanaged"],
)<|MERGE_RESOLUTION|>--- conflicted
+++ resolved
@@ -16,10 +16,6 @@
     name = "go_default_test",
     srcs = ["env_test.go"],
     embed = [":go_default_library"],
-<<<<<<< HEAD
-    importpath = "k8s.io/kubernetes/pkg/util/env",
-=======
->>>>>>> ed33434d
     deps = ["//vendor/github.com/stretchr/testify/assert:go_default_library"],
 )
 
