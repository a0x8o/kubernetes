--- conflicted
+++ resolved
@@ -120,11 +120,7 @@
 	}
 	err := fake.AddVirtualServer(vs)
 	if err != nil {
-<<<<<<< HEAD
-		t.Errorf("Fail to add virutal server, error: %v", err)
-=======
 		t.Errorf("Fail to add virtual server, error: %v", err)
->>>>>>> ed33434d
 	}
 	// Add real server to the virtual server
 	for i := range rss {
@@ -142,11 +138,7 @@
 			t.Errorf("Fail to get real servers of the virtual server, error: %v", err)
 		}
 		if len(list) != rssLen {
-<<<<<<< HEAD
-			t.Errorf("Expect %d virutal servers, got: %d", len(rss), len(list))
-=======
 			t.Errorf("Expect %d virtual servers, got: %d", len(rss), len(list))
->>>>>>> ed33434d
 		}
 		rsToDel := list[i]
 		if err = fake.DeleteRealServer(vs, rsToDel); err != nil {
