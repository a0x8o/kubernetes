package(default_visibility = ["//visibility:public"])

load(
    "@io_bazel_rules_go//go:def.bzl",
    "go_library",
    "go_test",
)

go_library(
    name = "go_default_library",
    srcs = ["fake.go"],
    importpath = "k8s.io/kubernetes/pkg/util/ipvs/testing",
    deps = ["//pkg/util/ipvs:go_default_library"],
)

filegroup(
    name = "package-srcs",
    srcs = glob(["**"]),
    tags = ["automanaged"],
    visibility = ["//visibility:private"],
)

filegroup(
    name = "all-srcs",
    srcs = [":package-srcs"],
    tags = ["automanaged"],
)

go_test(
    name = "go_default_test",
    srcs = ["fake_test.go"],
    embed = [":go_default_library"],
<<<<<<< HEAD
    importpath = "k8s.io/kubernetes/pkg/util/ipvs/testing",
=======
>>>>>>> ed33434d
    deps = ["//pkg/util/ipvs:go_default_library"],
)<|MERGE_RESOLUTION|>--- conflicted
+++ resolved
@@ -30,9 +30,5 @@
     name = "go_default_test",
     srcs = ["fake_test.go"],
     embed = [":go_default_library"],
-<<<<<<< HEAD
-    importpath = "k8s.io/kubernetes/pkg/util/ipvs/testing",
-=======
->>>>>>> ed33434d
     deps = ["//pkg/util/ipvs:go_default_library"],
 )