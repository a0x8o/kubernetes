--- conflicted
+++ resolved
@@ -21,10 +21,6 @@
     name = "go_default_test",
     srcs = ["i18n_test.go"],
     embed = [":go_default_library"],
-<<<<<<< HEAD
-    importpath = "k8s.io/kubernetes/pkg/kubectl/util/i18n",
-=======
->>>>>>> ed33434d
 )
 
 filegroup(
