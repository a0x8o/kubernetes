--- conflicted
+++ resolved
@@ -16,10 +16,6 @@
     name = "go_default_test",
     srcs = ["slice_test.go"],
     embed = [":go_default_library"],
-<<<<<<< HEAD
-    importpath = "k8s.io/kubernetes/pkg/kubectl/util/slice",
-=======
->>>>>>> ed33434d
 )
 
 filegroup(
