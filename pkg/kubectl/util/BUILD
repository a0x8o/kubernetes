load(
    "@io_bazel_rules_go//go:def.bzl",
    "go_library",
    "go_test",
)

go_library(
    name = "go_default_library",
    srcs = [
<<<<<<< HEAD
=======
        "service_port.go",
>>>>>>> ed33434d
        "util.go",
    ] + select({
        "@io_bazel_rules_go//go/platform:android": [
            "umask.go",
        ],
        "@io_bazel_rules_go//go/platform:darwin": [
            "umask.go",
        ],
        "@io_bazel_rules_go//go/platform:dragonfly": [
            "umask.go",
        ],
        "@io_bazel_rules_go//go/platform:freebsd": [
            "umask.go",
        ],
        "@io_bazel_rules_go//go/platform:linux": [
            "umask.go",
        ],
        "@io_bazel_rules_go//go/platform:nacl": [
            "umask.go",
        ],
        "@io_bazel_rules_go//go/platform:netbsd": [
            "umask.go",
        ],
        "@io_bazel_rules_go//go/platform:openbsd": [
            "umask.go",
        ],
        "@io_bazel_rules_go//go/platform:plan9": [
            "umask.go",
        ],
        "@io_bazel_rules_go//go/platform:solaris": [
            "umask.go",
        ],
        "@io_bazel_rules_go//go/platform:windows": [
            "umask_windows.go",
        ],
        "//conditions:default": [],
    }),
    importpath = "k8s.io/kubernetes/pkg/kubectl/util",
    visibility = ["//build/visible_to:pkg_kubectl_util_CONSUMERS"],
    deps = [
<<<<<<< HEAD
        "//vendor/k8s.io/apimachinery/pkg/apis/meta/v1:go_default_library",
        "//vendor/k8s.io/apimachinery/pkg/runtime:go_default_library",
=======
        "//pkg/apis/core:go_default_library",
        "//vendor/k8s.io/apimachinery/pkg/apis/meta/v1:go_default_library",
        "//vendor/k8s.io/apimachinery/pkg/runtime:go_default_library",
        "//vendor/k8s.io/apimachinery/pkg/util/intstr:go_default_library",
>>>>>>> ed33434d
    ] + select({
        "@io_bazel_rules_go//go/platform:android": [
            "//vendor/golang.org/x/sys/unix:go_default_library",
        ],
        "@io_bazel_rules_go//go/platform:darwin": [
            "//vendor/golang.org/x/sys/unix:go_default_library",
        ],
        "@io_bazel_rules_go//go/platform:dragonfly": [
            "//vendor/golang.org/x/sys/unix:go_default_library",
        ],
        "@io_bazel_rules_go//go/platform:freebsd": [
            "//vendor/golang.org/x/sys/unix:go_default_library",
        ],
        "@io_bazel_rules_go//go/platform:linux": [
            "//vendor/golang.org/x/sys/unix:go_default_library",
        ],
        "@io_bazel_rules_go//go/platform:nacl": [
            "//vendor/golang.org/x/sys/unix:go_default_library",
        ],
        "@io_bazel_rules_go//go/platform:netbsd": [
            "//vendor/golang.org/x/sys/unix:go_default_library",
        ],
        "@io_bazel_rules_go//go/platform:openbsd": [
            "//vendor/golang.org/x/sys/unix:go_default_library",
        ],
        "@io_bazel_rules_go//go/platform:plan9": [
            "//vendor/golang.org/x/sys/unix:go_default_library",
        ],
        "@io_bazel_rules_go//go/platform:solaris": [
            "//vendor/golang.org/x/sys/unix:go_default_library",
        ],
        "//conditions:default": [],
    }),
)

filegroup(
    name = "package-srcs",
    srcs = glob(["**"]),
    tags = ["automanaged"],
    visibility = ["//visibility:private"],
)

filegroup(
    name = "all-srcs",
    srcs = [
        ":package-srcs",
        "//pkg/kubectl/util/crlf:all-srcs",
        "//pkg/kubectl/util/hash:all-srcs",
        "//pkg/kubectl/util/i18n:all-srcs",
        "//pkg/kubectl/util/logs:all-srcs",
        "//pkg/kubectl/util/slice:all-srcs",
        "//pkg/kubectl/util/term:all-srcs",
        "//pkg/kubectl/util/transport:all-srcs",
    ],
    tags = ["automanaged"],
    visibility = ["//build/visible_to:pkg_kubectl_util_CONSUMERS"],
)

go_test(
    name = "go_default_test",
<<<<<<< HEAD
    srcs = ["util_test.go"],
    embed = [":go_default_library"],
    importpath = "k8s.io/kubernetes/pkg/kubectl/util",
=======
    srcs = [
        "service_port_test.go",
        "util_test.go",
    ],
    embed = [":go_default_library"],
    deps = [
        "//pkg/apis/core:go_default_library",
        "//vendor/k8s.io/apimachinery/pkg/util/intstr:go_default_library",
    ],
>>>>>>> ed33434d
)<|MERGE_RESOLUTION|>--- conflicted
+++ resolved
@@ -7,10 +7,7 @@
 go_library(
     name = "go_default_library",
     srcs = [
-<<<<<<< HEAD
-=======
         "service_port.go",
->>>>>>> ed33434d
         "util.go",
     ] + select({
         "@io_bazel_rules_go//go/platform:android": [
@@ -51,15 +48,10 @@
     importpath = "k8s.io/kubernetes/pkg/kubectl/util",
     visibility = ["//build/visible_to:pkg_kubectl_util_CONSUMERS"],
     deps = [
-<<<<<<< HEAD
-        "//vendor/k8s.io/apimachinery/pkg/apis/meta/v1:go_default_library",
-        "//vendor/k8s.io/apimachinery/pkg/runtime:go_default_library",
-=======
         "//pkg/apis/core:go_default_library",
         "//vendor/k8s.io/apimachinery/pkg/apis/meta/v1:go_default_library",
         "//vendor/k8s.io/apimachinery/pkg/runtime:go_default_library",
         "//vendor/k8s.io/apimachinery/pkg/util/intstr:go_default_library",
->>>>>>> ed33434d
     ] + select({
         "@io_bazel_rules_go//go/platform:android": [
             "//vendor/golang.org/x/sys/unix:go_default_library",
@@ -120,11 +112,6 @@
 
 go_test(
     name = "go_default_test",
-<<<<<<< HEAD
-    srcs = ["util_test.go"],
-    embed = [":go_default_library"],
-    importpath = "k8s.io/kubernetes/pkg/kubectl/util",
-=======
     srcs = [
         "service_port_test.go",
         "util_test.go",
@@ -134,5 +121,4 @@
         "//pkg/apis/core:go_default_library",
         "//vendor/k8s.io/apimachinery/pkg/util/intstr:go_default_library",
     ],
->>>>>>> ed33434d
 )