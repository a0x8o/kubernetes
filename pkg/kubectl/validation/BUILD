load(
    "@io_bazel_rules_go//go:def.bzl",
    "go_library",
    "go_test",
)

exports_files(
    srcs = [
        "testdata/v1/validPod.yaml",
    ],
    visibility = ["//build/visible_to:COMMON_testing"],
)

go_test(
    name = "go_default_test",
    srcs = ["schema_test.go"],
    data = [
        ":testdata",
    ],
    embed = [":go_default_library"],
<<<<<<< HEAD
    importpath = "k8s.io/kubernetes/pkg/kubectl/validation",
=======
>>>>>>> ed33434d
)

go_library(
    name = "go_default_library",
    srcs = ["schema.go"],
    importpath = "k8s.io/kubernetes/pkg/kubectl/validation",
    visibility = ["//build/visible_to:pkg_kubectl_validation_CONSUMERS"],
    deps = [
        "//vendor/github.com/exponent-io/jsonpath:go_default_library",
        "//vendor/k8s.io/apimachinery/pkg/util/errors:go_default_library",
    ],
)

filegroup(
    name = "package-srcs",
    srcs = glob(["**"]),
    tags = ["automanaged"],
)

filegroup(
    name = "all-srcs",
    srcs = [":package-srcs"],
    tags = ["automanaged"],
    visibility = ["//build/visible_to:pkg_kubectl_validation_CONSUMERS"],
)<|MERGE_RESOLUTION|>--- conflicted
+++ resolved
@@ -18,10 +18,6 @@
         ":testdata",
     ],
     embed = [":go_default_library"],
-<<<<<<< HEAD
-    importpath = "k8s.io/kubernetes/pkg/kubectl/validation",
-=======
->>>>>>> ed33434d
 )
 
 go_library(
