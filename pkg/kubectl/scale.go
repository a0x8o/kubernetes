/*
Copyright 2014 The Kubernetes Authors.

Licensed under the Apache License, Version 2.0 (the "License");
you may not use this file except in compliance with the License.
You may obtain a copy of the License at

    http://www.apache.org/licenses/LICENSE-2.0

Unless required by applicable law or agreed to in writing, software
distributed under the License is distributed on an "AS IS" BASIS,
WITHOUT WARRANTIES OR CONDITIONS OF ANY KIND, either express or implied.
See the License for the specific language governing permissions and
limitations under the License.
*/

package kubectl

import (
	"fmt"
	"strconv"
	"time"

	autoscalingapi "k8s.io/api/autoscaling/v1"
	"k8s.io/apimachinery/pkg/api/errors"
	metav1 "k8s.io/apimachinery/pkg/apis/meta/v1"
	"k8s.io/apimachinery/pkg/runtime/schema"
	"k8s.io/apimachinery/pkg/util/wait"
	"k8s.io/kubernetes/pkg/apis/apps"
	"k8s.io/kubernetes/pkg/apis/batch"
	api "k8s.io/kubernetes/pkg/apis/core"
	"k8s.io/kubernetes/pkg/apis/extensions"

	scaleclient "k8s.io/client-go/scale"
<<<<<<< HEAD
	"k8s.io/kubernetes/pkg/client/clientset_generated/internalclientset"
=======
>>>>>>> ed33434d
	appsclient "k8s.io/kubernetes/pkg/client/clientset_generated/internalclientset/typed/apps/internalversion"
	batchclient "k8s.io/kubernetes/pkg/client/clientset_generated/internalclientset/typed/batch/internalversion"
	coreclient "k8s.io/kubernetes/pkg/client/clientset_generated/internalclientset/typed/core/internalversion"
	extensionsclient "k8s.io/kubernetes/pkg/client/clientset_generated/internalclientset/typed/extensions/internalversion"
)

// TODO: Figure out if we should be waiting on initializers in the Scale() functions below.

// Scaler provides an interface for resources that can be scaled.
type Scaler interface {
	// Scale scales the named resource after checking preconditions. It optionally
	// retries in the event of resource version mismatch (if retry is not nil),
	// and optionally waits until the status of the resource matches newSize (if wait is not nil)
	// TODO: Make the implementation of this watch-based (#56075) once #31345 is fixed.
	Scale(namespace, name string, newSize uint, preconditions *ScalePrecondition, retry, wait *RetryParams) error
	// ScaleSimple does a simple one-shot attempt at scaling - not useful on its own, but
	// a necessary building block for Scale
	ScaleSimple(namespace, name string, preconditions *ScalePrecondition, newSize uint) (updatedResourceVersion string, err error)
}

// ScalerFor gets a scaler for a given resource
func ScalerFor(kind schema.GroupKind, jobsClient batchclient.JobsGetter, scalesGetter scaleclient.ScalesGetter, gr schema.GroupResource) Scaler {
	// it seems like jobs dont't follow "normal" scale semantics.
	// For example it is not clear whether HPA could make use of it or not.
	// For more details see: https://github.com/kubernetes/kubernetes/pull/58468
	switch kind {
	case batch.Kind("Job"):
		return &jobScaler{jobsClient} // Either kind of job can be scaled with Batch interface.
	default:
		return &genericScaler{scalesGetter, gr}
	}
}

// ScalePrecondition describes a condition that must be true for the scale to take place
// If CurrentSize == -1, it is ignored.
// If CurrentResourceVersion is the empty string, it is ignored.
// Otherwise they must equal the values in the resource for it to be valid.
type ScalePrecondition struct {
	Size            int
	ResourceVersion string
}

// A PreconditionError is returned when a resource fails to match
// the scale preconditions passed to kubectl.
type PreconditionError struct {
	Precondition  string
	ExpectedValue string
	ActualValue   string
}

func (pe PreconditionError) Error() string {
	return fmt.Sprintf("Expected %s to be %s, was %s", pe.Precondition, pe.ExpectedValue, pe.ActualValue)
}

type ScaleErrorType int

const (
	ScaleGetFailure ScaleErrorType = iota
	ScaleUpdateFailure
	ScaleUpdateConflictFailure
)

// A ScaleError is returned when a scale request passes
// preconditions but fails to actually scale the controller.
type ScaleError struct {
	FailureType     ScaleErrorType
	ResourceVersion string
	ActualError     error
}

func (c ScaleError) Error() string {
	msg := fmt.Sprintf("Scaling the resource failed with: %v", c.ActualError)
	if len(c.ResourceVersion) > 0 {
		msg += fmt.Sprintf("; Current resource version %s", c.ResourceVersion)
	}
	return msg
}

// RetryParams encapsulates the retry parameters used by kubectl's scaler.
type RetryParams struct {
	Interval, Timeout time.Duration
}

func NewRetryParams(interval, timeout time.Duration) *RetryParams {
	return &RetryParams{interval, timeout}
}

// ScaleCondition is a closure around Scale that facilitates retries via util.wait
func ScaleCondition(r Scaler, precondition *ScalePrecondition, namespace, name string, count uint, updatedResourceVersion *string) wait.ConditionFunc {
	return func() (bool, error) {
		rv, err := r.ScaleSimple(namespace, name, precondition, count)
		if updatedResourceVersion != nil {
			*updatedResourceVersion = rv
		}
		switch e, _ := err.(ScaleError); err.(type) {
		case nil:
			return true, nil
		case ScaleError:
			// Retry only on update conflicts.
			if e.FailureType == ScaleUpdateConflictFailure {
				return false, nil
			}
		}
		return false, err
	}
}

// ValidateStatefulSet ensures that the preconditions match. Returns nil if they are valid, an error otherwise.
func (precondition *ScalePrecondition) ValidateStatefulSet(ps *apps.StatefulSet) error {
	if precondition.Size != -1 && int(ps.Spec.Replicas) != precondition.Size {
		return PreconditionError{"replicas", strconv.Itoa(precondition.Size), strconv.Itoa(int(ps.Spec.Replicas))}
	}
	if len(precondition.ResourceVersion) != 0 && ps.ResourceVersion != precondition.ResourceVersion {
		return PreconditionError{"resource version", precondition.ResourceVersion, ps.ResourceVersion}
	}
	return nil
}

// ValidateReplicationController ensures that the preconditions match.  Returns nil if they are valid, an error otherwise
func (precondition *ScalePrecondition) ValidateReplicationController(controller *api.ReplicationController) error {
	if precondition.Size != -1 && int(controller.Spec.Replicas) != precondition.Size {
		return PreconditionError{"replicas", strconv.Itoa(precondition.Size), strconv.Itoa(int(controller.Spec.Replicas))}
	}
	if len(precondition.ResourceVersion) != 0 && controller.ResourceVersion != precondition.ResourceVersion {
		return PreconditionError{"resource version", precondition.ResourceVersion, controller.ResourceVersion}
	}
	return nil
}

// TODO(p0lyn0mial): remove ReplicationControllerScaler
type ReplicationControllerScaler struct {
	c coreclient.ReplicationControllersGetter
}

// ScaleSimple does a simple one-shot attempt at scaling. It returns the
// resourceVersion of the replication controller if the update is successful.
func (scaler *ReplicationControllerScaler) ScaleSimple(namespace, name string, preconditions *ScalePrecondition, newSize uint) (string, error) {
	controller, err := scaler.c.ReplicationControllers(namespace).Get(name, metav1.GetOptions{})
	if err != nil {
		return "", ScaleError{ScaleGetFailure, "", err}
	}
	if preconditions != nil {
		if err := preconditions.ValidateReplicationController(controller); err != nil {
			return "", err
		}
	}
	controller.Spec.Replicas = int32(newSize)
	updatedRC, err := scaler.c.ReplicationControllers(namespace).Update(controller)
	if err != nil {
		if errors.IsConflict(err) {
			return "", ScaleError{ScaleUpdateConflictFailure, controller.ResourceVersion, err}
		}
		return "", ScaleError{ScaleUpdateFailure, controller.ResourceVersion, err}
	}
	return updatedRC.ObjectMeta.ResourceVersion, nil
}

// Scale updates a ReplicationController to a new size, with optional precondition check (if preconditions is not nil),
// optional retries (if retry is not nil), and then optionally waits for it's replica count to reach the new value
// (if wait is not nil).
func (scaler *ReplicationControllerScaler) Scale(namespace, name string, newSize uint, preconditions *ScalePrecondition, retry, waitForReplicas *RetryParams) error {
	if preconditions == nil {
		preconditions = &ScalePrecondition{-1, ""}
	}
	if retry == nil {
		// Make it try only once, immediately
		retry = &RetryParams{Interval: time.Millisecond, Timeout: time.Millisecond}
	}
	cond := ScaleCondition(scaler, preconditions, namespace, name, newSize, nil)
	if err := wait.PollImmediate(retry.Interval, retry.Timeout, cond); err != nil {
		return err
	}
	if waitForReplicas != nil {
		rc, err := scaler.c.ReplicationControllers(namespace).Get(name, metav1.GetOptions{})
		if err != nil {
			return err
		}
		if rc.Initializers != nil {
			return nil
		}
		err = wait.PollImmediate(waitForReplicas.Interval, waitForReplicas.Timeout, ControllerHasDesiredReplicas(scaler.c, rc))
		if err == wait.ErrWaitTimeout {
			return fmt.Errorf("timed out waiting for %q to be synced", name)
		}
		return err
	}
	return nil
}

// ValidateReplicaSet ensures that the preconditions match.  Returns nil if they are valid, an error otherwise
func (precondition *ScalePrecondition) ValidateReplicaSet(replicaSet *extensions.ReplicaSet) error {
	if precondition.Size != -1 && int(replicaSet.Spec.Replicas) != precondition.Size {
		return PreconditionError{"replicas", strconv.Itoa(precondition.Size), strconv.Itoa(int(replicaSet.Spec.Replicas))}
	}
	if len(precondition.ResourceVersion) != 0 && replicaSet.ResourceVersion != precondition.ResourceVersion {
		return PreconditionError{"resource version", precondition.ResourceVersion, replicaSet.ResourceVersion}
	}
	return nil
}

// TODO(p0lyn0mial): remove ReplicaSetScaler
type ReplicaSetScaler struct {
	c extensionsclient.ReplicaSetsGetter
}

// ScaleSimple does a simple one-shot attempt at scaling. It returns the
// resourceVersion of the replicaset if the update is successful.
func (scaler *ReplicaSetScaler) ScaleSimple(namespace, name string, preconditions *ScalePrecondition, newSize uint) (string, error) {
	rs, err := scaler.c.ReplicaSets(namespace).Get(name, metav1.GetOptions{})
	if err != nil {
		return "", ScaleError{ScaleGetFailure, "", err}
	}
	if preconditions != nil {
		if err := preconditions.ValidateReplicaSet(rs); err != nil {
			return "", err
		}
	}
	rs.Spec.Replicas = int32(newSize)
	updatedRS, err := scaler.c.ReplicaSets(namespace).Update(rs)
	if err != nil {
		if errors.IsConflict(err) {
			return "", ScaleError{ScaleUpdateConflictFailure, rs.ResourceVersion, err}
		}
		return "", ScaleError{ScaleUpdateFailure, rs.ResourceVersion, err}
	}
	return updatedRS.ObjectMeta.ResourceVersion, nil
}

// Scale updates a ReplicaSet to a new size, with optional precondition check (if preconditions is
// not nil), optional retries (if retry is not nil), and then optionally waits for it's replica
// count to reach the new value (if wait is not nil).
func (scaler *ReplicaSetScaler) Scale(namespace, name string, newSize uint, preconditions *ScalePrecondition, retry, waitForReplicas *RetryParams) error {
	if preconditions == nil {
		preconditions = &ScalePrecondition{-1, ""}
	}
	if retry == nil {
		// Make it try only once, immediately
		retry = &RetryParams{Interval: time.Millisecond, Timeout: time.Millisecond}
	}
	cond := ScaleCondition(scaler, preconditions, namespace, name, newSize, nil)
	if err := wait.PollImmediate(retry.Interval, retry.Timeout, cond); err != nil {
		return err
	}
	if waitForReplicas != nil {
		rs, err := scaler.c.ReplicaSets(namespace).Get(name, metav1.GetOptions{})
		if err != nil {
			return err
		}
		if rs.Initializers != nil {
			return nil
		}
		err = wait.PollImmediate(waitForReplicas.Interval, waitForReplicas.Timeout, ReplicaSetHasDesiredReplicas(scaler.c, rs))

		if err == wait.ErrWaitTimeout {
			return fmt.Errorf("timed out waiting for %q to be synced", name)
		}
		return err
	}
	return nil
}

// ValidateJob ensures that the preconditions match.  Returns nil if they are valid, an error otherwise.
func (precondition *ScalePrecondition) ValidateJob(job *batch.Job) error {
	if precondition.Size != -1 && job.Spec.Parallelism == nil {
		return PreconditionError{"parallelism", strconv.Itoa(precondition.Size), "nil"}
	}
	if precondition.Size != -1 && int(*job.Spec.Parallelism) != precondition.Size {
		return PreconditionError{"parallelism", strconv.Itoa(precondition.Size), strconv.Itoa(int(*job.Spec.Parallelism))}
	}
	if len(precondition.ResourceVersion) != 0 && job.ResourceVersion != precondition.ResourceVersion {
		return PreconditionError{"resource version", precondition.ResourceVersion, job.ResourceVersion}
	}
	return nil
}

// TODO(p0lyn0mial): remove StatefulSetsGetter
type StatefulSetScaler struct {
	c appsclient.StatefulSetsGetter
}

// ScaleSimple does a simple one-shot attempt at scaling. It returns the
// resourceVersion of the statefulset if the update is successful.
func (scaler *StatefulSetScaler) ScaleSimple(namespace, name string, preconditions *ScalePrecondition, newSize uint) (string, error) {
	ss, err := scaler.c.StatefulSets(namespace).Get(name, metav1.GetOptions{})
	if err != nil {
		return "", ScaleError{ScaleGetFailure, "", err}
	}
	if preconditions != nil {
		if err := preconditions.ValidateStatefulSet(ss); err != nil {
			return "", err
		}
	}
	ss.Spec.Replicas = int32(newSize)
	updatedStatefulSet, err := scaler.c.StatefulSets(namespace).Update(ss)
	if err != nil {
		if errors.IsConflict(err) {
			return "", ScaleError{ScaleUpdateConflictFailure, ss.ResourceVersion, err}
		}
		return "", ScaleError{ScaleUpdateFailure, ss.ResourceVersion, err}
	}
	return updatedStatefulSet.ResourceVersion, nil
}

func (scaler *StatefulSetScaler) Scale(namespace, name string, newSize uint, preconditions *ScalePrecondition, retry, waitForReplicas *RetryParams) error {
	if preconditions == nil {
		preconditions = &ScalePrecondition{-1, ""}
	}
	if retry == nil {
		// Make it try only once, immediately
		retry = &RetryParams{Interval: time.Millisecond, Timeout: time.Millisecond}
	}
	cond := ScaleCondition(scaler, preconditions, namespace, name, newSize, nil)
	if err := wait.PollImmediate(retry.Interval, retry.Timeout, cond); err != nil {
		return err
	}
	if waitForReplicas != nil {
		job, err := scaler.c.StatefulSets(namespace).Get(name, metav1.GetOptions{})
		if err != nil {
			return err
		}
		if job.Initializers != nil {
			return nil
		}
		err = wait.PollImmediate(waitForReplicas.Interval, waitForReplicas.Timeout, StatefulSetHasDesiredReplicas(scaler.c, job))
		if err == wait.ErrWaitTimeout {
			return fmt.Errorf("timed out waiting for %q to be synced", name)
		}
		return err
	}
	return nil
}

type jobScaler struct {
	c batchclient.JobsGetter
}

// ScaleSimple is responsible for updating job's parallelism. It returns the
// resourceVersion of the job if the update is successful.
func (scaler *jobScaler) ScaleSimple(namespace, name string, preconditions *ScalePrecondition, newSize uint) (string, error) {
	job, err := scaler.c.Jobs(namespace).Get(name, metav1.GetOptions{})
	if err != nil {
		return "", ScaleError{ScaleGetFailure, "", err}
	}
	if preconditions != nil {
		if err := preconditions.ValidateJob(job); err != nil {
			return "", err
		}
	}
	parallelism := int32(newSize)
	job.Spec.Parallelism = &parallelism
	updatedJob, err := scaler.c.Jobs(namespace).Update(job)
	if err != nil {
		if errors.IsConflict(err) {
			return "", ScaleError{ScaleUpdateConflictFailure, job.ResourceVersion, err}
		}
		return "", ScaleError{ScaleUpdateFailure, job.ResourceVersion, err}
	}
	return updatedJob.ObjectMeta.ResourceVersion, nil
}

// Scale updates a Job to a new size, with optional precondition check (if preconditions is not nil),
// optional retries (if retry is not nil), and then optionally waits for parallelism to reach desired
// number, which can be less than requested based on job's current progress.
func (scaler *jobScaler) Scale(namespace, name string, newSize uint, preconditions *ScalePrecondition, retry, waitForReplicas *RetryParams) error {
	if preconditions == nil {
		preconditions = &ScalePrecondition{-1, ""}
	}
	if retry == nil {
		// Make it try only once, immediately
		retry = &RetryParams{Interval: time.Millisecond, Timeout: time.Millisecond}
	}
	cond := ScaleCondition(scaler, preconditions, namespace, name, newSize, nil)
	if err := wait.PollImmediate(retry.Interval, retry.Timeout, cond); err != nil {
		return err
	}
	if waitForReplicas != nil {
		job, err := scaler.c.Jobs(namespace).Get(name, metav1.GetOptions{})
		if err != nil {
			return err
		}
		err = wait.PollImmediate(waitForReplicas.Interval, waitForReplicas.Timeout, JobHasDesiredParallelism(scaler.c, job))
		if err == wait.ErrWaitTimeout {
			return fmt.Errorf("timed out waiting for %q to be synced", name)
		}
		return err
	}
	return nil
}

// ValidateDeployment ensures that the preconditions match.  Returns nil if they are valid, an error otherwise.
func (precondition *ScalePrecondition) ValidateDeployment(deployment *extensions.Deployment) error {
	if precondition.Size != -1 && int(deployment.Spec.Replicas) != precondition.Size {
		return PreconditionError{"replicas", strconv.Itoa(precondition.Size), strconv.Itoa(int(deployment.Spec.Replicas))}
	}
	if len(precondition.ResourceVersion) != 0 && deployment.ResourceVersion != precondition.ResourceVersion {
		return PreconditionError{"resource version", precondition.ResourceVersion, deployment.ResourceVersion}
	}
	return nil
}

// TODO(p0lyn0mial): remove DeploymentScaler
type DeploymentScaler struct {
	c extensionsclient.DeploymentsGetter
}

// ScaleSimple is responsible for updating a deployment's desired replicas
// count. It returns the resourceVersion of the deployment if the update is
// successful.
func (scaler *DeploymentScaler) ScaleSimple(namespace, name string, preconditions *ScalePrecondition, newSize uint) (string, error) {
	deployment, err := scaler.c.Deployments(namespace).Get(name, metav1.GetOptions{})
	if err != nil {
		return "", ScaleError{ScaleGetFailure, "", err}
	}
	if preconditions != nil {
		if err := preconditions.ValidateDeployment(deployment); err != nil {
			return "", err
		}
	}

	// TODO(madhusudancs): Fix this when Scale group issues are resolved (see issue #18528).
	// For now I'm falling back to regular Deployment update operation.
	deployment.Spec.Replicas = int32(newSize)
	updatedDeployment, err := scaler.c.Deployments(namespace).Update(deployment)
	if err != nil {
		if errors.IsConflict(err) {
			return "", ScaleError{ScaleUpdateConflictFailure, deployment.ResourceVersion, err}
		}
		return "", ScaleError{ScaleUpdateFailure, deployment.ResourceVersion, err}
	}
	return updatedDeployment.ObjectMeta.ResourceVersion, nil
}

// Scale updates a deployment to a new size, with optional precondition check (if preconditions is not nil),
// optional retries (if retry is not nil), and then optionally waits for the status to reach desired count.
func (scaler *DeploymentScaler) Scale(namespace, name string, newSize uint, preconditions *ScalePrecondition, retry, waitForReplicas *RetryParams) error {
	if preconditions == nil {
		preconditions = &ScalePrecondition{-1, ""}
	}
	if retry == nil {
		// Make it try only once, immediately
		retry = &RetryParams{Interval: time.Millisecond, Timeout: time.Millisecond}
	}
	cond := ScaleCondition(scaler, preconditions, namespace, name, newSize, nil)
	if err := wait.PollImmediate(retry.Interval, retry.Timeout, cond); err != nil {
		return err
	}
	if waitForReplicas != nil {
		deployment, err := scaler.c.Deployments(namespace).Get(name, metav1.GetOptions{})
		if err != nil {
			return err
		}
		err = wait.PollImmediate(waitForReplicas.Interval, waitForReplicas.Timeout, DeploymentHasDesiredReplicas(scaler.c, deployment))
		if err == wait.ErrWaitTimeout {
			return fmt.Errorf("timed out waiting for %q to be synced", name)
		}
		return err
	}
	return nil
}

// validateGeneric ensures that the preconditions match. Returns nil if they are valid, otherwise an error
// TODO(p0lyn0mial): when the work on GenericScaler is done, rename validateGeneric to validate
func (precondition *ScalePrecondition) validateGeneric(scale *autoscalingapi.Scale) error {
	if precondition.Size != -1 && int(scale.Spec.Replicas) != precondition.Size {
		return PreconditionError{"replicas", strconv.Itoa(precondition.Size), strconv.Itoa(int(scale.Spec.Replicas))}
	}
	if len(precondition.ResourceVersion) > 0 && scale.ResourceVersion != precondition.ResourceVersion {
		return PreconditionError{"resource version", precondition.ResourceVersion, scale.ResourceVersion}
	}
	return nil
}

<<<<<<< HEAD
// GenericScaler can update scales for resources in a particular namespace
// TODO(o0lyn0mial): when the work on GenericScaler is done, don't
// export the GenericScaler. Instead use ScalerFor method for getting the Scaler
// also update the UTs
type GenericScaler struct {
=======
// genericScaler can update scales for resources in a particular namespace
type genericScaler struct {
>>>>>>> ed33434d
	scaleNamespacer scaleclient.ScalesGetter
	targetGR        schema.GroupResource
}

<<<<<<< HEAD
var _ Scaler = &GenericScaler{}

// ScaleSimple updates a scale of a given resource. It returns the resourceVersion of the scale if the update was successful.
func (s *GenericScaler) ScaleSimple(namespace, name string, preconditions *ScalePrecondition, newSize uint) (updatedResourceVersion string, err error) {
=======
var _ Scaler = &genericScaler{}

// ScaleSimple updates a scale of a given resource. It returns the resourceVersion of the scale if the update was successful.
func (s *genericScaler) ScaleSimple(namespace, name string, preconditions *ScalePrecondition, newSize uint) (updatedResourceVersion string, err error) {
>>>>>>> ed33434d
	scale, err := s.scaleNamespacer.Scales(namespace).Get(s.targetGR, name)
	if err != nil {
		return "", ScaleError{ScaleGetFailure, "", err}
	}
	if preconditions != nil {
		if err := preconditions.validateGeneric(scale); err != nil {
			return "", err
		}
	}

	scale.Spec.Replicas = int32(newSize)
	updatedScale, err := s.scaleNamespacer.Scales(namespace).Update(s.targetGR, scale)
	if err != nil {
		if errors.IsConflict(err) {
			return "", ScaleError{ScaleUpdateConflictFailure, scale.ResourceVersion, err}
		}
		return "", ScaleError{ScaleUpdateFailure, scale.ResourceVersion, err}
	}
	return updatedScale.ResourceVersion, nil
}

// Scale updates a scale of a given resource to a new size, with optional precondition check (if preconditions is not nil),
// optional retries (if retry is not nil), and then optionally waits for the status to reach desired count.
<<<<<<< HEAD
func (s *GenericScaler) Scale(namespace, resourceName string, newSize uint, preconditions *ScalePrecondition, retry, waitForReplicas *RetryParams) error {
=======
func (s *genericScaler) Scale(namespace, resourceName string, newSize uint, preconditions *ScalePrecondition, retry, waitForReplicas *RetryParams) error {
>>>>>>> ed33434d
	if preconditions == nil {
		preconditions = &ScalePrecondition{-1, ""}
	}
	if retry == nil {
		// make it try only once, immediately
		retry = &RetryParams{Interval: time.Millisecond, Timeout: time.Millisecond}
	}
	cond := ScaleCondition(s, preconditions, namespace, resourceName, newSize, nil)
	if err := wait.PollImmediate(retry.Interval, retry.Timeout, cond); err != nil {
		return err
	}
	if waitForReplicas != nil {
		err := wait.PollImmediate(
			waitForReplicas.Interval,
			waitForReplicas.Timeout,
			scaleHasDesiredReplicas(s.scaleNamespacer, s.targetGR, resourceName, namespace, int32(newSize)))
		if err == wait.ErrWaitTimeout {
			return fmt.Errorf("timed out waiting for %q to be synced", resourceName)
		}
		return err
	}
	return nil
}

// scaleHasDesiredReplicas returns a condition that will be true if and only if the desired replica
// count for a scale (Spec) equals its updated replicas count (Status)
func scaleHasDesiredReplicas(sClient scaleclient.ScalesGetter, gr schema.GroupResource, resourceName string, namespace string, desiredReplicas int32) wait.ConditionFunc {
	return func() (bool, error) {
		actualScale, err := sClient.Scales(namespace).Get(gr, resourceName)
		if err != nil {
			return false, err
		}
		// this means the desired scale target has been reset by something else
		if actualScale.Spec.Replicas != desiredReplicas {
			return true, nil
		}
		return actualScale.Spec.Replicas == actualScale.Status.Replicas &&
			desiredReplicas == actualScale.Status.Replicas, nil
	}
}<|MERGE_RESOLUTION|>--- conflicted
+++ resolved
@@ -32,10 +32,6 @@
 	"k8s.io/kubernetes/pkg/apis/extensions"
 
 	scaleclient "k8s.io/client-go/scale"
-<<<<<<< HEAD
-	"k8s.io/kubernetes/pkg/client/clientset_generated/internalclientset"
-=======
->>>>>>> ed33434d
 	appsclient "k8s.io/kubernetes/pkg/client/clientset_generated/internalclientset/typed/apps/internalversion"
 	batchclient "k8s.io/kubernetes/pkg/client/clientset_generated/internalclientset/typed/batch/internalversion"
 	coreclient "k8s.io/kubernetes/pkg/client/clientset_generated/internalclientset/typed/core/internalversion"
@@ -508,31 +504,16 @@
 	return nil
 }
 
-<<<<<<< HEAD
-// GenericScaler can update scales for resources in a particular namespace
-// TODO(o0lyn0mial): when the work on GenericScaler is done, don't
-// export the GenericScaler. Instead use ScalerFor method for getting the Scaler
-// also update the UTs
-type GenericScaler struct {
-=======
 // genericScaler can update scales for resources in a particular namespace
 type genericScaler struct {
->>>>>>> ed33434d
 	scaleNamespacer scaleclient.ScalesGetter
 	targetGR        schema.GroupResource
 }
 
-<<<<<<< HEAD
-var _ Scaler = &GenericScaler{}
-
-// ScaleSimple updates a scale of a given resource. It returns the resourceVersion of the scale if the update was successful.
-func (s *GenericScaler) ScaleSimple(namespace, name string, preconditions *ScalePrecondition, newSize uint) (updatedResourceVersion string, err error) {
-=======
 var _ Scaler = &genericScaler{}
 
 // ScaleSimple updates a scale of a given resource. It returns the resourceVersion of the scale if the update was successful.
 func (s *genericScaler) ScaleSimple(namespace, name string, preconditions *ScalePrecondition, newSize uint) (updatedResourceVersion string, err error) {
->>>>>>> ed33434d
 	scale, err := s.scaleNamespacer.Scales(namespace).Get(s.targetGR, name)
 	if err != nil {
 		return "", ScaleError{ScaleGetFailure, "", err}
@@ -556,11 +537,7 @@
 
 // Scale updates a scale of a given resource to a new size, with optional precondition check (if preconditions is not nil),
 // optional retries (if retry is not nil), and then optionally waits for the status to reach desired count.
-<<<<<<< HEAD
-func (s *GenericScaler) Scale(namespace, resourceName string, newSize uint, preconditions *ScalePrecondition, retry, waitForReplicas *RetryParams) error {
-=======
 func (s *genericScaler) Scale(namespace, resourceName string, newSize uint, preconditions *ScalePrecondition, retry, waitForReplicas *RetryParams) error {
->>>>>>> ed33434d
 	if preconditions == nil {
 		preconditions = &ScalePrecondition{-1, ""}
 	}
