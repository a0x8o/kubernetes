--- conflicted
+++ resolved
@@ -48,10 +48,6 @@
     ],
     data = ["test-swagger.json"],
     embed = [":go_default_library"],
-<<<<<<< HEAD
-    importpath = "k8s.io/kubernetes/pkg/kubectl/explain",
-=======
->>>>>>> ed33434d
     deps = [
         "//pkg/kubectl/cmd/util/openapi/testing:go_default_library",
         "//pkg/kubectl/scheme:go_default_library",
