/*
Copyright 2016 The Kubernetes Authors.

Licensed under the Apache License, Version 2.0 (the "License");
you may not use this file except in compliance with the License.
You may obtain a copy of the License at

    http://www.apache.org/licenses/LICENSE-2.0

Unless required by applicable law or agreed to in writing, software
distributed under the License is distributed on an "AS IS" BASIS,
WITHOUT WARRANTIES OR CONDITIONS OF ANY KIND, either express or implied.
See the License for the specific language governing permissions and
limitations under the License.
*/

package cmd

import (
	"errors"
	"io"

	"github.com/spf13/cobra"
	"github.com/spf13/pflag"
	"k8s.io/api/core/v1"
	metav1 "k8s.io/apimachinery/pkg/apis/meta/v1"
	"k8s.io/apimachinery/pkg/labels"
	"k8s.io/client-go/discovery"
	corev1 "k8s.io/client-go/kubernetes/typed/core/v1"
	"k8s.io/kubernetes/pkg/kubectl/cmd/templates"
	cmdutil "k8s.io/kubernetes/pkg/kubectl/cmd/util"
	"k8s.io/kubernetes/pkg/kubectl/metricsutil"
	"k8s.io/kubernetes/pkg/kubectl/util/i18n"
	metricsapi "k8s.io/metrics/pkg/apis/metrics"
	metricsV1beta1api "k8s.io/metrics/pkg/apis/metrics/v1beta1"
	metricsclientset "k8s.io/metrics/pkg/client/clientset_generated/clientset"
)

// TopNodeOptions contains all the options for running the top-node cli command.
type TopNodeOptions struct {
	ResourceName    string
	Selector        string
	NodeClient      corev1.CoreV1Interface
	HeapsterOptions HeapsterTopOptions
	Client          *metricsutil.HeapsterMetricsClient
	Printer         *metricsutil.TopCmdPrinter
	DiscoveryClient discovery.DiscoveryInterface
	MetricsClient   metricsclientset.Interface
}

type HeapsterTopOptions struct {
	Namespace string
	Service   string
	Scheme    string
	Port      string
}

func (o *HeapsterTopOptions) Bind(flags *pflag.FlagSet) {
	if len(o.Namespace) == 0 {
		o.Namespace = metricsutil.DefaultHeapsterNamespace
	}
	if len(o.Service) == 0 {
		o.Service = metricsutil.DefaultHeapsterService
	}
	if len(o.Scheme) == 0 {
		o.Scheme = metricsutil.DefaultHeapsterScheme
	}
	if len(o.Port) == 0 {
		o.Port = metricsutil.DefaultHeapsterPort
	}

	flags.StringVar(&o.Namespace, "heapster-namespace", o.Namespace, "Namespace Heapster service is located in")
	flags.StringVar(&o.Service, "heapster-service", o.Service, "Name of Heapster service")
	flags.StringVar(&o.Scheme, "heapster-scheme", o.Scheme, "Scheme (http or https) to connect to Heapster as")
	flags.StringVar(&o.Port, "heapster-port", o.Port, "Port name in service to use")
}

var (
	topNodeLong = templates.LongDesc(i18n.T(`
		Display Resource (CPU/Memory/Storage) usage of nodes.

		The top-node command allows you to see the resource consumption of nodes.`))

	topNodeExample = templates.Examples(i18n.T(`
		  # Show metrics for all nodes
		  kubectl top node

		  # Show metrics for a given node
		  kubectl top node NODE_NAME`))
)

func NewCmdTopNode(f cmdutil.Factory, options *TopNodeOptions, out io.Writer) *cobra.Command {
	if options == nil {
		options = &TopNodeOptions{}
	}

	cmd := &cobra.Command{
		Use: "node [NAME | -l label]",
		DisableFlagsInUseLine: true,
		Short:   i18n.T("Display Resource (CPU/Memory/Storage) usage of nodes"),
		Long:    topNodeLong,
		Example: topNodeExample,
		Run: func(cmd *cobra.Command, args []string) {
			if err := options.Complete(f, cmd, args, out); err != nil {
				cmdutil.CheckErr(err)
			}
			if err := options.Validate(); err != nil {
				cmdutil.CheckErr(cmdutil.UsageErrorf(cmd, "%v", err))
			}
			if err := options.RunTopNode(); err != nil {
				cmdutil.CheckErr(err)
			}
		},
		Aliases: []string{"nodes", "no"},
	}
	cmd.Flags().StringVarP(&options.Selector, "selector", "l", options.Selector, "Selector (label query) to filter on, supports '=', '==', and '!='.(e.g. -l key1=value1,key2=value2)")
	options.HeapsterOptions.Bind(cmd.Flags())
	return cmd
}

func (o *TopNodeOptions) Complete(f cmdutil.Factory, cmd *cobra.Command, args []string, out io.Writer) error {
	if len(args) == 1 {
		o.ResourceName = args[0]
	} else if len(args) > 1 {
		return cmdutil.UsageErrorf(cmd, "%s", cmd.Use)
	}

	clientset, err := f.KubernetesClientSet()
	if err != nil {
		return err
	}
<<<<<<< HEAD
	o.NodeClient = clientset.CoreV1()
	o.Client = metricsutil.NewHeapsterMetricsClient(clientset.CoreV1(), o.HeapsterOptions.Namespace, o.HeapsterOptions.Scheme, o.HeapsterOptions.Service, o.HeapsterOptions.Port)
=======

	o.DiscoveryClient = clientset.DiscoveryClient

	config, err := f.ClientConfig()
	if err != nil {
		return err
	}
	o.MetricsClient, err = metricsclientset.NewForConfig(config)
	if err != nil {
		return err
	}

	o.NodeClient = clientset.CoreV1()
	o.Client = metricsutil.NewHeapsterMetricsClient(clientset.CoreV1(), o.HeapsterOptions.Namespace, o.HeapsterOptions.Scheme, o.HeapsterOptions.Service, o.HeapsterOptions.Port)

>>>>>>> ed33434d
	o.Printer = metricsutil.NewTopCmdPrinter(out)
	return nil
}

func (o *TopNodeOptions) Validate() error {
	if len(o.ResourceName) > 0 && len(o.Selector) > 0 {
		return errors.New("only one of NAME or --selector can be provided")
	}
	return nil
}

func (o TopNodeOptions) RunTopNode() error {
	var err error
	selector := labels.Everything()
	if len(o.Selector) > 0 {
		selector, err = labels.Parse(o.Selector)
		if err != nil {
			return err
		}
	}

	apiGroups, err := o.DiscoveryClient.ServerGroups()
	if err != nil {
		return err
	}

	metricsAPIAvailable := SupportedMetricsAPIVersionAvailable(apiGroups)

	metrics := &metricsapi.NodeMetricsList{}
	if metricsAPIAvailable {
		metrics, err = getNodeMetricsFromMetricsAPI(o.MetricsClient, o.ResourceName, selector)
		if err != nil {
			return err
		}
	} else {
		metrics, err = o.Client.GetNodeMetrics(o.ResourceName, selector.String())
		if err != nil {
			return err
		}
	}

	if len(metrics.Items) == 0 {
		return errors.New("metrics not available yet")
	}

	var nodes []v1.Node
	if len(o.ResourceName) > 0 {
		node, err := o.NodeClient.Nodes().Get(o.ResourceName, metav1.GetOptions{})
		if err != nil {
			return err
		}
		nodes = append(nodes, *node)
	} else {
		nodeList, err := o.NodeClient.Nodes().List(metav1.ListOptions{
			LabelSelector: selector.String(),
		})
		if err != nil {
			return err
		}
		nodes = append(nodes, nodeList.Items...)
	}

	allocatable := make(map[string]v1.ResourceList)

	for _, n := range nodes {
		allocatable[n.Name] = n.Status.Allocatable
	}

	return o.Printer.PrintNodeMetrics(metrics.Items, allocatable)
}

func getNodeMetricsFromMetricsAPI(metricsClient metricsclientset.Interface, resourceName string, selector labels.Selector) (*metricsapi.NodeMetricsList, error) {
	var err error
	versionedMetrics := &metricsV1beta1api.NodeMetricsList{}
	mc := metricsClient.Metrics()
	nm := mc.NodeMetricses()
	if resourceName != "" {
		m, err := nm.Get(resourceName, metav1.GetOptions{})
		if err != nil {
			return nil, err
		}
		versionedMetrics.Items = []metricsV1beta1api.NodeMetrics{*m}
	} else {
		versionedMetrics, err = nm.List(metav1.ListOptions{LabelSelector: selector.String()})
		if err != nil {
			return nil, err
		}
	}
	metrics := &metricsapi.NodeMetricsList{}
	err = metricsV1beta1api.Convert_v1beta1_NodeMetricsList_To_metrics_NodeMetricsList(versionedMetrics, metrics, nil)
	if err != nil {
		return nil, err
	}
	return metrics, nil
}<|MERGE_RESOLUTION|>--- conflicted
+++ resolved
@@ -129,26 +129,21 @@
 	if err != nil {
 		return err
 	}
-<<<<<<< HEAD
+
+	o.DiscoveryClient = clientset.DiscoveryClient
+
+	config, err := f.ClientConfig()
+	if err != nil {
+		return err
+	}
+	o.MetricsClient, err = metricsclientset.NewForConfig(config)
+	if err != nil {
+		return err
+	}
+
 	o.NodeClient = clientset.CoreV1()
 	o.Client = metricsutil.NewHeapsterMetricsClient(clientset.CoreV1(), o.HeapsterOptions.Namespace, o.HeapsterOptions.Scheme, o.HeapsterOptions.Service, o.HeapsterOptions.Port)
-=======
-
-	o.DiscoveryClient = clientset.DiscoveryClient
-
-	config, err := f.ClientConfig()
-	if err != nil {
-		return err
-	}
-	o.MetricsClient, err = metricsclientset.NewForConfig(config)
-	if err != nil {
-		return err
-	}
-
-	o.NodeClient = clientset.CoreV1()
-	o.Client = metricsutil.NewHeapsterMetricsClient(clientset.CoreV1(), o.HeapsterOptions.Namespace, o.HeapsterOptions.Scheme, o.HeapsterOptions.Service, o.HeapsterOptions.Port)
-
->>>>>>> ed33434d
+
 	o.Printer = metricsutil.NewTopCmdPrinter(out)
 	return nil
 }
