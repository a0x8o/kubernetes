--- conflicted
+++ resolved
@@ -48,39 +48,43 @@
 		},
 	}
 	for _, test := range tests {
-		logContent := "test log content"
-		tf := cmdtesting.NewTestFactory()
-		codec := legacyscheme.Codecs.LegacyCodec(scheme.Versions...)
-		ns := legacyscheme.Codecs
-
-		tf.Client = &fake.RESTClient{
-			NegotiatedSerializer: ns,
-			Client: fake.CreateHTTPClient(func(req *http.Request) (*http.Response, error) {
-				switch p, m := req.URL.Path, req.Method; {
-				case p == test.podPath && m == "GET":
-					body := objBody(codec, test.pod)
-					return &http.Response{StatusCode: 200, Header: defaultHeader(), Body: body}, nil
-				case p == test.logPath && m == "GET":
-					body := ioutil.NopCloser(bytes.NewBufferString(logContent))
-					return &http.Response{StatusCode: 200, Header: defaultHeader(), Body: body}, nil
-				default:
-					// Ensures no GET is performed when deleting by name
-					t.Errorf("%s: unexpected request: %#v\n%#v", test.name, req.URL, req)
-					return nil, nil
-				}
-			}),
-		}
-		tf.Namespace = "test"
-		tf.ClientConfigVal = defaultClientConfig()
-		buf := bytes.NewBuffer([]byte{})
-
-		cmd := NewCmdLogs(tf, buf, buf)
-		cmd.Flags().Set("namespace", "test")
-		cmd.Run(cmd, []string{"foo"})
-
-		if buf.String() != logContent {
-			t.Errorf("%s: did not get expected log content. Got: %s", test.name, buf.String())
-		}
+		t.Run(test.name, func(t *testing.T) {
+			logContent := "test log content"
+			tf := cmdtesting.NewTestFactory()
+			defer tf.Cleanup()
+
+			codec := legacyscheme.Codecs.LegacyCodec(scheme.Versions...)
+			ns := legacyscheme.Codecs
+
+			tf.Client = &fake.RESTClient{
+				NegotiatedSerializer: ns,
+				Client: fake.CreateHTTPClient(func(req *http.Request) (*http.Response, error) {
+					switch p, m := req.URL.Path, req.Method; {
+					case p == test.podPath && m == "GET":
+						body := objBody(codec, test.pod)
+						return &http.Response{StatusCode: 200, Header: defaultHeader(), Body: body}, nil
+					case p == test.logPath && m == "GET":
+						body := ioutil.NopCloser(bytes.NewBufferString(logContent))
+						return &http.Response{StatusCode: 200, Header: defaultHeader(), Body: body}, nil
+					default:
+						// Ensures no GET is performed when deleting by name
+						t.Errorf("%s: unexpected request: %#v\n%#v", test.name, req.URL, req)
+						return nil, nil
+					}
+				}),
+			}
+			tf.Namespace = "test"
+			tf.ClientConfigVal = defaultClientConfig()
+			buf := bytes.NewBuffer([]byte{})
+
+			cmd := NewCmdLogs(tf, buf, buf)
+			cmd.Flags().Set("namespace", "test")
+			cmd.Run(cmd, []string{"foo"})
+
+			if buf.String() != logContent {
+				t.Errorf("%s: did not get expected log content. Got: %s", test.name, buf.String())
+			}
+		})
 	}
 }
 
@@ -101,6 +105,7 @@
 
 func TestValidateLogFlags(t *testing.T) {
 	f := cmdtesting.NewTestFactory()
+	defer f.Cleanup()
 
 	tests := []struct {
 		name     string
@@ -151,11 +156,8 @@
 }
 
 func TestLogComplete(t *testing.T) {
-<<<<<<< HEAD
-	f, _, _, _ := cmdtesting.NewAPIFactory()
-=======
 	f := cmdtesting.NewTestFactory()
->>>>>>> ed33434d
+	defer f.Cleanup()
 
 	tests := []struct {
 		name     string
@@ -193,12 +195,8 @@
 		},
 	}
 	for _, test := range tests {
-<<<<<<< HEAD
-		cmd := NewCmdLogs(f, bytes.NewBuffer([]byte{}))
-=======
 		buf := bytes.NewBuffer([]byte{})
 		cmd := NewCmdLogs(f, buf, buf)
->>>>>>> ed33434d
 		var err error
 		out := ""
 		for flag, value := range test.flags {
