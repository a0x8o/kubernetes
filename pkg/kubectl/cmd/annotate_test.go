/*
Copyright 2014 The Kubernetes Authors.

Licensed under the Apache License, Version 2.0 (the "License");
you may not use this file except in compliance with the License.
You may obtain a copy of the License at

    http://www.apache.org/licenses/LICENSE-2.0

Unless required by applicable law or agreed to in writing, software
distributed under the License is distributed on an "AS IS" BASIS,
WITHOUT WARRANTIES OR CONDITIONS OF ANY KIND, either express or implied.
See the License for the specific language governing permissions and
limitations under the License.
*/

package cmd

import (
	"bytes"
	"net/http"
	"reflect"
	"strings"
	"testing"

	"k8s.io/api/core/v1"
	metav1 "k8s.io/apimachinery/pkg/apis/meta/v1"
	"k8s.io/apimachinery/pkg/runtime"
	"k8s.io/apimachinery/pkg/runtime/schema"
	"k8s.io/client-go/rest/fake"
<<<<<<< HEAD
=======
	"k8s.io/kubernetes/pkg/api/legacyscheme"
>>>>>>> ed33434d
	cmdtesting "k8s.io/kubernetes/pkg/kubectl/cmd/testing"
	"k8s.io/kubernetes/pkg/kubectl/scheme"
)

func TestValidateAnnotationOverwrites(t *testing.T) {
	tests := []struct {
		meta        *metav1.ObjectMeta
		annotations map[string]string
		expectErr   bool
		scenario    string
	}{
		{
			meta: &metav1.ObjectMeta{
				Annotations: map[string]string{
					"a": "A",
					"b": "B",
				},
			},
			annotations: map[string]string{
				"a": "a",
				"c": "C",
			},
			scenario:  "share first annotation",
			expectErr: true,
		},
		{
			meta: &metav1.ObjectMeta{
				Annotations: map[string]string{
					"a": "A",
					"c": "C",
				},
			},
			annotations: map[string]string{
				"b": "B",
				"c": "c",
			},
			scenario:  "share second annotation",
			expectErr: true,
		},
		{
			meta: &metav1.ObjectMeta{
				Annotations: map[string]string{
					"a": "A",
					"c": "C",
				},
			},
			annotations: map[string]string{
				"b": "B",
				"d": "D",
			},
			scenario: "no overlap",
		},
		{
			meta: &metav1.ObjectMeta{},
			annotations: map[string]string{
				"a": "A",
				"b": "B",
			},
			scenario: "no annotations",
		},
	}
	for _, test := range tests {
		err := validateNoAnnotationOverwrites(test.meta, test.annotations)
		if test.expectErr && err == nil {
			t.Errorf("%s: unexpected non-error", test.scenario)
		} else if !test.expectErr && err != nil {
			t.Errorf("%s: unexpected error: %v", test.scenario, err)
		}
	}
}

func TestParseAnnotations(t *testing.T) {
	testURL := "https://test.com/index.htm?id=123#u=user-name"
	testJSON := `'{"kind":"SerializedReference","apiVersion":"v1","reference":{"kind":"ReplicationController","namespace":"default","name":"my-nginx","uid":"c544ee78-2665-11e5-8051-42010af0c213","apiVersion":"v1","resourceVersion":"61368"}}'`
	tests := []struct {
		annotations    []string
		expected       map[string]string
		expectedRemove []string
		scenario       string
		expectedErr    string
		expectErr      bool
	}{
		{
			annotations:    []string{"a=b", "c=d"},
			expected:       map[string]string{"a": "b", "c": "d"},
			expectedRemove: []string{},
			scenario:       "add two annotations",
			expectErr:      false,
		},
		{
			annotations:    []string{"url=" + testURL, "fake.kubernetes.io/annotation=" + testJSON},
			expected:       map[string]string{"url": testURL, "fake.kubernetes.io/annotation": testJSON},
			expectedRemove: []string{},
			scenario:       "add annotations with special characters",
			expectErr:      false,
		},
		{
			annotations:    []string{},
			expected:       map[string]string{},
			expectedRemove: []string{},
			scenario:       "add no annotations",
			expectErr:      false,
		},
		{
			annotations:    []string{"a=b", "c=d", "e-"},
			expected:       map[string]string{"a": "b", "c": "d"},
			expectedRemove: []string{"e"},
			scenario:       "add two annotations, remove one",
			expectErr:      false,
		},
		{
			annotations: []string{"ab", "c=d"},
			expectedErr: "invalid annotation format: ab",
			scenario:    "incorrect annotation input (missing =value)",
			expectErr:   true,
		},
		{
			annotations:    []string{"a="},
			expected:       map[string]string{"a": ""},
			expectedRemove: []string{},
			scenario:       "add valid annotation with empty value",
			expectErr:      false,
		},
		{
			annotations: []string{"ab", "a="},
			expectedErr: "invalid annotation format: ab",
			scenario:    "incorrect annotation input (missing =value)",
			expectErr:   true,
		},
		{
			annotations: []string{"-"},
			expectedErr: "invalid annotation format: -",
			scenario:    "incorrect annotation input (missing key)",
			expectErr:   true,
		},
		{
			annotations: []string{"=bar"},
			expectedErr: "invalid annotation format: =bar",
			scenario:    "incorrect annotation input (missing key)",
			expectErr:   true,
		},
	}
	for _, test := range tests {
		annotations, remove, err := parseAnnotations(test.annotations)
		switch {
		case test.expectErr && err == nil:
			t.Errorf("%s: unexpected non-error, should return %v", test.scenario, test.expectedErr)
		case test.expectErr && err.Error() != test.expectedErr:
			t.Errorf("%s: unexpected error %v, expected %v", test.scenario, err, test.expectedErr)
		case !test.expectErr && err != nil:
			t.Errorf("%s: unexpected error %v", test.scenario, err)
		case !test.expectErr && !reflect.DeepEqual(annotations, test.expected):
			t.Errorf("%s: expected %v, got %v", test.scenario, test.expected, annotations)
		case !test.expectErr && !reflect.DeepEqual(remove, test.expectedRemove):
			t.Errorf("%s: expected %v, got %v", test.scenario, test.expectedRemove, remove)
		}
	}
}

func TestValidateAnnotations(t *testing.T) {
	tests := []struct {
		removeAnnotations []string
		newAnnotations    map[string]string
		expectedErr       string
		scenario          string
	}{
		{
			expectedErr:       "can not both modify and remove the following annotation(s) in the same command: a",
			removeAnnotations: []string{"a"},
			newAnnotations:    map[string]string{"a": "b", "c": "d"},
			scenario:          "remove an added annotation",
		},
		{
			expectedErr:       "can not both modify and remove the following annotation(s) in the same command: a, c",
			removeAnnotations: []string{"a", "c"},
			newAnnotations:    map[string]string{"a": "b", "c": "d"},
			scenario:          "remove added annotations",
		},
	}
	for _, test := range tests {
		if err := validateAnnotations(test.removeAnnotations, test.newAnnotations); err == nil {
			t.Errorf("%s: unexpected non-error", test.scenario)
		} else if err.Error() != test.expectedErr {
			t.Errorf("%s: expected error %s, got %s", test.scenario, test.expectedErr, err.Error())
		}
	}
}

func TestUpdateAnnotations(t *testing.T) {
	tests := []struct {
		obj         runtime.Object
		overwrite   bool
		version     string
		annotations map[string]string
		remove      []string
		expected    runtime.Object
		expectErr   bool
	}{
		{
			obj: &v1.Pod{
				ObjectMeta: metav1.ObjectMeta{
					Annotations: map[string]string{"a": "b"},
				},
			},
			annotations: map[string]string{"a": "b"},
			expectErr:   true,
		},
		{
			obj: &v1.Pod{
				ObjectMeta: metav1.ObjectMeta{
					Annotations: map[string]string{"a": "b"},
				},
			},
			annotations: map[string]string{"a": "c"},
			overwrite:   true,
			expected: &v1.Pod{
				ObjectMeta: metav1.ObjectMeta{
					Annotations: map[string]string{"a": "c"},
				},
			},
		},
		{
			obj: &v1.Pod{
				ObjectMeta: metav1.ObjectMeta{
					Annotations: map[string]string{"a": "b"},
				},
			},
			annotations: map[string]string{"c": "d"},
			expected: &v1.Pod{
				ObjectMeta: metav1.ObjectMeta{
					Annotations: map[string]string{"a": "b", "c": "d"},
				},
			},
		},
		{
			obj: &v1.Pod{
				ObjectMeta: metav1.ObjectMeta{
					Annotations: map[string]string{"a": "b"},
				},
			},
			annotations: map[string]string{"c": "d"},
			version:     "2",
			expected: &v1.Pod{
				ObjectMeta: metav1.ObjectMeta{
					Annotations:     map[string]string{"a": "b", "c": "d"},
					ResourceVersion: "2",
				},
			},
		},
		{
			obj: &v1.Pod{
				ObjectMeta: metav1.ObjectMeta{
					Annotations: map[string]string{"a": "b"},
				},
			},
			annotations: map[string]string{},
			remove:      []string{"a"},
			expected: &v1.Pod{
				ObjectMeta: metav1.ObjectMeta{
					Annotations: map[string]string{},
				},
			},
		},
		{
			obj: &v1.Pod{
				ObjectMeta: metav1.ObjectMeta{
					Annotations: map[string]string{"a": "b", "c": "d"},
				},
			},
			annotations: map[string]string{"e": "f"},
			remove:      []string{"a"},
			expected: &v1.Pod{
				ObjectMeta: metav1.ObjectMeta{
					Annotations: map[string]string{
						"c": "d",
						"e": "f",
					},
				},
			},
		},
		{
			obj: &v1.Pod{
				ObjectMeta: metav1.ObjectMeta{
					Annotations: map[string]string{"a": "b", "c": "d"},
				},
			},
			annotations: map[string]string{"e": "f"},
			remove:      []string{"g"},
			expected: &v1.Pod{
				ObjectMeta: metav1.ObjectMeta{
					Annotations: map[string]string{
						"a": "b",
						"c": "d",
						"e": "f",
					},
				},
			},
		},
		{
			obj: &v1.Pod{
				ObjectMeta: metav1.ObjectMeta{
					Annotations: map[string]string{"a": "b", "c": "d"},
				},
			},
			remove: []string{"e"},
			expected: &v1.Pod{
				ObjectMeta: metav1.ObjectMeta{
					Annotations: map[string]string{
						"a": "b",
						"c": "d",
					},
				},
			},
		},
		{
			obj: &v1.Pod{
				ObjectMeta: metav1.ObjectMeta{},
			},
			annotations: map[string]string{"a": "b"},
			expected: &v1.Pod{
				ObjectMeta: metav1.ObjectMeta{
					Annotations: map[string]string{"a": "b"},
				},
			},
		},
	}
	for _, test := range tests {
		options := &AnnotateOptions{
			overwrite:         test.overwrite,
			newAnnotations:    test.annotations,
			removeAnnotations: test.remove,
			resourceVersion:   test.version,
		}
		err := options.updateAnnotations(test.obj)
		if test.expectErr {
			if err == nil {
				t.Errorf("unexpected non-error: %v", test)
			}
			continue
		}
		if !test.expectErr && err != nil {
			t.Errorf("unexpected error: %v %v", err, test)
		}
		if !reflect.DeepEqual(test.obj, test.expected) {
			t.Errorf("expected: %v, got %v", test.expected, test.obj)
		}
	}
}

func TestAnnotateErrors(t *testing.T) {
	testCases := map[string]struct {
		args  []string
		flags map[string]string
		errFn func(error) bool
	}{
		"no args": {
			args:  []string{},
			errFn: func(err error) bool { return strings.Contains(err.Error(), "one or more resources must be specified") },
		},
		"not enough annotations": {
			args: []string{"pods"},
			errFn: func(err error) bool {
				return strings.Contains(err.Error(), "at least one annotation update is required")
			},
		},
		"wrong annotations": {
			args: []string{"pods", "-"},
			errFn: func(err error) bool {
				return strings.Contains(err.Error(), "at least one annotation update is required")
			},
		},
		"wrong annotations 2": {
			args: []string{"pods", "=bar"},
			errFn: func(err error) bool {
				return strings.Contains(err.Error(), "at least one annotation update is required")
			},
		},
		"no resources remove annotations": {
			args:  []string{"pods-"},
			errFn: func(err error) bool { return strings.Contains(err.Error(), "one or more resources must be specified") },
		},
		"no resources add annotations": {
			args:  []string{"pods=bar"},
			errFn: func(err error) bool { return strings.Contains(err.Error(), "one or more resources must be specified") },
		},
	}

	for k, testCase := range testCases {
		tf := cmdtesting.NewTestFactory()
		tf.Namespace = "test"
		tf.ClientConfigVal = defaultClientConfig()

		buf := bytes.NewBuffer([]byte{})
		cmd := NewCmdAnnotate(tf, buf)
		cmd.SetOutput(buf)

		for k, v := range testCase.flags {
			cmd.Flags().Set(k, v)
		}
		options := &AnnotateOptions{}
		err := options.Complete(buf, cmd, testCase.args)
		if err == nil {
			err = options.Validate()
		}
		if !testCase.errFn(err) {
			t.Errorf("%s: unexpected error: %v", k, err)
			continue
		}
		if buf.Len() > 0 {
			t.Errorf("buffer should be empty: %s", string(buf.Bytes()))
		}
	}
}

func TestAnnotateObject(t *testing.T) {
	pods, _, _ := testData()

	tf := cmdtesting.NewTestFactory()
	codec := legacyscheme.Codecs.LegacyCodec(scheme.Versions...)

	tf.UnstructuredClient = &fake.RESTClient{
		GroupVersion:         schema.GroupVersion{Group: "testgroup", Version: "v1"},
		NegotiatedSerializer: unstructuredSerializer,
		Client: fake.CreateHTTPClient(func(req *http.Request) (*http.Response, error) {
			switch req.Method {
			case "GET":
				switch req.URL.Path {
				case "/namespaces/test/pods/foo":
					return &http.Response{StatusCode: 200, Header: defaultHeader(), Body: objBody(codec, &pods.Items[0])}, nil
				default:
					t.Fatalf("unexpected request: %#v\n%#v", req.URL, req)
					return nil, nil
				}
			case "PATCH":
				switch req.URL.Path {
				case "/namespaces/test/pods/foo":
					return &http.Response{StatusCode: 200, Header: defaultHeader(), Body: objBody(codec, &pods.Items[0])}, nil
				default:
					t.Fatalf("unexpected request: %#v\n%#v", req.URL, req)
					return nil, nil
				}
			default:
				t.Fatalf("unexpected request: %s %#v\n%#v", req.Method, req.URL, req)
				return nil, nil
			}
		}),
	}
	tf.Namespace = "test"
	tf.ClientConfigVal = defaultClientConfig()

	buf := bytes.NewBuffer([]byte{})
	cmd := NewCmdAnnotate(tf, buf)
	cmd.SetOutput(buf)
	options := &AnnotateOptions{}
	args := []string{"pods/foo", "a=b", "c-"}
	if err := options.Complete(buf, cmd, args); err != nil {
		t.Fatalf("unexpected error: %v", err)
	}
	if err := options.Validate(); err != nil {
		t.Fatalf("unexpected error: %v", err)
	}
	if err := options.RunAnnotate(tf, cmd); err != nil {
		t.Fatalf("unexpected error: %v", err)
	}
}

func TestAnnotateObjectFromFile(t *testing.T) {
	pods, _, _ := testData()

	tf := cmdtesting.NewTestFactory()
	codec := legacyscheme.Codecs.LegacyCodec(scheme.Versions...)

	tf.UnstructuredClient = &fake.RESTClient{
		GroupVersion:         schema.GroupVersion{Group: "testgroup", Version: "v1"},
		NegotiatedSerializer: unstructuredSerializer,
		Client: fake.CreateHTTPClient(func(req *http.Request) (*http.Response, error) {
			switch req.Method {
			case "GET":
				switch req.URL.Path {
				case "/namespaces/test/replicationcontrollers/cassandra":
					return &http.Response{StatusCode: 200, Header: defaultHeader(), Body: objBody(codec, &pods.Items[0])}, nil
				default:
					t.Fatalf("unexpected request: %#v\n%#v", req.URL, req)
					return nil, nil
				}
			case "PATCH":
				switch req.URL.Path {
				case "/namespaces/test/replicationcontrollers/cassandra":
					return &http.Response{StatusCode: 200, Header: defaultHeader(), Body: objBody(codec, &pods.Items[0])}, nil
				default:
					t.Fatalf("unexpected request: %#v\n%#v", req.URL, req)
					return nil, nil
				}
			default:
				t.Fatalf("unexpected request: %s %#v\n%#v", req.Method, req.URL, req)
				return nil, nil
			}
		}),
	}
	tf.Namespace = "test"
	tf.ClientConfigVal = defaultClientConfig()

	buf := bytes.NewBuffer([]byte{})
	cmd := NewCmdAnnotate(tf, buf)
	cmd.SetOutput(buf)
	options := &AnnotateOptions{}
	options.Filenames = []string{"../../../test/e2e/testing-manifests/statefulset/cassandra/controller.yaml"}
	args := []string{"a=b", "c-"}
	if err := options.Complete(buf, cmd, args); err != nil {
		t.Fatalf("unexpected error: %v", err)
	}
	if err := options.Validate(); err != nil {
		t.Fatalf("unexpected error: %v", err)
	}
	if err := options.RunAnnotate(tf, cmd); err != nil {
		t.Fatalf("unexpected error: %v", err)
	}
}

func TestAnnotateLocal(t *testing.T) {
	tf := cmdtesting.NewTestFactory()
	tf.UnstructuredClient = &fake.RESTClient{
		GroupVersion:         schema.GroupVersion{Group: "testgroup", Version: "v1"},
		NegotiatedSerializer: unstructuredSerializer,
		Client: fake.CreateHTTPClient(func(req *http.Request) (*http.Response, error) {
			t.Fatalf("unexpected request: %s %#v\n%#v", req.Method, req.URL, req)
			return nil, nil
		}),
	}
	tf.Namespace = "test"
	tf.ClientConfigVal = defaultClientConfig()

	buf := bytes.NewBuffer([]byte{})
	cmd := NewCmdAnnotate(tf, buf)
	options := &AnnotateOptions{local: true}
	options.Filenames = []string{"../../../test/e2e/testing-manifests/statefulset/cassandra/controller.yaml"}
	args := []string{"a=b"}
	if err := options.Complete(buf, cmd, args); err != nil {
		t.Fatalf("unexpected error: %v", err)
	}
	if err := options.Validate(); err != nil {
		t.Fatalf("unexpected error: %v", err)
	}
	if err := options.RunAnnotate(tf, cmd); err != nil {
		t.Fatalf("unexpected error: %v", err)
	}
}

func TestAnnotateMultipleObjects(t *testing.T) {
	pods, _, _ := testData()

	tf := cmdtesting.NewTestFactory()
	codec := legacyscheme.Codecs.LegacyCodec(scheme.Versions...)
	tf.UnstructuredClient = &fake.RESTClient{
		GroupVersion:         schema.GroupVersion{Group: "testgroup", Version: "v1"},
		NegotiatedSerializer: unstructuredSerializer,
		Client: fake.CreateHTTPClient(func(req *http.Request) (*http.Response, error) {
			switch req.Method {
			case "GET":
				switch req.URL.Path {
				case "/namespaces/test/pods":
					return &http.Response{StatusCode: 200, Header: defaultHeader(), Body: objBody(codec, pods)}, nil
				default:
					t.Fatalf("unexpected request: %#v\n%#v", req.URL, req)
					return nil, nil
				}
			case "PATCH":
				switch req.URL.Path {
				case "/namespaces/test/pods/foo":
					return &http.Response{StatusCode: 200, Header: defaultHeader(), Body: objBody(codec, &pods.Items[0])}, nil
				case "/namespaces/test/pods/bar":
					return &http.Response{StatusCode: 200, Header: defaultHeader(), Body: objBody(codec, &pods.Items[1])}, nil
				default:
					t.Fatalf("unexpected request: %#v\n%#v", req.URL, req)
					return nil, nil
				}
			default:
				t.Fatalf("unexpected request: %s %#v\n%#v", req.Method, req.URL, req)
				return nil, nil
			}
		}),
	}
	tf.Namespace = "test"
	tf.ClientConfigVal = defaultClientConfig()

	buf := bytes.NewBuffer([]byte{})
	cmd := NewCmdAnnotate(tf, buf)
	cmd.SetOutput(buf)
	options := &AnnotateOptions{all: true}
	args := []string{"pods", "a=b", "c-"}
	if err := options.Complete(buf, cmd, args); err != nil {
		t.Fatalf("unexpected error: %v", err)
	}
	if err := options.Validate(); err != nil {
		t.Fatalf("unexpected error: %v", err)
	}
	if err := options.RunAnnotate(tf, cmd); err != nil {
		t.Fatalf("unexpected error: %v", err)
	}
}<|MERGE_RESOLUTION|>--- conflicted
+++ resolved
@@ -28,10 +28,7 @@
 	"k8s.io/apimachinery/pkg/runtime"
 	"k8s.io/apimachinery/pkg/runtime/schema"
 	"k8s.io/client-go/rest/fake"
-<<<<<<< HEAD
-=======
 	"k8s.io/kubernetes/pkg/api/legacyscheme"
->>>>>>> ed33434d
 	cmdtesting "k8s.io/kubernetes/pkg/kubectl/cmd/testing"
 	"k8s.io/kubernetes/pkg/kubectl/scheme"
 )
@@ -420,29 +417,33 @@
 	}
 
 	for k, testCase := range testCases {
-		tf := cmdtesting.NewTestFactory()
-		tf.Namespace = "test"
-		tf.ClientConfigVal = defaultClientConfig()
-
-		buf := bytes.NewBuffer([]byte{})
-		cmd := NewCmdAnnotate(tf, buf)
-		cmd.SetOutput(buf)
-
-		for k, v := range testCase.flags {
-			cmd.Flags().Set(k, v)
-		}
-		options := &AnnotateOptions{}
-		err := options.Complete(buf, cmd, testCase.args)
-		if err == nil {
-			err = options.Validate()
-		}
-		if !testCase.errFn(err) {
-			t.Errorf("%s: unexpected error: %v", k, err)
-			continue
-		}
-		if buf.Len() > 0 {
-			t.Errorf("buffer should be empty: %s", string(buf.Bytes()))
-		}
+		t.Run(k, func(t *testing.T) {
+			tf := cmdtesting.NewTestFactory()
+			defer tf.Cleanup()
+
+			tf.Namespace = "test"
+			tf.ClientConfigVal = defaultClientConfig()
+
+			buf := bytes.NewBuffer([]byte{})
+			cmd := NewCmdAnnotate(tf, buf)
+			cmd.SetOutput(buf)
+
+			for k, v := range testCase.flags {
+				cmd.Flags().Set(k, v)
+			}
+			options := &AnnotateOptions{}
+			err := options.Complete(buf, cmd, testCase.args)
+			if err == nil {
+				err = options.Validate()
+			}
+			if !testCase.errFn(err) {
+				t.Errorf("%s: unexpected error: %v", k, err)
+				return
+			}
+			if buf.Len() > 0 {
+				t.Errorf("buffer should be empty: %s", string(buf.Bytes()))
+			}
+		})
 	}
 }
 
@@ -450,6 +451,8 @@
 	pods, _, _ := testData()
 
 	tf := cmdtesting.NewTestFactory()
+	defer tf.Cleanup()
+
 	codec := legacyscheme.Codecs.LegacyCodec(scheme.Versions...)
 
 	tf.UnstructuredClient = &fake.RESTClient{
@@ -502,6 +505,8 @@
 	pods, _, _ := testData()
 
 	tf := cmdtesting.NewTestFactory()
+	defer tf.Cleanup()
+
 	codec := legacyscheme.Codecs.LegacyCodec(scheme.Versions...)
 
 	tf.UnstructuredClient = &fake.RESTClient{
@@ -553,6 +558,8 @@
 
 func TestAnnotateLocal(t *testing.T) {
 	tf := cmdtesting.NewTestFactory()
+	defer tf.Cleanup()
+
 	tf.UnstructuredClient = &fake.RESTClient{
 		GroupVersion:         schema.GroupVersion{Group: "testgroup", Version: "v1"},
 		NegotiatedSerializer: unstructuredSerializer,
@@ -584,6 +591,8 @@
 	pods, _, _ := testData()
 
 	tf := cmdtesting.NewTestFactory()
+	defer tf.Cleanup()
+
 	codec := legacyscheme.Codecs.LegacyCodec(scheme.Versions...)
 	tf.UnstructuredClient = &fake.RESTClient{
 		GroupVersion:         schema.GroupVersion{Group: "testgroup", Version: "v1"},
