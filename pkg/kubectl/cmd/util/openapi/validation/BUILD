package(default_visibility = ["//visibility:public"])

load(
    "@io_bazel_rules_go//go:def.bzl",
    "go_library",
    "go_test",
)

go_library(
    name = "go_default_library",
    srcs = ["validation.go"],
    importpath = "k8s.io/kubernetes/pkg/kubectl/cmd/util/openapi/validation",
    deps = [
        "//pkg/kubectl/cmd/util/openapi:go_default_library",
        "//vendor/k8s.io/apimachinery/pkg/runtime/schema:go_default_library",
        "//vendor/k8s.io/apimachinery/pkg/util/errors:go_default_library",
        "//vendor/k8s.io/apimachinery/pkg/util/json:go_default_library",
        "//vendor/k8s.io/apimachinery/pkg/util/yaml:go_default_library",
        "//vendor/k8s.io/kube-openapi/pkg/util/proto/validation:go_default_library",
    ],
)

go_test(
    name = "go_default_test",
    srcs = [
        "validation_suite_test.go",
        "validation_test.go",
    ],
    data = ["//api/openapi-spec:swagger-spec"],
    embed = [":go_default_library"],
<<<<<<< HEAD
    importpath = "k8s.io/kubernetes/pkg/kubectl/cmd/util/openapi/validation",
=======
>>>>>>> ed33434d
    deps = [
        "//pkg/api/testapi:go_default_library",
        "//pkg/kubectl/cmd/util/openapi:go_default_library",
        "//pkg/kubectl/cmd/util/openapi/testing:go_default_library",
        "//vendor/github.com/onsi/ginkgo:go_default_library",
        "//vendor/github.com/onsi/ginkgo/config:go_default_library",
        "//vendor/github.com/onsi/ginkgo/types:go_default_library",
        "//vendor/github.com/onsi/gomega:go_default_library",
        "//vendor/k8s.io/apimachinery/pkg/util/errors:go_default_library",
        "//vendor/k8s.io/kube-openapi/pkg/util/proto/validation:go_default_library",
    ],
)

filegroup(
    name = "package-srcs",
    srcs = glob(["**"]),
    tags = ["automanaged"],
    visibility = ["//visibility:private"],
)

filegroup(
    name = "all-srcs",
    srcs = [":package-srcs"],
    tags = ["automanaged"],
)<|MERGE_RESOLUTION|>--- conflicted
+++ resolved
@@ -28,10 +28,6 @@
     ],
     data = ["//api/openapi-spec:swagger-spec"],
     embed = [":go_default_library"],
-<<<<<<< HEAD
-    importpath = "k8s.io/kubernetes/pkg/kubectl/cmd/util/openapi/validation",
-=======
->>>>>>> ed33434d
     deps = [
         "//pkg/api/testapi:go_default_library",
         "//pkg/kubectl/cmd/util/openapi:go_default_library",
