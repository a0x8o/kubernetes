--- conflicted
+++ resolved
@@ -56,7 +56,7 @@
 	// TODO: used by the custom column implementation and the name implementation, break this dependency
 	decoders := []runtime.Decoder{f.clientAccessFactory.Decoder(true), unstructured.UnstructuredJSONScheme}
 	encoder := f.clientAccessFactory.JSONEncoder()
-	return PrinterForOptions(mapper, typer, encoder, decoders, options)
+	return printerForOptions(mapper, typer, encoder, decoders, options)
 }
 
 func (f *ring2Factory) PrinterForMapping(options *printers.PrintOptions, mapping *meta.RESTMapping) (printers.ResourcePrinter, error) {
@@ -110,7 +110,6 @@
 	_, typer := f.objectMappingFactory.Object()
 	gvks, _, err := typer.ObjectKinds(obj)
 
-<<<<<<< HEAD
 	if err != nil {
 		return err
 	}
@@ -121,22 +120,11 @@
 	}
 
 	mapping, err := mapper.RESTMapping(gvks[0].GroupKind(), preferredVersion...)
-=======
->>>>>>> 71bdf476
 	if err != nil {
 		return err
 	}
-	// Prefer the existing external version if specified
-	var preferredVersion []string
-	if gvks[0].Version != "" && gvks[0].Version != runtime.APIVersionInternal {
-		preferredVersion = []string{gvks[0].Version}
-	}
 
-<<<<<<< HEAD
 	printer, err := f.PrinterForMapping(ExtractCmdPrintOptions(cmd, false), mapping)
-=======
-	mapping, err := mapper.RESTMapping(gvks[0].GroupKind(), preferredVersion...)
->>>>>>> 71bdf476
 	if err != nil {
 		return err
 	}
@@ -158,23 +146,6 @@
 	return printer.PrintObj(info.Object, out)
 }
 
-<<<<<<< HEAD
-=======
-func (f *ring2Factory) PrintResourceInfoForCommand(cmd *cobra.Command, info *resource.Info, out io.Writer) error {
-	printer, err := f.PrinterForCommand(cmd, false, nil, printers.PrintOptions{})
-	if err != nil {
-		return err
-	}
-	if !printer.IsGeneric() {
-		printer, err = f.PrinterForMapping(cmd, false, nil, nil, false)
-		if err != nil {
-			return err
-		}
-	}
-	return printer.PrintObj(info.Object, out)
-}
-
->>>>>>> 71bdf476
 // NewBuilder returns a new resource builder for structured api objects.
 func (f *ring2Factory) NewBuilder() *resource.Builder {
 	clientMapperFunc := resource.ClientMapperFunc(f.objectMappingFactory.ClientForMapping)
