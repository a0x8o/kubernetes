/*
Copyright 2016 The Kubernetes Authors.

Licensed under the Apache License, Version 2.0 (the "License");
you may not use this file except in compliance with the License.
You may obtain a copy of the License at

    http://www.apache.org/licenses/LICENSE-2.0

Unless required by applicable law or agreed to in writing, software
distributed under the License is distributed on an "AS IS" BASIS,
WITHOUT WARRANTIES OR CONDITIONS OF ANY KIND, either express or implied.
See the License for the specific language governing permissions and
limitations under the License.
*/

// this file contains factories with no other dependencies

package util

import (
	"os"

	"k8s.io/apimachinery/pkg/apis/meta/v1/unstructured"
	"k8s.io/kubernetes/pkg/kubectl/plugins"
	"k8s.io/kubernetes/pkg/kubectl/resource"
)

type ring2Factory struct {
	clientAccessFactory  ClientAccessFactory
	objectMappingFactory ObjectMappingFactory
}

func NewBuilderFactory(clientAccessFactory ClientAccessFactory, objectMappingFactory ObjectMappingFactory) BuilderFactory {
	f := &ring2Factory{
		clientAccessFactory:  clientAccessFactory,
		objectMappingFactory: objectMappingFactory,
	}

	return f
}

<<<<<<< HEAD
func (f *ring2Factory) PrinterForOptions(options *printers.PrintOptions) (printers.ResourcePrinter, error) {
	var mapper meta.RESTMapper
	var typer runtime.ObjectTyper

	mapper, typer = f.objectMappingFactory.Object()

	// TODO: used by the custom column implementation and the name implementation, break this dependency
	decoders := []runtime.Decoder{f.clientAccessFactory.Decoder(true), unstructured.UnstructuredJSONScheme}
	encoder := f.clientAccessFactory.JSONEncoder()
	return printerForOptions(mapper, typer, encoder, decoders, options)
}

func (f *ring2Factory) PrinterForMapping(options *printers.PrintOptions, mapping *meta.RESTMapping) (printers.ResourcePrinter, error) {
	printer, err := f.PrinterForOptions(options)
	if err != nil {
		return nil, err
	}

	// Make sure we output versioned data for generic printers
	if printer.IsGeneric() {
		if mapping == nil {
			return nil, fmt.Errorf("no serialization format found")
		}
		version := mapping.GroupVersionKind.GroupVersion()
		if version.Empty() {
			return nil, fmt.Errorf("no serialization format found")
		}

		printer = printers.NewVersionedPrinter(printer, mapping.ObjectConvertor, version, mapping.GroupVersionKind.GroupVersion())

	}

	return printer, nil
}

func (f *ring2Factory) PrintSuccess(mapper meta.RESTMapper, shortOutput bool, out io.Writer, resource, name string, dryRun bool, operation string) {
	resource, _ = mapper.ResourceSingularizer(resource)
	dryRunMsg := ""
	if dryRun {
		dryRunMsg = " (dry run)"
	}
	if shortOutput {
		// -o name: prints resource/name
		if len(resource) > 0 {
			fmt.Fprintf(out, "%s/%s\n", resource, name)
		} else {
			fmt.Fprintf(out, "%s\n", name)
		}
	} else {
		// understandable output by default
		if len(resource) > 0 {
			fmt.Fprintf(out, "%s \"%s\" %s%s\n", resource, name, operation, dryRunMsg)
		} else {
			fmt.Fprintf(out, "\"%s\" %s%s\n", name, operation, dryRunMsg)
		}
	}
}

func (f *ring2Factory) PrintObject(cmd *cobra.Command, isLocal bool, mapper meta.RESTMapper, obj runtime.Object, out io.Writer) error {
	// try to get a typed object
	_, typer := f.objectMappingFactory.Object()
	gvks, _, err := typer.ObjectKinds(obj)

	if err != nil {
		return err
	}
	// Prefer the existing external version if specified
	var preferredVersion []string
	if gvks[0].Version != "" && gvks[0].Version != runtime.APIVersionInternal {
		preferredVersion = []string{gvks[0].Version}
	}

	mapping, err := mapper.RESTMapping(gvks[0].GroupKind(), preferredVersion...)
	if err != nil {
		return err
	}

	printer, err := f.PrinterForMapping(ExtractCmdPrintOptions(cmd, false), mapping)
	if err != nil {
		return err
	}
	return printer.PrintObj(obj, out)
}

func (f *ring2Factory) PrintResourceInfoForCommand(cmd *cobra.Command, info *resource.Info, out io.Writer) error {
	printOpts := ExtractCmdPrintOptions(cmd, false)
	printer, err := f.PrinterForOptions(printOpts)
	if err != nil {
		return err
	}
	if !printer.IsGeneric() {
		printer, err = f.PrinterForMapping(printOpts, nil)
		if err != nil {
			return err
		}
	}
	return printer.PrintObj(info.Object, out)
}

=======
>>>>>>> ed33434d
// NewBuilder returns a new resource builder for structured api objects.
func (f *ring2Factory) NewBuilder() *resource.Builder {
	clientMapperFunc := resource.ClientMapperFunc(f.objectMappingFactory.ClientForMapping)
	mapper, typer := f.objectMappingFactory.Object()

	unstructuredClientMapperFunc := resource.ClientMapperFunc(f.objectMappingFactory.UnstructuredClientForMapping)

	categoryExpander := f.objectMappingFactory.CategoryExpander()

	return resource.NewBuilder(
		&resource.Mapper{
			RESTMapper:   mapper,
			ObjectTyper:  typer,
			ClientMapper: clientMapperFunc,
			Decoder:      InternalVersionDecoder(),
		},
		&resource.Mapper{
			RESTMapper:   mapper,
			ObjectTyper:  typer,
			ClientMapper: unstructuredClientMapperFunc,
			Decoder:      unstructured.UnstructuredJSONScheme,
		},
		categoryExpander,
	)
}

// PluginLoader loads plugins from a path set by the KUBECTL_PLUGINS_PATH env var.
// If this env var is not set, it defaults to
//   "~/.kube/plugins", plus
//  "./kubectl/plugins" directory under the "data dir" directory specified by the XDG
// system directory structure spec for the given platform.
func (f *ring2Factory) PluginLoader() plugins.PluginLoader {
	if len(os.Getenv("KUBECTL_PLUGINS_PATH")) > 0 {
		return plugins.KubectlPluginsPathPluginLoader()
	}
	return plugins.TolerantMultiPluginLoader{
		plugins.XDGDataDirsPluginLoader(),
		plugins.UserDirPluginLoader(),
	}
}

func (f *ring2Factory) PluginRunner() plugins.PluginRunner {
	return &plugins.ExecPluginRunner{}
}<|MERGE_RESOLUTION|>--- conflicted
+++ resolved
@@ -40,108 +40,6 @@
 	return f
 }
 
-<<<<<<< HEAD
-func (f *ring2Factory) PrinterForOptions(options *printers.PrintOptions) (printers.ResourcePrinter, error) {
-	var mapper meta.RESTMapper
-	var typer runtime.ObjectTyper
-
-	mapper, typer = f.objectMappingFactory.Object()
-
-	// TODO: used by the custom column implementation and the name implementation, break this dependency
-	decoders := []runtime.Decoder{f.clientAccessFactory.Decoder(true), unstructured.UnstructuredJSONScheme}
-	encoder := f.clientAccessFactory.JSONEncoder()
-	return printerForOptions(mapper, typer, encoder, decoders, options)
-}
-
-func (f *ring2Factory) PrinterForMapping(options *printers.PrintOptions, mapping *meta.RESTMapping) (printers.ResourcePrinter, error) {
-	printer, err := f.PrinterForOptions(options)
-	if err != nil {
-		return nil, err
-	}
-
-	// Make sure we output versioned data for generic printers
-	if printer.IsGeneric() {
-		if mapping == nil {
-			return nil, fmt.Errorf("no serialization format found")
-		}
-		version := mapping.GroupVersionKind.GroupVersion()
-		if version.Empty() {
-			return nil, fmt.Errorf("no serialization format found")
-		}
-
-		printer = printers.NewVersionedPrinter(printer, mapping.ObjectConvertor, version, mapping.GroupVersionKind.GroupVersion())
-
-	}
-
-	return printer, nil
-}
-
-func (f *ring2Factory) PrintSuccess(mapper meta.RESTMapper, shortOutput bool, out io.Writer, resource, name string, dryRun bool, operation string) {
-	resource, _ = mapper.ResourceSingularizer(resource)
-	dryRunMsg := ""
-	if dryRun {
-		dryRunMsg = " (dry run)"
-	}
-	if shortOutput {
-		// -o name: prints resource/name
-		if len(resource) > 0 {
-			fmt.Fprintf(out, "%s/%s\n", resource, name)
-		} else {
-			fmt.Fprintf(out, "%s\n", name)
-		}
-	} else {
-		// understandable output by default
-		if len(resource) > 0 {
-			fmt.Fprintf(out, "%s \"%s\" %s%s\n", resource, name, operation, dryRunMsg)
-		} else {
-			fmt.Fprintf(out, "\"%s\" %s%s\n", name, operation, dryRunMsg)
-		}
-	}
-}
-
-func (f *ring2Factory) PrintObject(cmd *cobra.Command, isLocal bool, mapper meta.RESTMapper, obj runtime.Object, out io.Writer) error {
-	// try to get a typed object
-	_, typer := f.objectMappingFactory.Object()
-	gvks, _, err := typer.ObjectKinds(obj)
-
-	if err != nil {
-		return err
-	}
-	// Prefer the existing external version if specified
-	var preferredVersion []string
-	if gvks[0].Version != "" && gvks[0].Version != runtime.APIVersionInternal {
-		preferredVersion = []string{gvks[0].Version}
-	}
-
-	mapping, err := mapper.RESTMapping(gvks[0].GroupKind(), preferredVersion...)
-	if err != nil {
-		return err
-	}
-
-	printer, err := f.PrinterForMapping(ExtractCmdPrintOptions(cmd, false), mapping)
-	if err != nil {
-		return err
-	}
-	return printer.PrintObj(obj, out)
-}
-
-func (f *ring2Factory) PrintResourceInfoForCommand(cmd *cobra.Command, info *resource.Info, out io.Writer) error {
-	printOpts := ExtractCmdPrintOptions(cmd, false)
-	printer, err := f.PrinterForOptions(printOpts)
-	if err != nil {
-		return err
-	}
-	if !printer.IsGeneric() {
-		printer, err = f.PrinterForMapping(printOpts, nil)
-		if err != nil {
-			return err
-		}
-	}
-	return printer.PrintObj(info.Object, out)
-}
-
-=======
->>>>>>> ed33434d
 // NewBuilder returns a new resource builder for structured api objects.
 func (f *ring2Factory) NewBuilder() *resource.Builder {
 	clientMapperFunc := resource.ClientMapperFunc(f.objectMappingFactory.ClientForMapping)
