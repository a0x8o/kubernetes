--- conflicted
+++ resolved
@@ -24,10 +24,6 @@
 	"sync"
 	"time"
 
-<<<<<<< HEAD
-=======
-	"github.com/emicklei/go-restful-swagger12"
->>>>>>> 66f5f2bc
 	"github.com/golang/glog"
 	"github.com/googleapis/gnostic/OpenAPIv2"
 
@@ -71,7 +67,7 @@
 	if err == nil {
 		cachedResources := &metav1.APIResourceList{}
 		if err := runtime.DecodeInto(api.Codecs.UniversalDecoder(), cachedBytes, cachedResources); err == nil {
-			glog.V(6).Infof("returning cached discovery info from %v", filename)
+			glog.V(10).Infof("returning cached discovery info from %v", filename)
 			return cachedResources, nil
 		}
 	}
@@ -118,7 +114,7 @@
 	if err == nil {
 		cachedGroups := &metav1.APIGroupList{}
 		if err := runtime.DecodeInto(api.Codecs.UniversalDecoder(), cachedBytes, cachedGroups); err == nil {
-			glog.V(6).Infof("returning cached discovery info from %v", filename)
+			glog.V(10).Infof("returning cached discovery info from %v", filename)
 			return cachedGroups, nil
 		}
 	}
@@ -235,13 +231,6 @@
 	return d.delegate.ServerVersion()
 }
 
-<<<<<<< HEAD
-=======
-func (d *CachedDiscoveryClient) SwaggerSchema(version schema.GroupVersion) (*swagger.ApiDeclaration, error) {
-	return d.delegate.SwaggerSchema(version)
-}
-
->>>>>>> 66f5f2bc
 func (d *CachedDiscoveryClient) OpenAPISchema() (*openapi_v2.Document, error) {
 	return d.delegate.OpenAPISchema()
 }
