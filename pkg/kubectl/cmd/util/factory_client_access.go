--- conflicted
+++ resolved
@@ -38,6 +38,7 @@
 	appsv1beta1 "k8s.io/api/apps/v1beta1"
 	appsv1beta2 "k8s.io/api/apps/v1beta2"
 	batchv1 "k8s.io/api/batch/v1"
+	batchv1beta1 "k8s.io/api/batch/v1beta1"
 	batchv2alpha1 "k8s.io/api/batch/v2alpha1"
 	extensionsv1beta1 "k8s.io/api/extensions/v1beta1"
 	apierrors "k8s.io/apimachinery/pkg/api/errors"
@@ -250,7 +251,6 @@
 	case *appsv1beta2.Deployment:
 		return true, fn(&t.Spec.Template.Spec)
 	case *appsv1.Deployment:
-<<<<<<< HEAD
 		return true, fn(&t.Spec.Template.Spec)
 	// DaemonSet
 	case *extensionsv1beta1.DaemonSet:
@@ -259,16 +259,6 @@
 		return true, fn(&t.Spec.Template.Spec)
 	case *appsv1.DaemonSet:
 		return true, fn(&t.Spec.Template.Spec)
-=======
-		return true, fn(&t.Spec.Template.Spec)
-	// DaemonSet
-	case *extensionsv1beta1.DaemonSet:
-		return true, fn(&t.Spec.Template.Spec)
-	case *appsv1beta2.DaemonSet:
-		return true, fn(&t.Spec.Template.Spec)
-	case *appsv1.DaemonSet:
-		return true, fn(&t.Spec.Template.Spec)
->>>>>>> 71bdf476
 	// ReplicaSet
 	case *extensionsv1beta1.ReplicaSet:
 		return true, fn(&t.Spec.Template.Spec)
@@ -286,6 +276,11 @@
 	// Job
 	case *batchv1.Job:
 		return true, fn(&t.Spec.Template.Spec)
+	// CronJob
+	case *batchv1beta1.CronJob:
+		return true, fn(&t.Spec.JobTemplate.Spec.Template.Spec)
+	case *batchv2alpha1.CronJob:
+		return true, fn(&t.Spec.JobTemplate.Spec.Template.Spec)
 	default:
 		return false, fmt.Errorf("the object is not a pod or does not have a pod template")
 	}
@@ -549,10 +544,6 @@
 			CronJobV2Alpha1GeneratorName:       kubectl.CronJobV2Alpha1{},
 			CronJobV1Beta1GeneratorName:        kubectl.CronJobV1Beta1{},
 		}
-	case "autoscale":
-		generator = map[string]kubectl.Generator{
-			HorizontalPodAutoscalerV1GeneratorName: kubectl.HorizontalPodAutoscalerV1{},
-		}
 	case "namespace":
 		generator = map[string]kubectl.Generator{
 			NamespaceV1GeneratorName: kubectl.NamespaceGeneratorV1{},
