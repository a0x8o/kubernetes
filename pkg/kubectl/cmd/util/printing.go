--- conflicted
+++ resolved
@@ -52,7 +52,7 @@
 	cmd.Flags().String("template", "", "Template string or path to template file to use when -o=go-template, -o=go-template-file. The template format is golang templates [http://golang.org/pkg/text/template/#pkg-overview].")
 	cmd.MarkFlagFilename("template")
 	cmd.Flags().String("sort-by", "", "If non-empty, sort list types using this field specification.  The field specification is expressed as a JSONPath expression (e.g. '{.metadata.name}'). The field in the API resource specified by this JSONPath expression must be an integer or a string.")
-	cmd.Flags().BoolP("show-all", "a", true, "When printing, show all resources (default hide terminated pods.)")
+	cmd.Flags().BoolP("show-all", "a", true, "When printing, show all resources (default show all pods including terminated one.)")
 	cmd.Flags().MarkDeprecated("show-all", "will be removed in an upcoming release")
 }
 
@@ -86,13 +86,6 @@
 	return nil
 }
 
-<<<<<<< HEAD
-// printerForOptions returns the printer for the outputOptions (if given) or
-// returns the default printer for the command. Requires that printer flags have
-// been added to cmd (see AddPrinterFlags).
-func printerForOptions(mapper meta.RESTMapper, typer runtime.ObjectTyper, encoder runtime.Encoder, decoders []runtime.Decoder, options *printers.PrintOptions) (printers.ResourcePrinter, error) {
-	printer, err := printers.GetStandardPrinter(mapper, typer, encoder, decoders, *options)
-=======
 // PrintSuccess prints a success message and can do a "-o name" as "shortOutput"
 // TODO this should really just be a printer.  It's got just about the exact same signature.
 func PrintSuccess(shortOutput bool, out io.Writer, obj runtime.Object, dryRun bool, operation string) {
@@ -146,7 +139,6 @@
 	encoder := kubectlscheme.Codecs.LegacyCodec(kubectlscheme.Registry.EnabledVersions()...)
 
 	printer, err := printers.GetStandardPrinter(kubectlscheme.Scheme, encoder, decoders, *options)
->>>>>>> ed33434d
 	if err != nil {
 		return nil, err
 	}
@@ -154,11 +146,8 @@
 	// we try to convert to HumanReadablePrinter, if return ok, it must be no generic
 	// we execute AddHandlers() here before maybeWrapSortingPrinter so that we don't
 	// need to convert to delegatePrinter again then invoke AddHandlers()
-<<<<<<< HEAD
-=======
 	// TODO this looks highly questionable.  human readable printers are baked into code.  This can just live in the definition of the handler itself
 	// TODO or be registered there
->>>>>>> ed33434d
 	if humanReadablePrinter, ok := printer.(printers.PrintHandler); ok {
 		printersinternal.AddHandlers(humanReadablePrinter)
 	}
