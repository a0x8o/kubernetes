--- conflicted
+++ resolved
@@ -51,10 +51,6 @@
     name = "go_default_test",
     srcs = ["cani_test.go"],
     embed = [":go_default_library"],
-<<<<<<< HEAD
-    importpath = "k8s.io/kubernetes/pkg/kubectl/cmd/auth",
-=======
->>>>>>> ed33434d
     deps = [
         "//pkg/api/legacyscheme:go_default_library",
         "//pkg/kubectl/cmd/testing:go_default_library",
