--- conflicted
+++ resolved
@@ -62,10 +62,6 @@
         "view_test.go",
     ],
     embed = [":go_default_library"],
-<<<<<<< HEAD
-    importpath = "k8s.io/kubernetes/pkg/kubectl/cmd/config",
-=======
->>>>>>> ed33434d
     deps = [
         "//pkg/kubectl/cmd/util:go_default_library",
         "//vendor/k8s.io/apimachinery/pkg/api/equality:go_default_library",
