/*
Copyright 2016 The Kubernetes Authors.

Licensed under the Apache License, Version 2.0 (the "License");
you may not use this file except in compliance with the License.
You may obtain a copy of the License at

    http://www.apache.org/licenses/LICENSE-2.0

Unless required by applicable law or agreed to in writing, software
distributed under the License is distributed on an "AS IS" BASIS,
WITHOUT WARRANTIES OR CONDITIONS OF ANY KIND, either express or implied.
See the License for the specific language governing permissions and
limitations under the License.
*/

package podsecuritypolicy

import (
	"k8s.io/apimachinery/pkg/util/validation/field"
	api "k8s.io/kubernetes/pkg/apis/core"
	"k8s.io/kubernetes/pkg/apis/extensions"
	"k8s.io/kubernetes/pkg/security/podsecuritypolicy/apparmor"
	"k8s.io/kubernetes/pkg/security/podsecuritypolicy/capabilities"
	"k8s.io/kubernetes/pkg/security/podsecuritypolicy/group"
	"k8s.io/kubernetes/pkg/security/podsecuritypolicy/seccomp"
	"k8s.io/kubernetes/pkg/security/podsecuritypolicy/selinux"
	"k8s.io/kubernetes/pkg/security/podsecuritypolicy/sysctl"
	"k8s.io/kubernetes/pkg/security/podsecuritypolicy/user"
)

// Provider provides the implementation to generate a new security
// context based on constraints or validate an existing security context against constraints.
type Provider interface {
	// DefaultPodSecurityContext sets the default values of the required but not filled fields.
	// It modifies the SecurityContext and annotations of the provided pod.
	DefaultPodSecurityContext(pod *api.Pod) error
	// DefaultContainerSecurityContext sets the default values of the required but not filled fields.
	// It modifies the SecurityContext of the container and annotations of the pod.
	DefaultContainerSecurityContext(pod *api.Pod, container *api.Container) error
<<<<<<< HEAD
	// Ensure a pod's SecurityContext is in compliance with the given constraints.
	ValidatePodSecurityContext(pod *api.Pod, fldPath *field.Path) field.ErrorList
=======
	// Ensure a pod is in compliance with the given constraints.
	ValidatePod(pod *api.Pod, fldPath *field.Path) field.ErrorList
>>>>>>> ed33434d
	// Ensure a container's SecurityContext is in compliance with the given constraints
	ValidateContainerSecurityContext(pod *api.Pod, container *api.Container, fldPath *field.Path) field.ErrorList
	// Get the name of the PSP that this provider was initialized with.
	GetPSPName() string
}

// StrategyFactory abstracts how the strategies are created from the provider so that you may
// implement your own custom strategies that may pull information from other resources as necessary.
// For example, if you would like to populate the strategies with values from namespace annotations
// you may create a factory with a client that can pull the namespace and populate the appropriate
// values.
type StrategyFactory interface {
	// CreateStrategies creates the strategies that a provider will use.  The namespace argument
	// should be the namespace of the object being checked (the pod's namespace).
	CreateStrategies(psp *extensions.PodSecurityPolicy, namespace string) (*ProviderStrategies, error)
}

// ProviderStrategies is a holder for all strategies that the provider requires to be populated.
type ProviderStrategies struct {
	RunAsUserStrategy         user.RunAsUserStrategy
	SELinuxStrategy           selinux.SELinuxStrategy
	AppArmorStrategy          apparmor.Strategy
	FSGroupStrategy           group.GroupStrategy
	SupplementalGroupStrategy group.GroupStrategy
	CapabilitiesStrategy      capabilities.Strategy
	SysctlsStrategy           sysctl.SysctlsStrategy
	SeccompStrategy           seccomp.Strategy
}<|MERGE_RESOLUTION|>--- conflicted
+++ resolved
@@ -38,13 +38,8 @@
 	// DefaultContainerSecurityContext sets the default values of the required but not filled fields.
 	// It modifies the SecurityContext of the container and annotations of the pod.
 	DefaultContainerSecurityContext(pod *api.Pod, container *api.Container) error
-<<<<<<< HEAD
-	// Ensure a pod's SecurityContext is in compliance with the given constraints.
-	ValidatePodSecurityContext(pod *api.Pod, fldPath *field.Path) field.ErrorList
-=======
 	// Ensure a pod is in compliance with the given constraints.
 	ValidatePod(pod *api.Pod, fldPath *field.Path) field.ErrorList
->>>>>>> ed33434d
 	// Ensure a container's SecurityContext is in compliance with the given constraints
 	ValidateContainerSecurityContext(pod *api.Pod, container *api.Container, fldPath *field.Path) field.ErrorList
 	// Get the name of the PSP that this provider was initialized with.
