--- conflicted
+++ resolved
@@ -168,33 +168,9 @@
 		break
 	}
 
-<<<<<<< HEAD
-		// Make sure the claims we need exist
-		sub, _ := claims[SubjectClaim].(string)
-		if len(sub) == 0 {
-			return nil, false, errors.New("sub claim is missing")
-		}
-		namespace, _ := claims[NamespaceClaim].(string)
-		if len(namespace) == 0 {
-			return nil, false, errors.New("namespace claim is missing")
-		}
-		secretName, _ := claims[SecretNameClaim].(string)
-		if len(secretName) == 0 {
-			return nil, false, errors.New("secretName claim is missing")
-		}
-		serviceAccountName, _ := claims[ServiceAccountNameClaim].(string)
-		if len(serviceAccountName) == 0 {
-			return nil, false, errors.New("serviceAccountName claim is missing")
-		}
-		serviceAccountUID, _ := claims[ServiceAccountUIDClaim].(string)
-		if len(serviceAccountUID) == 0 {
-			return nil, false, errors.New("serviceAccountUID claim is missing")
-		}
-=======
 	if !found {
 		return nil, false, utilerrors.NewAggregate(errlist)
 	}
->>>>>>> ed33434d
 
 	// If we get here, we have a token with a recognized signature and
 	// issuer string.
