--- conflicted
+++ resolved
@@ -12,6 +12,7 @@
         "hollow_kubelet.go",
         "hollow_proxy.go",
     ],
+    importpath = "k8s.io/kubernetes/pkg/kubemark",
     deps = [
         "//cmd/kube-proxy/app:go_default_library",
         "//cmd/kubelet/app:go_default_library",
@@ -21,10 +22,6 @@
         "//pkg/controller:go_default_library",
         "//pkg/kubelet:go_default_library",
         "//pkg/kubelet/apis/kubeletconfig:go_default_library",
-<<<<<<< HEAD
-=======
-        "//pkg/kubelet/apis/kubeletconfig/v1alpha1:go_default_library",
->>>>>>> 66f5f2bc
         "//pkg/kubelet/cadvisor:go_default_library",
         "//pkg/kubelet/cm:go_default_library",
         "//pkg/kubelet/container/testing:go_default_library",
