--- conflicted
+++ resolved
@@ -32,10 +32,6 @@
         "metadata_test.go",
     ],
     embed = [":go_default_library"],
-<<<<<<< HEAD
-    importpath = "k8s.io/kubernetes/pkg/credentialprovider/gcp",
-=======
->>>>>>> ed33434d
     deps = [
         "//pkg/credentialprovider:go_default_library",
         "//vendor/k8s.io/apimachinery/pkg/util/net:go_default_library",
