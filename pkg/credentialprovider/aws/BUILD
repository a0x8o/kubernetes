--- conflicted
+++ resolved
@@ -24,10 +24,6 @@
     name = "go_default_test",
     srcs = ["aws_credentials_test.go"],
     embed = [":go_default_library"],
-<<<<<<< HEAD
-    importpath = "k8s.io/kubernetes/pkg/credentialprovider/aws",
-=======
->>>>>>> ed33434d
     deps = [
         "//pkg/credentialprovider:go_default_library",
         "//vendor/github.com/aws/aws-sdk-go/aws:go_default_library",
