package(default_visibility = ["//visibility:public"])

load(
    "@io_bazel_rules_go//go:def.bzl",
    "go_library",
    "go_test",
)

go_test(
    name = "go_default_test",
    srcs = ["rancher_registry_credentials_test.go"],
    embed = [":go_default_library"],
<<<<<<< HEAD
    importpath = "k8s.io/kubernetes/pkg/credentialprovider/rancher",
=======
>>>>>>> ed33434d
    deps = [
        "//pkg/credentialprovider:go_default_library",
        "//vendor/github.com/rancher/go-rancher/client:go_default_library",
    ],
)

go_library(
    name = "go_default_library",
    srcs = [
        "doc.go",
        "rancher_registry_credentials.go",
    ],
    importpath = "k8s.io/kubernetes/pkg/credentialprovider/rancher",
    deps = [
        "//pkg/credentialprovider:go_default_library",
        "//vendor/github.com/golang/glog:go_default_library",
        "//vendor/github.com/rancher/go-rancher/client:go_default_library",
    ],
)

filegroup(
    name = "package-srcs",
    srcs = glob(["**"]),
    tags = ["automanaged"],
    visibility = ["//visibility:private"],
)

filegroup(
    name = "all-srcs",
    srcs = [":package-srcs"],
    tags = ["automanaged"],
)<|MERGE_RESOLUTION|>--- conflicted
+++ resolved
@@ -10,10 +10,6 @@
     name = "go_default_test",
     srcs = ["rancher_registry_credentials_test.go"],
     embed = [":go_default_library"],
-<<<<<<< HEAD
-    importpath = "k8s.io/kubernetes/pkg/credentialprovider/rancher",
-=======
->>>>>>> ed33434d
     deps = [
         "//pkg/credentialprovider:go_default_library",
         "//vendor/github.com/rancher/go-rancher/client:go_default_library",
