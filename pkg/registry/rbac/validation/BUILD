--- conflicted
+++ resolved
@@ -14,10 +14,6 @@
         "rule_test.go",
     ],
     embed = [":go_default_library"],
-<<<<<<< HEAD
-    importpath = "k8s.io/kubernetes/pkg/registry/rbac/validation",
-=======
->>>>>>> ed33434d
     deps = [
         "//pkg/apis/rbac:go_default_library",
         "//vendor/k8s.io/apimachinery/pkg/apis/meta/v1:go_default_library",
