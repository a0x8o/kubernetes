--- conflicted
+++ resolved
@@ -13,10 +13,6 @@
         "reconcile_rolebindings_test.go",
     ],
     embed = [":go_default_library"],
-<<<<<<< HEAD
-    importpath = "k8s.io/kubernetes/pkg/registry/rbac/reconciliation",
-=======
->>>>>>> ed33434d
     deps = [
         "//pkg/apis/core/helper:go_default_library",
         "//pkg/apis/rbac:go_default_library",
