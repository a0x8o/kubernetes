--- conflicted
+++ resolved
@@ -10,10 +10,6 @@
     name = "go_default_test",
     srcs = ["storage_test.go"],
     embed = [":go_default_library"],
-<<<<<<< HEAD
-    importpath = "k8s.io/kubernetes/pkg/registry/batch/cronjob/storage",
-=======
->>>>>>> ed33434d
     deps = [
         "//pkg/api/testapi:go_default_library",
         "//pkg/apis/batch:go_default_library",
