package(default_visibility = ["//visibility:public"])

load(
    "@io_bazel_rules_go//go:def.bzl",
    "go_library",
    "go_test",
)

go_library(
    name = "go_default_library",
    srcs = ["helpers.go"],
    importpath = "k8s.io/kubernetes/pkg/registry/authorization/util",
    deps = [
        "//pkg/apis/authorization:go_default_library",
        "//vendor/k8s.io/apiserver/pkg/authentication/user:go_default_library",
        "//vendor/k8s.io/apiserver/pkg/authorization/authorizer:go_default_library",
    ],
)

filegroup(
    name = "package-srcs",
    srcs = glob(["**"]),
    tags = ["automanaged"],
    visibility = ["//visibility:private"],
)

filegroup(
    name = "all-srcs",
    srcs = [":package-srcs"],
    tags = ["automanaged"],
)

go_test(
    name = "go_default_test",
    srcs = ["helpers_test.go"],
    embed = [":go_default_library"],
<<<<<<< HEAD
    importpath = "k8s.io/kubernetes/pkg/registry/authorization/util",
=======
>>>>>>> ed33434d
    deps = [
        "//pkg/apis/authorization:go_default_library",
        "//vendor/k8s.io/apimachinery/pkg/util/sets:go_default_library",
        "//vendor/k8s.io/apiserver/pkg/authorization/authorizer:go_default_library",
    ],
)<|MERGE_RESOLUTION|>--- conflicted
+++ resolved
@@ -34,10 +34,6 @@
     name = "go_default_test",
     srcs = ["helpers_test.go"],
     embed = [":go_default_library"],
-<<<<<<< HEAD
-    importpath = "k8s.io/kubernetes/pkg/registry/authorization/util",
-=======
->>>>>>> ed33434d
     deps = [
         "//pkg/apis/authorization:go_default_library",
         "//vendor/k8s.io/apimachinery/pkg/util/sets:go_default_library",
