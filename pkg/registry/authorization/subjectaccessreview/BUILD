package(default_visibility = ["//visibility:public"])

load(
    "@io_bazel_rules_go//go:def.bzl",
    "go_library",
    "go_test",
)

go_library(
    name = "go_default_library",
    srcs = ["rest.go"],
    importpath = "k8s.io/kubernetes/pkg/registry/authorization/subjectaccessreview",
    deps = [
        "//pkg/apis/authorization:go_default_library",
        "//pkg/apis/authorization/validation:go_default_library",
        "//pkg/registry/authorization/util:go_default_library",
        "//vendor/k8s.io/apimachinery/pkg/api/errors:go_default_library",
        "//vendor/k8s.io/apimachinery/pkg/runtime:go_default_library",
        "//vendor/k8s.io/apiserver/pkg/authorization/authorizer:go_default_library",
        "//vendor/k8s.io/apiserver/pkg/endpoints/request:go_default_library",
        "//vendor/k8s.io/apiserver/pkg/registry/rest:go_default_library",
    ],
)

filegroup(
    name = "package-srcs",
    srcs = glob(["**"]),
    tags = ["automanaged"],
    visibility = ["//visibility:private"],
)

filegroup(
    name = "all-srcs",
    srcs = [":package-srcs"],
    tags = ["automanaged"],
)

go_test(
    name = "go_default_test",
    srcs = ["rest_test.go"],
    embed = [":go_default_library"],
<<<<<<< HEAD
    importpath = "k8s.io/kubernetes/pkg/registry/authorization/subjectaccessreview",
=======
>>>>>>> ed33434d
    deps = [
        "//pkg/apis/authorization:go_default_library",
        "//vendor/k8s.io/apiserver/pkg/authentication/user:go_default_library",
        "//vendor/k8s.io/apiserver/pkg/authorization/authorizer:go_default_library",
        "//vendor/k8s.io/apiserver/pkg/endpoints/request:go_default_library",
        "//vendor/k8s.io/apiserver/pkg/registry/rest:go_default_library",
    ],
)<|MERGE_RESOLUTION|>--- conflicted
+++ resolved
@@ -39,10 +39,6 @@
     name = "go_default_test",
     srcs = ["rest_test.go"],
     embed = [":go_default_library"],
-<<<<<<< HEAD
-    importpath = "k8s.io/kubernetes/pkg/registry/authorization/subjectaccessreview",
-=======
->>>>>>> ed33434d
     deps = [
         "//pkg/apis/authorization:go_default_library",
         "//vendor/k8s.io/apiserver/pkg/authentication/user:go_default_library",
