package(default_visibility = ["//visibility:public"])

load(
    "@io_bazel_rules_go//go:def.bzl",
    "go_library",
    "go_test",
)

go_library(
    name = "go_default_library",
    srcs = [
        "allocator.go",
        "operation.go",
    ],
    importpath = "k8s.io/kubernetes/pkg/registry/core/service/portallocator",
    deps = [
        "//pkg/apis/core:go_default_library",
        "//pkg/registry/core/service/allocator:go_default_library",
        "//vendor/github.com/golang/glog:go_default_library",
        "//vendor/k8s.io/apimachinery/pkg/util/net:go_default_library",
    ],
)

go_test(
    name = "go_default_test",
    srcs = ["allocator_test.go"],
    embed = [":go_default_library"],
<<<<<<< HEAD
    importpath = "k8s.io/kubernetes/pkg/registry/core/service/portallocator",
=======
>>>>>>> ed33434d
    deps = [
        "//pkg/apis/core:go_default_library",
        "//vendor/k8s.io/apimachinery/pkg/util/net:go_default_library",
        "//vendor/k8s.io/apimachinery/pkg/util/sets:go_default_library",
    ],
)

filegroup(
    name = "package-srcs",
    srcs = glob(["**"]),
    tags = ["automanaged"],
    visibility = ["//visibility:private"],
)

filegroup(
    name = "all-srcs",
    srcs = [
        ":package-srcs",
        "//pkg/registry/core/service/portallocator/controller:all-srcs",
    ],
    tags = ["automanaged"],
)<|MERGE_RESOLUTION|>--- conflicted
+++ resolved
@@ -25,10 +25,6 @@
     name = "go_default_test",
     srcs = ["allocator_test.go"],
     embed = [":go_default_library"],
-<<<<<<< HEAD
-    importpath = "k8s.io/kubernetes/pkg/registry/core/service/portallocator",
-=======
->>>>>>> ed33434d
     deps = [
         "//pkg/apis/core:go_default_library",
         "//vendor/k8s.io/apimachinery/pkg/util/net:go_default_library",
