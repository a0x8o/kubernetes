--- conflicted
+++ resolved
@@ -28,10 +28,6 @@
     name = "go_default_test",
     srcs = ["strategy_test.go"],
     embed = [":go_default_library"],
-<<<<<<< HEAD
-    importpath = "k8s.io/kubernetes/pkg/registry/core/resourcequota",
-=======
->>>>>>> ed33434d
     deps = [
         "//pkg/apis/core:go_default_library",
         "//vendor/k8s.io/apimachinery/pkg/api/resource:go_default_library",
