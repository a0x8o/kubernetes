package(default_visibility = ["//visibility:public"])

load(
    "@io_bazel_rules_go//go:def.bzl",
    "go_library",
    "go_test",
)

go_library(
    name = "go_default_library",
    srcs = [
        "doc.go",
        "strategy.go",
    ],
    importpath = "k8s.io/kubernetes/pkg/registry/policy/poddisruptionbudget",
    deps = [
        "//pkg/api/legacyscheme:go_default_library",
        "//pkg/apis/policy:go_default_library",
        "//pkg/apis/policy/validation:go_default_library",
        "//vendor/k8s.io/apimachinery/pkg/api/equality:go_default_library",
        "//vendor/k8s.io/apimachinery/pkg/runtime:go_default_library",
        "//vendor/k8s.io/apimachinery/pkg/util/validation/field:go_default_library",
        "//vendor/k8s.io/apiserver/pkg/endpoints/request:go_default_library",
        "//vendor/k8s.io/apiserver/pkg/storage/names:go_default_library",
    ],
)

go_test(
    name = "go_default_test",
    srcs = ["strategy_test.go"],
    embed = [":go_default_library"],
<<<<<<< HEAD
    importpath = "k8s.io/kubernetes/pkg/registry/policy/poddisruptionbudget",
=======
>>>>>>> ed33434d
    deps = [
        "//pkg/apis/policy:go_default_library",
        "//vendor/k8s.io/apimachinery/pkg/apis/meta/v1:go_default_library",
        "//vendor/k8s.io/apimachinery/pkg/util/intstr:go_default_library",
        "//vendor/k8s.io/apiserver/pkg/endpoints/request:go_default_library",
    ],
)

filegroup(
    name = "package-srcs",
    srcs = glob(["**"]),
    tags = ["automanaged"],
    visibility = ["//visibility:private"],
)

filegroup(
    name = "all-srcs",
    srcs = [
        ":package-srcs",
        "//pkg/registry/policy/poddisruptionbudget/storage:all-srcs",
    ],
    tags = ["automanaged"],
)<|MERGE_RESOLUTION|>--- conflicted
+++ resolved
@@ -29,10 +29,6 @@
     name = "go_default_test",
     srcs = ["strategy_test.go"],
     embed = [":go_default_library"],
-<<<<<<< HEAD
-    importpath = "k8s.io/kubernetes/pkg/registry/policy/poddisruptionbudget",
-=======
->>>>>>> ed33434d
     deps = [
         "//pkg/apis/policy:go_default_library",
         "//vendor/k8s.io/apimachinery/pkg/apis/meta/v1:go_default_library",
