/*
Copyright 2017 The Kubernetes Authors.

Licensed under the Apache License, Version 2.0 (the "License");
you may not use this file except in compliance with the License.
You may obtain a copy of the License at

    http://www.apache.org/licenses/LICENSE-2.0

Unless required by applicable law or agreed to in writing, software
distributed under the License is distributed on an "AS IS" BASIS,
WITHOUT WARRANTIES OR CONDITIONS OF ANY KIND, either express or implied.
See the License for the specific language governing permissions and
limitations under the License.
*/

package validation

import (
	"fmt"
	"runtime"
	"strings"
	"testing"
	"time"

	metav1 "k8s.io/apimachinery/pkg/apis/meta/v1"
	"k8s.io/apimachinery/pkg/util/validation/field"
	"k8s.io/kubernetes/pkg/proxy/apis/kubeproxyconfig"
	"k8s.io/kubernetes/pkg/util/pointer"
)

func TestValidateKubeProxyConfiguration(t *testing.T) {
	var proxyMode kubeproxyconfig.ProxyMode
	if runtime.GOOS == "windows" {
		proxyMode = kubeproxyconfig.ProxyModeKernelspace
	} else {
		proxyMode = kubeproxyconfig.ProxyModeIPVS
	}
	successCases := []kubeproxyconfig.KubeProxyConfiguration{
		{
			BindAddress:        "192.168.59.103",
			HealthzBindAddress: "0.0.0.0:10256",
			MetricsBindAddress: "127.0.0.1:10249",
			ClusterCIDR:        "192.168.59.0/24",
			UDPIdleTimeout:     metav1.Duration{Duration: 1 * time.Second},
			ConfigSyncPeriod:   metav1.Duration{Duration: 1 * time.Second},
			IPTables: kubeproxyconfig.KubeProxyIPTablesConfiguration{
				MasqueradeAll: true,
				SyncPeriod:    metav1.Duration{Duration: 5 * time.Second},
				MinSyncPeriod: metav1.Duration{Duration: 2 * time.Second},
			},
<<<<<<< HEAD
			Mode: kubeproxyconfig.ProxyModeIPVS,
=======
			Mode: proxyMode,
>>>>>>> ed33434d
			IPVS: kubeproxyconfig.KubeProxyIPVSConfiguration{
				SyncPeriod:    metav1.Duration{Duration: 10 * time.Second},
				MinSyncPeriod: metav1.Duration{Duration: 5 * time.Second},
			},
			Conntrack: kubeproxyconfig.KubeProxyConntrackConfiguration{
				Max:        pointer.Int32Ptr(2),
				MaxPerCore: pointer.Int32Ptr(1),
				Min:        pointer.Int32Ptr(1),
				TCPEstablishedTimeout: &metav1.Duration{Duration: 5 * time.Second},
				TCPCloseWaitTimeout:   &metav1.Duration{Duration: 5 * time.Second},
			},
		},
		{
			BindAddress:        "192.168.59.103",
			HealthzBindAddress: "0.0.0.0:10256",
			MetricsBindAddress: "127.0.0.1:10249",
			ClusterCIDR:        "192.168.59.0/24",
			UDPIdleTimeout:     metav1.Duration{Duration: 1 * time.Second},
			ConfigSyncPeriod:   metav1.Duration{Duration: 1 * time.Second},
			IPTables: kubeproxyconfig.KubeProxyIPTablesConfiguration{
				MasqueradeAll: true,
				SyncPeriod:    metav1.Duration{Duration: 5 * time.Second},
				MinSyncPeriod: metav1.Duration{Duration: 2 * time.Second},
			},
			Conntrack: kubeproxyconfig.KubeProxyConntrackConfiguration{
				Max:        pointer.Int32Ptr(2),
				MaxPerCore: pointer.Int32Ptr(1),
				Min:        pointer.Int32Ptr(1),
				TCPEstablishedTimeout: &metav1.Duration{Duration: 5 * time.Second},
				TCPCloseWaitTimeout:   &metav1.Duration{Duration: 5 * time.Second},
			},
		},
	}

	for _, successCase := range successCases {
		if errs := Validate(&successCase); len(errs) != 0 {
			t.Errorf("expected success: %v", errs)
		}
	}

	errorCases := []struct {
		config kubeproxyconfig.KubeProxyConfiguration
		msg    string
	}{
		{
			config: kubeproxyconfig.KubeProxyConfiguration{
				// only BindAddress is invalid
				BindAddress:        "10.10.12.11:2000",
				HealthzBindAddress: "0.0.0.0:10256",
				MetricsBindAddress: "127.0.0.1:10249",
				ClusterCIDR:        "192.168.59.0/24",
				UDPIdleTimeout:     metav1.Duration{Duration: 1 * time.Second},
				ConfigSyncPeriod:   metav1.Duration{Duration: 1 * time.Second},
				IPTables: kubeproxyconfig.KubeProxyIPTablesConfiguration{
					MasqueradeAll: true,
					SyncPeriod:    metav1.Duration{Duration: 5 * time.Second},
					MinSyncPeriod: metav1.Duration{Duration: 2 * time.Second},
				},
				Conntrack: kubeproxyconfig.KubeProxyConntrackConfiguration{
					Max:        pointer.Int32Ptr(2),
					MaxPerCore: pointer.Int32Ptr(1),
					Min:        pointer.Int32Ptr(1),
					TCPEstablishedTimeout: &metav1.Duration{Duration: 5 * time.Second},
					TCPCloseWaitTimeout:   &metav1.Duration{Duration: 5 * time.Second},
				},
			},
			msg: "not a valid textual representation of an IP address",
		},
		{
			config: kubeproxyconfig.KubeProxyConfiguration{
				BindAddress: "10.10.12.11",
				// only HealthzBindAddress is invalid
				HealthzBindAddress: "0.0.0.0",
				MetricsBindAddress: "127.0.0.1:10249",
				ClusterCIDR:        "192.168.59.0/24",
				UDPIdleTimeout:     metav1.Duration{Duration: 1 * time.Second},
				ConfigSyncPeriod:   metav1.Duration{Duration: 1 * time.Second},
				IPTables: kubeproxyconfig.KubeProxyIPTablesConfiguration{
					MasqueradeAll: true,
					SyncPeriod:    metav1.Duration{Duration: 5 * time.Second},
					MinSyncPeriod: metav1.Duration{Duration: 2 * time.Second},
				},
				Conntrack: kubeproxyconfig.KubeProxyConntrackConfiguration{
					Max:        pointer.Int32Ptr(2),
					MaxPerCore: pointer.Int32Ptr(1),
					Min:        pointer.Int32Ptr(1),
					TCPEstablishedTimeout: &metav1.Duration{Duration: 5 * time.Second},
					TCPCloseWaitTimeout:   &metav1.Duration{Duration: 5 * time.Second},
				},
			},
			msg: "must be IP:port",
		},
		{
			config: kubeproxyconfig.KubeProxyConfiguration{
				BindAddress:        "10.10.12.11",
				HealthzBindAddress: "0.0.0.0:12345",
				// only MetricsBindAddress is invalid
				MetricsBindAddress: "127.0.0.1",
				ClusterCIDR:        "192.168.59.0/24",
				UDPIdleTimeout:     metav1.Duration{Duration: 1 * time.Second},
				ConfigSyncPeriod:   metav1.Duration{Duration: 1 * time.Second},
				IPTables: kubeproxyconfig.KubeProxyIPTablesConfiguration{
					MasqueradeAll: true,
					SyncPeriod:    metav1.Duration{Duration: 5 * time.Second},
					MinSyncPeriod: metav1.Duration{Duration: 2 * time.Second},
				},
				Conntrack: kubeproxyconfig.KubeProxyConntrackConfiguration{
					Max:        pointer.Int32Ptr(2),
					MaxPerCore: pointer.Int32Ptr(1),
					Min:        pointer.Int32Ptr(1),
					TCPEstablishedTimeout: &metav1.Duration{Duration: 5 * time.Second},
					TCPCloseWaitTimeout:   &metav1.Duration{Duration: 5 * time.Second},
				},
			},
			msg: "must be IP:port",
		},
		{
			config: kubeproxyconfig.KubeProxyConfiguration{
				BindAddress:        "10.10.12.11",
				HealthzBindAddress: "0.0.0.0:12345",
				MetricsBindAddress: "127.0.0.1:10249",
				// only ClusterCIDR is invalid
				ClusterCIDR:      "192.168.59.0",
				UDPIdleTimeout:   metav1.Duration{Duration: 1 * time.Second},
				ConfigSyncPeriod: metav1.Duration{Duration: 1 * time.Second},
				IPTables: kubeproxyconfig.KubeProxyIPTablesConfiguration{
					MasqueradeAll: true,
					SyncPeriod:    metav1.Duration{Duration: 5 * time.Second},
					MinSyncPeriod: metav1.Duration{Duration: 2 * time.Second},
				},
				Conntrack: kubeproxyconfig.KubeProxyConntrackConfiguration{
					Max:        pointer.Int32Ptr(2),
					MaxPerCore: pointer.Int32Ptr(1),
					Min:        pointer.Int32Ptr(1),
					TCPEstablishedTimeout: &metav1.Duration{Duration: 5 * time.Second},
					TCPCloseWaitTimeout:   &metav1.Duration{Duration: 5 * time.Second},
				},
			},
			msg: "must be a valid CIDR block (e.g. 10.100.0.0/16)",
		},
		{
			config: kubeproxyconfig.KubeProxyConfiguration{
				BindAddress:        "10.10.12.11",
				HealthzBindAddress: "0.0.0.0:12345",
				MetricsBindAddress: "127.0.0.1:10249",
				ClusterCIDR:        "192.168.59.0/24",
				// only UDPIdleTimeout is invalid
				UDPIdleTimeout:   metav1.Duration{Duration: -1 * time.Second},
				ConfigSyncPeriod: metav1.Duration{Duration: 1 * time.Second},
				IPTables: kubeproxyconfig.KubeProxyIPTablesConfiguration{
					MasqueradeAll: true,
					SyncPeriod:    metav1.Duration{Duration: 5 * time.Second},
					MinSyncPeriod: metav1.Duration{Duration: 2 * time.Second},
				},
				Conntrack: kubeproxyconfig.KubeProxyConntrackConfiguration{
					Max:        pointer.Int32Ptr(2),
					MaxPerCore: pointer.Int32Ptr(1),
					Min:        pointer.Int32Ptr(1),
					TCPEstablishedTimeout: &metav1.Duration{Duration: 5 * time.Second},
					TCPCloseWaitTimeout:   &metav1.Duration{Duration: 5 * time.Second},
				},
			},
			msg: "must be greater than 0",
		},
		{
			config: kubeproxyconfig.KubeProxyConfiguration{
				BindAddress:        "10.10.12.11",
				HealthzBindAddress: "0.0.0.0:12345",
				MetricsBindAddress: "127.0.0.1:10249",
				ClusterCIDR:        "192.168.59.0/24",
				UDPIdleTimeout:     metav1.Duration{Duration: 1 * time.Second},
				// only ConfigSyncPeriod is invalid
				ConfigSyncPeriod: metav1.Duration{Duration: -1 * time.Second},
				IPTables: kubeproxyconfig.KubeProxyIPTablesConfiguration{
					MasqueradeAll: true,
					SyncPeriod:    metav1.Duration{Duration: 5 * time.Second},
					MinSyncPeriod: metav1.Duration{Duration: 2 * time.Second},
				},
				Conntrack: kubeproxyconfig.KubeProxyConntrackConfiguration{
					Max:        pointer.Int32Ptr(2),
					MaxPerCore: pointer.Int32Ptr(1),
					Min:        pointer.Int32Ptr(1),
					TCPEstablishedTimeout: &metav1.Duration{Duration: 5 * time.Second},
					TCPCloseWaitTimeout:   &metav1.Duration{Duration: 5 * time.Second},
				},
			},
			msg: "must be greater than 0",
		},
		{
			config: kubeproxyconfig.KubeProxyConfiguration{
				BindAddress:        "192.168.59.103",
				HealthzBindAddress: "0.0.0.0:10256",
				MetricsBindAddress: "127.0.0.1:10249",
				ClusterCIDR:        "192.168.59.0/24",
				UDPIdleTimeout:     metav1.Duration{Duration: 1 * time.Second},
				ConfigSyncPeriod:   metav1.Duration{Duration: 1 * time.Second},
				IPTables: kubeproxyconfig.KubeProxyIPTablesConfiguration{
					MasqueradeAll: true,
					SyncPeriod:    metav1.Duration{Duration: 5 * time.Second},
					MinSyncPeriod: metav1.Duration{Duration: 2 * time.Second},
				},
				// not specifying valid period in IPVS mode.
				Mode: kubeproxyconfig.ProxyModeIPVS,
				Conntrack: kubeproxyconfig.KubeProxyConntrackConfiguration{
					Max:        pointer.Int32Ptr(2),
					MaxPerCore: pointer.Int32Ptr(1),
					Min:        pointer.Int32Ptr(1),
					TCPEstablishedTimeout: &metav1.Duration{Duration: 5 * time.Second},
					TCPCloseWaitTimeout:   &metav1.Duration{Duration: 5 * time.Second},
				},
			},
			msg: "must be greater than 0",
		},
	}

	for _, errorCase := range errorCases {
		if errs := Validate(&errorCase.config); len(errs) == 0 {
			t.Errorf("expected failure for %s", errorCase.msg)
		} else if !strings.Contains(errs[0].Error(), errorCase.msg) {
			t.Errorf("unexpected error: %v, expected: %s", errs[0], errorCase.msg)
		}
	}
}

func TestValidateKubeProxyIPTablesConfiguration(t *testing.T) {
	valid := int32(5)
	successCases := []kubeproxyconfig.KubeProxyIPTablesConfiguration{
		{
			MasqueradeAll: true,
			SyncPeriod:    metav1.Duration{Duration: 5 * time.Second},
			MinSyncPeriod: metav1.Duration{Duration: 2 * time.Second},
		},
		{
			MasqueradeBit: &valid,
			MasqueradeAll: true,
			SyncPeriod:    metav1.Duration{Duration: 5 * time.Second},
			MinSyncPeriod: metav1.Duration{Duration: 2 * time.Second},
		},
	}
	newPath := field.NewPath("KubeProxyConfiguration")
	for _, successCase := range successCases {
		if errs := validateKubeProxyIPTablesConfiguration(successCase, newPath.Child("KubeProxyIPTablesConfiguration")); len(errs) != 0 {
			t.Errorf("expected success: %v", errs)
		}
	}

	invalid := int32(-10)
	errorCases := []struct {
		config kubeproxyconfig.KubeProxyIPTablesConfiguration
		msg    string
	}{
		{
			config: kubeproxyconfig.KubeProxyIPTablesConfiguration{
				MasqueradeAll: true,
				SyncPeriod:    metav1.Duration{Duration: -5 * time.Second},
				MinSyncPeriod: metav1.Duration{Duration: 2 * time.Second},
			},
			msg: "must be greater than 0",
		},
		{
			config: kubeproxyconfig.KubeProxyIPTablesConfiguration{
				MasqueradeBit: &valid,
				MasqueradeAll: true,
				SyncPeriod:    metav1.Duration{Duration: 5 * time.Second},
				MinSyncPeriod: metav1.Duration{Duration: -1 * time.Second},
			},
			msg: "must be greater than or equal to 0",
		},
		{
			config: kubeproxyconfig.KubeProxyIPTablesConfiguration{
				MasqueradeBit: &invalid,
				MasqueradeAll: true,
				SyncPeriod:    metav1.Duration{Duration: 5 * time.Second},
				MinSyncPeriod: metav1.Duration{Duration: 2 * time.Second},
			},
			msg: "must be within the range [0, 31]",
		},
		// SyncPeriod must be >= MinSyncPeriod
		{
			config: kubeproxyconfig.KubeProxyIPTablesConfiguration{
				MasqueradeBit: &valid,
				MasqueradeAll: true,
				SyncPeriod:    metav1.Duration{Duration: 1 * time.Second},
				MinSyncPeriod: metav1.Duration{Duration: 5 * time.Second},
			},
			msg: fmt.Sprintf("must be greater than or equal to %s", newPath.Child("KubeProxyIPTablesConfiguration").Child("MinSyncPeriod").String()),
		},
	}

	for _, errorCase := range errorCases {
		if errs := validateKubeProxyIPTablesConfiguration(errorCase.config, newPath.Child("KubeProxyIPTablesConfiguration")); len(errs) == 0 {
			t.Errorf("expected failure for %s", errorCase.msg)
		} else if !strings.Contains(errs[0].Error(), errorCase.msg) {
			t.Errorf("unexpected error: %v, expected: %s", errs[0], errorCase.msg)
		}
	}
}

func TestValidateKubeProxyIPVSConfiguration(t *testing.T) {
	newPath := field.NewPath("KubeProxyConfiguration")
	testCases := []struct {
		config    kubeproxyconfig.KubeProxyIPVSConfiguration
		expectErr bool
		reason    string
	}{
		{
			config: kubeproxyconfig.KubeProxyIPVSConfiguration{
				SyncPeriod:    metav1.Duration{Duration: -5 * time.Second},
				MinSyncPeriod: metav1.Duration{Duration: 2 * time.Second},
			},
			expectErr: true,
			reason:    "SyncPeriod must be greater than 0",
		},
		{
			config: kubeproxyconfig.KubeProxyIPVSConfiguration{
				SyncPeriod:    metav1.Duration{Duration: 0 * time.Second},
				MinSyncPeriod: metav1.Duration{Duration: 10 * time.Second},
			},
			expectErr: true,
			reason:    "SyncPeriod must be greater than 0",
		},
		{
			config: kubeproxyconfig.KubeProxyIPVSConfiguration{
				SyncPeriod:    metav1.Duration{Duration: 5 * time.Second},
				MinSyncPeriod: metav1.Duration{Duration: -1 * time.Second},
			},
			expectErr: true,
			reason:    "MinSyncPeriod must be greater than or equal to 0",
		},
		{
			config: kubeproxyconfig.KubeProxyIPVSConfiguration{
				SyncPeriod:    metav1.Duration{Duration: 1 * time.Second},
				MinSyncPeriod: metav1.Duration{Duration: 5 * time.Second},
			},
			expectErr: true,
			reason:    "SyncPeriod must be greater than or equal to MinSyncPeriod",
		},
		// SyncPeriod == MinSyncPeriod
		{
			config: kubeproxyconfig.KubeProxyIPVSConfiguration{
				SyncPeriod:    metav1.Duration{Duration: 10 * time.Second},
				MinSyncPeriod: metav1.Duration{Duration: 10 * time.Second},
			},
			expectErr: false,
		},
		// SyncPeriod > MinSyncPeriod
		{
			config: kubeproxyconfig.KubeProxyIPVSConfiguration{
				SyncPeriod:    metav1.Duration{Duration: 10 * time.Second},
				MinSyncPeriod: metav1.Duration{Duration: 5 * time.Second},
			},
			expectErr: false,
		},
		// SyncPeriod can be 0
		{
			config: kubeproxyconfig.KubeProxyIPVSConfiguration{
				SyncPeriod:    metav1.Duration{Duration: 5 * time.Second},
				MinSyncPeriod: metav1.Duration{Duration: 0 * time.Second},
			},
			expectErr: false,
		},
	}

	for _, test := range testCases {
		errs := validateKubeProxyIPVSConfiguration(test.config, newPath.Child("KubeProxyIPVSConfiguration"))
		if len(errs) == 0 && test.expectErr {
			t.Errorf("Expect error, got nil, reason: %s", test.reason)
		}
		if len(errs) > 0 && !test.expectErr {
			t.Errorf("Unexpected error: %v", errs)
		}
	}
}

func TestValidateKubeProxyConntrackConfiguration(t *testing.T) {
	successCases := []kubeproxyconfig.KubeProxyConntrackConfiguration{
		{
			Max:        pointer.Int32Ptr(2),
			MaxPerCore: pointer.Int32Ptr(1),
			Min:        pointer.Int32Ptr(1),
			TCPEstablishedTimeout: &metav1.Duration{Duration: 5 * time.Second},
			TCPCloseWaitTimeout:   &metav1.Duration{Duration: 5 * time.Second},
		},
		{
			Max:        pointer.Int32Ptr(0),
			MaxPerCore: pointer.Int32Ptr(0),
			Min:        pointer.Int32Ptr(0),
			TCPEstablishedTimeout: &metav1.Duration{Duration: 0 * time.Second},
			TCPCloseWaitTimeout:   &metav1.Duration{Duration: 0 * time.Second},
		},
	}
	newPath := field.NewPath("KubeProxyConfiguration")
	for _, successCase := range successCases {
		if errs := validateKubeProxyConntrackConfiguration(successCase, newPath.Child("KubeProxyConntrackConfiguration")); len(errs) != 0 {
			t.Errorf("expected success: %v", errs)
		}
	}

	errorCases := []struct {
		config kubeproxyconfig.KubeProxyConntrackConfiguration
		msg    string
	}{
		{
			config: kubeproxyconfig.KubeProxyConntrackConfiguration{
				Max:        pointer.Int32Ptr(-1),
				MaxPerCore: pointer.Int32Ptr(1),
				Min:        pointer.Int32Ptr(1),
				TCPEstablishedTimeout: &metav1.Duration{Duration: 5 * time.Second},
				TCPCloseWaitTimeout:   &metav1.Duration{Duration: 5 * time.Second},
			},
			msg: "must be greater than or equal to 0",
		},
		{
			config: kubeproxyconfig.KubeProxyConntrackConfiguration{
				Max:        pointer.Int32Ptr(2),
				MaxPerCore: pointer.Int32Ptr(-1),
				Min:        pointer.Int32Ptr(1),
				TCPEstablishedTimeout: &metav1.Duration{Duration: 5 * time.Second},
				TCPCloseWaitTimeout:   &metav1.Duration{Duration: 5 * time.Second},
			},
			msg: "must be greater than or equal to 0",
		},
		{
			config: kubeproxyconfig.KubeProxyConntrackConfiguration{
				Max:        pointer.Int32Ptr(2),
				MaxPerCore: pointer.Int32Ptr(1),
				Min:        pointer.Int32Ptr(-1),
				TCPEstablishedTimeout: &metav1.Duration{Duration: 5 * time.Second},
				TCPCloseWaitTimeout:   &metav1.Duration{Duration: 5 * time.Second},
			},
			msg: "must be greater than or equal to 0",
		},
		{
			config: kubeproxyconfig.KubeProxyConntrackConfiguration{
				Max:        pointer.Int32Ptr(4),
				MaxPerCore: pointer.Int32Ptr(1),
				Min:        pointer.Int32Ptr(3),
				TCPEstablishedTimeout: &metav1.Duration{Duration: -5 * time.Second},
				TCPCloseWaitTimeout:   &metav1.Duration{Duration: 5 * time.Second},
			},
			msg: "must be greater than or equal to 0",
		},
		{
			config: kubeproxyconfig.KubeProxyConntrackConfiguration{
				Max:        pointer.Int32Ptr(4),
				MaxPerCore: pointer.Int32Ptr(1),
				Min:        pointer.Int32Ptr(3),
				TCPEstablishedTimeout: &metav1.Duration{Duration: 5 * time.Second},
				TCPCloseWaitTimeout:   &metav1.Duration{Duration: -5 * time.Second},
			},
			msg: "must be greater than or equal to 0",
		},
	}

	for _, errorCase := range errorCases {
		if errs := validateKubeProxyConntrackConfiguration(errorCase.config, newPath.Child("KubeProxyConntrackConfiguration")); len(errs) == 0 {
			t.Errorf("expected failure for %s", errorCase.msg)
		} else if !strings.Contains(errs[0].Error(), errorCase.msg) {
			t.Errorf("unexpected error: %v, expected: %s", errs[0], errorCase.msg)
		}
	}
}

func TestValidateProxyMode(t *testing.T) {
	newPath := field.NewPath("KubeProxyConfiguration")
	successCases := []kubeproxyconfig.ProxyMode{
		kubeproxyconfig.ProxyModeUserspace,
		kubeproxyconfig.ProxyMode(""),
	}

	if runtime.GOOS == "windows" {
		successCases = append(successCases, kubeproxyconfig.ProxyModeKernelspace)
	} else {
		successCases = append(successCases, kubeproxyconfig.ProxyModeIPTables, kubeproxyconfig.ProxyModeIPVS)
	}

	for _, successCase := range successCases {
		if errs := validateProxyMode(successCase, newPath.Child("ProxyMode")); len(errs) != 0 {
			t.Errorf("expected success: %v", errs)
		}
	}

	errorCases := []struct {
		mode kubeproxyconfig.ProxyMode
		msg  string
	}{
		{
			mode: kubeproxyconfig.ProxyMode("non-existing"),
			msg:  "or blank (blank means the",
		},
	}

	for _, errorCase := range errorCases {
		if errs := validateProxyMode(errorCase.mode, newPath.Child("ProxyMode")); len(errs) == 0 {
			t.Errorf("expected failure %s for %v", errorCase.msg, errorCase.mode)
		} else if !strings.Contains(errs[0].Error(), errorCase.msg) {
			t.Errorf("unexpected error: %v, expected: %s", errs[0], errorCase.msg)
		}
	}
}

func TestValidateClientConnectionConfiguration(t *testing.T) {
	newPath := field.NewPath("KubeProxyConfiguration")

	successCases := []kubeproxyconfig.ClientConnectionConfiguration{
		{
			Burst: 0,
		},
		{
			Burst: 5,
		},
	}

	for _, successCase := range successCases {
		if errs := validateClientConnectionConfiguration(successCase, newPath.Child("Burst")); len(errs) != 0 {
			t.Errorf("expected success: %v", errs)
		}
	}

	errorCases := []struct {
		ccc kubeproxyconfig.ClientConnectionConfiguration
		msg string
	}{
		{
			ccc: kubeproxyconfig.ClientConnectionConfiguration{Burst: -5},
			msg: "must be greater than or equal to 0",
		},
	}

	for _, errorCase := range errorCases {
		if errs := validateClientConnectionConfiguration(errorCase.ccc, newPath.Child("Burst")); len(errs) == 0 {
			t.Errorf("expected failure for %s", errorCase.msg)
		} else if !strings.Contains(errs[0].Error(), errorCase.msg) {
			t.Errorf("unexpected error: %v, expected: %s", errs[0], errorCase.msg)
		}
	}
}

func TestValidateHostPort(t *testing.T) {
	newPath := field.NewPath("KubeProxyConfiguration")

	successCases := []string{
		"0.0.0.0:10256",
		"127.0.0.1:10256",
		"10.10.10.10:10256",
	}

	for _, successCase := range successCases {
		if errs := validateHostPort(successCase, newPath.Child("HealthzBindAddress")); len(errs) != 0 {
			t.Errorf("expected success: %v", errs)
		}
	}

	errorCases := []struct {
		ccc string
		msg string
	}{
		{
			ccc: "10.10.10.10",
			msg: "must be IP:port",
		},
		{
			ccc: "123.456.789.10:12345",
			msg: "must be a valid IP",
		},
		{
			ccc: "10.10.10.10:foo",
			msg: "must be a valid port",
		},
		{
			ccc: "10.10.10.10:0",
			msg: "must be a valid port",
		},
		{
			ccc: "10.10.10.10:65536",
			msg: "must be a valid port",
		},
	}

	for _, errorCase := range errorCases {
		if errs := validateHostPort(errorCase.ccc, newPath.Child("HealthzBindAddress")); len(errs) == 0 {
			t.Errorf("expected failure for %s", errorCase.msg)
		} else if !strings.Contains(errs[0].Error(), errorCase.msg) {
			t.Errorf("unexpected error: %v, expected: %s", errs[0], errorCase.msg)
		}
	}
}

func TestValidateIPVSSchedulerMethod(t *testing.T) {
	newPath := field.NewPath("KubeProxyConfiguration")

	successCases := []kubeproxyconfig.IPVSSchedulerMethod{
		kubeproxyconfig.RoundRobin,
		kubeproxyconfig.WeightedRoundRobin,
		kubeproxyconfig.LeastConnection,
		kubeproxyconfig.WeightedLeastConnection,
		kubeproxyconfig.LocalityBasedLeastConnection,
		kubeproxyconfig.LocalityBasedLeastConnectionWithReplication,
		kubeproxyconfig.SourceHashing,
		kubeproxyconfig.DestinationHashing,
		kubeproxyconfig.ShortestExpectedDelay,
		kubeproxyconfig.NeverQueue,
		"",
	}

	for _, successCase := range successCases {
		if errs := validateIPVSSchedulerMethod(successCase, newPath.Child("Scheduler")); len(errs) != 0 {
			t.Errorf("expected success: %v", errs)
		}
	}

	errorCases := []struct {
		mode kubeproxyconfig.IPVSSchedulerMethod
		msg  string
	}{
		{
			mode: kubeproxyconfig.IPVSSchedulerMethod("non-existing"),
			msg:  "blank means the default algorithm method (currently rr)",
		},
	}

	for _, errorCase := range errorCases {
		if errs := validateIPVSSchedulerMethod(errorCase.mode, newPath.Child("ProxyMode")); len(errs) == 0 {
			t.Errorf("expected failure for %s", errorCase.msg)
		} else if !strings.Contains(errs[0].Error(), errorCase.msg) {
			t.Errorf("unexpected error: %v, expected: %s", errs[0], errorCase.msg)
		}
	}
}

func TestValidateKubeProxyNodePortAddress(t *testing.T) {
	newPath := field.NewPath("KubeProxyConfiguration")

	successCases := []struct {
		addresses []string
	}{
		{[]string{}},
		{[]string{"127.0.0.0/8"}},
		{[]string{"0.0.0.0/0"}},
		{[]string{"::/0"}},
		{[]string{"127.0.0.1/32", "1.2.3.0/24"}},
		{[]string{"127.0.0.0/8"}},
		{[]string{"127.0.0.1/32"}},
		{[]string{"::1/128"}},
		{[]string{"1.2.3.4/32"}},
		{[]string{"10.20.30.0/24"}},
		{[]string{"10.20.0.0/16", "100.200.0.0/16"}},
		{[]string{"10.0.0.0/8"}},
		{[]string{"2001:db8::/32"}},
	}

	for _, successCase := range successCases {
		if errs := validateKubeProxyNodePortAddress(successCase.addresses, newPath.Child("NodePortAddresses")); len(errs) != 0 {
			t.Errorf("expected success: %v", errs)
		}
	}

	errorCases := []struct {
		addresses []string
		msg       string
	}{
		{
			addresses: []string{"foo"},
			msg:       "must be a valid IP block",
		},
		{
			addresses: []string{"1.2.3"},
			msg:       "must be a valid IP block",
		},
		{
			addresses: []string{""},
			msg:       "must be a valid IP block",
		},
		{
			addresses: []string{"10.20.30.40"},
			msg:       "must be a valid IP block",
		},
		{
			addresses: []string{"::1"},
			msg:       "must be a valid IP block",
		},
		{
			addresses: []string{"2001:db8:1"},
			msg:       "must be a valid IP block",
		},
		{
			addresses: []string{"2001:db8:xyz/64"},
			msg:       "must be a valid IP block",
		},
	}

	for _, errorCase := range errorCases {
		if errs := validateKubeProxyNodePortAddress(errorCase.addresses, newPath.Child("NodePortAddresses")); len(errs) == 0 {
			t.Errorf("expected failure for %s", errorCase.msg)
		} else if !strings.Contains(errs[0].Error(), errorCase.msg) {
			t.Errorf("unexpected error: %v, expected: %s", errs[0], errorCase.msg)
		}
	}
}<|MERGE_RESOLUTION|>--- conflicted
+++ resolved
@@ -49,11 +49,7 @@
 				SyncPeriod:    metav1.Duration{Duration: 5 * time.Second},
 				MinSyncPeriod: metav1.Duration{Duration: 2 * time.Second},
 			},
-<<<<<<< HEAD
-			Mode: kubeproxyconfig.ProxyModeIPVS,
-=======
 			Mode: proxyMode,
->>>>>>> ed33434d
 			IPVS: kubeproxyconfig.KubeProxyIPVSConfiguration{
 				SyncPeriod:    metav1.Duration{Duration: 10 * time.Second},
 				MinSyncPeriod: metav1.Duration{Duration: 5 * time.Second},
