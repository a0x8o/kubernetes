package(default_visibility = ["//visibility:public"])

load(
    "@io_bazel_rules_go//go:def.bzl",
    "go_library",
    "go_test",
)

go_library(
    name = "go_default_library",
    srcs = ["validation.go"],
    importpath = "k8s.io/kubernetes/pkg/proxy/apis/kubeproxyconfig/validation",
    deps = [
        "//pkg/apis/core/validation:go_default_library",
        "//pkg/proxy/apis/kubeproxyconfig:go_default_library",
        "//vendor/k8s.io/apimachinery/pkg/util/net:go_default_library",
        "//vendor/k8s.io/apimachinery/pkg/util/sets:go_default_library",
        "//vendor/k8s.io/apimachinery/pkg/util/validation/field:go_default_library",
    ],
)

filegroup(
    name = "package-srcs",
    srcs = glob(["**"]),
    tags = ["automanaged"],
    visibility = ["//visibility:private"],
)

filegroup(
    name = "all-srcs",
    srcs = [":package-srcs"],
    tags = ["automanaged"],
)

go_test(
    name = "go_default_test",
    srcs = ["validation_test.go"],
    embed = [":go_default_library"],
<<<<<<< HEAD
    importpath = "k8s.io/kubernetes/pkg/proxy/apis/kubeproxyconfig/validation",
=======
>>>>>>> ed33434d
    deps = [
        "//pkg/proxy/apis/kubeproxyconfig:go_default_library",
        "//pkg/util/pointer:go_default_library",
        "//vendor/k8s.io/apimachinery/pkg/apis/meta/v1:go_default_library",
        "//vendor/k8s.io/apimachinery/pkg/util/validation/field:go_default_library",
    ],
)<|MERGE_RESOLUTION|>--- conflicted
+++ resolved
@@ -36,10 +36,6 @@
     name = "go_default_test",
     srcs = ["validation_test.go"],
     embed = [":go_default_library"],
-<<<<<<< HEAD
-    importpath = "k8s.io/kubernetes/pkg/proxy/apis/kubeproxyconfig/validation",
-=======
->>>>>>> ed33434d
     deps = [
         "//pkg/proxy/apis/kubeproxyconfig:go_default_library",
         "//pkg/util/pointer:go_default_library",
