--- conflicted
+++ resolved
@@ -154,15 +154,6 @@
 	NodePortAddresses []string
 }
 
-<<<<<<< HEAD
-// Currently, four modes of proxying are available total: 'userspace' (older, stable), 'iptables'
-// (newer, faster), 'ipvs', and 'kernelspace' (Windows only, newer).
-//
-// If blank, use the best-available proxy (currently iptables, but may change in
-// future versions). If the iptables proxy is selected, regardless of how, but
-// the system's kernel or iptables versions are insufficient, this always falls
-// back to the userspace proxy.
-=======
 // Currently, three modes of proxy are available in Linux platform: 'userspace' (older, going to be EOL), 'iptables'
 // (newer, faster), 'ipvs'(newest, better in performance and scalability).
 //
@@ -176,7 +167,6 @@
 // In Windows platform, if proxy mode is blank, use the best-available proxy (currently userspace, but may change in the
 // future). If winkernel proxy is selected, regardless of how, but the Windows kernel can't support this mode of proxy,
 // this always falls back to the userspace proxy.
->>>>>>> ed33434d
 type ProxyMode string
 
 const (
