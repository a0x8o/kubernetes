--- conflicted
+++ resolved
@@ -31,17 +31,11 @@
 kind: MasterConfiguration
 apiVersion: kubeadm.k8s.io/v1alpha1
 ...
-<<<<<<< HEAD
-featureGates:
-  SupportIPVSProxyMode: true
-mode: ipvs
-=======
 kubeProxy:
   config:
     featureGates: SupportIPVSProxyMode=true
     mode: ipvs
 ...
->>>>>>> ed33434d
 ```
 
 ## Debug
