package(default_visibility = ["//visibility:public"])

load(
    "@io_bazel_rules_go//go:def.bzl",
    "go_library",
    "go_test",
)

go_test(
    name = "go_default_test",
    srcs = [
        "ipset_test.go",
        "proxier_test.go",
    ],
    embed = [":go_default_library"],
<<<<<<< HEAD
    importpath = "k8s.io/kubernetes/pkg/proxy/ipvs",
=======
>>>>>>> ed33434d
    deps = [
        "//pkg/apis/core:go_default_library",
        "//pkg/proxy:go_default_library",
        "//pkg/proxy/ipvs/testing:go_default_library",
        "//pkg/proxy/util:go_default_library",
        "//pkg/proxy/util/testing:go_default_library",
        "//pkg/util/ipset:go_default_library",
        "//pkg/util/ipset/testing:go_default_library",
        "//pkg/util/iptables:go_default_library",
        "//pkg/util/iptables/testing:go_default_library",
        "//pkg/util/ipvs:go_default_library",
        "//pkg/util/ipvs/testing:go_default_library",
        "//vendor/k8s.io/apimachinery/pkg/apis/meta/v1:go_default_library",
        "//vendor/k8s.io/apimachinery/pkg/types:go_default_library",
        "//vendor/k8s.io/apimachinery/pkg/util/intstr:go_default_library",
        "//vendor/k8s.io/apimachinery/pkg/util/sets:go_default_library",
        "//vendor/k8s.io/utils/exec:go_default_library",
        "//vendor/k8s.io/utils/exec/testing:go_default_library",
    ],
)

go_library(
    name = "go_default_library",
    srcs = [
        "ipset.go",
        "netlink.go",
        "proxier.go",
    ] + select({
        "@io_bazel_rules_go//go/platform:android": [
            "netlink_unsupported.go",
        ],
        "@io_bazel_rules_go//go/platform:darwin": [
            "netlink_unsupported.go",
        ],
        "@io_bazel_rules_go//go/platform:dragonfly": [
            "netlink_unsupported.go",
        ],
        "@io_bazel_rules_go//go/platform:freebsd": [
            "netlink_unsupported.go",
        ],
        "@io_bazel_rules_go//go/platform:linux": [
            "netlink_linux.go",
        ],
        "@io_bazel_rules_go//go/platform:nacl": [
            "netlink_unsupported.go",
        ],
        "@io_bazel_rules_go//go/platform:netbsd": [
            "netlink_unsupported.go",
        ],
        "@io_bazel_rules_go//go/platform:openbsd": [
            "netlink_unsupported.go",
        ],
        "@io_bazel_rules_go//go/platform:plan9": [
            "netlink_unsupported.go",
        ],
        "@io_bazel_rules_go//go/platform:solaris": [
            "netlink_unsupported.go",
        ],
        "@io_bazel_rules_go//go/platform:windows": [
            "netlink_unsupported.go",
        ],
        "//conditions:default": [],
    }),
    importpath = "k8s.io/kubernetes/pkg/proxy/ipvs",
    deps = [
        "//pkg/apis/core:go_default_library",
        "//pkg/proxy:go_default_library",
        "//pkg/proxy/healthcheck:go_default_library",
        "//pkg/proxy/metrics:go_default_library",
        "//pkg/proxy/util:go_default_library",
        "//pkg/util/async:go_default_library",
        "//pkg/util/conntrack:go_default_library",
        "//pkg/util/ipset:go_default_library",
        "//pkg/util/iptables:go_default_library",
        "//pkg/util/ipvs:go_default_library",
        "//pkg/util/net:go_default_library",
        "//pkg/util/sysctl:go_default_library",
        "//pkg/util/version:go_default_library",
        "//vendor/github.com/golang/glog:go_default_library",
        "//vendor/k8s.io/api/core/v1:go_default_library",
        "//vendor/k8s.io/apimachinery/pkg/types:go_default_library",
        "//vendor/k8s.io/apimachinery/pkg/util/sets:go_default_library",
        "//vendor/k8s.io/apimachinery/pkg/util/wait:go_default_library",
        "//vendor/k8s.io/client-go/tools/record:go_default_library",
        "//vendor/k8s.io/utils/exec:go_default_library",
    ] + select({
        "@io_bazel_rules_go//go/platform:linux": [
            "//vendor/github.com/vishvananda/netlink:go_default_library",
            "//vendor/golang.org/x/sys/unix:go_default_library",
        ],
        "//conditions:default": [],
    }),
)

filegroup(
    name = "package-srcs",
    srcs = glob(["**"]),
    tags = ["automanaged"],
    visibility = ["//visibility:private"],
)

filegroup(
    name = "all-srcs",
    srcs = [
        ":package-srcs",
        "//pkg/proxy/ipvs/testing:all-srcs",
    ],
    tags = ["automanaged"],
)<|MERGE_RESOLUTION|>--- conflicted
+++ resolved
@@ -13,10 +13,6 @@
         "proxier_test.go",
     ],
     embed = [":go_default_library"],
-<<<<<<< HEAD
-    importpath = "k8s.io/kubernetes/pkg/proxy/ipvs",
-=======
->>>>>>> ed33434d
     deps = [
         "//pkg/apis/core:go_default_library",
         "//pkg/proxy:go_default_library",
