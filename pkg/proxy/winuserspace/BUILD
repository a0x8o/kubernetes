--- conflicted
+++ resolved
@@ -40,10 +40,6 @@
         "roundrobin_test.go",
     ],
     embed = [":go_default_library"],
-<<<<<<< HEAD
-    importpath = "k8s.io/kubernetes/pkg/proxy/winuserspace",
-=======
->>>>>>> ed33434d
     deps = [
         "//pkg/apis/core:go_default_library",
         "//pkg/proxy:go_default_library",
