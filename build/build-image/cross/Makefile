--- conflicted
+++ resolved
@@ -24,8 +24,4 @@
 	docker build --pull -t staging-k8s.gcr.io/$(IMAGE):$(TAG) .
 
 push: build
-<<<<<<< HEAD
-	gcloud docker -- push gcr.io/google_containers/$(IMAGE):$(TAG)
-=======
-	docker push staging-k8s.gcr.io/$(IMAGE):$(TAG)
->>>>>>> ed33434d
+	docker push staging-k8s.gcr.io/$(IMAGE):$(TAG)