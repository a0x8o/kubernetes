#!/bin/bash

# Copyright 2014 The Kubernetes Authors.
#
# Licensed under the Apache License, Version 2.0 (the "License");
# you may not use this file except in compliance with the License.
# You may obtain a copy of the License at
#
#     http://www.apache.org/licenses/LICENSE-2.0
#
# Unless required by applicable law or agreed to in writing, software
# distributed under the License is distributed on an "AS IS" BASIS,
# WITHOUT WARRANTIES OR CONDITIONS OF ANY KIND, either express or implied.
# See the License for the specific language governing permissions and
# limitations under the License.

# Common utilities, variables and checks for all build scripts.
set -o errexit
set -o nounset
set -o pipefail

USER_ID=$(id -u)
GROUP_ID=$(id -g)

DOCKER_OPTS=${DOCKER_OPTS:-""}
DOCKER=(docker ${DOCKER_OPTS})
DOCKER_HOST=${DOCKER_HOST:-""}
DOCKER_MACHINE_NAME=${DOCKER_MACHINE_NAME:-"kube-dev"}
readonly DOCKER_MACHINE_DRIVER=${DOCKER_MACHINE_DRIVER:-"virtualbox --virtualbox-memory 4096 --virtualbox-cpu-count -1"}

# This will canonicalize the path
KUBE_ROOT=$(cd $(dirname "${BASH_SOURCE}")/.. && pwd -P)

source "${KUBE_ROOT}/hack/lib/init.sh"

# Constants
readonly KUBE_BUILD_IMAGE_REPO=kube-build
readonly KUBE_BUILD_IMAGE_CROSS_TAG="$(cat ${KUBE_ROOT}/build/build-image/cross/VERSION)"

# This version number is used to cause everyone to rebuild their data containers
# and build image.  This is especially useful for automated build systems like
# Jenkins.
#
# Increment/change this number if you change the build image (anything under
# build/build-image) or change the set of volumes in the data container.
readonly KUBE_BUILD_IMAGE_VERSION_BASE="$(cat ${KUBE_ROOT}/build/build-image/VERSION)"
readonly KUBE_BUILD_IMAGE_VERSION="${KUBE_BUILD_IMAGE_VERSION_BASE}-${KUBE_BUILD_IMAGE_CROSS_TAG}"

# Here we map the output directories across both the local and remote _output
# directories:
#
# *_OUTPUT_ROOT    - the base of all output in that environment.
# *_OUTPUT_SUBPATH - location where golang stuff is built/cached.  Also
#                    persisted across docker runs with a volume mount.
# *_OUTPUT_BINPATH - location where final binaries are placed.  If the remote
#                    is really remote, this is the stuff that has to be copied
#                    back.
# OUT_DIR can come in from the Makefile, so honor it.
readonly LOCAL_OUTPUT_ROOT="${KUBE_ROOT}/${OUT_DIR:-_output}"
readonly LOCAL_OUTPUT_SUBPATH="${LOCAL_OUTPUT_ROOT}/dockerized"
readonly LOCAL_OUTPUT_BINPATH="${LOCAL_OUTPUT_SUBPATH}/bin"
readonly LOCAL_OUTPUT_GOPATH="${LOCAL_OUTPUT_SUBPATH}/go"
readonly LOCAL_OUTPUT_IMAGE_STAGING="${LOCAL_OUTPUT_ROOT}/images"

# This is a symlink to binaries for "this platform" (e.g. build tools).
readonly THIS_PLATFORM_BIN="${LOCAL_OUTPUT_ROOT}/bin"

readonly REMOTE_ROOT="/go/src/${KUBE_GO_PACKAGE}"
readonly REMOTE_OUTPUT_ROOT="${REMOTE_ROOT}/_output"
readonly REMOTE_OUTPUT_SUBPATH="${REMOTE_OUTPUT_ROOT}/dockerized"
readonly REMOTE_OUTPUT_BINPATH="${REMOTE_OUTPUT_SUBPATH}/bin"
readonly REMOTE_OUTPUT_GOPATH="${REMOTE_OUTPUT_SUBPATH}/go"

# This is the port on the workstation host to expose RSYNC on.  Set this if you
# are doing something fancy with ssh tunneling.
readonly KUBE_RSYNC_PORT="${KUBE_RSYNC_PORT:-}"

# This is the port that rsync is running on *inside* the container. This may be
# mapped to KUBE_RSYNC_PORT via docker networking.
readonly KUBE_CONTAINER_RSYNC_PORT=8730

# Get the set of master binaries that run in Docker (on Linux)
# Entry format is "<name-of-binary>,<base-image>".
# Binaries are placed in /usr/local/bin inside the image.
#
# $1 - server architecture
kube::build::get_docker_wrapped_binaries() {
  debian_iptables_version=v8
  ### If you change any of these lists, please also update DOCKERIZED_BINARIES
  ### in build/BUILD.
  case $1 in
    "amd64")
        local targets=(
          cloud-controller-manager,busybox
          kube-apiserver,busybox
          kube-controller-manager,busybox
          kube-scheduler,busybox
          kube-aggregator,busybox
          kube-proxy,gcr.io/google-containers/debian-iptables-amd64:${debian_iptables_version}
        );;
    "arm")
        local targets=(
          cloud-controller-manager,arm32v7/busybox
          kube-apiserver,arm32v7/busybox
          kube-controller-manager,arm32v7/busybox
          kube-scheduler,arm32v7/busybox
          kube-aggregator,arm32v7/busybox
          kube-proxy,gcr.io/google-containers/debian-iptables-arm:${debian_iptables_version}
        );;
    "arm64")
        local targets=(
          cloud-controller-manager,arm64v8/busybox
          kube-apiserver,arm64v8/busybox
          kube-controller-manager,arm64v8/busybox
          kube-scheduler,arm64v8/busybox
          kube-aggregator,arm64v8/busybox
          kube-proxy,gcr.io/google-containers/debian-iptables-arm64:${debian_iptables_version}
        );;
    "ppc64le")
        local targets=(
          cloud-controller-manager,ppc64le/busybox
          kube-apiserver,ppc64le/busybox
          kube-controller-manager,ppc64le/busybox
          kube-scheduler,ppc64le/busybox
          kube-aggregator,ppc64le/busybox
          kube-proxy,gcr.io/google-containers/debian-iptables-ppc64le:${debian_iptables_version}
        );;
    "s390x")
        local targets=(
          cloud-controller-manager,s390x/busybox
          kube-apiserver,s390x/busybox
          kube-controller-manager,s390x/busybox
          kube-scheduler,s390x/busybox
          kube-aggregator,s390x/busybox
          kube-proxy,gcr.io/google-containers/debian-iptables-s390x:${debian_iptables_version}
        );;
  esac

  echo "${targets[@]}"
}

# ---------------------------------------------------------------------------
# Basic setup functions

# Verify that the right utilities and such are installed for building Kube. Set
# up some dynamic constants.
# Args:
#   $1 - boolean of whether to require functioning docker (default true)
#
# Vars set:
#   KUBE_ROOT_HASH
#   KUBE_BUILD_IMAGE_TAG_BASE
#   KUBE_BUILD_IMAGE_TAG
#   KUBE_BUILD_IMAGE
#   KUBE_BUILD_CONTAINER_NAME_BASE
#   KUBE_BUILD_CONTAINER_NAME
#   KUBE_DATA_CONTAINER_NAME_BASE
#   KUBE_DATA_CONTAINER_NAME
#   KUBE_RSYNC_CONTAINER_NAME_BASE
#   KUBE_RSYNC_CONTAINER_NAME
#   DOCKER_MOUNT_ARGS
#   LOCAL_OUTPUT_BUILD_CONTEXT
function kube::build::verify_prereqs() {
  local -r require_docker=${1:-true}
  kube::log::status "Verifying Prerequisites...."
  kube::build::ensure_tar || return 1
  kube::build::ensure_rsync || return 1
  if ${require_docker}; then
    kube::build::ensure_docker_in_path || return 1
    if kube::build::is_osx; then
        kube::build::docker_available_on_osx || return 1
    fi
    kube::util::ensure_docker_daemon_connectivity || return 1

    if (( ${KUBE_VERBOSE} > 6 )); then
      kube::log::status "Docker Version:"
      "${DOCKER[@]}" version | kube::log::info_from_stdin
    fi
  fi

  KUBE_GIT_BRANCH=$(git symbolic-ref --short -q HEAD 2>/dev/null || true)
  KUBE_ROOT_HASH=$(kube::build::short_hash "${HOSTNAME:-}:${KUBE_ROOT}:${KUBE_GIT_BRANCH}")
  KUBE_BUILD_IMAGE_TAG_BASE="build-${KUBE_ROOT_HASH}"
  KUBE_BUILD_IMAGE_TAG="${KUBE_BUILD_IMAGE_TAG_BASE}-${KUBE_BUILD_IMAGE_VERSION}"
  KUBE_BUILD_IMAGE="${KUBE_BUILD_IMAGE_REPO}:${KUBE_BUILD_IMAGE_TAG}"
  KUBE_BUILD_CONTAINER_NAME_BASE="kube-build-${KUBE_ROOT_HASH}"
  KUBE_BUILD_CONTAINER_NAME="${KUBE_BUILD_CONTAINER_NAME_BASE}-${KUBE_BUILD_IMAGE_VERSION}"
  KUBE_RSYNC_CONTAINER_NAME_BASE="kube-rsync-${KUBE_ROOT_HASH}"
  KUBE_RSYNC_CONTAINER_NAME="${KUBE_RSYNC_CONTAINER_NAME_BASE}-${KUBE_BUILD_IMAGE_VERSION}"
  KUBE_DATA_CONTAINER_NAME_BASE="kube-build-data-${KUBE_ROOT_HASH}"
  KUBE_DATA_CONTAINER_NAME="${KUBE_DATA_CONTAINER_NAME_BASE}-${KUBE_BUILD_IMAGE_VERSION}"
  DOCKER_MOUNT_ARGS=(--volumes-from "${KUBE_DATA_CONTAINER_NAME}")
  LOCAL_OUTPUT_BUILD_CONTEXT="${LOCAL_OUTPUT_IMAGE_STAGING}/${KUBE_BUILD_IMAGE}"

  kube::version::get_version_vars
  kube::version::save_version_vars "${KUBE_ROOT}/.dockerized-kube-version-defs"
}

# ---------------------------------------------------------------------------
# Utility functions

function kube::build::docker_available_on_osx() {
  if [[ -z "${DOCKER_HOST}" ]]; then
    if [[ -S "/var/run/docker.sock" ]]; then
      kube::log::status "Using Docker for MacOS"
      return 0
    fi

    kube::log::status "No docker host is set. Checking options for setting one..."
    if [[ -z "$(which docker-machine)" ]]; then
      kube::log::status "It looks like you're running Mac OS X, yet neither Docker for Mac nor docker-machine can be found."
      kube::log::status "See: https://docs.docker.com/engine/installation/mac/ for installation instructions."
      return 1
    elif [[ -n "$(which docker-machine)" ]]; then
      kube::build::prepare_docker_machine
    fi
  fi
}

function kube::build::prepare_docker_machine() {
  kube::log::status "docker-machine was found."
  docker-machine inspect "${DOCKER_MACHINE_NAME}" &> /dev/null || {
    kube::log::status "Creating a machine to build Kubernetes"
    docker-machine create --driver ${DOCKER_MACHINE_DRIVER} \
      --engine-env HTTP_PROXY="${KUBERNETES_HTTP_PROXY:-}" \
      --engine-env HTTPS_PROXY="${KUBERNETES_HTTPS_PROXY:-}" \
      --engine-env NO_PROXY="${KUBERNETES_NO_PROXY:-127.0.0.1}" \
      "${DOCKER_MACHINE_NAME}" > /dev/null || {
      kube::log::error "Something went wrong creating a machine."
      kube::log::error "Try the following: "
      kube::log::error "docker-machine create -d ${DOCKER_MACHINE_DRIVER} ${DOCKER_MACHINE_NAME}"
      return 1
    }
  }
  docker-machine start "${DOCKER_MACHINE_NAME}" &> /dev/null
  # it takes `docker-machine env` a few seconds to work if the machine was just started
  local docker_machine_out
  while ! docker_machine_out=$(docker-machine env "${DOCKER_MACHINE_NAME}" 2>&1); do
    if [[ ${docker_machine_out} =~ "Error checking TLS connection" ]]; then
      echo ${docker_machine_out}
      docker-machine regenerate-certs ${DOCKER_MACHINE_NAME}
    else
      sleep 1
    fi
  done
  eval $(docker-machine env "${DOCKER_MACHINE_NAME}")
  kube::log::status "A Docker host using docker-machine named '${DOCKER_MACHINE_NAME}' is ready to go!"
  return 0
}

function kube::build::is_osx() {
  [[ "$(uname)" == "Darwin" ]]
}

function kube::build::is_gnu_sed() {
  [[ $(sed --version 2>&1) == *GNU* ]]
}

function kube::build::ensure_rsync() {
  if [[ -z "$(which rsync)" ]]; then
    kube::log::error "Can't find 'rsync' in PATH, please fix and retry."
    return 1
  fi
}

function kube::build::update_dockerfile() {
  if kube::build::is_gnu_sed; then
    sed_opts=(-i)
  else
    sed_opts=(-i '')
  fi
  sed "${sed_opts[@]}" "s/KUBE_BUILD_IMAGE_CROSS_TAG/${KUBE_BUILD_IMAGE_CROSS_TAG}/" "${LOCAL_OUTPUT_BUILD_CONTEXT}/Dockerfile"
}

function  kube::build::set_proxy() {
  if [[ -n "${KUBERNETES_HTTPS_PROXY:-}" ]]; then
    echo "ENV https_proxy $KUBERNETES_HTTPS_PROXY" >> "${LOCAL_OUTPUT_BUILD_CONTEXT}/Dockerfile"
  fi
  if [[ -n "${KUBERNETES_HTTP_PROXY:-}" ]]; then
    echo "ENV http_proxy $KUBERNETES_HTTP_PROXY" >> "${LOCAL_OUTPUT_BUILD_CONTEXT}/Dockerfile"
  fi
  if [[ -n "${KUBERNETES_NO_PROXY:-}" ]]; then
    echo "ENV no_proxy $KUBERNETES_NO_PROXY" >> "${LOCAL_OUTPUT_BUILD_CONTEXT}/Dockerfile"
  fi
}

function kube::build::ensure_docker_in_path() {
  if [[ -z "$(which docker)" ]]; then
    kube::log::error "Can't find 'docker' in PATH, please fix and retry."
    kube::log::error "See https://docs.docker.com/installation/#installation for installation instructions."
    return 1
  fi
}

function kube::build::ensure_tar() {
  if [[ -n "${TAR:-}" ]]; then
    return
  fi

  # Find gnu tar if it is available, bomb out if not.
  TAR=tar
  if which gtar &>/dev/null; then
      TAR=gtar
  else
      if which gnutar &>/dev/null; then
	  TAR=gnutar
      fi
  fi
  if ! "${TAR}" --version | grep -q GNU; then
    echo "  !!! Cannot find GNU tar. Build on Linux or install GNU tar"
    echo "      on Mac OS X (brew install gnu-tar)."
    return 1
  fi
}

function kube::build::has_docker() {
  which docker &> /dev/null
}

function kube::build::has_ip() {
  ip -Version | grep 'iproute2' &> /dev/null
}

# Detect if a specific image exists
#
# $1 - image repo name
# #2 - image tag
function kube::build::docker_image_exists() {
  [[ -n $1 && -n $2 ]] || {
    kube::log::error "Internal error. Image not specified in docker_image_exists."
    exit 2
  }

  [[ $("${DOCKER[@]}" images -q "${1}:${2}") ]]
}

# Delete all images that match a tag prefix except for the "current" version
#
# $1: The image repo/name
# $2: The tag base. We consider any image that matches $2*
# $3: The current image not to delete if provided
function kube::build::docker_delete_old_images() {
  # In Docker 1.12, we can replace this with
  #    docker images "$1" --format "{{.Tag}}"
  for tag in $("${DOCKER[@]}" images ${1} | tail -n +2 | awk '{print $2}') ; do
    if [[ "${tag}" != "${2}"* ]] ; then
      V=3 kube::log::status "Keeping image ${1}:${tag}"
      continue
    fi

    if [[ -z "${3:-}" || "${tag}" != "${3}" ]] ; then
      V=2 kube::log::status "Deleting image ${1}:${tag}"
      "${DOCKER[@]}" rmi "${1}:${tag}" >/dev/null
    else
      V=3 kube::log::status "Keeping image ${1}:${tag}"
    fi
  done
}

# Stop and delete all containers that match a pattern
#
# $1: The base container prefix
# $2: The current container to keep, if provided
function kube::build::docker_delete_old_containers() {
  # In Docker 1.12 we can replace this line with
  #   docker ps -a --format="{{.Names}}"
  for container in $("${DOCKER[@]}" ps -a | tail -n +2 | awk '{print $NF}') ; do
    if [[ "${container}" != "${1}"* ]] ; then
      V=3 kube::log::status "Keeping container ${container}"
      continue
    fi
    if [[ -z "${2:-}" || "${container}" != "${2}" ]] ; then
      V=2 kube::log::status "Deleting container ${container}"
      kube::build::destroy_container "${container}"
    else
      V=3 kube::log::status "Keeping container ${container}"
    fi
  done
}

# Takes $1 and computes a short has for it. Useful for unique tag generation
function kube::build::short_hash() {
  [[ $# -eq 1 ]] || {
    kube::log::error "Internal error.  No data based to short_hash."
    exit 2
  }

  local short_hash
  if which md5 >/dev/null 2>&1; then
    short_hash=$(md5 -q -s "$1")
  else
    short_hash=$(echo -n "$1" | md5sum)
  fi
  echo ${short_hash:0:10}
}

# Pedantically kill, wait-on and remove a container. The -f -v options
# to rm don't actually seem to get the job done, so force kill the
# container, wait to ensure it's stopped, then try the remove. This is
# a workaround for bug https://github.com/docker/docker/issues/3968.
function kube::build::destroy_container() {
  "${DOCKER[@]}" kill "$1" >/dev/null 2>&1 || true
  if [[ $("${DOCKER[@]}" version --format '{{.Server.Version}}') = 17.06.0* ]]; then
    # Workaround https://github.com/moby/moby/issues/33948.
    # TODO: remove when 17.06.0 is not relevant anymore
    DOCKER_API_VERSION=v1.29 "${DOCKER[@]}" wait "$1" >/dev/null 2>&1 || true
  else
    "${DOCKER[@]}" wait "$1" >/dev/null 2>&1 || true
  fi
  "${DOCKER[@]}" rm -f -v "$1" >/dev/null 2>&1 || true
}

# ---------------------------------------------------------------------------
# Building


function kube::build::clean() {
  if kube::build::has_docker ; then
    kube::build::docker_delete_old_containers "${KUBE_BUILD_CONTAINER_NAME_BASE}"
    kube::build::docker_delete_old_containers "${KUBE_RSYNC_CONTAINER_NAME_BASE}"
    kube::build::docker_delete_old_containers "${KUBE_DATA_CONTAINER_NAME_BASE}"
    kube::build::docker_delete_old_images "${KUBE_BUILD_IMAGE_REPO}" "${KUBE_BUILD_IMAGE_TAG_BASE}"

    V=2 kube::log::status "Cleaning all untagged docker images"
    "${DOCKER[@]}" rmi $("${DOCKER[@]}" images -q --filter 'dangling=true') 2> /dev/null || true
  fi

  if [[ -d "${LOCAL_OUTPUT_ROOT}" ]]; then
    kube::log::status "Removing _output directory"
    rm -rf "${LOCAL_OUTPUT_ROOT}"
  fi
}

# Set up the context directory for the kube-build image and build it.
function kube::build::build_image() {
  mkdir -p "${LOCAL_OUTPUT_BUILD_CONTEXT}"
  # Make sure the context directory owned by the right user for syncing sources to container.
  chown -R ${USER_ID}:${GROUP_ID} "${LOCAL_OUTPUT_BUILD_CONTEXT}"

  cp /etc/localtime "${LOCAL_OUTPUT_BUILD_CONTEXT}/"

  cp build/build-image/Dockerfile "${LOCAL_OUTPUT_BUILD_CONTEXT}/Dockerfile"
  cp build/build-image/rsyncd.sh "${LOCAL_OUTPUT_BUILD_CONTEXT}/"
  dd if=/dev/urandom bs=512 count=1 2>/dev/null | LC_ALL=C tr -dc 'A-Za-z0-9' | dd bs=32 count=1 2>/dev/null > "${LOCAL_OUTPUT_BUILD_CONTEXT}/rsyncd.password"
  chmod go= "${LOCAL_OUTPUT_BUILD_CONTEXT}/rsyncd.password"

  kube::build::update_dockerfile
  kube::build::set_proxy
  kube::build::docker_build "${KUBE_BUILD_IMAGE}" "${LOCAL_OUTPUT_BUILD_CONTEXT}" 'false'

  # Clean up old versions of everything
  kube::build::docker_delete_old_containers "${KUBE_BUILD_CONTAINER_NAME_BASE}" "${KUBE_BUILD_CONTAINER_NAME}"
  kube::build::docker_delete_old_containers "${KUBE_RSYNC_CONTAINER_NAME_BASE}" "${KUBE_RSYNC_CONTAINER_NAME}"
  kube::build::docker_delete_old_containers "${KUBE_DATA_CONTAINER_NAME_BASE}" "${KUBE_DATA_CONTAINER_NAME}"
  kube::build::docker_delete_old_images "${KUBE_BUILD_IMAGE_REPO}" "${KUBE_BUILD_IMAGE_TAG_BASE}" "${KUBE_BUILD_IMAGE_TAG}"

  kube::build::ensure_data_container
  kube::build::sync_to_container
}

# Build a docker image from a Dockerfile.
# $1 is the name of the image to build
# $2 is the location of the "context" directory, with the Dockerfile at the root.
# $3 is the value to set the --pull flag for docker build; true by default
function kube::build::docker_build() {
  local -r image=$1
  local -r context_dir=$2
  local -r pull="${3:-true}"
  local -ra build_cmd=("${DOCKER[@]}" build -t "${image}" "--pull=${pull}" "${context_dir}")

  kube::log::status "Building Docker image ${image}"
  local docker_output
  docker_output=$("${build_cmd[@]}" 2>&1) || {
    cat <<EOF >&2
+++ Docker build command failed for ${image}

${docker_output}

To retry manually, run:

${build_cmd[*]}

EOF
    return 1
  }
}

function kube::build::ensure_data_container() {
  # If the data container exists AND exited successfully, we can use it.
  # Otherwise nuke it and start over.
  local ret=0
  local code=$(docker inspect \
      -f '{{.State.ExitCode}}' \
      "${KUBE_DATA_CONTAINER_NAME}" 2>/dev/null || ret=$?)
  if [[ "${ret}" == 0 && "${code}" != 0 ]]; then
    kube::build::destroy_container "${KUBE_DATA_CONTAINER_NAME}"
    ret=1
  fi
  if [[ "${ret}" != 0 ]]; then
    kube::log::status "Creating data container ${KUBE_DATA_CONTAINER_NAME}"
    # We have to ensure the directory exists, or else the docker run will
    # create it as root.
    mkdir -p "${LOCAL_OUTPUT_GOPATH}"
    # We want this to run as root to be able to chown, so non-root users can
    # later use the result as a data container.  This run both creates the data
    # container and chowns the GOPATH.
    #
    # The data container creates volumes for all of the directories that store
    # intermediates for the Go build. This enables incremental builds across
    # Docker sessions. The *_cgo paths are re-compiled versions of the go std
    # libraries for true static building.
    local -ra docker_cmd=(
      "${DOCKER[@]}" run
      --volume "${REMOTE_ROOT}"   # white-out the whole output dir
      --volume /usr/local/go/pkg/linux_386_cgo
      --volume /usr/local/go/pkg/linux_amd64_cgo
      --volume /usr/local/go/pkg/linux_arm_cgo
      --volume /usr/local/go/pkg/linux_arm64_cgo
      --volume /usr/local/go/pkg/linux_ppc64le_cgo
      --volume /usr/local/go/pkg/darwin_amd64_cgo
      --volume /usr/local/go/pkg/darwin_386_cgo
      --volume /usr/local/go/pkg/windows_amd64_cgo
      --volume /usr/local/go/pkg/windows_386_cgo
      --name "${KUBE_DATA_CONTAINER_NAME}"
      --hostname "${HOSTNAME}"
      "${KUBE_BUILD_IMAGE}"
      chown -R ${USER_ID}:${GROUP_ID}
        "${REMOTE_ROOT}"
        /usr/local/go/pkg/
    )
    "${docker_cmd[@]}"
  fi
}

# Run a command in the kube-build image.  This assumes that the image has
# already been built.
function kube::build::run_build_command() {
  kube::log::status "Running build command..."
  kube::build::run_build_command_ex "${KUBE_BUILD_CONTAINER_NAME}" -- "$@"
}

# Run a command in the kube-build image.  This assumes that the image has
# already been built.
#
# Arguments are in the form of
#  <container name> <extra docker args> -- <command>
function kube::build::run_build_command_ex() {
  [[ $# != 0 ]] || { echo "Invalid input - please specify a container name." >&2; return 4; }
  local container_name="${1}"
  shift

  local -a docker_run_opts=(
    "--name=${container_name}"
    "--user=$(id -u):$(id -g)"
    "--hostname=${HOSTNAME}"
    "${DOCKER_MOUNT_ARGS[@]}"
  )

  local detach=false

  [[ $# != 0 ]] || { echo "Invalid input - please specify docker arguments followed by --." >&2; return 4; }
  # Everything before "--" is an arg to docker
  until [ -z "${1-}" ] ; do
    if [[ "$1" == "--" ]]; then
      shift
      break
    fi
    docker_run_opts+=("$1")
    if [[ "$1" == "-d" || "$1" == "--detach" ]] ; then
      detach=true
    fi
    shift
  done

  # Everything after "--" is the command to run
  [[ $# != 0 ]] || { echo "Invalid input - please specify a command to run." >&2; return 4; }
  local -a cmd=()
  until [ -z "${1-}" ] ; do
    cmd+=("$1")
    shift
  done

  docker_run_opts+=(
    --env "KUBE_FASTBUILD=${KUBE_FASTBUILD:-false}"
    --env "KUBE_BUILDER_OS=${OSTYPE:-notdetected}"
    --env "KUBE_VERBOSE=${KUBE_VERBOSE}"
    --env "GOFLAGS=${GOFLAGS:-}"
    --env "GOLDFLAGS=${GOLDFLAGS:-}"
    --env "GOGCFLAGS=${GOGCFLAGS:-}"
  )

  # If we have stdin we can run interactive.  This allows things like 'shell.sh'
  # to work.  However, if we run this way and don't have stdin, then it ends up
  # running in a daemon-ish mode.  So if we don't have a stdin, we explicitly
  # attach stderr/stdout but don't bother asking for a tty.
  if [[ -t 0 ]]; then
    docker_run_opts+=(--interactive --tty)
  elif [[ "${detach}" == false ]]; then
    docker_run_opts+=(--attach=stdout --attach=stderr)
  fi

  local -ra docker_cmd=(
    "${DOCKER[@]}" run "${docker_run_opts[@]}" "${KUBE_BUILD_IMAGE}")

  # Clean up container from any previous run
  kube::build::destroy_container "${container_name}"
  "${docker_cmd[@]}" "${cmd[@]}"
  if [[ "${detach}" == false ]]; then
    kube::build::destroy_container "${container_name}"
  fi
}

function kube::build::rsync_probe {
  # Wait unil rsync is up and running.
  local tries=20
  while (( ${tries} > 0 )) ; do
    if rsync "rsync://k8s@${1}:${2}/" \
         --password-file="${LOCAL_OUTPUT_BUILD_CONTEXT}/rsyncd.password" \
         &> /dev/null ; then
      return 0
    fi
    tries=$(( ${tries} - 1))
    sleep 0.1
  done

  return 1
}

# Start up the rsync container in the background. This should be explicitly
# stopped with kube::build::stop_rsyncd_container.
#
# This will set the global var KUBE_RSYNC_ADDR to the effective port that the
# rsync daemon can be reached out.
function kube::build::start_rsyncd_container() {
  IPTOOL=ifconfig
  if kube::build::has_ip ; then
    IPTOOL="ip address"
  fi
  kube::build::stop_rsyncd_container
  V=3 kube::log::status "Starting rsyncd container"
  kube::build::run_build_command_ex \
    "${KUBE_RSYNC_CONTAINER_NAME}" -p 127.0.0.1:${KUBE_RSYNC_PORT}:${KUBE_CONTAINER_RSYNC_PORT} -d \
<<<<<<< HEAD
    -e ALLOW_HOST="$(${IPTOOL} | grep -Eo 'inet (addr:)?([0-9]*\.){3}[0-9]*' | grep -Eo '([0-9]*\.){3}[0-9]*' | grep -v '127.0.0.1')" \
=======
    -e ALLOW_HOST="$(ifconfig | grep -Eo 'inet (addr:)?([0-9]*\.){3}[0-9]*' | grep -Eo '([0-9]*\.){3}[0-9]*' | grep -v '127.0.0.1')" \
>>>>>>> 66f5f2bc
    -- /rsyncd.sh >/dev/null

  local mapped_port
  if ! mapped_port=$("${DOCKER[@]}" port "${KUBE_RSYNC_CONTAINER_NAME}" ${KUBE_CONTAINER_RSYNC_PORT} 2> /dev/null | cut -d: -f 2) ; then
    kube::log::error "Could not get effective rsync port"
    return 1
  fi

  local container_ip
  container_ip=$("${DOCKER[@]}" inspect --format '{{ .NetworkSettings.IPAddress }}' "${KUBE_RSYNC_CONTAINER_NAME}")

  # Sometimes we can reach rsync through localhost and a NAT'd port.  Other
  # times (when we are running in another docker container on the Jenkins
  # machines) we have to talk directly to the container IP.  There is no one
  # strategy that works in all cases so we test to figure out which situation we
  # are in.
  if kube::build::rsync_probe 127.0.0.1 ${mapped_port}; then
    KUBE_RSYNC_ADDR="127.0.0.1:${mapped_port}"
    return 0
  elif kube::build::rsync_probe "${container_ip}" ${KUBE_CONTAINER_RSYNC_PORT}; then
    KUBE_RSYNC_ADDR="${container_ip}:${KUBE_CONTAINER_RSYNC_PORT}"
    return 0
  fi

  kube::log::error "Could not connect to rsync container. See build/README.md for setting up remote Docker engine."
  return 1
}

function kube::build::stop_rsyncd_container() {
  V=3 kube::log::status "Stopping any currently running rsyncd container"
  unset KUBE_RSYNC_ADDR
  kube::build::destroy_container "${KUBE_RSYNC_CONTAINER_NAME}"
}

function kube::build::rsync {
  local -a rsync_opts=(
    --archive
    --password-file="${LOCAL_OUTPUT_BUILD_CONTEXT}/rsyncd.password"
  )
  if (( ${KUBE_VERBOSE} >= 6 )); then
    rsync_opts+=("-iv")
  fi
  if (( ${KUBE_RSYNC_COMPRESS} > 0 )); then
     rsync_opts+=("--compress-level=${KUBE_RSYNC_COMPRESS}")
  fi
  V=3 kube::log::status "Running rsync"
  rsync "${rsync_opts[@]}" "$@"
}

# This will launch rsyncd in a container and then sync the source tree to the
# container over the local network.
function kube::build::sync_to_container() {
  kube::log::status "Syncing sources to container"

  kube::build::start_rsyncd_container

  # rsync filters are a bit confusing.  Here we are syncing everything except
  # output only directories and things that are not necessary like the git
  # directory and generated files. The '- /' filter prevents rsync
  # from trying to set the uid/gid/perms on the root of the sync tree.
  # As an exception, we need to sync generated files in staging/, because
  # they will not be re-generated by 'make'. Note that the 'H' filtered files
  # are hidden from rsync so they will be deleted in the target container if
  # they exist. This will allow them to be re-created in the container if
  # necessary.
  kube::build::rsync \
    --delete \
    --filter='H /.git/' \
    --filter='- /.make/' \
    --filter='- /_tmp/' \
    --filter='- /_output/' \
    --filter='- /' \
    --filter='H zz_generated.*' \
    --filter='H generated.proto' \
    "${KUBE_ROOT}/" "rsync://k8s@${KUBE_RSYNC_ADDR}/k8s/"

  kube::build::stop_rsyncd_container
}

# Copy all build results back out.
function kube::build::copy_output() {
  kube::log::status "Syncing out of container"

  kube::build::start_rsyncd_container

  local rsync_extra=""
  if (( ${KUBE_VERBOSE} >= 6 )); then
    rsync_extra="-iv"
  fi

  # The filter syntax for rsync is a little obscure. It filters on files and
  # directories.  If you don't go in to a directory you won't find any files
  # there.  Rules are evaluated in order.  The last two rules are a little
  # magic. '+ */' says to go in to every directory and '- /**' says to ignore
  # any file or directory that isn't already specifically allowed.
  #
  # We are looking to copy out all of the built binaries along with various
  # generated files.
  kube::build::rsync \
    --prune-empty-dirs \
    --filter='- /_temp/' \
    --filter='+ /vendor/' \
    --filter='+ /Godeps/' \
    --filter='+ /staging/***/Godeps/**' \
    --filter='+ /_output/dockerized/bin/**' \
    --filter='+ zz_generated.*' \
    --filter='+ generated.proto' \
    --filter='+ *.pb.go' \
    --filter='+ types.go' \
    --filter='+ */' \
    --filter='- /**' \
    "rsync://k8s@${KUBE_RSYNC_ADDR}/k8s/" "${KUBE_ROOT}"

  kube::build::stop_rsyncd_container
}<|MERGE_RESOLUTION|>--- conflicted
+++ resolved
@@ -26,7 +26,7 @@
 DOCKER=(docker ${DOCKER_OPTS})
 DOCKER_HOST=${DOCKER_HOST:-""}
 DOCKER_MACHINE_NAME=${DOCKER_MACHINE_NAME:-"kube-dev"}
-readonly DOCKER_MACHINE_DRIVER=${DOCKER_MACHINE_DRIVER:-"virtualbox --virtualbox-memory 4096 --virtualbox-cpu-count -1"}
+readonly DOCKER_MACHINE_DRIVER=${DOCKER_MACHINE_DRIVER:-"virtualbox --virtualbox-cpu-count -1"}
 
 # This will canonicalize the path
 KUBE_ROOT=$(cd $(dirname "${BASH_SOURCE}")/.. && pwd -P)
@@ -219,16 +219,28 @@
 
 function kube::build::prepare_docker_machine() {
   kube::log::status "docker-machine was found."
+
+  local available_memory_bytes=$(sysctl -n hw.memsize 2>/dev/null)
+
+  local bytes_in_mb=1048576
+
+  # Give virtualbox 1/2 the system memory. Its necessary to divide by 2, instead
+  # of multiple by .5, because bash can only multiply by ints.
+  local memory_divisor=2
+
+  local virtualbox_memory_mb=$(( ${available_memory_bytes} / (${bytes_in_mb} * ${memory_divisor}) ))
+
   docker-machine inspect "${DOCKER_MACHINE_NAME}" &> /dev/null || {
     kube::log::status "Creating a machine to build Kubernetes"
     docker-machine create --driver ${DOCKER_MACHINE_DRIVER} \
+      --virtualbox-memory "${virtualbox_memory_mb}" \
       --engine-env HTTP_PROXY="${KUBERNETES_HTTP_PROXY:-}" \
       --engine-env HTTPS_PROXY="${KUBERNETES_HTTPS_PROXY:-}" \
       --engine-env NO_PROXY="${KUBERNETES_NO_PROXY:-127.0.0.1}" \
       "${DOCKER_MACHINE_NAME}" > /dev/null || {
       kube::log::error "Something went wrong creating a machine."
       kube::log::error "Try the following: "
-      kube::log::error "docker-machine create -d ${DOCKER_MACHINE_DRIVER} ${DOCKER_MACHINE_NAME}"
+      kube::log::error "docker-machine create -d ${DOCKER_MACHINE_DRIVER} --virtualbox-memory ${virtualbox_memory_mb} ${DOCKER_MACHINE_NAME}"
       return 1
     }
   }
@@ -640,11 +652,7 @@
   V=3 kube::log::status "Starting rsyncd container"
   kube::build::run_build_command_ex \
     "${KUBE_RSYNC_CONTAINER_NAME}" -p 127.0.0.1:${KUBE_RSYNC_PORT}:${KUBE_CONTAINER_RSYNC_PORT} -d \
-<<<<<<< HEAD
     -e ALLOW_HOST="$(${IPTOOL} | grep -Eo 'inet (addr:)?([0-9]*\.){3}[0-9]*' | grep -Eo '([0-9]*\.){3}[0-9]*' | grep -v '127.0.0.1')" \
-=======
-    -e ALLOW_HOST="$(ifconfig | grep -Eo 'inet (addr:)?([0-9]*\.){3}[0-9]*' | grep -Eo '([0-9]*\.){3}[0-9]*' | grep -v '127.0.0.1')" \
->>>>>>> 66f5f2bc
     -- /rsyncd.sh >/dev/null
 
   local mapped_port
