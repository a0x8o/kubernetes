package(default_visibility = ["//visibility:public"])

load(
    "@io_bazel_rules_go//go:def.bzl",
    "go_library",
    "go_test",
)

go_library(
    name = "go_default_library",
    srcs = ["etcd.go"],
    deps = [
        "//federation/apis/federation:go_default_library",
        "//federation/registry/cluster:go_default_library",
<<<<<<< HEAD
=======
        "//pkg/api:go_default_library",
>>>>>>> 66f5f2bc
        "//vendor/k8s.io/apimachinery/pkg/runtime:go_default_library",
        "//vendor/k8s.io/apiserver/pkg/endpoints/request:go_default_library",
        "//vendor/k8s.io/apiserver/pkg/registry/generic:go_default_library",
        "//vendor/k8s.io/apiserver/pkg/registry/generic/registry:go_default_library",
        "//vendor/k8s.io/apiserver/pkg/registry/rest:go_default_library",
    ],
)

go_test(
    name = "go_default_test",
    srcs = ["etcd_test.go"],
    library = ":go_default_library",
    deps = [
        "//federation/apis/federation:go_default_library",
        "//pkg/api:go_default_library",
        "//pkg/registry/registrytest:go_default_library",
        "//vendor/k8s.io/apimachinery/pkg/apis/meta/v1:go_default_library",
        "//vendor/k8s.io/apimachinery/pkg/fields:go_default_library",
        "//vendor/k8s.io/apimachinery/pkg/labels:go_default_library",
        "//vendor/k8s.io/apimachinery/pkg/runtime:go_default_library",
        "//vendor/k8s.io/apiserver/pkg/registry/generic:go_default_library",
        "//vendor/k8s.io/apiserver/pkg/storage/etcd/testing:go_default_library",
    ],
)

filegroup(
    name = "package-srcs",
    srcs = glob(["**"]),
    tags = ["automanaged"],
    visibility = ["//visibility:private"],
)

filegroup(
    name = "all-srcs",
    srcs = [":package-srcs"],
    tags = ["automanaged"],
)<|MERGE_RESOLUTION|>--- conflicted
+++ resolved
@@ -9,13 +9,10 @@
 go_library(
     name = "go_default_library",
     srcs = ["etcd.go"],
+    importpath = "k8s.io/kubernetes/federation/registry/cluster/etcd",
     deps = [
         "//federation/apis/federation:go_default_library",
         "//federation/registry/cluster:go_default_library",
-<<<<<<< HEAD
-=======
-        "//pkg/api:go_default_library",
->>>>>>> 66f5f2bc
         "//vendor/k8s.io/apimachinery/pkg/runtime:go_default_library",
         "//vendor/k8s.io/apiserver/pkg/endpoints/request:go_default_library",
         "//vendor/k8s.io/apiserver/pkg/registry/generic:go_default_library",
@@ -27,6 +24,7 @@
 go_test(
     name = "go_default_test",
     srcs = ["etcd_test.go"],
+    importpath = "k8s.io/kubernetes/federation/registry/cluster/etcd",
     library = ":go_default_library",
     deps = [
         "//federation/apis/federation:go_default_library",
