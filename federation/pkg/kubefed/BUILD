--- conflicted
+++ resolved
@@ -13,6 +13,7 @@
         "kubefed.go",
         "unjoin.go",
     ],
+    importpath = "k8s.io/kubernetes/federation/pkg/kubefed",
     deps = [
         "//federation/apis/federation:go_default_library",
         "//federation/apis/federation/v1beta1:go_default_library",
@@ -49,6 +50,7 @@
         "join_test.go",
         "unjoin_test.go",
     ],
+    importpath = "k8s.io/kubernetes/federation/pkg/kubefed",
     library = ":go_default_library",
     deps = [
         "//federation/apis/federation:go_default_library",
@@ -57,21 +59,13 @@
         "//federation/pkg/kubefed/util:go_default_library",
         "//pkg/api:go_default_library",
         "//pkg/api/testapi:go_default_library",
-<<<<<<< HEAD
         "//pkg/apis/rbac/v1:go_default_library",
-=======
-        "//pkg/apis/rbac/v1beta1:go_default_library",
->>>>>>> 66f5f2bc
         "//pkg/kubectl:go_default_library",
         "//pkg/kubectl/cmd/testing:go_default_library",
         "//pkg/kubectl/cmd/util:go_default_library",
         "//vendor/k8s.io/api/core/v1:go_default_library",
         "//vendor/k8s.io/api/extensions/v1beta1:go_default_library",
-<<<<<<< HEAD
         "//vendor/k8s.io/api/rbac/v1:go_default_library",
-=======
-        "//vendor/k8s.io/api/rbac/v1beta1:go_default_library",
->>>>>>> 66f5f2bc
         "//vendor/k8s.io/apimachinery/pkg/api/equality:go_default_library",
         "//vendor/k8s.io/apimachinery/pkg/api/errors:go_default_library",
         "//vendor/k8s.io/apimachinery/pkg/apis/meta/v1:go_default_library",
