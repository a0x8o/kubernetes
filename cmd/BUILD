package(default_visibility = ["//visibility:public"])

filegroup(
    name = "package-srcs",
    srcs = glob(["**"]),
    tags = ["automanaged"],
    visibility = ["//visibility:private"],
)

filegroup(
    name = "all-srcs",
    srcs = [
        ":package-srcs",
        "//cmd/clicheck:all-srcs",
        "//cmd/cloud-controller-manager:all-srcs",
<<<<<<< HEAD
        "//cmd/controller-manager/app/options:all-srcs",
=======
        "//cmd/controller-manager/app:all-srcs",
>>>>>>> ed33434d
        "//cmd/gendocs:all-srcs",
        "//cmd/genkubedocs:all-srcs",
        "//cmd/genman:all-srcs",
        "//cmd/genswaggertypedocs:all-srcs",
        "//cmd/genutils:all-srcs",
        "//cmd/genyaml:all-srcs",
        "//cmd/hyperkube:all-srcs",
        "//cmd/importverifier:all-srcs",
        "//cmd/kube-apiserver:all-srcs",
        "//cmd/kube-controller-manager:all-srcs",
        "//cmd/kube-proxy:all-srcs",
        "//cmd/kube-scheduler:all-srcs",
        "//cmd/kubeadm:all-srcs",
        "//cmd/kubectl:all-srcs",
        "//cmd/kubelet:all-srcs",
        "//cmd/kubemark:all-srcs",
        "//cmd/linkcheck:all-srcs",
    ],
    tags = ["automanaged"],
)<|MERGE_RESOLUTION|>--- conflicted
+++ resolved
@@ -13,11 +13,7 @@
         ":package-srcs",
         "//cmd/clicheck:all-srcs",
         "//cmd/cloud-controller-manager:all-srcs",
-<<<<<<< HEAD
-        "//cmd/controller-manager/app/options:all-srcs",
-=======
         "//cmd/controller-manager/app:all-srcs",
->>>>>>> ed33434d
         "//cmd/gendocs:all-srcs",
         "//cmd/genkubedocs:all-srcs",
         "//cmd/genman:all-srcs",
