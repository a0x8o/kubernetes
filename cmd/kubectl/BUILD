load(
    "@io_bazel_rules_go//go:def.bzl",
    "go_binary",
    "go_library",
)
load("//pkg/version:def.bzl", "version_x_defs")

go_binary(
    name = "kubectl",
    gc_linkopts = select({
        # Mac OS X doesn't support static binaries:
        # https://developer.apple.com/library/content/qa/qa1118/_index.html
        "@io_bazel_rules_go//go/platform:darwin_amd64": [],
        "//conditions:default": [
            "-linkmode",
            "external",
            "-extldflags",
            "-static",
        ],
    }),
    library = ":go_default_library",
<<<<<<< HEAD
    visibility = ["//visibility:public"],
=======
    visibility = [
        "//build/visible_to:COMMON_release",
    ],
>>>>>>> 66f5f2bc
    x_defs = version_x_defs(),
)

go_library(
    name = "go_default_library",
    srcs = ["kubectl.go"],
    visibility = ["//visibility:private"],
    deps = ["//cmd/kubectl/app:go_default_library"],
)

filegroup(
    name = "package-srcs",
    srcs = glob(["**"]),
    tags = ["automanaged"],
)

filegroup(
    name = "all-srcs",
    srcs = [
        ":package-srcs",
        "//cmd/kubectl/app:all-srcs",
    ],
    tags = ["automanaged"],
    visibility = [
        "//build/visible_to:cmd_kubectl_CONSUMERS",
    ],
)<|MERGE_RESOLUTION|>--- conflicted
+++ resolved
@@ -18,20 +18,16 @@
             "-static",
         ],
     }),
+    importpath = "k8s.io/kubernetes/cmd/kubectl",
     library = ":go_default_library",
-<<<<<<< HEAD
     visibility = ["//visibility:public"],
-=======
-    visibility = [
-        "//build/visible_to:COMMON_release",
-    ],
->>>>>>> 66f5f2bc
     x_defs = version_x_defs(),
 )
 
 go_library(
     name = "go_default_library",
     srcs = ["kubectl.go"],
+    importpath = "k8s.io/kubernetes/cmd/kubectl",
     visibility = ["//visibility:private"],
     deps = ["//cmd/kubectl/app:go_default_library"],
 )
