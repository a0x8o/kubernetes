load(
    "@io_bazel_rules_go//go:def.bzl",
    "go_binary",
    "go_library",
)
load("//pkg/version:def.bzl", "version_x_defs")

go_binary(
    name = "kubectl",
    embed = [":go_default_library"],
<<<<<<< HEAD
    importpath = "k8s.io/kubernetes/cmd/kubectl",
=======
>>>>>>> ed33434d
    pure = "on",
    visibility = ["//visibility:public"],
    x_defs = version_x_defs(),
)

go_library(
    name = "go_default_library",
    srcs = ["kubectl.go"],
    importpath = "k8s.io/kubernetes/cmd/kubectl",
    visibility = ["//visibility:private"],
    deps = [
        "//pkg/kubectl/cmd:go_default_library",
        "//vendor/github.com/spf13/pflag:go_default_library",
        "//vendor/k8s.io/apiserver/pkg/util/flag:go_default_library",
        "//vendor/k8s.io/apiserver/pkg/util/logs:go_default_library",
        "//vendor/k8s.io/client-go/plugin/pkg/client/auth:go_default_library",
    ],
)

filegroup(
    name = "package-srcs",
    srcs = glob(["**"]),
    tags = ["automanaged"],
)

filegroup(
    name = "all-srcs",
    srcs = [
        ":package-srcs",
        "//cmd/kubectl/app:all-srcs",
    ],
    tags = ["automanaged"],
    visibility = [
        "//build/visible_to:cmd_kubectl_CONSUMERS",
    ],
)<|MERGE_RESOLUTION|>--- conflicted
+++ resolved
@@ -8,10 +8,6 @@
 go_binary(
     name = "kubectl",
     embed = [":go_default_library"],
-<<<<<<< HEAD
-    importpath = "k8s.io/kubernetes/cmd/kubectl",
-=======
->>>>>>> ed33434d
     pure = "on",
     visibility = ["//visibility:public"],
     x_defs = version_x_defs(),
