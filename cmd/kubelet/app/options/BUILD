package(default_visibility = ["//visibility:public"])

load(
    "@io_bazel_rules_go//go:def.bzl",
    "go_library",
    "go_test",
)

go_library(
    name = "go_default_library",
    srcs = [
        "container_runtime.go",
        "globalflags.go",
        "options.go",
    ] + select({
        "@io_bazel_rules_go//go/platform:android": [
            "globalflags_other.go",
        ],
        "@io_bazel_rules_go//go/platform:darwin": [
            "globalflags_other.go",
        ],
        "@io_bazel_rules_go//go/platform:dragonfly": [
            "globalflags_other.go",
        ],
        "@io_bazel_rules_go//go/platform:freebsd": [
            "globalflags_other.go",
        ],
        "@io_bazel_rules_go//go/platform:linux": [
            "globalflags_linux.go",
        ],
        "@io_bazel_rules_go//go/platform:nacl": [
            "globalflags_other.go",
        ],
        "@io_bazel_rules_go//go/platform:netbsd": [
            "globalflags_other.go",
        ],
        "@io_bazel_rules_go//go/platform:openbsd": [
            "globalflags_other.go",
        ],
        "@io_bazel_rules_go//go/platform:plan9": [
            "globalflags_other.go",
        ],
        "@io_bazel_rules_go//go/platform:solaris": [
            "globalflags_other.go",
        ],
        "@io_bazel_rules_go//go/platform:windows": [
            "globalflags_other.go",
        ],
        "//conditions:default": [],
    }),
    importpath = "k8s.io/kubernetes/cmd/kubelet/app/options",
    deps = [
        "//pkg/apis/componentconfig:go_default_library",
        "//pkg/apis/core:go_default_library",
        "//pkg/credentialprovider/azure:go_default_library",
        "//pkg/credentialprovider/gcp:go_default_library",
        "//pkg/features:go_default_library",
        "//pkg/kubelet/apis/kubeletconfig:go_default_library",
        "//pkg/kubelet/apis/kubeletconfig/scheme:go_default_library",
        "//pkg/kubelet/apis/kubeletconfig/v1beta1:go_default_library",
        "//pkg/kubelet/apis/kubeletconfig/validation:go_default_library",
        "//pkg/kubelet/config:go_default_library",
        "//pkg/kubelet/types:go_default_library",
        "//pkg/master/ports:go_default_library",
        "//pkg/util/taints:go_default_library",
        "//pkg/version/verflag:go_default_library",
        "//vendor/github.com/golang/glog:go_default_library",
        "//vendor/github.com/spf13/pflag:go_default_library",
        "//vendor/k8s.io/apimachinery/pkg/apis/meta/v1:go_default_library",
        "//vendor/k8s.io/apimachinery/pkg/util/validation:go_default_library",
        "//vendor/k8s.io/apiserver/pkg/util/feature:go_default_library",
        "//vendor/k8s.io/apiserver/pkg/util/flag:go_default_library",
        "//vendor/k8s.io/apiserver/pkg/util/logs:go_default_library",
    ] + select({
        "@io_bazel_rules_go//go/platform:linux": [
            "//vendor/github.com/google/cadvisor/container/common:go_default_library",
            "//vendor/github.com/google/cadvisor/container/containerd:go_default_library",
            "//vendor/github.com/google/cadvisor/container/docker:go_default_library",
            "//vendor/github.com/google/cadvisor/container/raw:go_default_library",
            "//vendor/github.com/google/cadvisor/machine:go_default_library",
            "//vendor/github.com/google/cadvisor/manager:go_default_library",
            "//vendor/github.com/google/cadvisor/storage:go_default_library",
        ],
        "//conditions:default": [],
    }),
)

filegroup(
    name = "package-srcs",
    srcs = glob(["**"]),
    tags = ["automanaged"],
    visibility = ["//visibility:private"],
)

filegroup(
    name = "all-srcs",
    srcs = [":package-srcs"],
    tags = ["automanaged"],
)

go_test(
    name = "go_default_test",
    srcs = ["options_test.go"],
    embed = [":go_default_library"],
<<<<<<< HEAD
    importpath = "k8s.io/kubernetes/cmd/kubelet/app/options",
=======
>>>>>>> ed33434d
    deps = [
        "//vendor/github.com/spf13/pflag:go_default_library",
        "//vendor/k8s.io/apimachinery/pkg/util/diff:go_default_library",
        "//vendor/k8s.io/apiserver/pkg/util/flag:go_default_library",
    ],
)<|MERGE_RESOLUTION|>--- conflicted
+++ resolved
@@ -15,36 +15,47 @@
     ] + select({
         "@io_bazel_rules_go//go/platform:android": [
             "globalflags_other.go",
+            "osflags_others.go",
         ],
         "@io_bazel_rules_go//go/platform:darwin": [
             "globalflags_other.go",
+            "osflags_others.go",
         ],
         "@io_bazel_rules_go//go/platform:dragonfly": [
             "globalflags_other.go",
+            "osflags_others.go",
         ],
         "@io_bazel_rules_go//go/platform:freebsd": [
             "globalflags_other.go",
+            "osflags_others.go",
         ],
         "@io_bazel_rules_go//go/platform:linux": [
             "globalflags_linux.go",
+            "osflags_others.go",
         ],
         "@io_bazel_rules_go//go/platform:nacl": [
             "globalflags_other.go",
+            "osflags_others.go",
         ],
         "@io_bazel_rules_go//go/platform:netbsd": [
             "globalflags_other.go",
+            "osflags_others.go",
         ],
         "@io_bazel_rules_go//go/platform:openbsd": [
             "globalflags_other.go",
+            "osflags_others.go",
         ],
         "@io_bazel_rules_go//go/platform:plan9": [
             "globalflags_other.go",
+            "osflags_others.go",
         ],
         "@io_bazel_rules_go//go/platform:solaris": [
             "globalflags_other.go",
+            "osflags_others.go",
         ],
         "@io_bazel_rules_go//go/platform:windows": [
             "globalflags_other.go",
+            "osflags_windows.go",
         ],
         "//conditions:default": [],
     }),
@@ -102,10 +113,6 @@
     name = "go_default_test",
     srcs = ["options_test.go"],
     embed = [":go_default_library"],
-<<<<<<< HEAD
-    importpath = "k8s.io/kubernetes/cmd/kubelet/app/options",
-=======
->>>>>>> ed33434d
     deps = [
         "//vendor/github.com/spf13/pflag:go_default_library",
         "//vendor/k8s.io/apimachinery/pkg/util/diff:go_default_library",
