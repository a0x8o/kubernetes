/*
Copyright 2015 The Kubernetes Authors.

Licensed under the Apache License, Version 2.0 (the "License");
you may not use this file except in compliance with the License.
You may obtain a copy of the License at

    http://www.apache.org/licenses/LICENSE-2.0

Unless required by applicable law or agreed to in writing, software
distributed under the License is distributed on an "AS IS" BASIS,
WITHOUT WARRANTIES OR CONDITIONS OF ANY KIND, either express or implied.
See the License for the specific language governing permissions and
limitations under the License.
*/

// Package options contains all of the primary arguments for a kubelet.
package options

import (
	"fmt"
	_ "net/http/pprof"
	"path/filepath"
	"runtime"
	"strings"

	"github.com/spf13/pflag"

	metav1 "k8s.io/apimachinery/pkg/apis/meta/v1"
	utilvalidation "k8s.io/apimachinery/pkg/util/validation"
	utilfeature "k8s.io/apiserver/pkg/util/feature"
	"k8s.io/apiserver/pkg/util/flag"
	"k8s.io/kubernetes/pkg/apis/componentconfig"
	"k8s.io/kubernetes/pkg/apis/core"
	"k8s.io/kubernetes/pkg/features"
	"k8s.io/kubernetes/pkg/kubelet/apis/kubeletconfig"
	kubeletscheme "k8s.io/kubernetes/pkg/kubelet/apis/kubeletconfig/scheme"
	"k8s.io/kubernetes/pkg/kubelet/apis/kubeletconfig/v1beta1"
	kubeletconfigvalidation "k8s.io/kubernetes/pkg/kubelet/apis/kubeletconfig/validation"
	"k8s.io/kubernetes/pkg/kubelet/config"
	kubetypes "k8s.io/kubernetes/pkg/kubelet/types"
	"k8s.io/kubernetes/pkg/master/ports"
	utiltaints "k8s.io/kubernetes/pkg/util/taints"
)

const defaultRootDir = "/var/lib/kubelet"

// A configuration field should go in KubeletFlags instead of KubeletConfiguration if any of these are true:
// - its value will never, or cannot safely be changed during the lifetime of a node
// - its value cannot be safely shared between nodes at the same time (e.g. a hostname)
//   KubeletConfiguration is intended to be shared between nodes
// In general, please try to avoid adding flags or configuration fields,
// we already have a confusingly large amount of them.
type KubeletFlags struct {
	KubeConfig          string
	BootstrapKubeconfig string
	RotateCertificates  bool

	// Insert a probability of random errors during calls to the master.
	ChaosChance float64
	// Crash immediately, rather than eating panics.
	ReallyCrashForTesting bool

	// TODO(mtaufen): It is increasingly looking like nobody actually uses the
	//                Kubelet's runonce mode anymore, so it may be a candidate
	//                for deprecation and removal.
	// If runOnce is true, the Kubelet will check the API server once for pods,
	// run those in addition to the pods specified by static pod files, and exit.
	RunOnce bool

	// enableServer enables the Kubelet's server
	EnableServer bool

	// HostnameOverride is the hostname used to identify the kubelet instead
	// of the actual hostname.
	HostnameOverride string
	// NodeIP is IP address of the node.
	// If set, kubelet will use this IP address for the node.
	NodeIP string

	// This flag, if set, sets the unique id of the instance that an external provider (i.e. cloudprovider)
	// can use to identify a specific node
	ProviderID string

	// Container-runtime-specific options.
	config.ContainerRuntimeOptions

	// certDirectory is the directory where the TLS certs are located (by
	// default /var/run/kubernetes). If tlsCertFile and tlsPrivateKeyFile
	// are provided, this flag will be ignored.
	CertDirectory string

	// cloudProvider is the provider for cloud services.
	// +optional
	CloudProvider string

	// cloudConfigFile is the path to the cloud provider configuration file.
	// +optional
	CloudConfigFile string

	// rootDirectory is the directory path to place kubelet files (volume
	// mounts,etc).
	RootDirectory string

	// The Kubelet will use this directory for checkpointing downloaded configurations and tracking configuration health.
	// The Kubelet will create this directory if it does not already exist.
	// The path may be absolute or relative; relative paths are under the Kubelet's current working directory.
	// Providing this flag enables dynamic kubelet configuration.
	// To use this flag, the DynamicKubeletConfig feature gate must be enabled.
	DynamicConfigDir flag.StringFlag

	// The Kubelet will load its initial configuration from this file.
	// The path may be absolute or relative; relative paths are under the Kubelet's current working directory.
	// Omit this flag to use the combination of built-in default configuration values and flags.
<<<<<<< HEAD
	// To use this flag, the KubeletConfigFile feature gate must be enabled.
	KubeletConfigFile flag.StringFlag
=======
	KubeletConfigFile string
>>>>>>> ed33434d

	// registerNode enables automatic registration with the apiserver.
	RegisterNode bool

	// registerWithTaints are an array of taints to add to a node object when
	// the kubelet registers itself. This only takes effect when registerNode
	// is true and upon the initial registration of the node.
	RegisterWithTaints []core.Taint

	// cAdvisorPort is the port of the localhost cAdvisor endpoint (set to 0 to disable)
	CAdvisorPort int32

	// EXPERIMENTAL FLAGS
	// Whitelist of unsafe sysctls or sysctl patterns (ending in *).
	// +optional
	AllowedUnsafeSysctls []string
	// containerized should be set to true if kubelet is running in a container.
	Containerized bool
	// remoteRuntimeEndpoint is the endpoint of remote runtime service
	RemoteRuntimeEndpoint string
	// remoteImageEndpoint is the endpoint of remote image service
	RemoteImageEndpoint string
	// experimentalMounterPath is the path of mounter binary. Leave empty to use the default mount path
	ExperimentalMounterPath string
	// If enabled, the kubelet will integrate with the kernel memcg notification to determine if memory eviction thresholds are crossed rather than polling.
	// +optional
	ExperimentalKernelMemcgNotification bool
	// This flag, if set, enables a check prior to mount operations to verify that the required components
	// (binaries, etc.) to mount the volume are available on the underlying node. If the check is enabled
	// and fails the mount operation fails.
	ExperimentalCheckNodeCapabilitiesBeforeMount bool
	// This flag, if set, will avoid including `EvictionHard` limits while computing Node Allocatable.
	// Refer to [Node Allocatable](https://git.k8s.io/community/contributors/design-proposals/node-allocatable.md) doc for more information.
	ExperimentalNodeAllocatableIgnoreEvictionThreshold bool
	// A set of ResourceName=Percentage (e.g. memory=50%) pairs that describe
	// how pod resource requests are reserved at the QoS level.
	// Currently only memory is supported. [default=none]"
	ExperimentalQOSReserved map[string]string
	// Node Labels are the node labels to add when registering the node in the cluster
	NodeLabels map[string]string
	// volumePluginDir is the full path of the directory in which to search
	// for additional third party volume plugins
	VolumePluginDir string
	// lockFilePath is the path that kubelet will use to as a lock file.
	// It uses this file as a lock to synchronize with other kubelet processes
	// that may be running.
	LockFilePath string
	// ExitOnLockContention is a flag that signifies to the kubelet that it is running
	// in "bootstrap" mode. This requires that 'LockFilePath' has been set.
	// This will cause the kubelet to listen to inotify events on the lock file,
	// releasing it and exiting when another process tries to open that file.
	ExitOnLockContention bool
	// seccompProfileRoot is the directory path for seccomp profiles.
	SeccompProfileRoot string
	// bootstrapCheckpointPath is the path to the directory containing pod checkpoints to
	// run on restore
	BootstrapCheckpointPath string

	// DEPRECATED FLAGS
	// minimumGCAge is the minimum age for a finished container before it is
	// garbage collected.
	MinimumGCAge metav1.Duration
	// maxPerPodContainerCount is the maximum number of old instances to
	// retain per container. Each container takes up some disk space.
	MaxPerPodContainerCount int32
	// maxContainerCount is the maximum number of old instances of containers
	// to retain globally. Each container takes up some disk space.
	MaxContainerCount int32
	// masterServiceNamespace is The namespace from which the kubernetes
	// master services should be injected into pods.
	MasterServiceNamespace string
	// registerSchedulable tells the kubelet to register the node as
	// schedulable. Won't have any effect if register-node is false.
	// DEPRECATED: use registerWithTaints instead
	RegisterSchedulable bool
	// nonMasqueradeCIDR configures masquerading: traffic to IPs outside this range will use IP masquerade.
	NonMasqueradeCIDR string
	// This flag, if set, instructs the kubelet to keep volumes from terminated pods mounted to the node.
	// This can be useful for debugging volume related issues.
	KeepTerminatedPodVolumes bool
	// enable gathering custom metrics.
	EnableCustomMetrics bool
	// allowPrivileged enables containers to request privileged mode.
	// Defaults to false.
	AllowPrivileged bool
	// hostNetworkSources is a comma-separated list of sources from which the
	// Kubelet allows pods to use of host network. Defaults to "*". Valid
	// options are "file", "http", "api", and "*" (all sources).
	HostNetworkSources []string
	// hostPIDSources is a comma-separated list of sources from which the
	// Kubelet allows pods to use the host pid namespace. Defaults to "*".
	HostPIDSources []string
	// hostIPCSources is a comma-separated list of sources from which the
	// Kubelet allows pods to use the host ipc namespace. Defaults to "*".
	HostIPCSources []string
}

// NewKubeletFlags will create a new KubeletFlags with default values
func NewKubeletFlags() *KubeletFlags {
	remoteRuntimeEndpoint := ""
	if runtime.GOOS == "linux" {
		remoteRuntimeEndpoint = "unix:///var/run/dockershim.sock"
	} else if runtime.GOOS == "windows" {
		remoteRuntimeEndpoint = "tcp://localhost:3735"
	}

	return &KubeletFlags{
		EnableServer:                        true,
		ContainerRuntimeOptions:             *NewContainerRuntimeOptions(),
		CertDirectory:                       "/var/lib/kubelet/pki",
		RootDirectory:                       defaultRootDir,
		MasterServiceNamespace:              metav1.NamespaceDefault,
		MaxContainerCount:                   -1,
		MaxPerPodContainerCount:             1,
		MinimumGCAge:                        metav1.Duration{Duration: 0},
		NonMasqueradeCIDR:                   "10.0.0.0/8",
		RegisterSchedulable:                 true,
		ExperimentalKernelMemcgNotification: false,
		ExperimentalQOSReserved:             make(map[string]string),
		RemoteRuntimeEndpoint:               remoteRuntimeEndpoint,
		RotateCertificates:                  false,
		// TODO(#54161:v1.11.0): Remove --enable-custom-metrics flag, it is deprecated.
		EnableCustomMetrics: false,
		NodeLabels:          make(map[string]string),
		VolumePluginDir:     "/usr/libexec/kubernetes/kubelet-plugins/volume/exec/",
		RegisterNode:        true,
		SeccompProfileRoot:  filepath.Join(defaultRootDir, "seccomp"),
		HostNetworkSources:  []string{kubetypes.AllSource},
		HostPIDSources:      []string{kubetypes.AllSource},
		HostIPCSources:      []string{kubetypes.AllSource},
		// TODO(#56523): default CAdvisorPort to 0 (disabled) and deprecate it
		CAdvisorPort: 4194,
	}
}

func ValidateKubeletFlags(f *KubeletFlags) error {
	// ensure that nobody sets DynamicConfigDir if the dynamic config feature gate is turned off
	if f.DynamicConfigDir.Provided() && !utilfeature.DefaultFeatureGate.Enabled(features.DynamicKubeletConfig) {
		return fmt.Errorf("the DynamicKubeletConfig feature gate must be enabled in order to use the --dynamic-config-dir flag")
	}
<<<<<<< HEAD
	// ensure that nobody sets KubeletConfigFile if the KubeletConfigFile feature gate is turned off
	if f.KubeletConfigFile.Provided() && !utilfeature.DefaultFeatureGate.Enabled(features.KubeletConfigFile) {
		return fmt.Errorf("the KubeletConfigFile feature gate must be enabled in order to use the --config flag")
=======
	if f.CAdvisorPort != 0 && utilvalidation.IsValidPortNum(int(f.CAdvisorPort)) != nil {
		return fmt.Errorf("invalid configuration: CAdvisorPort (--cadvisor-port) %v must be between 0 and 65535, inclusive", f.CAdvisorPort)
>>>>>>> ed33434d
	}
	return nil
}

// NewKubeletConfiguration will create a new KubeletConfiguration with default values
func NewKubeletConfiguration() (*kubeletconfig.KubeletConfiguration, error) {
	scheme, _, err := kubeletscheme.NewSchemeAndCodecs()
	if err != nil {
		return nil, err
	}
	versioned := &v1beta1.KubeletConfiguration{}
	scheme.Default(versioned)
	config := &kubeletconfig.KubeletConfiguration{}
	if err := scheme.Convert(versioned, config, nil); err != nil {
		return nil, err
	}
	applyLegacyDefaults(config)
	return config, nil
}

// applyLegacyDefaults applies legacy default values to the KubeletConfiguration in order to
// preserve the command line API. This is used to construct the baseline default KubeletConfiguration
// before the first round of flag parsing.
func applyLegacyDefaults(kc *kubeletconfig.KubeletConfiguration) {
	// --anonymous-auth
	kc.Authentication.Anonymous.Enabled = true
	// --authentication-token-webhook
	kc.Authentication.Webhook.Enabled = false
	// --authorization-mode
	kc.Authorization.Mode = kubeletconfig.KubeletAuthorizationModeAlwaysAllow
	// --read-only-port
	kc.ReadOnlyPort = ports.KubeletReadOnlyPort
}

// KubeletServer encapsulates all of the parameters necessary for starting up
// a kubelet. These can either be set via command line or directly.
type KubeletServer struct {
	KubeletFlags
	kubeletconfig.KubeletConfiguration
}

// NewKubeletServer will create a new KubeletServer with default values.
func NewKubeletServer() (*KubeletServer, error) {
	config, err := NewKubeletConfiguration()
	if err != nil {
		return nil, err
	}
	return &KubeletServer{
		KubeletFlags:         *NewKubeletFlags(),
		KubeletConfiguration: *config,
	}, nil
}

// validateKubeletServer validates configuration of KubeletServer and returns an error if the input configuration is invalid
func ValidateKubeletServer(s *KubeletServer) error {
	// please add any KubeletConfiguration validation to the kubeletconfigvalidation.ValidateKubeletConfiguration function
	if err := kubeletconfigvalidation.ValidateKubeletConfiguration(&s.KubeletConfiguration); err != nil {
		return err
	}
	if err := ValidateKubeletFlags(&s.KubeletFlags); err != nil {
		return err
	}
	return nil
}

// AddFlags adds flags for a specific KubeletServer to the specified FlagSet
func (s *KubeletServer) AddFlags(fs *pflag.FlagSet) {
	s.KubeletFlags.AddFlags(fs)
	AddKubeletConfigFlags(fs, &s.KubeletConfiguration)
}

// AddFlags adds flags for a specific KubeletFlags to the specified FlagSet
func (f *KubeletFlags) AddFlags(fs *pflag.FlagSet) {
	f.ContainerRuntimeOptions.AddFlags(fs)

	fs.StringVar(&f.KubeletConfigFile, "config", f.KubeletConfigFile, "The Kubelet will load its initial configuration from this file. The path may be absolute or relative; relative paths start at the Kubelet's current working directory. Omit this flag to use the built-in default configuration values. Command-line flags override configuration from this file.")
	fs.StringVar(&f.KubeConfig, "kubeconfig", f.KubeConfig, "Path to a kubeconfig file, specifying how to connect to the API server. Providing --kubeconfig enables API server mode, omitting --kubeconfig enables standalone mode.")

	fs.MarkDeprecated("experimental-bootstrap-kubeconfig", "Use --bootstrap-kubeconfig")
	fs.StringVar(&f.BootstrapKubeconfig, "experimental-bootstrap-kubeconfig", f.BootstrapKubeconfig, "deprecated: use --bootstrap-kubeconfig")
	fs.StringVar(&f.BootstrapKubeconfig, "bootstrap-kubeconfig", f.BootstrapKubeconfig, "Path to a kubeconfig file that will be used to get client certificate for kubelet. "+
		"If the file specified by --kubeconfig does not exist, the bootstrap kubeconfig is used to request a client certificate from the API server. "+
		"On success, a kubeconfig file referencing the generated client certificate and key is written to the path specified by --kubeconfig. "+
		"The client certificate and key file will be stored in the directory pointed by --cert-dir.")
	fs.BoolVar(&f.RotateCertificates, "rotate-certificates", f.RotateCertificates, "<Warning: Beta feature> Auto rotate the kubelet client certificates by requesting new certificates from the kube-apiserver when the certificate expiration approaches.")

	fs.BoolVar(&f.ReallyCrashForTesting, "really-crash-for-testing", f.ReallyCrashForTesting, "If true, when panics occur crash. Intended for testing.")
	fs.Float64Var(&f.ChaosChance, "chaos-chance", f.ChaosChance, "If > 0.0, introduce random client errors and latency. Intended for testing.")

	fs.BoolVar(&f.RunOnce, "runonce", f.RunOnce, "If true, exit after spawning pods from static pod files or remote urls. Exclusive with --enable-server")
	fs.BoolVar(&f.EnableServer, "enable-server", f.EnableServer, "Enable the Kubelet's server")

	fs.StringVar(&f.HostnameOverride, "hostname-override", f.HostnameOverride, "If non-empty, will use this string as identification instead of the actual hostname.")

	fs.StringVar(&f.NodeIP, "node-ip", f.NodeIP, "IP address of the node. If set, kubelet will use this IP address for the node")

	fs.StringVar(&f.ProviderID, "provider-id", f.ProviderID, "Unique identifier for identifying the node in a machine database, i.e cloudprovider")

	fs.StringVar(&f.CertDirectory, "cert-dir", f.CertDirectory, "The directory where the TLS certs are located. "+
		"If --tls-cert-file and --tls-private-key-file are provided, this flag will be ignored.")

	fs.StringVar(&f.CloudProvider, "cloud-provider", f.CloudProvider, "The provider for cloud services. Specify empty string for running with no cloud provider.")
	fs.StringVar(&f.CloudConfigFile, "cloud-config", f.CloudConfigFile, "The path to the cloud provider configuration file.  Empty string for no configuration file.")

	fs.StringVar(&f.RootDirectory, "root-dir", f.RootDirectory, "Directory path for managing kubelet files (volume mounts,etc).")

	fs.Var(&f.DynamicConfigDir, "dynamic-config-dir", "The Kubelet will use this directory for checkpointing downloaded configurations and tracking configuration health. The Kubelet will create this directory if it does not already exist. The path may be absolute or relative; relative paths start at the Kubelet's current working directory. Providing this flag enables dynamic Kubelet configuration. Presently, you must also enable the DynamicKubeletConfig feature gate to pass this flag.")
<<<<<<< HEAD
	fs.Var(&f.KubeletConfigFile, "config", "The Kubelet will load its initial configuration from this file. The path may be absolute or relative; relative paths start at the Kubelet's current working directory. Omit this flag to use the built-in default configuration values. You must also enable the KubeletConfigFile feature gate to pass this flag.")
=======
>>>>>>> ed33434d

	fs.BoolVar(&f.RegisterNode, "register-node", f.RegisterNode, "Register the node with the apiserver. If --kubeconfig is not provided, this flag is irrelevant, as the Kubelet won't have an apiserver to register with. Default=true.")
	fs.Var(utiltaints.NewTaintsVar(&f.RegisterWithTaints), "register-with-taints", "Register the node with the given list of taints (comma separated \"<key>=<value>:<effect>\"). No-op if register-node is false.")
	fs.BoolVar(&f.Containerized, "containerized", f.Containerized, "Running kubelet in a container.")

	// EXPERIMENTAL FLAGS
	fs.StringVar(&f.ExperimentalMounterPath, "experimental-mounter-path", f.ExperimentalMounterPath, "[Experimental] Path of mounter binary. Leave empty to use the default mount.")
	fs.StringSliceVar(&f.AllowedUnsafeSysctls, "experimental-allowed-unsafe-sysctls", f.AllowedUnsafeSysctls, "Comma-separated whitelist of unsafe sysctls or unsafe sysctl patterns (ending in *). Use these at your own risk.")
	fs.BoolVar(&f.ExperimentalKernelMemcgNotification, "experimental-kernel-memcg-notification", f.ExperimentalKernelMemcgNotification, "If enabled, the kubelet will integrate with the kernel memcg notification to determine if memory eviction thresholds are crossed rather than polling.")
	fs.StringVar(&f.RemoteRuntimeEndpoint, "container-runtime-endpoint", f.RemoteRuntimeEndpoint, "[Experimental] The endpoint of remote runtime service. Currently unix socket is supported on Linux, and tcp is supported on windows.  Examples:'unix:///var/run/dockershim.sock', 'tcp://localhost:3735'")
	fs.StringVar(&f.RemoteImageEndpoint, "image-service-endpoint", f.RemoteImageEndpoint, "[Experimental] The endpoint of remote image service. If not specified, it will be the same with container-runtime-endpoint by default. Currently unix socket is supported on Linux, and tcp is supported on windows.  Examples:'unix:///var/run/dockershim.sock', 'tcp://localhost:3735'")
	fs.BoolVar(&f.ExperimentalCheckNodeCapabilitiesBeforeMount, "experimental-check-node-capabilities-before-mount", f.ExperimentalCheckNodeCapabilitiesBeforeMount, "[Experimental] if set true, the kubelet will check the underlying node for required components (binaries, etc.) before performing the mount")
	fs.BoolVar(&f.ExperimentalNodeAllocatableIgnoreEvictionThreshold, "experimental-allocatable-ignore-eviction", f.ExperimentalNodeAllocatableIgnoreEvictionThreshold, "When set to 'true', Hard Eviction Thresholds will be ignored while calculating Node Allocatable. See https://kubernetes.io/docs/tasks/administer-cluster/reserve-compute-resources/ for more details. [default=false]")
	fs.Var(flag.NewMapStringString(&f.ExperimentalQOSReserved), "experimental-qos-reserved", "A set of ResourceName=Percentage (e.g. memory=50%) pairs that describe how pod resource requests are reserved at the QoS level. Currently only memory is supported. [default=none]")
	bindableNodeLabels := flag.ConfigurationMap(f.NodeLabels)
	fs.Var(&bindableNodeLabels, "node-labels", "<Warning: Alpha feature> Labels to add when registering the node in the cluster.  Labels must be key=value pairs separated by ','.")
	fs.StringVar(&f.VolumePluginDir, "volume-plugin-dir", f.VolumePluginDir, "The full path of the directory in which to search for additional third party volume plugins")
	fs.StringVar(&f.LockFilePath, "lock-file", f.LockFilePath, "<Warning: Alpha feature> The path to file for kubelet to use as a lock file.")
	fs.BoolVar(&f.ExitOnLockContention, "exit-on-lock-contention", f.ExitOnLockContention, "Whether kubelet should exit upon lock-file contention.")
	fs.StringVar(&f.SeccompProfileRoot, "seccomp-profile-root", f.SeccompProfileRoot, "<Warning: Alpha feature> Directory path for seccomp profiles.")
	fs.StringVar(&f.BootstrapCheckpointPath, "bootstrap-checkpoint-path", f.BootstrapCheckpointPath, "<Warning: Alpha feature> Path to to the directory where the checkpoints are stored")

	// DEPRECATED FLAGS
	fs.Int32Var(&f.CAdvisorPort, "cadvisor-port", f.CAdvisorPort, "The port of the localhost cAdvisor endpoint (set to 0 to disable)")
	fs.MarkDeprecated("cadvisor-port", "The default will change to 0 (disabled) in 1.12, and the cadvisor port will be removed entirely in 1.13")
	fs.DurationVar(&f.MinimumGCAge.Duration, "minimum-container-ttl-duration", f.MinimumGCAge.Duration, "Minimum age for a finished container before it is garbage collected.  Examples: '300ms', '10s' or '2h45m'")
	fs.MarkDeprecated("minimum-container-ttl-duration", "Use --eviction-hard or --eviction-soft instead. Will be removed in a future version.")
	fs.Int32Var(&f.MaxPerPodContainerCount, "maximum-dead-containers-per-container", f.MaxPerPodContainerCount, "Maximum number of old instances to retain per container.  Each container takes up some disk space.")
	fs.MarkDeprecated("maximum-dead-containers-per-container", "Use --eviction-hard or --eviction-soft instead. Will be removed in a future version.")
	fs.Int32Var(&f.MaxContainerCount, "maximum-dead-containers", f.MaxContainerCount, "Maximum number of old instances of containers to retain globally.  Each container takes up some disk space. To disable, set to a negative number.")
	fs.MarkDeprecated("maximum-dead-containers", "Use --eviction-hard or --eviction-soft instead. Will be removed in a future version.")
	fs.StringVar(&f.MasterServiceNamespace, "master-service-namespace", f.MasterServiceNamespace, "The namespace from which the kubernetes master services should be injected into pods")
	fs.MarkDeprecated("master-service-namespace", "This flag will be removed in a future version.")
	fs.BoolVar(&f.RegisterSchedulable, "register-schedulable", f.RegisterSchedulable, "Register the node as schedulable. Won't have any effect if register-node is false.")
	fs.MarkDeprecated("register-schedulable", "will be removed in a future version")
	fs.StringVar(&f.NonMasqueradeCIDR, "non-masquerade-cidr", f.NonMasqueradeCIDR, "Traffic to IPs outside this range will use IP masquerade. Set to '0.0.0.0/0' to never masquerade.")
	fs.MarkDeprecated("non-masquerade-cidr", "will be removed in a future version")
	fs.BoolVar(&f.KeepTerminatedPodVolumes, "keep-terminated-pod-volumes", f.KeepTerminatedPodVolumes, "Keep terminated pod volumes mounted to the node after the pod terminates.  Can be useful for debugging volume related issues.")
	fs.MarkDeprecated("keep-terminated-pod-volumes", "will be removed in a future version")
	// TODO(#54161:v1.11.0): Remove --enable-custom-metrics flag, it is deprecated.
	fs.BoolVar(&f.EnableCustomMetrics, "enable-custom-metrics", f.EnableCustomMetrics, "Support for gathering custom metrics.")
	fs.MarkDeprecated("enable-custom-metrics", "will be removed in a future version")
	// TODO(#58010:v1.12.0): Remove --allow-privileged, it is deprecated
	fs.BoolVar(&f.AllowPrivileged, "allow-privileged", f.AllowPrivileged, "If true, allow containers to request privileged mode.")
	fs.MarkDeprecated("allow-privileged", "will be removed in a future version")
	// TODO(#58010:v1.12.0): Remove --host-network-sources, it is deprecated
	fs.StringSliceVar(&f.HostNetworkSources, "host-network-sources", f.HostNetworkSources, "Comma-separated list of sources from which the Kubelet allows pods to use of host network.")
	fs.MarkDeprecated("host-network-sources", "will be removed in a future version")
	// TODO(#58010:v1.12.0): Remove --host-pid-sources, it is deprecated
	fs.StringSliceVar(&f.HostPIDSources, "host-pid-sources", f.HostPIDSources, "Comma-separated list of sources from which the Kubelet allows pods to use the host pid namespace.")
	fs.MarkDeprecated("host-pid-sources", "will be removed in a future version")
	// TODO(#58010:v1.12.0): Remove --host-ipc-sources, it is deprecated
	fs.StringSliceVar(&f.HostIPCSources, "host-ipc-sources", f.HostIPCSources, "Comma-separated list of sources from which the Kubelet allows pods to use the host ipc namespace.")
	fs.MarkDeprecated("host-ipc-sources", "will be removed in a future version")

}

// AddKubeletConfigFlags adds flags for a specific kubeletconfig.KubeletConfiguration to the specified FlagSet
<<<<<<< HEAD
func AddKubeletConfigFlags(fs *pflag.FlagSet, c *kubeletconfig.KubeletConfiguration) {
=======
func AddKubeletConfigFlags(mainfs *pflag.FlagSet, c *kubeletconfig.KubeletConfiguration) {
	fs := pflag.NewFlagSet("", pflag.ExitOnError)
	defer func() {
		// All KubeletConfiguration flags are now deprecated, and any new flags that point to
		// KubeletConfiguration fields are deprecated-on-creation. When removing flags at the end
		// of their deprecation period, be careful to check that they have *actually* been deprecated
		// members of the KubeletConfiguration for the entire deprecation period:
		// e.g. if a flag was added after this deprecation function, it may not be at the end
		// of its lifetime yet, even if the rest are.
		deprecated := "This parameter should be set via the config file specified by the Kubelet's --config flag. See https://kubernetes.io/docs/tasks/administer-cluster/kubelet-config-file/ for more information."
		fs.VisitAll(func(f *pflag.Flag) {
			f.Deprecated = deprecated
		})
		mainfs.AddFlagSet(fs)
	}()

>>>>>>> ed33434d
	fs.BoolVar(&c.FailSwapOn, "fail-swap-on", c.FailSwapOn, "Makes the Kubelet fail to start if swap is enabled on the node. ")
	fs.BoolVar(&c.FailSwapOn, "experimental-fail-swap-on", c.FailSwapOn, "DEPRECATED: please use --fail-swap-on instead.")
	fs.MarkDeprecated("experimental-fail-swap-on", "This flag is deprecated and will be removed in future releases. please use --fail-swap-on instead.")

	fs.StringVar(&c.StaticPodPath, "pod-manifest-path", c.StaticPodPath, "Path to the directory containing static pod files to run, or the path to a single static pod file. Files starting with dots will be ignored.")
	fs.DurationVar(&c.SyncFrequency.Duration, "sync-frequency", c.SyncFrequency.Duration, "Max period between synchronizing running containers and config")
	fs.DurationVar(&c.FileCheckFrequency.Duration, "file-check-frequency", c.FileCheckFrequency.Duration, "Duration between checking config files for new data")
	fs.DurationVar(&c.HTTPCheckFrequency.Duration, "http-check-frequency", c.HTTPCheckFrequency.Duration, "Duration between checking http for new data")
<<<<<<< HEAD
	fs.StringVar(&c.ManifestURL, "manifest-url", c.ManifestURL, "URL for accessing the container manifest")
	fs.Var(flag.NewColonSeparatedMultimapStringString(&c.ManifestURLHeader), "manifest-url-header", "Comma-separated list of HTTP headers to use when accessing the manifest URL. Multiple headers with the same name will be added in the same order provided. This flag can be repeatedly invoked. For example: `--manifest-url-header 'a:hello,b:again,c:world' --manifest-url-header 'b:beautiful'`")
	fs.BoolVar(&c.EnableServer, "enable-server", c.EnableServer, "Enable the Kubelet's server")
=======
	fs.StringVar(&c.StaticPodURL, "manifest-url", c.StaticPodURL, "URL for accessing additional Pod specifications to run")
	fs.Var(flag.NewColonSeparatedMultimapStringString(&c.StaticPodURLHeader), "manifest-url-header", "Comma-separated list of HTTP headers to use when accessing the url provided to --manifest-url. Multiple headers with the same name will be added in the same order provided. This flag can be repeatedly invoked. For example: `--manifest-url-header 'a:hello,b:again,c:world' --manifest-url-header 'b:beautiful'`")
>>>>>>> ed33434d
	fs.Var(componentconfig.IPVar{Val: &c.Address}, "address", "The IP address for the Kubelet to serve on (set to `0.0.0.0` for all IPv4 interfaces and `::` for all IPv6 interfaces)")
	fs.Int32Var(&c.Port, "port", c.Port, "The port for the Kubelet to serve on.")
	fs.Int32Var(&c.ReadOnlyPort, "read-only-port", c.ReadOnlyPort, "The read-only port for the Kubelet to serve on with no authentication/authorization (set to 0 to disable)")

	// Authentication
	fs.BoolVar(&c.Authentication.Anonymous.Enabled, "anonymous-auth", c.Authentication.Anonymous.Enabled, ""+
		"Enables anonymous requests to the Kubelet server. Requests that are not rejected by another "+
		"authentication method are treated as anonymous requests. Anonymous requests have a username "+
		"of system:anonymous, and a group name of system:unauthenticated.")
	fs.BoolVar(&c.Authentication.Webhook.Enabled, "authentication-token-webhook", c.Authentication.Webhook.Enabled, ""+
		"Use the TokenReview API to determine authentication for bearer tokens.")
	fs.DurationVar(&c.Authentication.Webhook.CacheTTL.Duration, "authentication-token-webhook-cache-ttl", c.Authentication.Webhook.CacheTTL.Duration, ""+
		"The duration to cache responses from the webhook token authenticator.")
	fs.StringVar(&c.Authentication.X509.ClientCAFile, "client-ca-file", c.Authentication.X509.ClientCAFile, ""+
		"If set, any request presenting a client certificate signed by one of the authorities in the client-ca-file "+
		"is authenticated with an identity corresponding to the CommonName of the client certificate.")

	// Authorization
	fs.StringVar((*string)(&c.Authorization.Mode), "authorization-mode", string(c.Authorization.Mode), ""+
		"Authorization mode for Kubelet server. Valid options are AlwaysAllow or Webhook. "+
		"Webhook mode uses the SubjectAccessReview API to determine authorization.")
	fs.DurationVar(&c.Authorization.Webhook.CacheAuthorizedTTL.Duration, "authorization-webhook-cache-authorized-ttl", c.Authorization.Webhook.CacheAuthorizedTTL.Duration, ""+
		"The duration to cache 'authorized' responses from the webhook authorizer.")
	fs.DurationVar(&c.Authorization.Webhook.CacheUnauthorizedTTL.Duration, "authorization-webhook-cache-unauthorized-ttl", c.Authorization.Webhook.CacheUnauthorizedTTL.Duration, ""+
		"The duration to cache 'unauthorized' responses from the webhook authorizer.")

	fs.StringVar(&c.TLSCertFile, "tls-cert-file", c.TLSCertFile, ""+
		"File containing x509 Certificate used for serving HTTPS (with intermediate certs, if any, concatenated after server cert). "+
		"If --tls-cert-file and --tls-private-key-file are not provided, a self-signed certificate and key "+
		"are generated for the public address and saved to the directory passed to --cert-dir.")
	fs.StringVar(&c.TLSPrivateKeyFile, "tls-private-key-file", c.TLSPrivateKeyFile, "File containing x509 private key matching --tls-cert-file.")
	fs.StringSliceVar(&c.TLSCipherSuites, "tls-cipher-suites", c.TLSCipherSuites,
		"Comma-separated list of cipher suites for the server. "+
			"Values are from tls package constants (https://golang.org/pkg/crypto/tls/#pkg-constants). "+
			"If omitted, the default Go cipher suites will be used")
	fs.StringVar(&c.TLSMinVersion, "tls-min-version", c.TLSMinVersion,
		"Minimum TLS version supported. "+
			"Value must match version names from https://golang.org/pkg/crypto/tls/#pkg-constants.")

	fs.Int32Var(&c.RegistryPullQPS, "registry-qps", c.RegistryPullQPS, "If > 0, limit registry pull QPS to this value.  If 0, unlimited.")
	fs.Int32Var(&c.RegistryBurst, "registry-burst", c.RegistryBurst, "Maximum size of a bursty pulls, temporarily allows pulls to burst to this number, while still not exceeding registry-qps. Only used if --registry-qps > 0")
	fs.Int32Var(&c.EventRecordQPS, "event-qps", c.EventRecordQPS, "If > 0, limit event creations per second to this value. If 0, unlimited.")
	fs.Int32Var(&c.EventBurst, "event-burst", c.EventBurst, "Maximum size of a bursty event records, temporarily allows event records to burst to this number, while still not exceeding event-qps. Only used if --event-qps > 0")

	fs.BoolVar(&c.EnableDebuggingHandlers, "enable-debugging-handlers", c.EnableDebuggingHandlers, "Enables server endpoints for log collection and local running of containers and commands")
	fs.BoolVar(&c.EnableContentionProfiling, "contention-profiling", c.EnableContentionProfiling, "Enable lock contention profiling, if profiling is enabled")
<<<<<<< HEAD
	fs.Int32Var(&c.CAdvisorPort, "cadvisor-port", c.CAdvisorPort, "The port of the localhost cAdvisor endpoint (set to 0 to disable)")
=======
>>>>>>> ed33434d
	fs.Int32Var(&c.HealthzPort, "healthz-port", c.HealthzPort, "The port of the localhost healthz endpoint (set to 0 to disable)")
	fs.Var(componentconfig.IPVar{Val: &c.HealthzBindAddress}, "healthz-bind-address", "The IP address for the healthz server to serve on (set to `0.0.0.0` for all IPv4 interfaces and `::` for all IPv6 interfaces)")
	fs.Int32Var(&c.OOMScoreAdj, "oom-score-adj", c.OOMScoreAdj, "The oom-score-adj value for kubelet process. Values must be within the range [-1000, 1000]")
	fs.StringVar(&c.ClusterDomain, "cluster-domain", c.ClusterDomain, "Domain for this cluster.  If set, kubelet will configure all containers to search this domain in addition to the host's search domains")

	fs.StringSliceVar(&c.ClusterDNS, "cluster-dns", c.ClusterDNS, "Comma-separated list of DNS server IP address.  This value is used for containers DNS server in case of Pods with \"dnsPolicy=ClusterFirst\". Note: all DNS servers appearing in the list MUST serve the same set of records otherwise name resolution within the cluster may not work correctly. There is no guarantee as to which DNS server may be contacted for name resolution.")
	fs.DurationVar(&c.StreamingConnectionIdleTimeout.Duration, "streaming-connection-idle-timeout", c.StreamingConnectionIdleTimeout.Duration, "Maximum time a streaming connection can be idle before the connection is automatically closed. 0 indicates no timeout. Example: '5m'")
	fs.DurationVar(&c.NodeStatusUpdateFrequency.Duration, "node-status-update-frequency", c.NodeStatusUpdateFrequency.Duration, "Specifies how often kubelet posts node status to master. Note: be cautious when changing the constant, it must work with nodeMonitorGracePeriod in nodecontroller.")
	fs.DurationVar(&c.ImageMinimumGCAge.Duration, "minimum-image-ttl-duration", c.ImageMinimumGCAge.Duration, "Minimum age for an unused image before it is garbage collected.  Examples: '300ms', '10s' or '2h45m'.")
	fs.Int32Var(&c.ImageGCHighThresholdPercent, "image-gc-high-threshold", c.ImageGCHighThresholdPercent, "The percent of disk usage after which image garbage collection is always run.")
	fs.Int32Var(&c.ImageGCLowThresholdPercent, "image-gc-low-threshold", c.ImageGCLowThresholdPercent, "The percent of disk usage before which image garbage collection is never run. Lowest disk usage to garbage collect to.")
	fs.DurationVar(&c.VolumeStatsAggPeriod.Duration, "volume-stats-agg-period", c.VolumeStatsAggPeriod.Duration, "Specifies interval for kubelet to calculate and cache the volume disk usage for all pods and volumes.  To disable volume calculations, set to 0.")
	fs.Var(flag.NewMapStringBool(&c.FeatureGates), "feature-gates", "A set of key=value pairs that describe feature gates for alpha/experimental features. "+
		"Options are:\n"+strings.Join(utilfeature.DefaultFeatureGate.KnownFeatures(), "\n"))
	fs.StringVar(&c.KubeletCgroups, "kubelet-cgroups", c.KubeletCgroups, "Optional absolute name of cgroups to create and run the Kubelet in.")
	fs.StringVar(&c.SystemCgroups, "system-cgroups", c.SystemCgroups, "Optional absolute name of cgroups in which to place all non-kernel processes that are not already inside a cgroup under `/`. Empty for no container. Rolling back the flag requires a reboot.")

	fs.BoolVar(&c.CgroupsPerQOS, "cgroups-per-qos", c.CgroupsPerQOS, "Enable creation of QoS cgroup hierarchy, if true top level QoS and pod cgroups are created.")
	fs.StringVar(&c.CgroupDriver, "cgroup-driver", c.CgroupDriver, "Driver that the kubelet uses to manipulate cgroups on the host.  Possible values: 'cgroupfs', 'systemd'")
	fs.StringVar(&c.CgroupRoot, "cgroup-root", c.CgroupRoot, "Optional root cgroup to use for pods. This is handled by the container runtime on a best effort basis. Default: '', which means use the container runtime default.")
	fs.StringVar(&c.CPUManagerPolicy, "cpu-manager-policy", c.CPUManagerPolicy, "<Warning: Alpha feature> CPU Manager policy to use. Possible values: 'none', 'static'. Default: 'none'")
	fs.DurationVar(&c.CPUManagerReconcilePeriod.Duration, "cpu-manager-reconcile-period", c.CPUManagerReconcilePeriod.Duration, "<Warning: Alpha feature> CPU Manager reconciliation period. Examples: '10s', or '1m'. If not supplied, defaults to `NodeStatusUpdateFrequency`")
	fs.DurationVar(&c.RuntimeRequestTimeout.Duration, "runtime-request-timeout", c.RuntimeRequestTimeout.Duration, "Timeout of all runtime requests except long running request - pull, logs, exec and attach. When timeout exceeded, kubelet will cancel the request, throw out an error and retry later.")
	fs.StringVar(&c.HairpinMode, "hairpin-mode", c.HairpinMode, "How should the kubelet setup hairpin NAT. This allows endpoints of a Service to loadbalance back to themselves if they should try to access their own Service. Valid values are \"promiscuous-bridge\", \"hairpin-veth\" and \"none\".")
	fs.Int32Var(&c.MaxPods, "max-pods", c.MaxPods, "Number of Pods that can run on this Kubelet.")

<<<<<<< HEAD
	fs.StringVar(&c.PodCIDR, "pod-cidr", c.PodCIDR, "The CIDR to use for pod IP addresses, only used in standalone mode.  In cluster mode, this is obtained from the master.")
=======
	fs.StringVar(&c.PodCIDR, "pod-cidr", c.PodCIDR, "The CIDR to use for pod IP addresses, only used in standalone mode.  In cluster mode, this is obtained from the master. For IPv6, the minimum length of the cluster or pod CIDR is /66.")
	fs.Int64Var(&c.PodPidsLimit, "pod-max-pids", c.PodPidsLimit, "<Warning: Alpha feature> Set the maximum number of processes per pod.")

>>>>>>> ed33434d
	fs.StringVar(&c.ResolverConfig, "resolv-conf", c.ResolverConfig, "Resolver configuration file used as the basis for the container DNS resolution configuration.")
	fs.BoolVar(&c.CPUCFSQuota, "cpu-cfs-quota", c.CPUCFSQuota, "Enable CPU CFS quota enforcement for containers that specify CPU limits")
	fs.BoolVar(&c.EnableControllerAttachDetach, "enable-controller-attach-detach", c.EnableControllerAttachDetach, "Enables the Attach/Detach controller to manage attachment/detachment of volumes scheduled to this node, and disables kubelet from executing any attach/detach operations")
	fs.BoolVar(&c.MakeIPTablesUtilChains, "make-iptables-util-chains", c.MakeIPTablesUtilChains, "If true, kubelet will ensure iptables utility rules are present on host.")
	fs.Int32Var(&c.IPTablesMasqueradeBit, "iptables-masquerade-bit", c.IPTablesMasqueradeBit, "The bit of the fwmark space to mark packets for SNAT. Must be within the range [0, 31]. Please match this parameter with corresponding parameter in kube-proxy.")
	fs.Int32Var(&c.IPTablesDropBit, "iptables-drop-bit", c.IPTablesDropBit, "The bit of the fwmark space to mark packets for dropping. Must be within the range [0, 31].")
	fs.StringVar(&c.ContainerLogMaxSize, "container-log-max-size", c.ContainerLogMaxSize, "<Warning: Alpha feature> Set the maximum size (e.g. 10Mi) of container log file before it is rotated.")
	fs.Int32Var(&c.ContainerLogMaxFiles, "container-log-max-files", c.ContainerLogMaxFiles, "<Warning: Alpha feature> Set the maximum number of container log files that can be present for a container. The number must be >= 2.")

	// Flags intended for testing, not recommended used in production environments.
	fs.Int64Var(&c.MaxOpenFiles, "max-open-files", c.MaxOpenFiles, "Number of files that can be opened by Kubelet process.")

	fs.StringVar(&c.ContentType, "kube-api-content-type", c.ContentType, "Content type of requests sent to apiserver.")
	fs.Int32Var(&c.KubeAPIQPS, "kube-api-qps", c.KubeAPIQPS, "QPS to use while talking with kubernetes apiserver")
	fs.Int32Var(&c.KubeAPIBurst, "kube-api-burst", c.KubeAPIBurst, "Burst to use while talking with kubernetes apiserver")
	fs.BoolVar(&c.SerializeImagePulls, "serialize-image-pulls", c.SerializeImagePulls, "Pull images one at a time. We recommend *not* changing the default value on nodes that run docker daemon with version < 1.9 or an Aufs storage backend. Issue #10959 has more details.")

	fs.Var(flag.NewLangleSeparatedMapStringString(&c.EvictionHard), "eviction-hard", "A set of eviction thresholds (e.g. memory.available<1Gi) that if met would trigger a pod eviction.")
	fs.Var(flag.NewLangleSeparatedMapStringString(&c.EvictionSoft), "eviction-soft", "A set of eviction thresholds (e.g. memory.available<1.5Gi) that if met over a corresponding grace period would trigger a pod eviction.")
	fs.Var(flag.NewMapStringString(&c.EvictionSoftGracePeriod), "eviction-soft-grace-period", "A set of eviction grace periods (e.g. memory.available=1m30s) that correspond to how long a soft eviction threshold must hold before triggering a pod eviction.")
	fs.DurationVar(&c.EvictionPressureTransitionPeriod.Duration, "eviction-pressure-transition-period", c.EvictionPressureTransitionPeriod.Duration, "Duration for which the kubelet has to wait before transitioning out of an eviction pressure condition.")
	fs.Int32Var(&c.EvictionMaxPodGracePeriod, "eviction-max-pod-grace-period", c.EvictionMaxPodGracePeriod, "Maximum allowed grace period (in seconds) to use when terminating pods in response to a soft eviction threshold being met.  If negative, defer to pod specified value.")
	fs.Var(flag.NewMapStringString(&c.EvictionMinimumReclaim), "eviction-minimum-reclaim", "A set of minimum reclaims (e.g. imagefs.available=2Gi) that describes the minimum amount of resource the kubelet will reclaim when performing a pod eviction if that resource is under pressure.")
	fs.Int32Var(&c.PodsPerCore, "pods-per-core", c.PodsPerCore, "Number of Pods per core that can run on this Kubelet. The total number of Pods on this Kubelet cannot exceed max-pods, so max-pods will be used if this calculation results in a larger number of Pods allowed on the Kubelet. A value of 0 disables this limit.")
	fs.BoolVar(&c.ProtectKernelDefaults, "protect-kernel-defaults", c.ProtectKernelDefaults, "Default kubelet behaviour for kernel tuning. If set, kubelet errors if any of kernel tunables is different than kubelet defaults.")

	// Node Allocatable Flags
	fs.Var(flag.NewMapStringString(&c.SystemReserved), "system-reserved", "A set of ResourceName=ResourceQuantity (e.g. cpu=200m,memory=500Mi,ephemeral-storage=1Gi) pairs that describe resources reserved for non-kubernetes components. Currently only cpu and memory are supported. See http://kubernetes.io/docs/user-guide/compute-resources for more detail. [default=none]")
	fs.Var(flag.NewMapStringString(&c.KubeReserved), "kube-reserved", "A set of ResourceName=ResourceQuantity (e.g. cpu=200m,memory=500Mi,ephemeral-storage=1Gi) pairs that describe resources reserved for kubernetes system components. Currently cpu, memory and local ephemeral storage for root file system are supported. See http://kubernetes.io/docs/user-guide/compute-resources for more detail. [default=none]")
	fs.StringSliceVar(&c.EnforceNodeAllocatable, "enforce-node-allocatable", c.EnforceNodeAllocatable, "A comma separated list of levels of node allocatable enforcement to be enforced by kubelet. Acceptable options are 'none', 'pods', 'system-reserved', and 'kube-reserved'. If the latter two options are specified, '--system-reserved-cgroup' and '--kube-reserved-cgroup' must also be set, respectively. If 'none' is specified, no additional options should be set. See https://kubernetes.io/docs/tasks/administer-cluster/reserve-compute-resources/ for more details.")
	fs.StringVar(&c.SystemReservedCgroup, "system-reserved-cgroup", c.SystemReservedCgroup, "Absolute name of the top level cgroup that is used to manage non-kubernetes components for which compute resources were reserved via '--system-reserved' flag. Ex. '/system-reserved'. [default='']")
	fs.StringVar(&c.KubeReservedCgroup, "kube-reserved-cgroup", c.KubeReservedCgroup, "Absolute name of the top level cgroup that is used to manage kubernetes components for which compute resources were reserved via '--kube-reserved' flag. Ex. '/kube-reserved'. [default='']")
}<|MERGE_RESOLUTION|>--- conflicted
+++ resolved
@@ -112,12 +112,7 @@
 	// The Kubelet will load its initial configuration from this file.
 	// The path may be absolute or relative; relative paths are under the Kubelet's current working directory.
 	// Omit this flag to use the combination of built-in default configuration values and flags.
-<<<<<<< HEAD
-	// To use this flag, the KubeletConfigFile feature gate must be enabled.
-	KubeletConfigFile flag.StringFlag
-=======
 	KubeletConfigFile string
->>>>>>> ed33434d
 
 	// registerNode enables automatic registration with the apiserver.
 	RegisterNode bool
@@ -129,6 +124,10 @@
 
 	// cAdvisorPort is the port of the localhost cAdvisor endpoint (set to 0 to disable)
 	CAdvisorPort int32
+
+	// WindowsService should be set to true if kubelet is running as a service on Windows.
+	// Its corresponding flag only gets registered in Windows builds.
+	WindowsService bool
 
 	// EXPERIMENTAL FLAGS
 	// Whitelist of unsafe sysctls or sysctl patterns (ending in *).
@@ -258,14 +257,8 @@
 	if f.DynamicConfigDir.Provided() && !utilfeature.DefaultFeatureGate.Enabled(features.DynamicKubeletConfig) {
 		return fmt.Errorf("the DynamicKubeletConfig feature gate must be enabled in order to use the --dynamic-config-dir flag")
 	}
-<<<<<<< HEAD
-	// ensure that nobody sets KubeletConfigFile if the KubeletConfigFile feature gate is turned off
-	if f.KubeletConfigFile.Provided() && !utilfeature.DefaultFeatureGate.Enabled(features.KubeletConfigFile) {
-		return fmt.Errorf("the KubeletConfigFile feature gate must be enabled in order to use the --config flag")
-=======
 	if f.CAdvisorPort != 0 && utilvalidation.IsValidPortNum(int(f.CAdvisorPort)) != nil {
 		return fmt.Errorf("invalid configuration: CAdvisorPort (--cadvisor-port) %v must be between 0 and 65535, inclusive", f.CAdvisorPort)
->>>>>>> ed33434d
 	}
 	return nil
 }
@@ -340,6 +333,7 @@
 // AddFlags adds flags for a specific KubeletFlags to the specified FlagSet
 func (f *KubeletFlags) AddFlags(fs *pflag.FlagSet) {
 	f.ContainerRuntimeOptions.AddFlags(fs)
+	f.addOSFlags(fs)
 
 	fs.StringVar(&f.KubeletConfigFile, "config", f.KubeletConfigFile, "The Kubelet will load its initial configuration from this file. The path may be absolute or relative; relative paths start at the Kubelet's current working directory. Omit this flag to use the built-in default configuration values. Command-line flags override configuration from this file.")
 	fs.StringVar(&f.KubeConfig, "kubeconfig", f.KubeConfig, "Path to a kubeconfig file, specifying how to connect to the API server. Providing --kubeconfig enables API server mode, omitting --kubeconfig enables standalone mode.")
@@ -373,10 +367,6 @@
 	fs.StringVar(&f.RootDirectory, "root-dir", f.RootDirectory, "Directory path for managing kubelet files (volume mounts,etc).")
 
 	fs.Var(&f.DynamicConfigDir, "dynamic-config-dir", "The Kubelet will use this directory for checkpointing downloaded configurations and tracking configuration health. The Kubelet will create this directory if it does not already exist. The path may be absolute or relative; relative paths start at the Kubelet's current working directory. Providing this flag enables dynamic Kubelet configuration. Presently, you must also enable the DynamicKubeletConfig feature gate to pass this flag.")
-<<<<<<< HEAD
-	fs.Var(&f.KubeletConfigFile, "config", "The Kubelet will load its initial configuration from this file. The path may be absolute or relative; relative paths start at the Kubelet's current working directory. Omit this flag to use the built-in default configuration values. You must also enable the KubeletConfigFile feature gate to pass this flag.")
-=======
->>>>>>> ed33434d
 
 	fs.BoolVar(&f.RegisterNode, "register-node", f.RegisterNode, "Register the node with the apiserver. If --kubeconfig is not provided, this flag is irrelevant, as the Kubelet won't have an apiserver to register with. Default=true.")
 	fs.Var(utiltaints.NewTaintsVar(&f.RegisterWithTaints), "register-with-taints", "Register the node with the given list of taints (comma separated \"<key>=<value>:<effect>\"). No-op if register-node is false.")
@@ -435,9 +425,6 @@
 }
 
 // AddKubeletConfigFlags adds flags for a specific kubeletconfig.KubeletConfiguration to the specified FlagSet
-<<<<<<< HEAD
-func AddKubeletConfigFlags(fs *pflag.FlagSet, c *kubeletconfig.KubeletConfiguration) {
-=======
 func AddKubeletConfigFlags(mainfs *pflag.FlagSet, c *kubeletconfig.KubeletConfiguration) {
 	fs := pflag.NewFlagSet("", pflag.ExitOnError)
 	defer func() {
@@ -454,7 +441,6 @@
 		mainfs.AddFlagSet(fs)
 	}()
 
->>>>>>> ed33434d
 	fs.BoolVar(&c.FailSwapOn, "fail-swap-on", c.FailSwapOn, "Makes the Kubelet fail to start if swap is enabled on the node. ")
 	fs.BoolVar(&c.FailSwapOn, "experimental-fail-swap-on", c.FailSwapOn, "DEPRECATED: please use --fail-swap-on instead.")
 	fs.MarkDeprecated("experimental-fail-swap-on", "This flag is deprecated and will be removed in future releases. please use --fail-swap-on instead.")
@@ -463,14 +449,8 @@
 	fs.DurationVar(&c.SyncFrequency.Duration, "sync-frequency", c.SyncFrequency.Duration, "Max period between synchronizing running containers and config")
 	fs.DurationVar(&c.FileCheckFrequency.Duration, "file-check-frequency", c.FileCheckFrequency.Duration, "Duration between checking config files for new data")
 	fs.DurationVar(&c.HTTPCheckFrequency.Duration, "http-check-frequency", c.HTTPCheckFrequency.Duration, "Duration between checking http for new data")
-<<<<<<< HEAD
-	fs.StringVar(&c.ManifestURL, "manifest-url", c.ManifestURL, "URL for accessing the container manifest")
-	fs.Var(flag.NewColonSeparatedMultimapStringString(&c.ManifestURLHeader), "manifest-url-header", "Comma-separated list of HTTP headers to use when accessing the manifest URL. Multiple headers with the same name will be added in the same order provided. This flag can be repeatedly invoked. For example: `--manifest-url-header 'a:hello,b:again,c:world' --manifest-url-header 'b:beautiful'`")
-	fs.BoolVar(&c.EnableServer, "enable-server", c.EnableServer, "Enable the Kubelet's server")
-=======
 	fs.StringVar(&c.StaticPodURL, "manifest-url", c.StaticPodURL, "URL for accessing additional Pod specifications to run")
 	fs.Var(flag.NewColonSeparatedMultimapStringString(&c.StaticPodURLHeader), "manifest-url-header", "Comma-separated list of HTTP headers to use when accessing the url provided to --manifest-url. Multiple headers with the same name will be added in the same order provided. This flag can be repeatedly invoked. For example: `--manifest-url-header 'a:hello,b:again,c:world' --manifest-url-header 'b:beautiful'`")
->>>>>>> ed33434d
 	fs.Var(componentconfig.IPVar{Val: &c.Address}, "address", "The IP address for the Kubelet to serve on (set to `0.0.0.0` for all IPv4 interfaces and `::` for all IPv6 interfaces)")
 	fs.Int32Var(&c.Port, "port", c.Port, "The port for the Kubelet to serve on.")
 	fs.Int32Var(&c.ReadOnlyPort, "read-only-port", c.ReadOnlyPort, "The read-only port for the Kubelet to serve on with no authentication/authorization (set to 0 to disable)")
@@ -517,10 +497,6 @@
 
 	fs.BoolVar(&c.EnableDebuggingHandlers, "enable-debugging-handlers", c.EnableDebuggingHandlers, "Enables server endpoints for log collection and local running of containers and commands")
 	fs.BoolVar(&c.EnableContentionProfiling, "contention-profiling", c.EnableContentionProfiling, "Enable lock contention profiling, if profiling is enabled")
-<<<<<<< HEAD
-	fs.Int32Var(&c.CAdvisorPort, "cadvisor-port", c.CAdvisorPort, "The port of the localhost cAdvisor endpoint (set to 0 to disable)")
-=======
->>>>>>> ed33434d
 	fs.Int32Var(&c.HealthzPort, "healthz-port", c.HealthzPort, "The port of the localhost healthz endpoint (set to 0 to disable)")
 	fs.Var(componentconfig.IPVar{Val: &c.HealthzBindAddress}, "healthz-bind-address", "The IP address for the healthz server to serve on (set to `0.0.0.0` for all IPv4 interfaces and `::` for all IPv6 interfaces)")
 	fs.Int32Var(&c.OOMScoreAdj, "oom-score-adj", c.OOMScoreAdj, "The oom-score-adj value for kubelet process. Values must be within the range [-1000, 1000]")
@@ -547,13 +523,9 @@
 	fs.StringVar(&c.HairpinMode, "hairpin-mode", c.HairpinMode, "How should the kubelet setup hairpin NAT. This allows endpoints of a Service to loadbalance back to themselves if they should try to access their own Service. Valid values are \"promiscuous-bridge\", \"hairpin-veth\" and \"none\".")
 	fs.Int32Var(&c.MaxPods, "max-pods", c.MaxPods, "Number of Pods that can run on this Kubelet.")
 
-<<<<<<< HEAD
-	fs.StringVar(&c.PodCIDR, "pod-cidr", c.PodCIDR, "The CIDR to use for pod IP addresses, only used in standalone mode.  In cluster mode, this is obtained from the master.")
-=======
-	fs.StringVar(&c.PodCIDR, "pod-cidr", c.PodCIDR, "The CIDR to use for pod IP addresses, only used in standalone mode.  In cluster mode, this is obtained from the master. For IPv6, the minimum length of the cluster or pod CIDR is /66.")
+	fs.StringVar(&c.PodCIDR, "pod-cidr", c.PodCIDR, "The CIDR to use for pod IP addresses, only used in standalone mode.  In cluster mode, this is obtained from the master. For IPv6, the maximum number of IP's allocated is 65536")
 	fs.Int64Var(&c.PodPidsLimit, "pod-max-pids", c.PodPidsLimit, "<Warning: Alpha feature> Set the maximum number of processes per pod.")
 
->>>>>>> ed33434d
 	fs.StringVar(&c.ResolverConfig, "resolv-conf", c.ResolverConfig, "Resolver configuration file used as the basis for the container DNS resolution configuration.")
 	fs.BoolVar(&c.CPUCFSQuota, "cpu-cfs-quota", c.CPUCFSQuota, "Enable CPU CFS quota enforcement for containers that specify CPU limits")
 	fs.BoolVar(&c.EnableControllerAttachDetach, "enable-controller-attach-detach", c.EnableControllerAttachDetach, "Enables the Attach/Detach controller to manage attachment/detachment of volumes scheduled to this node, and disables kubelet from executing any attach/detach operations")
