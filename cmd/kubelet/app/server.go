--- conflicted
+++ resolved
@@ -104,6 +104,7 @@
 // NewKubeletCommand creates a *cobra.Command object with default parameters
 func NewKubeletCommand() *cobra.Command {
 	cleanFlagSet := pflag.NewFlagSet(componentKubelet, pflag.ContinueOnError)
+	cleanFlagSet.SetNormalizeFunc(flag.WordSepNormalizeFunc)
 	kubeletFlags := options.NewKubeletFlags()
 	kubeletConfig, err := options.NewKubeletConfiguration()
 	// programmer error
@@ -373,6 +374,9 @@
 func Run(s *options.KubeletServer, kubeDeps *kubelet.Dependencies) error {
 	// To help debugging, immediately log version
 	glog.Infof("Version: %+v", version.Get())
+	if err := initForOS(s.KubeletFlags.WindowsService); err != nil {
+		return fmt.Errorf("failed OS init: %v", err)
+	}
 	if err := run(s, kubeDeps); err != nil {
 		return fmt.Errorf("failed to run Kubelet: %v", err)
 	}
@@ -519,12 +523,9 @@
 		var externalKubeClient clientset.Interface
 
 		clientConfig, err := createAPIServerClientConfig(s)
-<<<<<<< HEAD
-=======
 		if err != nil {
 			return fmt.Errorf("invalid kubeconfig: %v", err)
 		}
->>>>>>> ed33434d
 
 		var clientCertificateManager certificate.Manager
 		if s.RotateCertificates && utilfeature.DefaultFeatureGate.Enabled(features.RotateKubeletClientCertificate) {
@@ -582,15 +583,9 @@
 		}
 	}
 
-<<<<<<< HEAD
-	// Alpha Dynamic Configuration Implementation;
-	// if the kubelet config controller is available, inject the latest to start the config and status sync loops
-	if utilfeature.DefaultFeatureGate.Enabled(features.DynamicKubeletConfig) && kubeDeps.KubeletConfigController != nil && !standaloneMode && !s.RunOnce {
-=======
 	// If the kubelet config controller is available, and dynamic config is enabled, start the config and status sync loops
 	if utilfeature.DefaultFeatureGate.Enabled(features.DynamicKubeletConfig) && len(s.DynamicConfigDir.Value()) > 0 &&
 		kubeDeps.KubeletConfigController != nil && !standaloneMode && !s.RunOnce {
->>>>>>> ed33434d
 		kubeDeps.KubeletConfigController.StartSync(kubeDeps.KubeClient, kubeDeps.EventClient, string(nodeName))
 	}
 
@@ -1080,35 +1075,16 @@
 
 // BootstrapKubeletConfigController constructs and bootstrap a configuration controller
 func BootstrapKubeletConfigController(defaultConfig *kubeletconfiginternal.KubeletConfiguration,
-<<<<<<< HEAD
-	kubeletConfigFileFlag flag.StringFlag,
-	dynamicConfigDirFlag flag.StringFlag) (*kubeletconfiginternal.KubeletConfiguration, *kubeletconfig.Controller, error) {
-	var err error
-	// Alpha Dynamic Configuration Implementation; this section only loads config from disk, it does not contact the API server
-	// compute absolute paths based on current working dir
-	kubeletConfigFile := ""
-	if utilfeature.DefaultFeatureGate.Enabled(features.KubeletConfigFile) && kubeletConfigFileFlag.Provided() {
-		kubeletConfigFile, err = filepath.Abs(kubeletConfigFileFlag.Value())
-		if err != nil {
-			return nil, nil, fmt.Errorf("failed to get absolute path for --config")
-		}
-=======
 	dynamicConfigDir string) (*kubeletconfiginternal.KubeletConfiguration, *dynamickubeletconfig.Controller, error) {
 	if !utilfeature.DefaultFeatureGate.Enabled(features.DynamicKubeletConfig) {
 		return nil, nil, fmt.Errorf("failed to bootstrap Kubelet config controller, you must enable the DynamicKubeletConfig feature gate")
->>>>>>> ed33434d
 	}
 	if len(dynamicConfigDir) == 0 {
 		return nil, nil, fmt.Errorf("cannot bootstrap Kubelet config controller, --dynamic-config-dir was not provided")
 	}
 
-<<<<<<< HEAD
-	// get the latest KubeletConfiguration checkpoint from disk, or load the kubelet config file or default config if no valid checkpoints exist
-	kubeletConfigController, err := kubeletconfig.NewController(defaultConfig, kubeletConfigFile, dynamicConfigDir)
-=======
 	// compute absolute path and bootstrap controller
 	dir, err := filepath.Abs(dynamicConfigDir)
->>>>>>> ed33434d
 	if err != nil {
 		return nil, nil, fmt.Errorf("failed to get absolute path for --dynamic-config-dir=%s", dynamicConfigDir)
 	}
