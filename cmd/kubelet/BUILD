package(default_visibility = ["//visibility:public"])

load(
    "@io_bazel_rules_go//go:def.bzl",
    "go_binary",
    "go_library",
)
load("//pkg/version:def.bzl", "version_x_defs")

go_binary(
    name = "kubelet",
    embed = [":go_default_library"],
<<<<<<< HEAD
    importpath = "k8s.io/kubernetes/cmd/kubelet",
=======
>>>>>>> ed33434d
    x_defs = version_x_defs(),
)

go_library(
    name = "go_default_library",
    srcs = ["kubelet.go"],
    importpath = "k8s.io/kubernetes/cmd/kubelet",
    deps = [
        "//cmd/kubelet/app:go_default_library",
        "//pkg/client/metrics/prometheus:go_default_library",
        "//pkg/version/prometheus:go_default_library",
        "//vendor/k8s.io/apiserver/pkg/util/logs:go_default_library",
    ],
)

filegroup(
    name = "package-srcs",
    srcs = glob(["**"]),
    tags = ["automanaged"],
    visibility = ["//visibility:private"],
)

filegroup(
    name = "all-srcs",
    srcs = [
        ":package-srcs",
        "//cmd/kubelet/app:all-srcs",
    ],
    tags = ["automanaged"],
)<|MERGE_RESOLUTION|>--- conflicted
+++ resolved
@@ -10,10 +10,6 @@
 go_binary(
     name = "kubelet",
     embed = [":go_default_library"],
-<<<<<<< HEAD
-    importpath = "k8s.io/kubernetes/cmd/kubelet",
-=======
->>>>>>> ed33434d
     x_defs = version_x_defs(),
 )
 
