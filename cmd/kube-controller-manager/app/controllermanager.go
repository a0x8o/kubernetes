/*
Copyright 2014 The Kubernetes Authors.

Licensed under the Apache License, Version 2.0 (the "License");
you may not use this file except in compliance with the License.
You may obtain a copy of the License at

    http://www.apache.org/licenses/LICENSE-2.0

Unless required by applicable law or agreed to in writing, software
distributed under the License is distributed on an "AS IS" BASIS,
WITHOUT WARRANTIES OR CONDITIONS OF ANY KIND, either express or implied.
See the License for the specific language governing permissions and
limitations under the License.
*/

// Package app implements a server that runs a set of active
// components.  This includes replication controllers, service endpoints and
// nodes.
//
package app

import (
	"fmt"
	"io/ioutil"
	"math/rand"
	"os"
	"time"

	"github.com/golang/glog"
	"github.com/spf13/cobra"

	"k8s.io/apimachinery/pkg/runtime/schema"
	utilruntime "k8s.io/apimachinery/pkg/util/runtime"
	"k8s.io/apimachinery/pkg/util/sets"
	"k8s.io/apimachinery/pkg/util/uuid"
	"k8s.io/apimachinery/pkg/util/wait"
	"k8s.io/client-go/informers"
	restclient "k8s.io/client-go/rest"
	"k8s.io/client-go/tools/leaderelection"
	"k8s.io/client-go/tools/leaderelection/resourcelock"
	certutil "k8s.io/client-go/util/cert"
	genericcontrollerconfig "k8s.io/kubernetes/cmd/controller-manager/app"
	"k8s.io/kubernetes/cmd/kube-controller-manager/app/config"
	"k8s.io/kubernetes/cmd/kube-controller-manager/app/options"
	"k8s.io/kubernetes/pkg/apis/componentconfig"
	"k8s.io/kubernetes/pkg/cloudprovider"
	"k8s.io/kubernetes/pkg/controller"
	serviceaccountcontroller "k8s.io/kubernetes/pkg/controller/serviceaccount"
	"k8s.io/kubernetes/pkg/serviceaccount"
	"k8s.io/kubernetes/pkg/util/configz"
	utilflag "k8s.io/kubernetes/pkg/util/flag"
	"k8s.io/kubernetes/pkg/version"
	"k8s.io/kubernetes/pkg/version/verflag"
)

const (
	// Jitter used when starting controller managers
	ControllerStartJitter = 1.0
)

type ControllerLoopMode int

const (
	IncludeCloudLoops ControllerLoopMode = iota
	ExternalLoops
)

// NewControllerManagerCommand creates a *cobra.Command object with default parameters
func NewControllerManagerCommand() *cobra.Command {
	s := options.NewKubeControllerManagerOptions()
	cmd := &cobra.Command{
		Use: "kube-controller-manager",
		Long: `The Kubernetes controller manager is a daemon that embeds
the core control loops shipped with Kubernetes. In applications of robotics and
automation, a control loop is a non-terminating loop that regulates the state of
the system. In Kubernetes, a controller is a control loop that watches the shared
state of the cluster through the apiserver and makes changes attempting to move the
current state towards the desired state. Examples of controllers that ship with
Kubernetes today are the replication controller, endpoints controller, namespace
controller, and serviceaccounts controller.`,
		Run: func(cmd *cobra.Command, args []string) {
			verflag.PrintAndExitIfRequested()
			utilflag.PrintFlags(cmd.Flags())

			c, err := s.Config(KnownControllers(), ControllersDisabledByDefault.List())
			if err != nil {
				fmt.Fprintf(os.Stderr, "%v\n", err)
				os.Exit(1)
			}

			if err := Run(c.Complete()); err != nil {
				fmt.Fprintf(os.Stderr, "%v\n", err)
				os.Exit(1)
			}
		},
	}
	s.AddFlags(cmd.Flags(), KnownControllers(), ControllersDisabledByDefault.List())

	return cmd
}

// ResyncPeriod returns a function which generates a duration each time it is
// invoked; this is so that multiple controllers don't get into lock-step and all
// hammer the apiserver with list requests simultaneously.
func ResyncPeriod(c *config.CompletedConfig) func() time.Duration {
	return func() time.Duration {
		factor := rand.Float64() + 1
		return time.Duration(float64(c.Generic.ComponentConfig.MinResyncPeriod.Nanoseconds()) * factor)
	}
}

// Run runs the KubeControllerManagerOptions.  This should never exit.
func Run(c *config.CompletedConfig) error {
	// To help debugging, immediately log version
	glog.Infof("Version: %+v", version.Get())

	if cfgz, err := configz.New("componentconfig"); err == nil {
		cfgz.Set(c.Generic.ComponentConfig)
	} else {
		glog.Errorf("unable to register configz: %c", err)
	}

	// Start the controller manager HTTP server
	stopCh := make(chan struct{})
	if c.Generic.SecureServing != nil {
		if err := genericcontrollerconfig.Serve(&c.Generic, c.Generic.SecureServing.Serve, stopCh); err != nil {
			return err
		}
	}
	if c.Generic.InsecureServing != nil {
		if err := genericcontrollerconfig.Serve(&c.Generic, c.Generic.InsecureServing.Serve, stopCh); err != nil {
			return err
		}
	}

	run := func(stop <-chan struct{}) {
		rootClientBuilder := controller.SimpleControllerClientBuilder{
			ClientConfig: c.Generic.Kubeconfig,
		}
		var clientBuilder controller.ControllerClientBuilder
		if c.Generic.ComponentConfig.UseServiceAccountCredentials {
			if len(c.Generic.ComponentConfig.ServiceAccountKeyFile) == 0 {
				// It'c possible another controller process is creating the tokens for us.
				// If one isn't, we'll timeout and exit when our client builder is unable to create the tokens.
				glog.Warningf("--use-service-account-credentials was specified without providing a --service-account-private-key-file")
			}
			clientBuilder = controller.SAControllerClientBuilder{
<<<<<<< HEAD
				ClientConfig:         restclient.AnonymousClientConfig(kubeconfig),
				CoreClient:           kubeClient.CoreV1(),
				AuthenticationClient: kubeClient.AuthenticationV1(),
=======
				ClientConfig:         restclient.AnonymousClientConfig(c.Generic.Kubeconfig),
				CoreClient:           c.Generic.Client.CoreV1(),
				AuthenticationClient: c.Generic.Client.AuthenticationV1(),
>>>>>>> ed33434d
				Namespace:            "kube-system",
			}
		} else {
			clientBuilder = rootClientBuilder
		}
		ctx, err := CreateControllerContext(c, rootClientBuilder, clientBuilder, stop)
		if err != nil {
			glog.Fatalf("error building controller context: %v", err)
		}
		saTokenControllerInitFunc := serviceAccountTokenControllerStarter{rootClientBuilder: rootClientBuilder}.startServiceAccountTokenController

		if err := StartControllers(ctx, saTokenControllerInitFunc, NewControllerInitializers(ctx.LoopMode)); err != nil {
			glog.Fatalf("error starting controllers: %v", err)
		}

		ctx.InformerFactory.Start(ctx.Stop)
		close(ctx.InformersStarted)

		select {}
	}

<<<<<<< HEAD
	if !s.LeaderElection.LeaderElect {
		stopCh := make(chan struct{})
		defer close(stopCh)
		run(stopCh)
=======
	if !c.Generic.ComponentConfig.LeaderElection.LeaderElect {
		run(wait.NeverStop)
>>>>>>> ed33434d
		panic("unreachable")
	}

	id, err := os.Hostname()
	if err != nil {
		return err
	}

	// add a uniquifier so that two processes on the same host don't accidentally both become active
	id = id + "_" + string(uuid.NewUUID())
	rl, err := resourcelock.New(c.Generic.ComponentConfig.LeaderElection.ResourceLock,
		"kube-system",
		"kube-controller-manager",
		c.Generic.LeaderElectionClient.CoreV1(),
		resourcelock.ResourceLockConfig{
			Identity:      id,
			EventRecorder: c.Generic.EventRecorder,
		})
	if err != nil {
		glog.Fatalf("error creating lock: %v", err)
	}

	leaderelection.RunOrDie(leaderelection.LeaderElectionConfig{
		Lock:          rl,
		LeaseDuration: c.Generic.ComponentConfig.LeaderElection.LeaseDuration.Duration,
		RenewDeadline: c.Generic.ComponentConfig.LeaderElection.RenewDeadline.Duration,
		RetryPeriod:   c.Generic.ComponentConfig.LeaderElection.RetryPeriod.Duration,
		Callbacks: leaderelection.LeaderCallbacks{
			OnStartedLeading: run,
			OnStoppedLeading: func() {
				glog.Fatalf("leaderelection lost")
			},
		},
	})
	panic("unreachable")
}

type ControllerContext struct {
	// ClientBuilder will provide a client for this controller to use
	ClientBuilder controller.ControllerClientBuilder

	// InformerFactory gives access to informers for the controller.
	InformerFactory informers.SharedInformerFactory

	// Options provides access to init options for a given controller
	ComponentConfig componentconfig.KubeControllerManagerConfiguration

	// AvailableResources is a map listing currently available resources
	AvailableResources map[schema.GroupVersionResource]bool

	// Cloud is the cloud provider interface for the controllers to use.
	// It must be initialized and ready to use.
	Cloud cloudprovider.Interface

	// Control for which control loops to be run
	// IncludeCloudLoops is for a kube-controller-manager running all loops
	// ExternalLoops is for a kube-controller-manager running with a cloud-controller-manager
	LoopMode ControllerLoopMode

	// Stop is the stop channel
	Stop <-chan struct{}

	// InformersStarted is closed after all of the controllers have been initialized and are running.  After this point it is safe,
	// for an individual controller to start the shared informers. Before it is closed, they should not.
	InformersStarted chan struct{}

	// ResyncPeriod generates a duration each time it is invoked; this is so that
	// multiple controllers don't get into lock-step and all hammer the apiserver
	// with list requests simultaneously.
	ResyncPeriod func() time.Duration
}

func (c ControllerContext) IsControllerEnabled(name string) bool {
	return IsControllerEnabled(name, ControllersDisabledByDefault, c.ComponentConfig.Controllers...)
}

func IsControllerEnabled(name string, disabledByDefaultControllers sets.String, controllers ...string) bool {
	hasStar := false
	for _, ctrl := range controllers {
		if ctrl == name {
			return true
		}
		if ctrl == "-"+name {
			return false
		}
		if ctrl == "*" {
			hasStar = true
		}
	}
	// if we get here, there was no explicit choice
	if !hasStar {
		// nothing on by default
		return false
	}
	if disabledByDefaultControllers.Has(name) {
		return false
	}

	return true
}

// InitFunc is used to launch a particular controller.  It may run additional "should I activate checks".
// Any error returned will cause the controller process to `Fatal`
// The bool indicates whether the controller was enabled.
type InitFunc func(ctx ControllerContext) (bool, error)

func KnownControllers() []string {
	ret := sets.StringKeySet(NewControllerInitializers(IncludeCloudLoops))

	// add "special" controllers that aren't initialized normally.  These controllers cannot be initialized
	// using a normal function.  The only known special case is the SA token controller which *must* be started
	// first to ensure that the SA tokens for future controllers will exist.  Think very carefully before adding
	// to this list.
	ret.Insert(
		saTokenControllerName,
	)

	return ret.List()
}

var ControllersDisabledByDefault = sets.NewString(
	"bootstrapsigner",
	"tokencleaner",
)

const (
	saTokenControllerName = "serviceaccount-token"
)

// NewControllerInitializers is a public map of named controller groups (you can start more than one in an init func)
// paired to their InitFunc.  This allows for structured downstream composition and subdivision.
func NewControllerInitializers(loopMode ControllerLoopMode) map[string]InitFunc {
	controllers := map[string]InitFunc{}
	controllers["endpoint"] = startEndpointController
	controllers["replicationcontroller"] = startReplicationController
	controllers["podgc"] = startPodGCController
	controllers["resourcequota"] = startResourceQuotaController
	controllers["namespace"] = startNamespaceController
	controllers["serviceaccount"] = startServiceAccountController
	controllers["garbagecollector"] = startGarbageCollectorController
	controllers["daemonset"] = startDaemonSetController
	controllers["job"] = startJobController
	controllers["deployment"] = startDeploymentController
	controllers["replicaset"] = startReplicaSetController
	controllers["horizontalpodautoscaling"] = startHPAController
	controllers["disruption"] = startDisruptionController
	controllers["statefulset"] = startStatefulSetController
	controllers["cronjob"] = startCronJobController
	controllers["csrsigning"] = startCSRSigningController
	controllers["csrapproving"] = startCSRApprovingController
	controllers["csrcleaner"] = startCSRCleanerController
	controllers["ttl"] = startTTLController
	controllers["bootstrapsigner"] = startBootstrapSignerController
	controllers["tokencleaner"] = startTokenCleanerController
	if loopMode == IncludeCloudLoops {
		controllers["service"] = startServiceController
<<<<<<< HEAD
		controllers["route"] = startRouteController
		// TODO: Move node controller and volume controller into the IncludeCloudLoops only set.
	}
	controllers["node"] = startNodeController
=======
		controllers["nodeipam"] = startNodeIpamController
		controllers["route"] = startRouteController
		// TODO: volume controller into the IncludeCloudLoops only set.
		// TODO: Separate cluster in cloud check from node lifecycle controller.
	}
	controllers["nodelifecycle"] = startNodeLifecycleController
>>>>>>> ed33434d
	controllers["persistentvolume-binder"] = startPersistentVolumeBinderController
	controllers["attachdetach"] = startAttachDetachController
	controllers["persistentvolume-expander"] = startVolumeExpandController
	controllers["clusterrole-aggregation"] = startClusterRoleAggregrationController
	controllers["pvc-protection"] = startPVCProtectionController
<<<<<<< HEAD
=======
	controllers["pv-protection"] = startPVProtectionController
>>>>>>> ed33434d

	return controllers
}

// TODO: In general, any controller checking this needs to be dynamic so
//  users don't have to restart their controller manager if they change the apiserver.
// Until we get there, the structure here needs to be exposed for the construction of a proper ControllerContext.
func GetAvailableResources(clientBuilder controller.ControllerClientBuilder) (map[schema.GroupVersionResource]bool, error) {
	client := clientBuilder.ClientOrDie("controller-discovery")
	discoveryClient := client.Discovery()
	resourceMap, err := discoveryClient.ServerResources()
	if err != nil {
		utilruntime.HandleError(fmt.Errorf("unable to get all supported resources from server: %v", err))
	}
	if len(resourceMap) == 0 {
		return nil, fmt.Errorf("unable to get any supported resources from server")
	}

	allResources := map[schema.GroupVersionResource]bool{}
	for _, apiResourceList := range resourceMap {
		version, err := schema.ParseGroupVersion(apiResourceList.GroupVersion)
		if err != nil {
			return nil, err
		}
		for _, apiResource := range apiResourceList.APIResources {
			allResources[version.WithResource(apiResource.Name)] = true
		}
	}

	return allResources, nil
}

// CreateControllerContext creates a context struct containing references to resources needed by the
// controllers such as the cloud provider and clientBuilder. rootClientBuilder is only used for
// the shared-informers client and token controller.
func CreateControllerContext(s *config.CompletedConfig, rootClientBuilder, clientBuilder controller.ControllerClientBuilder, stop <-chan struct{}) (ControllerContext, error) {
	versionedClient := rootClientBuilder.ClientOrDie("shared-informers")
	sharedInformers := informers.NewSharedInformerFactory(versionedClient, ResyncPeriod(s)())

	// If apiserver is not running we should wait for some time and fail only then. This is particularly
	// important when we start apiserver and controller manager at the same time.
	if err := genericcontrollerconfig.WaitForAPIServer(versionedClient, 10*time.Second); err != nil {
		return ControllerContext{}, fmt.Errorf("failed to wait for apiserver being healthy: %v", err)
	}

	availableResources, err := GetAvailableResources(rootClientBuilder)
	if err != nil {
		return ControllerContext{}, err
	}

<<<<<<< HEAD
	var cloud cloudprovider.Interface
	var loopMode ControllerLoopMode
	if cloudprovider.IsExternal(s.CloudProvider) {
		loopMode = ExternalLoops
		if s.ExternalCloudVolumePlugin != "" {
			cloud, err = cloudprovider.InitCloudProvider(s.ExternalCloudVolumePlugin, s.CloudConfigFile)
		}
	} else {
		loopMode = IncludeCloudLoops
		cloud, err = cloudprovider.InitCloudProvider(s.CloudProvider, s.CloudConfigFile)
	}
=======
	cloud, loopMode, err := createCloudProvider(s.Generic.ComponentConfig.CloudProvider, s.Generic.ComponentConfig.ExternalCloudVolumePlugin,
		s.Generic.ComponentConfig.CloudConfigFile, s.Generic.ComponentConfig.AllowUntaggedCloud, sharedInformers)
>>>>>>> ed33434d
	if err != nil {
		return ControllerContext{}, err
	}

	ctx := ControllerContext{
		ClientBuilder:      clientBuilder,
		InformerFactory:    sharedInformers,
		ComponentConfig:    s.Generic.ComponentConfig,
		AvailableResources: availableResources,
		Cloud:              cloud,
		LoopMode:           loopMode,
		Stop:               stop,
		InformersStarted:   make(chan struct{}),
		ResyncPeriod:       ResyncPeriod(s),
	}
	return ctx, nil
}

func StartControllers(ctx ControllerContext, startSATokenController InitFunc, controllers map[string]InitFunc) error {
	// Always start the SA token controller first using a full-power client, since it needs to mint tokens for the rest
	// If this fails, just return here and fail since other controllers won't be able to get credentials.
	if _, err := startSATokenController(ctx); err != nil {
		return err
	}

	// Initialize the cloud provider with a reference to the clientBuilder only after token controller
	// has started in case the cloud provider uses the client builder.
	if ctx.Cloud != nil {
		ctx.Cloud.Initialize(ctx.ClientBuilder)
	}

	for controllerName, initFn := range controllers {
		if !ctx.IsControllerEnabled(controllerName) {
			glog.Warningf("%q is disabled", controllerName)
			continue
		}

		time.Sleep(wait.Jitter(ctx.ComponentConfig.ControllerStartInterval.Duration, ControllerStartJitter))

		glog.V(1).Infof("Starting %q", controllerName)
		started, err := initFn(ctx)
		if err != nil {
			glog.Errorf("Error starting %q", controllerName)
			return err
		}
		if !started {
			glog.Warningf("Skipping %q", controllerName)
			continue
		}
		glog.Infof("Started %q", controllerName)
	}

	return nil
}

// serviceAccountTokenControllerStarter is special because it must run first to set up permissions for other controllers.
// It cannot use the "normal" client builder, so it tracks its own. It must also avoid being included in the "normal"
// init map so that it can always run first.
type serviceAccountTokenControllerStarter struct {
	rootClientBuilder controller.ControllerClientBuilder
}

func (c serviceAccountTokenControllerStarter) startServiceAccountTokenController(ctx ControllerContext) (bool, error) {
	if !ctx.IsControllerEnabled(saTokenControllerName) {
		glog.Warningf("%q is disabled", saTokenControllerName)
		return false, nil
	}

	if len(ctx.ComponentConfig.ServiceAccountKeyFile) == 0 {
		glog.Warningf("%q is disabled because there is no private key", saTokenControllerName)
		return false, nil
	}
	privateKey, err := certutil.PrivateKeyFromFile(ctx.ComponentConfig.ServiceAccountKeyFile)
	if err != nil {
		return true, fmt.Errorf("error reading key for service account token controller: %v", err)
	}

	var rootCA []byte
	if ctx.ComponentConfig.RootCAFile != "" {
		rootCA, err = ioutil.ReadFile(ctx.ComponentConfig.RootCAFile)
		if err != nil {
			return true, fmt.Errorf("error reading root-ca-file at %s: %v", ctx.ComponentConfig.RootCAFile, err)
		}
		if _, err := certutil.ParseCertsPEM(rootCA); err != nil {
			return true, fmt.Errorf("error parsing root-ca-file at %s: %v", ctx.ComponentConfig.RootCAFile, err)
		}
	} else {
		rootCA = c.rootClientBuilder.ConfigOrDie("tokens-controller").CAData
	}

	controller, err := serviceaccountcontroller.NewTokensController(
		ctx.InformerFactory.Core().V1().ServiceAccounts(),
		ctx.InformerFactory.Core().V1().Secrets(),
		c.rootClientBuilder.ClientOrDie("tokens-controller"),
		serviceaccountcontroller.TokensControllerOptions{
			TokenGenerator: serviceaccount.JWTTokenGenerator(serviceaccount.LegacyIssuer, privateKey),
			RootCA:         rootCA,
		},
	)
	if err != nil {
		return true, fmt.Errorf("error creating Tokens controller: %v", err)
	}
	go controller.Run(int(ctx.ComponentConfig.ConcurrentSATokenSyncs), ctx.Stop)

	// start the first set of informers now so that other controllers can start
	ctx.InformerFactory.Start(ctx.Stop)

	return true, nil
}<|MERGE_RESOLUTION|>--- conflicted
+++ resolved
@@ -146,15 +146,9 @@
 				glog.Warningf("--use-service-account-credentials was specified without providing a --service-account-private-key-file")
 			}
 			clientBuilder = controller.SAControllerClientBuilder{
-<<<<<<< HEAD
-				ClientConfig:         restclient.AnonymousClientConfig(kubeconfig),
-				CoreClient:           kubeClient.CoreV1(),
-				AuthenticationClient: kubeClient.AuthenticationV1(),
-=======
 				ClientConfig:         restclient.AnonymousClientConfig(c.Generic.Kubeconfig),
 				CoreClient:           c.Generic.Client.CoreV1(),
 				AuthenticationClient: c.Generic.Client.AuthenticationV1(),
->>>>>>> ed33434d
 				Namespace:            "kube-system",
 			}
 		} else {
@@ -176,15 +170,8 @@
 		select {}
 	}
 
-<<<<<<< HEAD
-	if !s.LeaderElection.LeaderElect {
-		stopCh := make(chan struct{})
-		defer close(stopCh)
-		run(stopCh)
-=======
 	if !c.Generic.ComponentConfig.LeaderElection.LeaderElect {
 		run(wait.NeverStop)
->>>>>>> ed33434d
 		panic("unreachable")
 	}
 
@@ -341,28 +328,18 @@
 	controllers["tokencleaner"] = startTokenCleanerController
 	if loopMode == IncludeCloudLoops {
 		controllers["service"] = startServiceController
-<<<<<<< HEAD
-		controllers["route"] = startRouteController
-		// TODO: Move node controller and volume controller into the IncludeCloudLoops only set.
-	}
-	controllers["node"] = startNodeController
-=======
 		controllers["nodeipam"] = startNodeIpamController
 		controllers["route"] = startRouteController
 		// TODO: volume controller into the IncludeCloudLoops only set.
 		// TODO: Separate cluster in cloud check from node lifecycle controller.
 	}
 	controllers["nodelifecycle"] = startNodeLifecycleController
->>>>>>> ed33434d
 	controllers["persistentvolume-binder"] = startPersistentVolumeBinderController
 	controllers["attachdetach"] = startAttachDetachController
 	controllers["persistentvolume-expander"] = startVolumeExpandController
 	controllers["clusterrole-aggregation"] = startClusterRoleAggregrationController
 	controllers["pvc-protection"] = startPVCProtectionController
-<<<<<<< HEAD
-=======
 	controllers["pv-protection"] = startPVProtectionController
->>>>>>> ed33434d
 
 	return controllers
 }
@@ -413,22 +390,8 @@
 		return ControllerContext{}, err
 	}
 
-<<<<<<< HEAD
-	var cloud cloudprovider.Interface
-	var loopMode ControllerLoopMode
-	if cloudprovider.IsExternal(s.CloudProvider) {
-		loopMode = ExternalLoops
-		if s.ExternalCloudVolumePlugin != "" {
-			cloud, err = cloudprovider.InitCloudProvider(s.ExternalCloudVolumePlugin, s.CloudConfigFile)
-		}
-	} else {
-		loopMode = IncludeCloudLoops
-		cloud, err = cloudprovider.InitCloudProvider(s.CloudProvider, s.CloudConfigFile)
-	}
-=======
 	cloud, loopMode, err := createCloudProvider(s.Generic.ComponentConfig.CloudProvider, s.Generic.ComponentConfig.ExternalCloudVolumePlugin,
 		s.Generic.ComponentConfig.CloudConfigFile, s.Generic.ComponentConfig.AllowUntaggedCloud, sharedInformers)
->>>>>>> ed33434d
 	if err != nil {
 		return ControllerContext{}, err
 	}
