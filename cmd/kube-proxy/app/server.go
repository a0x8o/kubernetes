/*
Copyright 2014 The Kubernetes Authors.

Licensed under the Apache License, Version 2.0 (the "License");
you may not use this file except in compliance with the License.
You may obtain a copy of the License at

    http://www.apache.org/licenses/LICENSE-2.0

Unless required by applicable law or agreed to in writing, software
distributed under the License is distributed on an "AS IS" BASIS,
WITHOUT WARRANTIES OR CONDITIONS OF ANY KIND, either express or implied.
See the License for the specific language governing permissions and
limitations under the License.
*/

// Package app does all of the work necessary to configure and run a
// Kubernetes app process.
package app

import (
	"errors"
	"fmt"
	"io/ioutil"
	"net"
	"net/http"
	"os"
	goruntime "runtime"
	"strings"
	"time"

	"k8s.io/api/core/v1"
	metav1 "k8s.io/apimachinery/pkg/apis/meta/v1"
	"k8s.io/apimachinery/pkg/runtime"
	"k8s.io/apimachinery/pkg/runtime/serializer"
	"k8s.io/apimachinery/pkg/runtime/serializer/json"
	utilruntime "k8s.io/apimachinery/pkg/util/runtime"
	"k8s.io/apimachinery/pkg/util/wait"
	"k8s.io/apiserver/pkg/server/healthz"
	"k8s.io/apiserver/pkg/server/mux"
	"k8s.io/apiserver/pkg/server/routes"
	utilfeature "k8s.io/apiserver/pkg/util/feature"
	"k8s.io/apiserver/pkg/util/flag"
	clientgoclientset "k8s.io/client-go/kubernetes"
	v1core "k8s.io/client-go/kubernetes/typed/core/v1"
	"k8s.io/client-go/rest"
	"k8s.io/client-go/tools/clientcmd"
	clientcmdapi "k8s.io/client-go/tools/clientcmd/api"
	"k8s.io/client-go/tools/record"
	"k8s.io/kubernetes/pkg/apis/componentconfig"
	api "k8s.io/kubernetes/pkg/apis/core"
	clientset "k8s.io/kubernetes/pkg/client/clientset_generated/internalclientset"
	informers "k8s.io/kubernetes/pkg/client/informers/informers_generated/internalversion"
	cmdutil "k8s.io/kubernetes/pkg/kubectl/cmd/util"
	"k8s.io/kubernetes/pkg/kubelet/qos"
	"k8s.io/kubernetes/pkg/master/ports"
	"k8s.io/kubernetes/pkg/proxy"
	"k8s.io/kubernetes/pkg/proxy/apis/kubeproxyconfig"
	"k8s.io/kubernetes/pkg/proxy/apis/kubeproxyconfig/scheme"
	"k8s.io/kubernetes/pkg/proxy/apis/kubeproxyconfig/v1alpha1"
	"k8s.io/kubernetes/pkg/proxy/apis/kubeproxyconfig/validation"
	"k8s.io/kubernetes/pkg/proxy/config"
	"k8s.io/kubernetes/pkg/proxy/healthcheck"
	"k8s.io/kubernetes/pkg/proxy/iptables"
	"k8s.io/kubernetes/pkg/proxy/ipvs"
	"k8s.io/kubernetes/pkg/proxy/userspace"
	"k8s.io/kubernetes/pkg/util/configz"
	utilflag "k8s.io/kubernetes/pkg/util/flag"
	utilipset "k8s.io/kubernetes/pkg/util/ipset"
	utiliptables "k8s.io/kubernetes/pkg/util/iptables"
	utilipvs "k8s.io/kubernetes/pkg/util/ipvs"
	utilnode "k8s.io/kubernetes/pkg/util/node"
	"k8s.io/kubernetes/pkg/util/oom"
	utilpointer "k8s.io/kubernetes/pkg/util/pointer"
	"k8s.io/kubernetes/pkg/util/resourcecontainer"
	"k8s.io/kubernetes/pkg/version"
	"k8s.io/kubernetes/pkg/version/verflag"
	"k8s.io/utils/exec"

	"github.com/golang/glog"
	"github.com/prometheus/client_golang/prometheus"
	"github.com/spf13/cobra"
	"github.com/spf13/pflag"
)

const (
	proxyModeUserspace   = "userspace"
	proxyModeIPTables    = "iptables"
	proxyModeIPVS        = "ipvs"
	proxyModeKernelspace = "kernelspace"
)

// Options contains everything necessary to create and run a proxy server.
type Options struct {
	// ConfigFile is the location of the proxy server's configuration file.
	ConfigFile string
	// WriteConfigTo is the path where the default configuration will be written.
	WriteConfigTo string
	// CleanupAndExit, when true, makes the proxy server clean up iptables rules, then exit.
	CleanupAndExit bool
	// CleanupIPVS, when true, makes the proxy server clean up ipvs rules before running.
	CleanupIPVS bool
	// config is the proxy server's configuration object.
	config *kubeproxyconfig.KubeProxyConfiguration

	// The fields below here are placeholders for flags that can't be directly mapped into
	// kubeproxyconfig.KubeProxyConfiguration.
	//
	// TODO remove these fields once the deprecated flags are removed.

	// master is used to override the kubeconfig's URL to the apiserver.
	master string
	// healthzPort is the port to be used by the healthz server.
	healthzPort int32

	scheme *runtime.Scheme
	codecs serializer.CodecFactory
}

// AddFlags adds flags to fs and binds them to options.
func (o *Options) AddFlags(fs *pflag.FlagSet) {
	fs.StringVar(&o.ConfigFile, "config", o.ConfigFile, "The path to the configuration file.")
	fs.StringVar(&o.WriteConfigTo, "write-config-to", o.WriteConfigTo, "If set, write the default configuration values to this file and exit.")
	fs.BoolVar(&o.CleanupAndExit, "cleanup-iptables", o.CleanupAndExit, "If true cleanup iptables and ipvs rules and exit.")
	fs.MarkDeprecated("cleanup-iptables", "This flag is replaced by --cleanup.")
<<<<<<< HEAD
	fs.BoolVar(&options.CleanupAndExit, "cleanup", options.CleanupAndExit, "If true cleanup iptables and ipvs rules and exit.")
	fs.BoolVar(&options.CleanupIPVS, "cleanup-ipvs", options.CleanupIPVS, "If true make kube-proxy cleanup ipvs rules before running.  Default is true")

	// All flags below here are deprecated and will eventually be removed.

	fs.Var(componentconfig.IPVar{Val: &options.config.BindAddress}, "bind-address", "The IP address for the proxy server to serve on (set to `0.0.0.0` for all IPv4 interfaces and `::` for all IPv6 interfaces)")
	fs.StringVar(&options.master, "master", options.master, "The address of the Kubernetes API server (overrides any value in kubeconfig)")
	fs.Int32Var(&options.healthzPort, "healthz-port", options.healthzPort, "The port to bind the health check server. Use 0 to disable.")
	fs.Var(componentconfig.IPVar{Val: &options.config.HealthzBindAddress}, "healthz-bind-address", "The IP address and port for the health check server to serve on (set to `0.0.0.0` for all IPv4 interfaces and `::` for all IPv6 interfaces)")
	fs.Var(componentconfig.IPVar{Val: &options.config.MetricsBindAddress}, "metrics-bind-address", "The IP address and port for the metrics server to serve on (set to `0.0.0.0` for all IPv4 interfaces and `::` for all IPv6 interfaces)")
	fs.Int32Var(options.config.OOMScoreAdj, "oom-score-adj", utilpointer.Int32PtrDerefOr(options.config.OOMScoreAdj, int32(qos.KubeProxyOOMScoreAdj)), "The oom-score-adj value for kube-proxy process. Values must be within the range [-1000, 1000]")
	fs.StringVar(&options.config.ResourceContainer, "resource-container", options.config.ResourceContainer, "Absolute name of the resource-only container to create and run the Kube-proxy in (Default: /kube-proxy).")
=======
	fs.BoolVar(&o.CleanupAndExit, "cleanup", o.CleanupAndExit, "If true cleanup iptables and ipvs rules and exit.")
	fs.BoolVar(&o.CleanupIPVS, "cleanup-ipvs", o.CleanupIPVS, "If true make kube-proxy cleanup ipvs rules before running.  Default is true")

	// All flags below here are deprecated and will eventually be removed.

	fs.Var(componentconfig.IPVar{Val: &o.config.BindAddress}, "bind-address", "The IP address for the proxy server to serve on (set to `0.0.0.0` for all IPv4 interfaces and `::` for all IPv6 interfaces)")
	fs.StringVar(&o.master, "master", o.master, "The address of the Kubernetes API server (overrides any value in kubeconfig)")
	fs.Int32Var(&o.healthzPort, "healthz-port", o.healthzPort, "The port to bind the health check server. Use 0 to disable.")
	fs.Var(componentconfig.IPVar{Val: &o.config.HealthzBindAddress}, "healthz-bind-address", "The IP address and port for the health check server to serve on (set to `0.0.0.0` for all IPv4 interfaces and `::` for all IPv6 interfaces)")
	fs.Var(componentconfig.IPVar{Val: &o.config.MetricsBindAddress}, "metrics-bind-address", "The IP address and port for the metrics server to serve on (set to `0.0.0.0` for all IPv4 interfaces and `::` for all IPv6 interfaces)")
	fs.Int32Var(o.config.OOMScoreAdj, "oom-score-adj", utilpointer.Int32PtrDerefOr(o.config.OOMScoreAdj, int32(qos.KubeProxyOOMScoreAdj)), "The oom-score-adj value for kube-proxy process. Values must be within the range [-1000, 1000]")
	fs.StringVar(&o.config.ResourceContainer, "resource-container", o.config.ResourceContainer, "Absolute name of the resource-only container to create and run the Kube-proxy in (Default: /kube-proxy).")
>>>>>>> ed33434d
	fs.MarkDeprecated("resource-container", "This feature will be removed in a later release.")
	fs.StringVar(&o.config.ClientConnection.KubeConfigFile, "kubeconfig", o.config.ClientConnection.KubeConfigFile, "Path to kubeconfig file with authorization information (the master location is set by the master flag).")
	fs.Var(componentconfig.PortRangeVar{Val: &o.config.PortRange}, "proxy-port-range", "Range of host ports (beginPort-endPort, inclusive) that may be consumed in order to proxy service traffic. If unspecified (0-0) then ports will be randomly chosen.")
	fs.StringVar(&o.config.HostnameOverride, "hostname-override", o.config.HostnameOverride, "If non-empty, will use this string as identification instead of the actual hostname.")
	fs.Var(&o.config.Mode, "proxy-mode", "Which proxy mode to use: 'userspace' (older) or 'iptables' (faster) or 'ipvs' (experimental). If blank, use the best-available proxy (currently iptables).  If the iptables proxy is selected, regardless of how, but the system's kernel or iptables versions are insufficient, this always falls back to the userspace proxy.")
	fs.Int32Var(o.config.IPTables.MasqueradeBit, "iptables-masquerade-bit", utilpointer.Int32PtrDerefOr(o.config.IPTables.MasqueradeBit, 14), "If using the pure iptables proxy, the bit of the fwmark space to mark packets requiring SNAT with.  Must be within the range [0, 31].")
	fs.DurationVar(&o.config.IPTables.SyncPeriod.Duration, "iptables-sync-period", o.config.IPTables.SyncPeriod.Duration, "The maximum interval of how often iptables rules are refreshed (e.g. '5s', '1m', '2h22m').  Must be greater than 0.")
	fs.DurationVar(&o.config.IPTables.MinSyncPeriod.Duration, "iptables-min-sync-period", o.config.IPTables.MinSyncPeriod.Duration, "The minimum interval of how often the iptables rules can be refreshed as endpoints and services change (e.g. '5s', '1m', '2h22m').")
	fs.DurationVar(&o.config.IPVS.SyncPeriod.Duration, "ipvs-sync-period", o.config.IPVS.SyncPeriod.Duration, "The maximum interval of how often ipvs rules are refreshed (e.g. '5s', '1m', '2h22m').  Must be greater than 0.")
	fs.DurationVar(&o.config.IPVS.MinSyncPeriod.Duration, "ipvs-min-sync-period", o.config.IPVS.MinSyncPeriod.Duration, "The minimum interval of how often the ipvs rules can be refreshed as endpoints and services change (e.g. '5s', '1m', '2h22m').")
	fs.DurationVar(&o.config.ConfigSyncPeriod.Duration, "config-sync-period", o.config.ConfigSyncPeriod.Duration, "How often configuration from the apiserver is refreshed.  Must be greater than 0.")
	fs.BoolVar(&o.config.IPTables.MasqueradeAll, "masquerade-all", o.config.IPTables.MasqueradeAll, "If using the pure iptables proxy, SNAT all traffic sent via Service cluster IPs (this not commonly needed)")
	fs.StringVar(&o.config.ClusterCIDR, "cluster-cidr", o.config.ClusterCIDR, "The CIDR range of pods in the cluster. When configured, traffic sent to a Service cluster IP from outside this range will be masqueraded and traffic sent from pods to an external LoadBalancer IP will be directed to the respective cluster IP instead")
	fs.StringVar(&o.config.ClientConnection.ContentType, "kube-api-content-type", o.config.ClientConnection.ContentType, "Content type of requests sent to apiserver.")
	fs.Float32Var(&o.config.ClientConnection.QPS, "kube-api-qps", o.config.ClientConnection.QPS, "QPS to use while talking with kubernetes apiserver")
	fs.Int32Var(&o.config.ClientConnection.Burst, "kube-api-burst", o.config.ClientConnection.Burst, "Burst to use while talking with kubernetes apiserver")
	fs.DurationVar(&o.config.UDPIdleTimeout.Duration, "udp-timeout", o.config.UDPIdleTimeout.Duration, "How long an idle UDP connection will be kept open (e.g. '250ms', '2s').  Must be greater than 0. Only applicable for proxy-mode=userspace")
	if o.config.Conntrack.Max == nil {
		o.config.Conntrack.Max = utilpointer.Int32Ptr(0)
	}
	fs.Int32Var(o.config.Conntrack.Max, "conntrack-max", *o.config.Conntrack.Max,
		"Maximum number of NAT connections to track (0 to leave as-is). This overrides conntrack-max-per-core and conntrack-min.")
	fs.MarkDeprecated("conntrack-max", "This feature will be removed in a later release.")
	fs.Int32Var(o.config.Conntrack.MaxPerCore, "conntrack-max-per-core", *o.config.Conntrack.MaxPerCore,
		"Maximum number of NAT connections to track per CPU core (0 to leave the limit as-is and ignore conntrack-min).")
	fs.Int32Var(o.config.Conntrack.Min, "conntrack-min", *o.config.Conntrack.Min,
		"Minimum number of conntrack entries to allocate, regardless of conntrack-max-per-core (set conntrack-max-per-core=0 to leave the limit as-is).")
	fs.DurationVar(&o.config.Conntrack.TCPEstablishedTimeout.Duration, "conntrack-tcp-timeout-established", o.config.Conntrack.TCPEstablishedTimeout.Duration, "Idle timeout for established TCP connections (0 to leave as-is)")
	fs.DurationVar(
		&o.config.Conntrack.TCPCloseWaitTimeout.Duration, "conntrack-tcp-timeout-close-wait",
		o.config.Conntrack.TCPCloseWaitTimeout.Duration,
		"NAT timeout for TCP connections in the CLOSE_WAIT state")
	fs.BoolVar(&o.config.EnableProfiling, "profiling", o.config.EnableProfiling, "If true enables profiling via web interface on /debug/pprof handler.")
	fs.StringVar(&o.config.IPVS.Scheduler, "ipvs-scheduler", o.config.IPVS.Scheduler, "The ipvs scheduler type when proxy mode is ipvs")
	fs.StringSliceVar(&o.config.NodePortAddresses, "nodeport-addresses", o.config.NodePortAddresses,
		"A string slice of values which specify the addresses to use for NodePorts. Values may be valid IP blocks (e.g. 1.2.3.0/24, 1.2.3.4/32). The default empty string slice ([]) means to use all local addresses.")
	fs.Var(flag.NewMapStringBool(&o.config.FeatureGates), "feature-gates", "A set of key=value pairs that describe feature gates for alpha/experimental features. "+
		"Options are:\n"+strings.Join(utilfeature.DefaultFeatureGate.KnownFeatures(), "\n"))
}

func NewOptions() *Options {
	return &Options{
		config:      new(kubeproxyconfig.KubeProxyConfiguration),
		healthzPort: ports.ProxyHealthzPort,
		scheme:      scheme.Scheme,
		codecs:      scheme.Codecs,
		CleanupIPVS: true,
	}
}

// Complete completes all the required options.
func (o *Options) Complete() error {
	if len(o.ConfigFile) == 0 && len(o.WriteConfigTo) == 0 {
		glog.Warning("WARNING: all flags other than --config, --write-config-to, and --cleanup are deprecated. Please begin using a config file ASAP.")
		o.applyDeprecatedHealthzPortToConfig()
	}

	// Load the config file here in Complete, so that Validate validates the fully-resolved config.
	if len(o.ConfigFile) > 0 {
		if c, err := o.loadConfigFromFile(o.ConfigFile); err != nil {
			return err
		} else {
			o.config = c
		}
	}

	err := utilfeature.DefaultFeatureGate.SetFromMap(o.config.FeatureGates)
	if err != nil {
		return err
	}

	return nil
}

// Validate validates all the required options.
func (o *Options) Validate(args []string) error {
	if len(args) != 0 {
		return errors.New("no arguments are supported")
	}

	if errs := validation.Validate(o.config); len(errs) != 0 {
		return errs.ToAggregate()
	}

	return nil
}

func (o *Options) Run() error {
	if len(o.WriteConfigTo) > 0 {
		return o.writeConfigFile()
	}

	proxyServer, err := NewProxyServer(o)
	if err != nil {
		return err
	}

	return proxyServer.Run()
}

func (o *Options) writeConfigFile() error {
	var encoder runtime.Encoder
	mediaTypes := o.codecs.SupportedMediaTypes()
	for _, info := range mediaTypes {
		if info.MediaType == "application/yaml" {
			encoder = info.Serializer
			break
		}
	}
	if encoder == nil {
		return errors.New("unable to locate yaml encoder")
	}
	encoder = json.NewYAMLSerializer(json.DefaultMetaFactory, o.scheme, o.scheme)
	encoder = o.codecs.EncoderForVersion(encoder, v1alpha1.SchemeGroupVersion)

	configFile, err := os.Create(o.WriteConfigTo)
	if err != nil {
		return err
	}
	defer configFile.Close()

	if err := encoder.Encode(o.config, configFile); err != nil {
		return err
	}

	glog.Infof("Wrote configuration to: %s\n", o.WriteConfigTo)

	return nil
}

// applyDeprecatedHealthzPortToConfig sets o.config.HealthzBindAddress from
// flags passed on the command line based on the following rules:
//
// 1. If --healthz-port is 0, disable the healthz server.
// 2. Otherwise, use the value of --healthz-port for the port portion of
//    o.config.HealthzBindAddress
func (o *Options) applyDeprecatedHealthzPortToConfig() {
	if o.healthzPort == 0 {
		o.config.HealthzBindAddress = ""
		return
	}

	index := strings.Index(o.config.HealthzBindAddress, ":")
	if index != -1 {
		o.config.HealthzBindAddress = o.config.HealthzBindAddress[0:index]
	}

	o.config.HealthzBindAddress = fmt.Sprintf("%s:%d", o.config.HealthzBindAddress, o.healthzPort)
}

// loadConfigFromFile loads the contents of file and decodes it as a
// KubeProxyConfiguration object.
func (o *Options) loadConfigFromFile(file string) (*kubeproxyconfig.KubeProxyConfiguration, error) {
	data, err := ioutil.ReadFile(file)
	if err != nil {
		return nil, err
	}

	return o.loadConfig(data)
}

// loadConfig decodes data as a KubeProxyConfiguration object.
func (o *Options) loadConfig(data []byte) (*kubeproxyconfig.KubeProxyConfiguration, error) {
	configObj, gvk, err := o.codecs.UniversalDecoder().Decode(data, nil, nil)
	if err != nil {
		return nil, err
	}
	config, ok := configObj.(*kubeproxyconfig.KubeProxyConfiguration)
	if !ok {
		return nil, fmt.Errorf("got unexpected config type: %v", gvk)
	}
	return config, nil
}

func (o *Options) ApplyDefaults(in *kubeproxyconfig.KubeProxyConfiguration) (*kubeproxyconfig.KubeProxyConfiguration, error) {
	external, err := o.scheme.ConvertToVersion(in, v1alpha1.SchemeGroupVersion)
	if err != nil {
		return nil, err
	}

	o.scheme.Default(external)

	internal, err := o.scheme.ConvertToVersion(external, kubeproxyconfig.SchemeGroupVersion)
	if err != nil {
		return nil, err
	}

	out := internal.(*kubeproxyconfig.KubeProxyConfiguration)

	return out, nil
}

// NewProxyCommand creates a *cobra.Command object with default parameters
func NewProxyCommand() *cobra.Command {
	opts := NewOptions()

	cmd := &cobra.Command{
		Use: "kube-proxy",
		Long: `The Kubernetes network proxy runs on each node. This
reflects services as defined in the Kubernetes API on each node and can do simple
TCP and UDP stream forwarding or round robin TCP and UDP forwarding across a set of backends.
Service cluster IPs and ports are currently found through Docker-links-compatible
environment variables specifying ports opened by the service proxy. There is an optional
addon that provides cluster DNS for these cluster IPs. The user must create a service
with the apiserver API to configure the proxy.`,
		Run: func(cmd *cobra.Command, args []string) {
			verflag.PrintAndExitIfRequested()
			utilflag.PrintFlags(cmd.Flags())

			cmdutil.CheckErr(opts.Complete())
			cmdutil.CheckErr(opts.Validate(args))
			cmdutil.CheckErr(opts.Run())
		},
	}

	var err error
	opts.config, err = opts.ApplyDefaults(opts.config)
	if err != nil {
		glog.Fatalf("unable to create flag defaults: %v", err)
	}

	opts.AddFlags(cmd.Flags())

	cmd.MarkFlagFilename("config", "yaml", "yml", "json")

	return cmd
}

// ProxyServer represents all the parameters required to start the Kubernetes proxy server. All
// fields are required.
type ProxyServer struct {
	Client                 clientset.Interface
	EventClient            v1core.EventsGetter
	IptInterface           utiliptables.Interface
	IpvsInterface          utilipvs.Interface
	IpsetInterface         utilipset.Interface
	execer                 exec.Interface
	Proxier                proxy.ProxyProvider
	Broadcaster            record.EventBroadcaster
	Recorder               record.EventRecorder
	ConntrackConfiguration kubeproxyconfig.KubeProxyConntrackConfiguration
	Conntracker            Conntracker // if nil, ignored
	ProxyMode              string
	NodeRef                *v1.ObjectReference
	CleanupAndExit         bool
	CleanupIPVS            bool
	MetricsBindAddress     string
	EnableProfiling        bool
	OOMScoreAdj            *int32
	ResourceContainer      string
	ConfigSyncPeriod       time.Duration
	ServiceEventHandler    config.ServiceHandler
	EndpointsEventHandler  config.EndpointsHandler
	HealthzServer          *healthcheck.HealthzServer
}

// createClients creates a kube client and an event client from the given config and masterOverride.
// TODO remove masterOverride when CLI flags are removed.
func createClients(config kubeproxyconfig.ClientConnectionConfiguration, masterOverride string) (clientset.Interface, v1core.EventsGetter, error) {
	var kubeConfig *rest.Config
	var err error

	if len(config.KubeConfigFile) == 0 && len(masterOverride) == 0 {
		glog.Info("Neither kubeconfig file nor master URL was specified. Falling back to in-cluster config.")
		kubeConfig, err = rest.InClusterConfig()
	} else {
		// This creates a client, first loading any specified kubeconfig
		// file, and then overriding the Master flag, if non-empty.
		kubeConfig, err = clientcmd.NewNonInteractiveDeferredLoadingClientConfig(
			&clientcmd.ClientConfigLoadingRules{ExplicitPath: config.KubeConfigFile},
			&clientcmd.ConfigOverrides{ClusterInfo: clientcmdapi.Cluster{Server: masterOverride}}).ClientConfig()
	}
	if err != nil {
		return nil, nil, err
	}

	kubeConfig.AcceptContentTypes = config.AcceptContentTypes
	kubeConfig.ContentType = config.ContentType
	kubeConfig.QPS = config.QPS
	//TODO make config struct use int instead of int32?
	kubeConfig.Burst = int(config.Burst)

	client, err := clientset.NewForConfig(kubeConfig)
	if err != nil {
		return nil, nil, err
	}

	eventClient, err := clientgoclientset.NewForConfig(kubeConfig)
	if err != nil {
		return nil, nil, err
	}

	return client, eventClient.CoreV1(), nil
}

// Run runs the specified ProxyServer.  This should never exit (unless CleanupAndExit is set).
func (s *ProxyServer) Run() error {
	// To help debugging, immediately log version
	glog.Infof("Version: %+v", version.Get())
	// remove iptables rules and exit
	if s.CleanupAndExit {
		encounteredError := userspace.CleanupLeftovers(s.IptInterface)
		encounteredError = iptables.CleanupLeftovers(s.IptInterface) || encounteredError
		encounteredError = ipvs.CleanupLeftovers(s.IpvsInterface, s.IptInterface, s.IpsetInterface, s.CleanupIPVS) || encounteredError
		if encounteredError {
			return errors.New("encountered an error while tearing down rules.")
		}
		return nil
	}

	// TODO(vmarmol): Use container config for this.
	var oomAdjuster *oom.OOMAdjuster
	if s.OOMScoreAdj != nil {
		oomAdjuster = oom.NewOOMAdjuster()
		if err := oomAdjuster.ApplyOOMScoreAdj(0, int(*s.OOMScoreAdj)); err != nil {
			glog.V(2).Info(err)
		}
	}

	if len(s.ResourceContainer) != 0 {
		// Run in its own container.
		if err := resourcecontainer.RunInResourceContainer(s.ResourceContainer); err != nil {
			glog.Warningf("Failed to start in resource-only container %q: %v", s.ResourceContainer, err)
		} else {
			glog.V(2).Infof("Running in resource-only container %q", s.ResourceContainer)
		}
	}

	if s.Broadcaster != nil && s.EventClient != nil {
		s.Broadcaster.StartRecordingToSink(&v1core.EventSinkImpl{Interface: s.EventClient.Events("")})
	}

	// Start up a healthz server if requested
	if s.HealthzServer != nil {
		s.HealthzServer.Run()
	}

	// Start up a metrics server if requested
	if len(s.MetricsBindAddress) > 0 {
		mux := mux.NewPathRecorderMux("kube-proxy")
		healthz.InstallHandler(mux)
		mux.HandleFunc("/proxyMode", func(w http.ResponseWriter, r *http.Request) {
			fmt.Fprintf(w, "%s", s.ProxyMode)
		})
		mux.Handle("/metrics", prometheus.Handler())
		if s.EnableProfiling {
			routes.Profiling{}.Install(mux)
		}
		configz.InstallHandler(mux)
		go wait.Until(func() {
			err := http.ListenAndServe(s.MetricsBindAddress, mux)
			if err != nil {
				utilruntime.HandleError(fmt.Errorf("starting metrics server failed: %v", err))
			}
		}, 5*time.Second, wait.NeverStop)
	}

	// Tune conntrack, if requested
	// Conntracker is always nil for windows
	if s.Conntracker != nil {
		max, err := getConntrackMax(s.ConntrackConfiguration)
		if err != nil {
			return err
		}
		if max > 0 {
			err := s.Conntracker.SetMax(max)
			if err != nil {
				if err != readOnlySysFSError {
					return err
				}
				// readOnlySysFSError is caused by a known docker issue (https://github.com/docker/docker/issues/24000),
				// the only remediation we know is to restart the docker daemon.
				// Here we'll send an node event with specific reason and message, the
				// administrator should decide whether and how to handle this issue,
				// whether to drain the node and restart docker.
				// TODO(random-liu): Remove this when the docker bug is fixed.
				const message = "DOCKER RESTART NEEDED (docker issue #24000): /sys is read-only: " +
					"cannot modify conntrack limits, problems may arise later."
				s.Recorder.Eventf(s.NodeRef, api.EventTypeWarning, err.Error(), message)
			}
		}

		if s.ConntrackConfiguration.TCPEstablishedTimeout != nil && s.ConntrackConfiguration.TCPEstablishedTimeout.Duration > 0 {
			timeout := int(s.ConntrackConfiguration.TCPEstablishedTimeout.Duration / time.Second)
			if err := s.Conntracker.SetTCPEstablishedTimeout(timeout); err != nil {
				return err
			}
		}

		if s.ConntrackConfiguration.TCPCloseWaitTimeout != nil && s.ConntrackConfiguration.TCPCloseWaitTimeout.Duration > 0 {
			timeout := int(s.ConntrackConfiguration.TCPCloseWaitTimeout.Duration / time.Second)
			if err := s.Conntracker.SetTCPCloseWaitTimeout(timeout); err != nil {
				return err
			}
		}
	}

	informerFactory := informers.NewSharedInformerFactory(s.Client, s.ConfigSyncPeriod)

	// Create configs (i.e. Watches for Services and Endpoints)
	// Note: RegisterHandler() calls need to happen before creation of Sources because sources
	// only notify on changes, and the initial update (on process start) may be lost if no handlers
	// are registered yet.
	serviceConfig := config.NewServiceConfig(informerFactory.Core().InternalVersion().Services(), s.ConfigSyncPeriod)
	serviceConfig.RegisterEventHandler(s.ServiceEventHandler)
	go serviceConfig.Run(wait.NeverStop)

	endpointsConfig := config.NewEndpointsConfig(informerFactory.Core().InternalVersion().Endpoints(), s.ConfigSyncPeriod)
	endpointsConfig.RegisterEventHandler(s.EndpointsEventHandler)
	go endpointsConfig.Run(wait.NeverStop)

	// This has to start after the calls to NewServiceConfig and NewEndpointsConfig because those
	// functions must configure their shared informer event handlers first.
	go informerFactory.Start(wait.NeverStop)

	// Birth Cry after the birth is successful
	s.birthCry()

	// Just loop forever for now...
	s.Proxier.SyncLoop()
	return nil
}

func (s *ProxyServer) birthCry() {
	s.Recorder.Eventf(s.NodeRef, api.EventTypeNormal, "Starting", "Starting kube-proxy.")
}

func getConntrackMax(config kubeproxyconfig.KubeProxyConntrackConfiguration) (int, error) {
	if config.Max != nil && *config.Max > 0 {
		if config.MaxPerCore != nil && *config.MaxPerCore > 0 {
			return -1, fmt.Errorf("invalid config: Conntrack Max and Conntrack MaxPerCore are mutually exclusive")
		}
		glog.V(3).Infof("getConntrackMax: using absolute conntrack-max (deprecated)")
		return int(*config.Max), nil
	}
	if config.MaxPerCore != nil && *config.MaxPerCore > 0 {
		floor := 0
		if config.Min != nil {
			floor = int(*config.Min)
		}
		scaled := int(*config.MaxPerCore) * goruntime.NumCPU()
		if scaled > floor {
			glog.V(3).Infof("getConntrackMax: using scaled conntrack-max-per-core")
			return scaled, nil
		}
		glog.V(3).Infof("getConntrackMax: using conntrack-min")
		return floor, nil
	}
	return 0, nil
}

func getNodeIP(client clientset.Interface, hostname string) net.IP {
	var nodeIP net.IP
	node, err := client.Core().Nodes().Get(hostname, metav1.GetOptions{})
	if err != nil {
		glog.Warningf("Failed to retrieve node info: %v", err)
		return nil
	}
	nodeIP, err = utilnode.InternalGetNodeHostIP(node)
	if err != nil {
		glog.Warningf("Failed to retrieve node IP: %v", err)
		return nil
	}
	return nodeIP
}<|MERGE_RESOLUTION|>--- conflicted
+++ resolved
@@ -100,6 +100,9 @@
 	CleanupAndExit bool
 	// CleanupIPVS, when true, makes the proxy server clean up ipvs rules before running.
 	CleanupIPVS bool
+	// WindowsService should be set to true if kube-proxy is running as a service on Windows.
+	// Its corresponding flag only gets registered in Windows builds
+	WindowsService bool
 	// config is the proxy server's configuration object.
 	config *kubeproxyconfig.KubeProxyConfiguration
 
@@ -119,24 +122,11 @@
 
 // AddFlags adds flags to fs and binds them to options.
 func (o *Options) AddFlags(fs *pflag.FlagSet) {
+	o.addOSFlags(fs)
 	fs.StringVar(&o.ConfigFile, "config", o.ConfigFile, "The path to the configuration file.")
 	fs.StringVar(&o.WriteConfigTo, "write-config-to", o.WriteConfigTo, "If set, write the default configuration values to this file and exit.")
 	fs.BoolVar(&o.CleanupAndExit, "cleanup-iptables", o.CleanupAndExit, "If true cleanup iptables and ipvs rules and exit.")
 	fs.MarkDeprecated("cleanup-iptables", "This flag is replaced by --cleanup.")
-<<<<<<< HEAD
-	fs.BoolVar(&options.CleanupAndExit, "cleanup", options.CleanupAndExit, "If true cleanup iptables and ipvs rules and exit.")
-	fs.BoolVar(&options.CleanupIPVS, "cleanup-ipvs", options.CleanupIPVS, "If true make kube-proxy cleanup ipvs rules before running.  Default is true")
-
-	// All flags below here are deprecated and will eventually be removed.
-
-	fs.Var(componentconfig.IPVar{Val: &options.config.BindAddress}, "bind-address", "The IP address for the proxy server to serve on (set to `0.0.0.0` for all IPv4 interfaces and `::` for all IPv6 interfaces)")
-	fs.StringVar(&options.master, "master", options.master, "The address of the Kubernetes API server (overrides any value in kubeconfig)")
-	fs.Int32Var(&options.healthzPort, "healthz-port", options.healthzPort, "The port to bind the health check server. Use 0 to disable.")
-	fs.Var(componentconfig.IPVar{Val: &options.config.HealthzBindAddress}, "healthz-bind-address", "The IP address and port for the health check server to serve on (set to `0.0.0.0` for all IPv4 interfaces and `::` for all IPv6 interfaces)")
-	fs.Var(componentconfig.IPVar{Val: &options.config.MetricsBindAddress}, "metrics-bind-address", "The IP address and port for the metrics server to serve on (set to `0.0.0.0` for all IPv4 interfaces and `::` for all IPv6 interfaces)")
-	fs.Int32Var(options.config.OOMScoreAdj, "oom-score-adj", utilpointer.Int32PtrDerefOr(options.config.OOMScoreAdj, int32(qos.KubeProxyOOMScoreAdj)), "The oom-score-adj value for kube-proxy process. Values must be within the range [-1000, 1000]")
-	fs.StringVar(&options.config.ResourceContainer, "resource-container", options.config.ResourceContainer, "Absolute name of the resource-only container to create and run the Kube-proxy in (Default: /kube-proxy).")
-=======
 	fs.BoolVar(&o.CleanupAndExit, "cleanup", o.CleanupAndExit, "If true cleanup iptables and ipvs rules and exit.")
 	fs.BoolVar(&o.CleanupIPVS, "cleanup-ipvs", o.CleanupIPVS, "If true make kube-proxy cleanup ipvs rules before running.  Default is true")
 
@@ -149,7 +139,6 @@
 	fs.Var(componentconfig.IPVar{Val: &o.config.MetricsBindAddress}, "metrics-bind-address", "The IP address and port for the metrics server to serve on (set to `0.0.0.0` for all IPv4 interfaces and `::` for all IPv6 interfaces)")
 	fs.Int32Var(o.config.OOMScoreAdj, "oom-score-adj", utilpointer.Int32PtrDerefOr(o.config.OOMScoreAdj, int32(qos.KubeProxyOOMScoreAdj)), "The oom-score-adj value for kube-proxy process. Values must be within the range [-1000, 1000]")
 	fs.StringVar(&o.config.ResourceContainer, "resource-container", o.config.ResourceContainer, "Absolute name of the resource-only container to create and run the Kube-proxy in (Default: /kube-proxy).")
->>>>>>> ed33434d
 	fs.MarkDeprecated("resource-container", "This feature will be removed in a later release.")
 	fs.StringVar(&o.config.ClientConnection.KubeConfigFile, "kubeconfig", o.config.ClientConnection.KubeConfigFile, "Path to kubeconfig file with authorization information (the master location is set by the master flag).")
 	fs.Var(componentconfig.PortRangeVar{Val: &o.config.PortRange}, "proxy-port-range", "Range of host ports (beginPort-endPort, inclusive) that may be consumed in order to proxy service traffic. If unspecified (0-0) then ports will be randomly chosen.")
@@ -358,6 +347,10 @@
 		Run: func(cmd *cobra.Command, args []string) {
 			verflag.PrintAndExitIfRequested()
 			utilflag.PrintFlags(cmd.Flags())
+
+			if err := initForOS(opts.WindowsService); err != nil {
+				glog.Fatalf("failed OS init: %v", err)
+			}
 
 			cmdutil.CheckErr(opts.Complete())
 			cmdutil.CheckErr(opts.Validate(args))
