--- conflicted
+++ resolved
@@ -12,16 +12,14 @@
         "conntrack.go",
         "server.go",
         "server_others.go",
-<<<<<<< HEAD
         "validation.go",
-=======
->>>>>>> 66f5f2bc
     ] + select({
         "@io_bazel_rules_go//go/platform:windows_amd64": [
             "server_windows.go",
         ],
         "//conditions:default": [],
     }),
+    importpath = "k8s.io/kubernetes/cmd/kube-proxy/app",
     deps = [
         "//pkg/api:go_default_library",
         "//pkg/api/validation:go_default_library",
@@ -69,6 +67,7 @@
         "//vendor/k8s.io/apiserver/pkg/util/feature:go_default_library",
         "//vendor/k8s.io/client-go/kubernetes:go_default_library",
         "//vendor/k8s.io/client-go/kubernetes/typed/core/v1:go_default_library",
+        "//vendor/k8s.io/client-go/rest:go_default_library",
         "//vendor/k8s.io/client-go/tools/clientcmd:go_default_library",
         "//vendor/k8s.io/client-go/tools/clientcmd/api:go_default_library",
         "//vendor/k8s.io/client-go/tools/record:go_default_library",
@@ -89,6 +88,7 @@
         "server_test.go",
         "validation_test.go",
     ],
+    importpath = "k8s.io/kubernetes/cmd/kube-proxy/app",
     library = ":go_default_library",
     deps = [
         "//pkg/api:go_default_library",
