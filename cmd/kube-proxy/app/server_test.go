--- conflicted
+++ resolved
@@ -28,11 +28,9 @@
 
 	metav1 "k8s.io/apimachinery/pkg/apis/meta/v1"
 	"k8s.io/apimachinery/pkg/util/diff"
-	utilfeature "k8s.io/apiserver/pkg/util/feature"
 	api "k8s.io/kubernetes/pkg/apis/core"
 	"k8s.io/kubernetes/pkg/features"
 	"k8s.io/kubernetes/pkg/proxy/apis/kubeproxyconfig"
-	"k8s.io/kubernetes/pkg/proxy/ipvs"
 	"k8s.io/kubernetes/pkg/util/configz"
 	utilpointer "k8s.io/kubernetes/pkg/util/pointer"
 )
@@ -85,235 +83,6 @@
 
 func (fake *fakeKernelHandler) GetModules() ([]string, error) {
 	return fake.modules, nil
-<<<<<<< HEAD
-}
-
-func Test_getProxyMode(t *testing.T) {
-	if runtime.GOOS != "linux" {
-		t.Skip("skipping on non-Linux")
-	}
-	var cases = []struct {
-		flag            string
-		annotationKey   string
-		annotationVal   string
-		iptablesVersion string
-		ipsetVersion    string
-		kmods           []string
-		kernelCompat    bool
-		iptablesError   error
-		ipsetError      error
-		expected        string
-	}{
-		{ // flag says userspace
-			flag:     "userspace",
-			expected: proxyModeUserspace,
-		},
-		{ // flag says iptables, error detecting version
-			flag:          "iptables",
-			iptablesError: fmt.Errorf("oops!"),
-			expected:      proxyModeUserspace,
-		},
-		{ // flag says iptables, version too low
-			flag:            "iptables",
-			iptablesVersion: "0.0.0",
-			expected:        proxyModeUserspace,
-		},
-		{ // flag says iptables, version ok, kernel not compatible
-			flag:            "iptables",
-			iptablesVersion: iptables.MinCheckVersion,
-			kernelCompat:    false,
-			expected:        proxyModeUserspace,
-		},
-		{ // flag says iptables, version ok, kernel is compatible
-			flag:            "iptables",
-			iptablesVersion: iptables.MinCheckVersion,
-			kernelCompat:    true,
-			expected:        proxyModeIPTables,
-		},
-		{ // detect, error
-			flag:          "",
-			iptablesError: fmt.Errorf("oops!"),
-			expected:      proxyModeUserspace,
-		},
-		{ // detect, version too low
-			flag:            "",
-			iptablesVersion: "0.0.0",
-			expected:        proxyModeUserspace,
-		},
-		{ // detect, version ok, kernel not compatible
-			flag:            "",
-			iptablesVersion: iptables.MinCheckVersion,
-			kernelCompat:    false,
-			expected:        proxyModeUserspace,
-		},
-		{ // detect, version ok, kernel is compatible
-			flag:            "",
-			iptablesVersion: iptables.MinCheckVersion,
-			kernelCompat:    true,
-			expected:        proxyModeIPTables,
-		},
-		{ // specify ipvs, feature gateway disabled, iptables version ok, kernel is compatible
-			flag:            "ipvs",
-			iptablesVersion: iptables.MinCheckVersion,
-			kernelCompat:    true,
-			expected:        proxyModeIPTables,
-		},
-		{ // specify ipvs, feature gateway disabled, iptables version too low
-			flag:            "ipvs",
-			iptablesVersion: "0.0.0",
-			expected:        proxyModeUserspace,
-		},
-		{ // specify ipvs, feature gateway disabled, iptables version ok, kernel is not compatible
-			flag:            "ipvs",
-			iptablesVersion: iptables.MinCheckVersion,
-			kernelCompat:    false,
-			expected:        proxyModeUserspace,
-		},
-	}
-	for i, c := range cases {
-		versioner := &fakeIPTablesVersioner{c.iptablesVersion, c.iptablesError}
-		kcompater := &fakeKernelCompatTester{c.kernelCompat}
-		ipsetver := &fakeIPSetVersioner{c.ipsetVersion, c.ipsetError}
-		khandler := &fakeKernelHandler{c.kmods}
-		r := getProxyMode(c.flag, versioner, khandler, ipsetver, kcompater)
-		if r != c.expected {
-			t.Errorf("Case[%d] Expected %q, got %q", i, c.expected, r)
-		}
-	}
-}
-
-// This is a coarse test, but it offers some modicum of confidence as the code is evolved.
-func Test_getProxyModeEnableFeatureGateway(t *testing.T) {
-	if runtime.GOOS != "linux" {
-		t.Skip("skipping on non-Linux")
-	}
-
-	// enable IPVS feature gateway
-	utilfeature.DefaultFeatureGate.Set("SupportIPVSProxyMode=true")
-
-	var cases = []struct {
-		flag            string
-		iptablesVersion string
-		ipsetVersion    string
-		kernelCompat    bool
-		iptablesError   error
-		ipsetError      error
-		mods            []string
-		expected        string
-	}{
-		{ // flag says userspace
-			flag:     "userspace",
-			expected: proxyModeUserspace,
-		},
-		{ // flag says iptables, error detecting version
-			flag:          "iptables",
-			iptablesError: fmt.Errorf("oops!"),
-			expected:      proxyModeUserspace,
-		},
-		{ // flag says iptables, version too low
-			flag:            "iptables",
-			iptablesVersion: "0.0.0",
-			expected:        proxyModeUserspace,
-		},
-		{ // flag says iptables, version ok, kernel not compatible
-			flag:            "iptables",
-			iptablesVersion: iptables.MinCheckVersion,
-			kernelCompat:    false,
-			expected:        proxyModeUserspace,
-		},
-		{ // flag says iptables, version ok, kernel is compatible
-			flag:            "iptables",
-			iptablesVersion: iptables.MinCheckVersion,
-			kernelCompat:    true,
-			expected:        proxyModeIPTables,
-		},
-		{ // detect, error
-			flag:          "",
-			iptablesError: fmt.Errorf("oops!"),
-			expected:      proxyModeUserspace,
-		},
-		{ // detect, version too low
-			flag:            "",
-			iptablesVersion: "0.0.0",
-			expected:        proxyModeUserspace,
-		},
-		{ // detect, version ok, kernel not compatible
-			flag:            "",
-			iptablesVersion: iptables.MinCheckVersion,
-			kernelCompat:    false,
-			expected:        proxyModeUserspace,
-		},
-		{ // detect, version ok, kernel is compatible
-			flag:            "",
-			iptablesVersion: iptables.MinCheckVersion,
-			kernelCompat:    true,
-			expected:        proxyModeIPTables,
-		},
-		{ // detect, version ok, kernel is compatible
-			flag:            "",
-			iptablesVersion: iptables.MinCheckVersion,
-			kernelCompat:    true,
-			expected:        proxyModeIPTables,
-		},
-		{ // flag says ipvs, ipset version ok, kernel modules installed
-			flag:         "ipvs",
-			mods:         []string{"ip_vs", "ip_vs_rr", "ip_vs_wrr", "ip_vs_sh", "nf_conntrack_ipv4"},
-			ipsetVersion: ipvs.MinIPSetCheckVersion,
-			expected:     proxyModeIPVS,
-		},
-		{ // flag says ipvs, ipset version too low, fallback on iptables mode
-			flag:            "ipvs",
-			mods:            []string{"ip_vs", "ip_vs_rr", "ip_vs_wrr", "ip_vs_sh", "nf_conntrack_ipv4"},
-			ipsetVersion:    "0.0",
-			iptablesVersion: iptables.MinCheckVersion,
-			kernelCompat:    true,
-			expected:        proxyModeIPTables,
-		},
-		{ // flag says ipvs, bad ipset version, fallback on iptables mode
-			flag:            "ipvs",
-			mods:            []string{"ip_vs", "ip_vs_rr", "ip_vs_wrr", "ip_vs_sh", "nf_conntrack_ipv4"},
-			ipsetVersion:    "a.b.c",
-			iptablesVersion: iptables.MinCheckVersion,
-			kernelCompat:    true,
-			expected:        proxyModeIPTables,
-		},
-		{ // flag says ipvs, required kernel modules are not installed, fallback on iptables mode
-			flag:            "ipvs",
-			mods:            []string{"foo", "bar", "baz"},
-			ipsetVersion:    ipvs.MinIPSetCheckVersion,
-			iptablesVersion: iptables.MinCheckVersion,
-			kernelCompat:    true,
-			expected:        proxyModeIPTables,
-		},
-		{ // flag says ipvs, required kernel modules are not installed, iptables version too old, fallback on userspace mode
-			flag:            "ipvs",
-			mods:            []string{"foo", "bar", "baz"},
-			ipsetVersion:    ipvs.MinIPSetCheckVersion,
-			iptablesVersion: "0.0.0",
-			kernelCompat:    true,
-			expected:        proxyModeUserspace,
-		},
-		{ // flag says ipvs, ipset version too low, iptables version too old, kernel not compatible, fallback on userspace mode
-			flag:            "ipvs",
-			mods:            []string{"ip_vs", "ip_vs_rr", "ip_vs_wrr", "ip_vs_sh", "nf_conntrack_ipv4"},
-			ipsetVersion:    "0.0",
-			iptablesVersion: iptables.MinCheckVersion,
-			kernelCompat:    false,
-			expected:        proxyModeUserspace,
-		},
-	}
-	for i, c := range cases {
-		versioner := &fakeIPTablesVersioner{c.iptablesVersion, c.iptablesError}
-		kcompater := &fakeKernelCompatTester{c.kernelCompat}
-		ipsetver := &fakeIPSetVersioner{c.ipsetVersion, c.ipsetError}
-		khandle := &fakeKernelHandler{c.mods}
-		r := getProxyMode(c.flag, versioner, khandle, ipsetver, kcompater)
-		if r != c.expected {
-			t.Errorf("Case[%d] Expected %q, got %q", i, c.expected, r)
-		}
-	}
-=======
->>>>>>> ed33434d
 }
 
 // This test verifies that NewProxyServer does not crash when CleanupAndExit is true.
