--- conflicted
+++ resolved
@@ -25,11 +25,7 @@
     args = ["--kubeadm-path=$(location //cmd/kubeadm:kubeadm)"],
     data = ["//cmd/kubeadm"],
     embed = [":go_default_library"],
-<<<<<<< HEAD
-    importpath = "k8s.io/kubernetes/cmd/kubeadm/test/cmd",
-=======
     rundir = ".",
->>>>>>> ed33434d
     tags = [
         "integration",
         "skip",
