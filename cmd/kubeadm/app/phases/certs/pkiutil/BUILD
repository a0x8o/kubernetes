--- conflicted
+++ resolved
@@ -10,15 +10,10 @@
     name = "go_default_test",
     srcs = ["pki_helpers_test.go"],
     embed = [":go_default_library"],
-<<<<<<< HEAD
-    importpath = "k8s.io/kubernetes/cmd/kubeadm/app/phases/certs/pkiutil",
-    deps = ["//vendor/k8s.io/client-go/util/cert:go_default_library"],
-=======
     deps = [
         "//cmd/kubeadm/app/apis/kubeadm:go_default_library",
         "//vendor/k8s.io/client-go/util/cert:go_default_library",
     ],
->>>>>>> ed33434d
 )
 
 go_library(
