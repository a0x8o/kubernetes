/*
Copyright 2016 The Kubernetes Authors.

Licensed under the Apache License, Version 2.0 (the "License");
you may not use this file except in compliance with the License.
You may obtain a copy of the License at

    http://www.apache.org/licenses/LICENSE-2.0

Unless required by applicable law or agreed to in writing, software
distributed under the License is distributed on an "AS IS" BASIS,
WITHOUT WARRANTIES OR CONDITIONS OF ANY KIND, either express or implied.
See the License for the specific language governing permissions and
limitations under the License.
*/

package certs

import (
	"crypto/rsa"
	"crypto/x509"
	"fmt"
	"net"
	"os"
	"path/filepath"
	"testing"

	kubeadmapi "k8s.io/kubernetes/cmd/kubeadm/app/apis/kubeadm"
	kubeadmconstants "k8s.io/kubernetes/cmd/kubeadm/app/constants"
	"k8s.io/kubernetes/cmd/kubeadm/app/phases/certs/pkiutil"
	testutil "k8s.io/kubernetes/cmd/kubeadm/test"
	certstestutil "k8s.io/kubernetes/cmd/kubeadm/test/certs"
)

func TestWriteCertificateAuthorithyFilesIfNotExist(t *testing.T) {

	setupCert, setupKey, _ := NewCACertAndKey()
	caCert, caKey, _ := NewCACertAndKey()

	var tests = []struct {
		setupFunc     func(pkiDir string) error
		expectedError bool
		expectedCa    *x509.Certificate
	}{
		{ // ca cert does not exists > ca written
			expectedCa: caCert,
		},
		{ // ca cert exists, is ca > existing ca used
			setupFunc: func(pkiDir string) error {
				return writeCertificateAuthorithyFilesIfNotExist(pkiDir, "dummy", setupCert, setupKey)
			},
			expectedCa: setupCert,
		},
		{ // some file exists, but it is not a valid ca cert > err
			setupFunc: func(pkiDir string) error {
				testutil.SetupEmptyFiles(t, pkiDir, "dummy.crt")
				return nil
			},
			expectedError: true,
		},
		{ // cert exists, but it is not a ca > err
			setupFunc: func(pkiDir string) error {
				cert, key, _ := NewFrontProxyClientCertAndKey(setupCert, setupKey)
				return writeCertificateFilesIfNotExist(pkiDir, "dummy", setupCert, cert, key)
			},
			expectedError: true,
		},
	}

	for _, test := range tests {
		// Create temp folder for the test case
		tmpdir := testutil.SetupTempDir(t)
		defer os.RemoveAll(tmpdir)

		// executes setup func (if necessary)
		if test.setupFunc != nil {
			if err := test.setupFunc(tmpdir); err != nil {
				t.Errorf("error executing setupFunc: %v", err)
				continue
			}
		}

		// executes create func
		err := writeCertificateAuthorithyFilesIfNotExist(tmpdir, "dummy", caCert, caKey)

		if !test.expectedError && err != nil {
			t.Errorf("error writeCertificateAuthorithyFilesIfNotExist failed when not expected to fail: %v", err)
			continue
		} else if test.expectedError && err == nil {
			t.Error("error writeCertificateAuthorithyFilesIfNotExist didn't failed when expected")
			continue
		} else if test.expectedError {
			continue
		}

		// asserts expected files are there
		testutil.AssertFileExists(t, tmpdir, "dummy.key", "dummy.crt")

		// check created cert
		resultingCaCert, _, err := pkiutil.TryLoadCertAndKeyFromDisk(tmpdir, "dummy")
		if err != nil {
			t.Errorf("failure reading created cert: %v", err)
			continue
		}
		if !resultingCaCert.Equal(test.expectedCa) {
			t.Error("created ca cert does not match expected ca cert")
		}
	}
}

func TestWriteCertificateFilesIfNotExist(t *testing.T) {

	caCert, caKey, _ := NewFrontProxyCACertAndKey()
	setupCert, setupKey, _ := NewFrontProxyClientCertAndKey(caCert, caKey)
	cert, key, _ := NewFrontProxyClientCertAndKey(caCert, caKey)

	var tests = []struct {
		setupFunc     func(pkiDir string) error
		expectedError bool
		expectedCert  *x509.Certificate
	}{
		{ // cert does not exists > cert written
			expectedCert: cert,
		},
		{ // cert exists, is signed by the same ca > existing cert used
			setupFunc: func(pkiDir string) error {
				return writeCertificateFilesIfNotExist(pkiDir, "dummy", caCert, setupCert, setupKey)
			},
			expectedCert: setupCert,
		},
		{ // some file exists, but it is not a valid cert > err
			setupFunc: func(pkiDir string) error {
				testutil.SetupEmptyFiles(t, pkiDir, "dummy.crt")
				return nil
			},
			expectedError: true,
		},
		{ // cert exists, is signed by another ca > err
			setupFunc: func(pkiDir string) error {
				anotherCaCert, anotherCaKey, _ := NewFrontProxyCACertAndKey()
				anotherCert, anotherKey, _ := NewFrontProxyClientCertAndKey(anotherCaCert, anotherCaKey)

				return writeCertificateFilesIfNotExist(pkiDir, "dummy", anotherCaCert, anotherCert, anotherKey)
			},
			expectedError: true,
		},
	}

	for _, test := range tests {
		// Create temp folder for the test case
		tmpdir := testutil.SetupTempDir(t)
		defer os.RemoveAll(tmpdir)

		// executes setup func (if necessary)
		if test.setupFunc != nil {
			if err := test.setupFunc(tmpdir); err != nil {
				t.Errorf("error executing setupFunc: %v", err)
				continue
			}
		}

		// executes create func
		err := writeCertificateFilesIfNotExist(tmpdir, "dummy", caCert, cert, key)

		if !test.expectedError && err != nil {
			t.Errorf("error writeCertificateFilesIfNotExist failed when not expected to fail: %v", err)
			continue
		} else if test.expectedError && err == nil {
			t.Error("error writeCertificateFilesIfNotExist didn't failed when expected")
			continue
		} else if test.expectedError {
			continue
		}

		// asserts expected files are there
		testutil.AssertFileExists(t, tmpdir, "dummy.key", "dummy.crt")

		// check created cert
		resultingCert, _, err := pkiutil.TryLoadCertAndKeyFromDisk(tmpdir, "dummy")
		if err != nil {
			t.Errorf("failure reading created cert: %v", err)
			continue
		}
		if !resultingCert.Equal(test.expectedCert) {
			t.Error("created cert does not match expected cert")
		}
	}
}

func TestWriteKeyFilesIfNotExist(t *testing.T) {

	setupKey, _ := NewServiceAccountSigningKey()
	key, _ := NewServiceAccountSigningKey()

	var tests = []struct {
		setupFunc     func(pkiDir string) error
		expectedError bool
		expectedKey   *rsa.PrivateKey
	}{
		{ // key does not exists > key written
			expectedKey: key,
		},
		{ // key exists > existing key used
			setupFunc: func(pkiDir string) error {
				return writeKeyFilesIfNotExist(pkiDir, "dummy", setupKey)
			},
			expectedKey: setupKey,
		},
		{ // some file exists, but it is not a valid key > err
			setupFunc: func(pkiDir string) error {
				testutil.SetupEmptyFiles(t, pkiDir, "dummy.key")
				return nil
			},
			expectedError: true,
		},
	}

	for _, test := range tests {
		// Create temp folder for the test case
		tmpdir := testutil.SetupTempDir(t)
		defer os.RemoveAll(tmpdir)

		// executes setup func (if necessary)
		if test.setupFunc != nil {
			if err := test.setupFunc(tmpdir); err != nil {
				t.Errorf("error executing setupFunc: %v", err)
				continue
			}
		}

		// executes create func
		err := writeKeyFilesIfNotExist(tmpdir, "dummy", key)

		if !test.expectedError && err != nil {
			t.Errorf("error writeKeyFilesIfNotExist failed when not expected to fail: %v", err)
			continue
		} else if test.expectedError && err == nil {
			t.Error("error writeKeyFilesIfNotExist didn't failed when expected")
			continue
		} else if test.expectedError {
			continue
		}

		// asserts expected files are there
		testutil.AssertFileExists(t, tmpdir, "dummy.key", "dummy.pub")

		// check created key
		resultingKey, err := pkiutil.TryLoadKeyFromDisk(tmpdir, "dummy")
		if err != nil {
			t.Errorf("failure reading created key: %v", err)
			continue
		}

		//TODO: check if there is a better method to compare keys
		if resultingKey.D == key.D {
			t.Error("created key does not match expected key")
		}
	}
}

<<<<<<< HEAD
func TestGetAltNames(t *testing.T) {
	hostname := "valid-hostname"
	advertiseIP := "1.2.3.4"
	cfg := &kubeadmapi.MasterConfiguration{
		API:               kubeadmapi.API{AdvertiseAddress: advertiseIP},
		Networking:        kubeadmapi.Networking{ServiceSubnet: "10.96.0.0/12", DNSDomain: "cluster.local"},
		NodeName:          hostname,
		APIServerCertSANs: []string{"10.1.245.94", "10.1.245.95"},
	}

	altNames, err := getAltNames(cfg)
	if err != nil {
		t.Fatalf("failed calling getAltNames: %v", err)
	}

	expectedDNSNames := []string{hostname, "kubernetes", "kubernetes.default", "kubernetes.default.svc", "kubernetes.default.svc.cluster.local"}
	for _, DNSName := range expectedDNSNames {
		found := false
		for _, val := range altNames.DNSNames {
			if val == DNSName {
				found = true
				break
			}
		}

		if !found {
			t.Errorf("altNames does not contain DNSName %s", DNSName)
		}
	}

	expectedIPAddresses := []string{"10.96.0.1", advertiseIP, "10.1.245.94", "10.1.245.95"}
	for _, IPAddress := range expectedIPAddresses {
		found := false
		for _, val := range altNames.IPs {
			if val.Equal(net.ParseIP(IPAddress)) {
				found = true
				break
			}
		}

		if !found {
			t.Errorf("altNames does not contain IPAddress %s", IPAddress)
		}
	}
}

=======
>>>>>>> ed33434d
func TestNewCACertAndKey(t *testing.T) {
	caCert, _, err := NewCACertAndKey()
	if err != nil {
		t.Fatalf("failed call NewCACertAndKey: %v", err)
	}

	certstestutil.AssertCertificateIsCa(t, caCert)
}

func TestNewAPIServerCertAndKey(t *testing.T) {
	hostname := "valid-hostname"

	advertiseAddresses := []string{"1.2.3.4", "1:2:3::4"}
	for _, addr := range advertiseAddresses {
		cfg := &kubeadmapi.MasterConfiguration{
			API:        kubeadmapi.API{AdvertiseAddress: addr},
			Networking: kubeadmapi.Networking{ServiceSubnet: "10.96.0.0/12", DNSDomain: "cluster.local"},
			NodeName:   hostname,
		}
		caCert, caKey, err := NewCACertAndKey()
		if err != nil {
			t.Fatalf("failed creation of ca cert and key: %v", err)
		}

		apiServerCert, _, err := NewAPIServerCertAndKey(cfg, caCert, caKey)
		if err != nil {
			t.Fatalf("failed creation of cert and key: %v", err)
		}

		certstestutil.AssertCertificateIsSignedByCa(t, apiServerCert, caCert)
		certstestutil.AssertCertificateHasServerAuthUsage(t, apiServerCert)
		certstestutil.AssertCertificateHasDNSNames(t, apiServerCert, hostname, "kubernetes", "kubernetes.default", "kubernetes.default.svc", "kubernetes.default.svc.cluster.local")
		certstestutil.AssertCertificateHasIPAddresses(t, apiServerCert, net.ParseIP("10.96.0.1"), net.ParseIP(addr))
	}
}

func TestNewAPIServerKubeletClientCertAndKey(t *testing.T) {
	caCert, caKey, err := NewCACertAndKey()
	if err != nil {
		t.Fatalf("failed creation of ca cert and key: %v", err)
	}

	apiKubeletClientCert, _, err := NewAPIServerKubeletClientCertAndKey(caCert, caKey)
	if err != nil {
		t.Fatalf("failed creation of cert and key: %v", err)
	}

	certstestutil.AssertCertificateIsSignedByCa(t, apiKubeletClientCert, caCert)
	certstestutil.AssertCertificateHasClientAuthUsage(t, apiKubeletClientCert)
	certstestutil.AssertCertificateHasOrganizations(t, apiKubeletClientCert, kubeadmconstants.MastersGroup)
}

func TestNewEtcdCACertAndKey(t *testing.T) {
	etcdCACert, _, err := NewEtcdCACertAndKey()
	if err != nil {
		t.Fatalf("failed creation of cert and key: %v", err)
	}

	certstestutil.AssertCertificateIsCa(t, etcdCACert)
}

func TestNewEtcdServerCertAndKey(t *testing.T) {
	proxy := "user-etcd-proxy"
	proxyIP := "10.10.10.100"

	cfg := &kubeadmapi.MasterConfiguration{
		Etcd: kubeadmapi.Etcd{
			ServerCertSANs: []string{
				proxy,
				proxyIP,
			},
		},
	}
	caCert, caKey, err := NewCACertAndKey()
	if err != nil {
		t.Fatalf("failed creation of ca cert and key: %v", err)
	}

	etcdServerCert, _, err := NewEtcdServerCertAndKey(cfg, caCert, caKey)
	if err != nil {
		t.Fatalf("failed creation of cert and key: %v", err)
	}

	certstestutil.AssertCertificateIsSignedByCa(t, etcdServerCert, caCert)
	certstestutil.AssertCertificateHasServerAuthUsage(t, etcdServerCert)
	certstestutil.AssertCertificateHasDNSNames(t, etcdServerCert, "localhost", proxy)
	certstestutil.AssertCertificateHasIPAddresses(t, etcdServerCert, net.ParseIP("127.0.0.1"), net.ParseIP(proxyIP))
}

func TestNewEtcdPeerCertAndKey(t *testing.T) {
	hostname := "valid-hostname"
	proxy := "user-etcd-proxy"
	proxyIP := "10.10.10.100"

	advertiseAddresses := []string{"1.2.3.4", "1:2:3::4"}
	for _, addr := range advertiseAddresses {
		cfg := &kubeadmapi.MasterConfiguration{
			API:      kubeadmapi.API{AdvertiseAddress: addr},
			NodeName: hostname,
			Etcd: kubeadmapi.Etcd{
				PeerCertSANs: []string{
					proxy,
					proxyIP,
				},
			},
		}
		caCert, caKey, err := NewCACertAndKey()
		if err != nil {
			t.Fatalf("failed creation of ca cert and key: %v", err)
		}

		etcdPeerCert, _, err := NewEtcdPeerCertAndKey(cfg, caCert, caKey)
		if err != nil {
			t.Fatalf("failed creation of cert and key: %v", err)
		}

		certstestutil.AssertCertificateIsSignedByCa(t, etcdPeerCert, caCert)
		certstestutil.AssertCertificateHasServerAuthUsage(t, etcdPeerCert)
		certstestutil.AssertCertificateHasClientAuthUsage(t, etcdPeerCert)
		certstestutil.AssertCertificateHasDNSNames(t, etcdPeerCert, hostname, proxy)
		certstestutil.AssertCertificateHasIPAddresses(t, etcdPeerCert, net.ParseIP(addr), net.ParseIP(proxyIP))
	}
}

func TestNewAPIServerEtcdClientCertAndKey(t *testing.T) {
	caCert, caKey, err := NewCACertAndKey()
	if err != nil {
		t.Fatalf("failed creation of ca cert and key: %v", err)
	}

	apiEtcdClientCert, _, err := NewAPIServerEtcdClientCertAndKey(caCert, caKey)
	if err != nil {
		t.Fatalf("failed creation of cert and key: %v", err)
	}

	certstestutil.AssertCertificateIsSignedByCa(t, apiEtcdClientCert, caCert)
	certstestutil.AssertCertificateHasClientAuthUsage(t, apiEtcdClientCert)
	certstestutil.AssertCertificateHasOrganizations(t, apiEtcdClientCert, kubeadmconstants.MastersGroup)
}

func TestNewNewServiceAccountSigningKey(t *testing.T) {

	key, err := NewServiceAccountSigningKey()
	if err != nil {
		t.Fatalf("failed creation of key: %v", err)
	}

	if key.N.BitLen() < 2048 {
		t.Error("Service account signing key has less than 2048 bits size")
	}
}

func TestNewFrontProxyCACertAndKey(t *testing.T) {
	frontProxyCACert, _, err := NewFrontProxyCACertAndKey()
	if err != nil {
		t.Fatalf("failed creation of cert and key: %v", err)
	}

	certstestutil.AssertCertificateIsCa(t, frontProxyCACert)
}

func TestNewFrontProxyClientCertAndKey(t *testing.T) {
	frontProxyCACert, frontProxyCAKey, err := NewFrontProxyCACertAndKey()
	if err != nil {
		t.Fatalf("failed creation of ca cert and key: %v", err)
	}

	frontProxyClientCert, _, err := NewFrontProxyClientCertAndKey(frontProxyCACert, frontProxyCAKey)
	if err != nil {
		t.Fatalf("failed creation of cert and key: %v", err)
	}

	certstestutil.AssertCertificateIsSignedByCa(t, frontProxyClientCert, frontProxyCACert)
	certstestutil.AssertCertificateHasClientAuthUsage(t, frontProxyClientCert)
}

func TestUsingExternalCA(t *testing.T) {

	tests := []struct {
		setupFuncs []func(cfg *kubeadmapi.MasterConfiguration) error
		expected   bool
	}{
		{
			setupFuncs: []func(cfg *kubeadmapi.MasterConfiguration) error{
				CreatePKIAssets,
			},
			expected: false,
		},
		{
			setupFuncs: []func(cfg *kubeadmapi.MasterConfiguration) error{
				CreatePKIAssets,
				deleteCAKey,
			},
			expected: true,
		},
	}

	for _, test := range tests {
		dir := testutil.SetupTempDir(t)
		defer os.RemoveAll(dir)

		cfg := &kubeadmapi.MasterConfiguration{
			API:             kubeadmapi.API{AdvertiseAddress: "1.2.3.4"},
			Networking:      kubeadmapi.Networking{ServiceSubnet: "10.96.0.0/12", DNSDomain: "cluster.local"},
			NodeName:        "valid-hostname",
			CertificatesDir: dir,
		}

		for _, f := range test.setupFuncs {
			if err := f(cfg); err != nil {
				t.Errorf("error executing setup function: %v", err)
			}
		}

		if val, _ := UsingExternalCA(cfg); val != test.expected {
			t.Errorf("UsingExternalCA did not match expected: %v", test.expected)
		}
	}
}

func TestValidateMethods(t *testing.T) {

	tests := []struct {
		name            string
		setupFuncs      []func(cfg *kubeadmapi.MasterConfiguration) error
		validateFunc    func(l certKeyLocation) error
		loc             certKeyLocation
		expectedSuccess bool
	}{
		{
			name: "validateCACert",
			setupFuncs: []func(cfg *kubeadmapi.MasterConfiguration) error{
				CreateCACertAndKeyFiles,
			},
			validateFunc:    validateCACert,
			loc:             certKeyLocation{caBaseName: "ca", baseName: "", uxName: "CA"},
			expectedSuccess: true,
		},
		{
			name: "validateCACertAndKey (files present)",
			setupFuncs: []func(cfg *kubeadmapi.MasterConfiguration) error{
				CreateCACertAndKeyFiles,
			},
			validateFunc:    validateCACertAndKey,
			loc:             certKeyLocation{caBaseName: "ca", baseName: "", uxName: "CA"},
			expectedSuccess: true,
		},
		{
			name: "validateCACertAndKey (key missing)",
			setupFuncs: []func(cfg *kubeadmapi.MasterConfiguration) error{
				CreatePKIAssets,
				deleteCAKey,
			},
			validateFunc:    validateCACertAndKey,
			loc:             certKeyLocation{caBaseName: "ca", baseName: "", uxName: "CA"},
			expectedSuccess: false,
		},
		{
			name: "validateSignedCert",
			setupFuncs: []func(cfg *kubeadmapi.MasterConfiguration) error{
				CreateCACertAndKeyFiles,
				CreateAPIServerCertAndKeyFiles,
			},
			validateFunc:    validateSignedCert,
			loc:             certKeyLocation{caBaseName: "ca", baseName: "apiserver", uxName: "apiserver"},
			expectedSuccess: true,
		},
		{
			name: "validatePrivatePublicKey",
			setupFuncs: []func(cfg *kubeadmapi.MasterConfiguration) error{
				CreateServiceAccountKeyAndPublicKeyFiles,
			},
			validateFunc:    validatePrivatePublicKey,
			loc:             certKeyLocation{baseName: "sa", uxName: "service account"},
			expectedSuccess: true,
		},
	}

	for _, test := range tests {

		dir := testutil.SetupTempDir(t)
		defer os.RemoveAll(dir)
		test.loc.pkiDir = dir

		cfg := &kubeadmapi.MasterConfiguration{
			API:             kubeadmapi.API{AdvertiseAddress: "1.2.3.4"},
			Networking:      kubeadmapi.Networking{ServiceSubnet: "10.96.0.0/12", DNSDomain: "cluster.local"},
			NodeName:        "valid-hostname",
			CertificatesDir: dir,
		}

		fmt.Println("Testing", test.name)

		for _, f := range test.setupFuncs {
			if err := f(cfg); err != nil {
				t.Errorf("error executing setup function: %v", err)
			}
		}

		err := test.validateFunc(test.loc)
		if test.expectedSuccess && err != nil {
			t.Errorf("expected success, error executing validateFunc: %v, %v", test.name, err)
		} else if !test.expectedSuccess && err == nil {
			t.Errorf("expected failure, no error executing validateFunc: %v", test.name)
		}
	}
}

func deleteCAKey(cfg *kubeadmapi.MasterConfiguration) error {
	if err := os.Remove(filepath.Join(cfg.CertificatesDir, "ca.key")); err != nil {
		return fmt.Errorf("failed removing ca.key: %v", err)
	}
	return nil
}

func assertIsCa(t *testing.T, cert *x509.Certificate) {
	if !cert.IsCA {
		t.Error("cert is not a valida CA")
	}
}

func TestCreateCertificateFilesMethods(t *testing.T) {

	var tests = []struct {
		setupFunc     func(cfg *kubeadmapi.MasterConfiguration) error
		createFunc    func(cfg *kubeadmapi.MasterConfiguration) error
		expectedFiles []string
	}{
		{
			createFunc: CreatePKIAssets,
			expectedFiles: []string{
				kubeadmconstants.CACertName, kubeadmconstants.CAKeyName,
				kubeadmconstants.APIServerCertName, kubeadmconstants.APIServerKeyName,
				kubeadmconstants.APIServerKubeletClientCertName, kubeadmconstants.APIServerKubeletClientKeyName,
				kubeadmconstants.EtcdCACertName, kubeadmconstants.EtcdCAKeyName,
				kubeadmconstants.EtcdServerCertName, kubeadmconstants.EtcdServerKeyName,
				kubeadmconstants.EtcdPeerCertName, kubeadmconstants.EtcdPeerKeyName,
				kubeadmconstants.APIServerEtcdClientCertName, kubeadmconstants.APIServerEtcdClientKeyName,
				kubeadmconstants.ServiceAccountPrivateKeyName, kubeadmconstants.ServiceAccountPublicKeyName,
				kubeadmconstants.FrontProxyCACertName, kubeadmconstants.FrontProxyCAKeyName,
				kubeadmconstants.FrontProxyClientCertName, kubeadmconstants.FrontProxyClientKeyName,
			},
		},
		{
			createFunc:    CreateCACertAndKeyFiles,
			expectedFiles: []string{kubeadmconstants.CACertName, kubeadmconstants.CAKeyName},
		},
		{
			setupFunc:     CreateCACertAndKeyFiles,
			createFunc:    CreateAPIServerCertAndKeyFiles,
			expectedFiles: []string{kubeadmconstants.APIServerCertName, kubeadmconstants.APIServerKeyName},
		},
		{
			setupFunc:     CreateCACertAndKeyFiles,
			createFunc:    CreateAPIServerKubeletClientCertAndKeyFiles,
			expectedFiles: []string{kubeadmconstants.APIServerKubeletClientCertName, kubeadmconstants.APIServerKubeletClientKeyName},
		},
		{
			createFunc:    CreateEtcdCACertAndKeyFiles,
			expectedFiles: []string{kubeadmconstants.EtcdCACertName, kubeadmconstants.EtcdCAKeyName},
		},
		{
			setupFunc:     CreateEtcdCACertAndKeyFiles,
			createFunc:    CreateEtcdServerCertAndKeyFiles,
			expectedFiles: []string{kubeadmconstants.EtcdServerCertName, kubeadmconstants.EtcdServerKeyName},
		},
		{
			setupFunc:     CreateEtcdCACertAndKeyFiles,
			createFunc:    CreateEtcdPeerCertAndKeyFiles,
			expectedFiles: []string{kubeadmconstants.EtcdPeerCertName, kubeadmconstants.EtcdPeerKeyName},
		},
		{
			setupFunc:     CreateEtcdCACertAndKeyFiles,
			createFunc:    CreateAPIServerEtcdClientCertAndKeyFiles,
			expectedFiles: []string{kubeadmconstants.APIServerEtcdClientCertName, kubeadmconstants.APIServerEtcdClientKeyName},
		},
		{
			createFunc:    CreateServiceAccountKeyAndPublicKeyFiles,
			expectedFiles: []string{kubeadmconstants.ServiceAccountPrivateKeyName, kubeadmconstants.ServiceAccountPublicKeyName},
		},
		{
			createFunc:    CreateFrontProxyCACertAndKeyFiles,
			expectedFiles: []string{kubeadmconstants.FrontProxyCACertName, kubeadmconstants.FrontProxyCAKeyName},
		},
		{
			setupFunc:     CreateFrontProxyCACertAndKeyFiles,
			createFunc:    CreateFrontProxyClientCertAndKeyFiles,
			expectedFiles: []string{kubeadmconstants.FrontProxyCACertName, kubeadmconstants.FrontProxyCAKeyName},
		},
	}

	for _, test := range tests {
		// Create temp folder for the test case
		tmpdir := testutil.SetupTempDir(t)
		defer os.RemoveAll(tmpdir)

		cfg := &kubeadmapi.MasterConfiguration{
			API:             kubeadmapi.API{AdvertiseAddress: "1.2.3.4"},
			Networking:      kubeadmapi.Networking{ServiceSubnet: "10.96.0.0/12", DNSDomain: "cluster.local"},
			NodeName:        "valid-hostname",
			CertificatesDir: tmpdir,
		}

		// executes setup func (if necessary)
		if test.setupFunc != nil {
			if err := test.setupFunc(cfg); err != nil {
				t.Errorf("error executing setupFunc: %v", err)
				continue
			}
		}

		// executes create func
		if err := test.createFunc(cfg); err != nil {
			t.Errorf("error executing createFunc: %v", err)
			continue
		}

		// asserts expected files are there
		testutil.AssertFileExists(t, tmpdir, test.expectedFiles...)
	}
}<|MERGE_RESOLUTION|>--- conflicted
+++ resolved
@@ -258,55 +258,6 @@
 	}
 }
 
-<<<<<<< HEAD
-func TestGetAltNames(t *testing.T) {
-	hostname := "valid-hostname"
-	advertiseIP := "1.2.3.4"
-	cfg := &kubeadmapi.MasterConfiguration{
-		API:               kubeadmapi.API{AdvertiseAddress: advertiseIP},
-		Networking:        kubeadmapi.Networking{ServiceSubnet: "10.96.0.0/12", DNSDomain: "cluster.local"},
-		NodeName:          hostname,
-		APIServerCertSANs: []string{"10.1.245.94", "10.1.245.95"},
-	}
-
-	altNames, err := getAltNames(cfg)
-	if err != nil {
-		t.Fatalf("failed calling getAltNames: %v", err)
-	}
-
-	expectedDNSNames := []string{hostname, "kubernetes", "kubernetes.default", "kubernetes.default.svc", "kubernetes.default.svc.cluster.local"}
-	for _, DNSName := range expectedDNSNames {
-		found := false
-		for _, val := range altNames.DNSNames {
-			if val == DNSName {
-				found = true
-				break
-			}
-		}
-
-		if !found {
-			t.Errorf("altNames does not contain DNSName %s", DNSName)
-		}
-	}
-
-	expectedIPAddresses := []string{"10.96.0.1", advertiseIP, "10.1.245.94", "10.1.245.95"}
-	for _, IPAddress := range expectedIPAddresses {
-		found := false
-		for _, val := range altNames.IPs {
-			if val.Equal(net.ParseIP(IPAddress)) {
-				found = true
-				break
-			}
-		}
-
-		if !found {
-			t.Errorf("altNames does not contain IPAddress %s", IPAddress)
-		}
-	}
-}
-
-=======
->>>>>>> ed33434d
 func TestNewCACertAndKey(t *testing.T) {
 	caCert, _, err := NewCACertAndKey()
 	if err != nil {
@@ -431,6 +382,22 @@
 	}
 }
 
+func TestNewEtcdHealthcheckClientCertAndKey(t *testing.T) {
+	caCert, caKey, err := NewCACertAndKey()
+	if err != nil {
+		t.Fatalf("failed creation of ca cert and key: %v", err)
+	}
+
+	etcdHealthcheckClientCert, _, err := NewEtcdHealthcheckClientCertAndKey(caCert, caKey)
+	if err != nil {
+		t.Fatalf("failed creation of cert and key: %v", err)
+	}
+
+	certstestutil.AssertCertificateIsSignedByCa(t, etcdHealthcheckClientCert, caCert)
+	certstestutil.AssertCertificateHasClientAuthUsage(t, etcdHealthcheckClientCert)
+	certstestutil.AssertCertificateHasOrganizations(t, etcdHealthcheckClientCert, kubeadmconstants.MastersGroup)
+}
+
 func TestNewAPIServerEtcdClientCertAndKey(t *testing.T) {
 	caCert, caKey, err := NewCACertAndKey()
 	if err != nil {
@@ -644,6 +611,7 @@
 				kubeadmconstants.EtcdCACertName, kubeadmconstants.EtcdCAKeyName,
 				kubeadmconstants.EtcdServerCertName, kubeadmconstants.EtcdServerKeyName,
 				kubeadmconstants.EtcdPeerCertName, kubeadmconstants.EtcdPeerKeyName,
+				kubeadmconstants.EtcdHealthcheckClientCertName, kubeadmconstants.EtcdHealthcheckClientKeyName,
 				kubeadmconstants.APIServerEtcdClientCertName, kubeadmconstants.APIServerEtcdClientKeyName,
 				kubeadmconstants.ServiceAccountPrivateKeyName, kubeadmconstants.ServiceAccountPublicKeyName,
 				kubeadmconstants.FrontProxyCACertName, kubeadmconstants.FrontProxyCAKeyName,
@@ -677,6 +645,11 @@
 			setupFunc:     CreateEtcdCACertAndKeyFiles,
 			createFunc:    CreateEtcdPeerCertAndKeyFiles,
 			expectedFiles: []string{kubeadmconstants.EtcdPeerCertName, kubeadmconstants.EtcdPeerKeyName},
+		},
+		{
+			setupFunc:     CreateEtcdCACertAndKeyFiles,
+			createFunc:    CreateEtcdHealthcheckClientCertAndKeyFiles,
+			expectedFiles: []string{kubeadmconstants.EtcdHealthcheckClientCertName, kubeadmconstants.EtcdHealthcheckClientKeyName},
 		},
 		{
 			setupFunc:     CreateEtcdCACertAndKeyFiles,
