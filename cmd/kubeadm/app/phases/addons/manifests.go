/*
Copyright 2017 The Kubernetes Authors.

Licensed under the Apache License, Version 2.0 (the "License");
you may not use this file except in compliance with the License.
You may obtain a copy of the License at

    http://www.apache.org/licenses/LICENSE-2.0

Unless required by applicable law or agreed to in writing, software
distributed under the License is distributed on an "AS IS" BASIS,
WITHOUT WARRANTIES OR CONDITIONS OF ANY KIND, either express or implied.
See the License for the specific language governing permissions and
limitations under the License.
*/

package addons

const (
	KubeProxyConfigMap = `
kind: ConfigMap
apiVersion: v1
metadata:
  name: kube-proxy
  namespace: kube-system
  labels:
    app: kube-proxy
data:
  kubeconfig.conf: |
    apiVersion: v1
    kind: Config
    clusters:
    - cluster:
        certificate-authority: /var/run/secrets/kubernetes.io/serviceaccount/ca.crt
        server: {{ .MasterEndpoint }}
      name: default
    contexts:
    - context:
        cluster: default
        namespace: default
        user: default
      name: default
    current-context: default
    users:
    - name: default
      user:
        tokenFile: /var/run/secrets/kubernetes.io/serviceaccount/token
`

	KubeProxyDaemonSet = `
apiVersion: extensions/v1beta1
kind: DaemonSet
metadata:
  labels:
    k8s-app: kube-proxy
  name: kube-proxy
  namespace: kube-system
spec:
  selector:
    matchLabels:
      k8s-app: kube-proxy
  template:
    metadata:
      labels:
        k8s-app: kube-proxy
    spec:
      containers:
      - name: kube-proxy
        image: {{ .Image }}
        imagePullPolicy: IfNotPresent
        command:
        - /usr/local/bin/kube-proxy
        - --kubeconfig=/var/lib/kube-proxy/kubeconfig.conf
        {{ .ClusterCIDR }}
        volumeMounts:
        - mountPath: /var/lib/kube-proxy
          name: kube-proxy
        # TODO: Make this a file hostpath mount
        - mountPath: /run/xtables.lock
          name: xtables-lock
          readOnly: false
<<<<<<< HEAD
      securityContext:
        privileged: true
=======
>>>>>>> 5aacfdce
      hostNetwork: true
      serviceAccountName: kube-proxy
      # TODO: Why doesn't the Decoder recognize this new field and decode it properly? Right now it's ignored
      # tolerations:
      # - key: {{ .MasterTaintKey }}
      #   effect: NoSchedule
      volumes:
      - name: kube-proxy
        configMap:
          name: kube-proxy
      - name: xtables-lock
        hostPath:
          path: /run/xtables.lock
`

	KubeDNSVersion = "1.14.2"

	KubeDNSDeployment = `

apiVersion: extensions/v1beta1
kind: Deployment
metadata:
  name: kube-dns
  namespace: kube-system
  labels:
    k8s-app: kube-dns
spec:
  # replicas: not specified here:
  # 1. In order to make Addon Manager do not reconcile this replicas parameter.
  # 2. Default is 1.
  # 3. Will be tuned in real time if DNS horizontal auto-scaling is turned on.
  strategy:
    rollingUpdate:
      maxSurge: 10%
      maxUnavailable: 0
  selector:
    matchLabels:
      k8s-app: kube-dns
  template:
    metadata:
      labels:
        k8s-app: kube-dns
      annotations:
        scheduler.alpha.kubernetes.io/critical-pod: ''
    spec:
      volumes:
      - name: kube-dns-config
        configMap:
          name: kube-dns
          optional: true
      containers:
      - name: kubedns
        image: {{ .ImageRepository }}/k8s-dns-kube-dns-{{ .Arch }}:{{ .Version }}
        imagePullPolicy: IfNotPresent
        resources:
          # TODO: Set memory limits when we've profiled the container for large
          # clusters, then set request = limit to keep this container in
          # guaranteed class. Currently, this container falls into the
          # "burstable" category so the kubelet doesn't backoff from restarting it.
          limits:
            memory: 170Mi
          requests:
            cpu: 100m
            memory: 70Mi
        livenessProbe:
          httpGet:
            path: /healthcheck/kubedns
            port: 10054
            scheme: HTTP
          initialDelaySeconds: 60
          timeoutSeconds: 5
          successThreshold: 1
          failureThreshold: 5
        readinessProbe:
          httpGet:
            path: /readiness
            port: 8081
            scheme: HTTP
          # we poll on pod startup for the Kubernetes master service and
          # only setup the /readiness HTTP server once that's available.
          initialDelaySeconds: 3
          timeoutSeconds: 5
        args:
        - --domain={{ .DNSDomain }}.
        - --dns-port=10053
        - --config-dir=/kube-dns-config
        - --v=2
        env:
        - name: PROMETHEUS_PORT
          value: "10055"
        ports:
        - containerPort: 10053
          name: dns-local
          protocol: UDP
        - containerPort: 10053
          name: dns-tcp-local
          protocol: TCP
        - containerPort: 10055
          name: metrics
          protocol: TCP
        volumeMounts:
        - name: kube-dns-config
          mountPath: /kube-dns-config
      - name: dnsmasq
        image: {{ .ImageRepository }}/k8s-dns-dnsmasq-nanny-{{ .Arch }}:{{ .Version }}
        imagePullPolicy: IfNotPresent
        livenessProbe:
          httpGet:
            path: /healthcheck/dnsmasq
            port: 10054
            scheme: HTTP
          initialDelaySeconds: 60
          timeoutSeconds: 5
          successThreshold: 1
          failureThreshold: 5
        args:
        - -v=2
        - -logtostderr
        - -configDir=/etc/k8s/dns/dnsmasq-nanny
        - -restartDnsmasq=true
        - --
        - -k
        - --cache-size=1000
        - --log-facility=-
        - --server=/{{ .DNSDomain }}/127.0.0.1#10053
        - --server=/in-addr.arpa/127.0.0.1#10053
        - --server=/ip6.arpa/127.0.0.1#10053
        ports:
        - containerPort: 53
          name: dns
          protocol: UDP
        - containerPort: 53
          name: dns-tcp
          protocol: TCP
        # see: https://github.com/kubernetes/kubernetes/issues/29055 for details
        resources:
          requests:
            cpu: 150m
            memory: 20Mi
        volumeMounts:
        - name: kube-dns-config
          mountPath: /etc/k8s/dns/dnsmasq-nanny
      - name: sidecar
        image: {{ .ImageRepository }}/k8s-dns-sidecar-{{ .Arch }}:{{ .Version }}
        imagePullPolicy: IfNotPresent
        livenessProbe:
          httpGet:
            path: /metrics
            port: 10054
            scheme: HTTP
          initialDelaySeconds: 60
          timeoutSeconds: 5
          successThreshold: 1
          failureThreshold: 5
        args:
        - --v=2
        - --logtostderr
        - --probe=kubedns,127.0.0.1:10053,kubernetes.default.svc.{{ .DNSDomain }},5,A
        - --probe=dnsmasq,127.0.0.1:53,kubernetes.default.svc.{{ .DNSDomain }},5,A
        ports:
        - containerPort: 10054
          name: metrics
          protocol: TCP
        resources:
          requests:
            memory: 20Mi
            cpu: 10m
      dnsPolicy: Default  # Don't use cluster DNS.
      serviceAccountName: kube-dns
      # TODO: Why doesn't the Decoder recognize this new field and decode it properly? Right now it's ignored
      # tolerations:
      # - key: CriticalAddonsOnly
      #   operator: Exists
      # - key: {{ .MasterTaintKey }}
      #   effect: NoSchedule
      # TODO: Remove this affinity field as soon as we are using manifest lists
      affinity:
        nodeAffinity:
          requiredDuringSchedulingIgnoredDuringExecution:
            nodeSelectorTerms:
            - matchExpressions:
              - key: beta.kubernetes.io/arch
                operator: In
                values:
                - {{ .Arch }}
`

	KubeDNSService = `
apiVersion: v1
kind: Service
metadata:
  labels:
    k8s-app: kube-dns
    kubernetes.io/cluster-service: "true"
    kubernetes.io/name: "KubeDNS"
  name: kube-dns
  namespace: kube-system
  # Without this resourceVersion value, an update of the Service between versions will yield:
  #   Service "kube-dns" is invalid: metadata.resourceVersion: Invalid value: "": must be specified for an update
  resourceVersion: "0"
spec:
  clusterIP: {{ .DNSIP }}
  ports:
  - name: dns
    port: 53
    protocol: UDP
    targetPort: 53
  - name: dns-tcp
    port: 53
    protocol: TCP
    targetPort: 53
  selector:
    k8s-app: kube-dns
`
)<|MERGE_RESOLUTION|>--- conflicted
+++ resolved
@@ -59,6 +59,8 @@
   selector:
     matchLabels:
       k8s-app: kube-proxy
+  updateStrategy:
+    type: RollingUpdate
   template:
     metadata:
       labels:
@@ -66,12 +68,14 @@
     spec:
       containers:
       - name: kube-proxy
-        image: {{ .Image }}
+        image: {{ if .ImageOverride }}{{ .ImageOverride }}{{ else }}{{ .ImageRepository }}/kube-proxy-{{ .Arch }}:{{ .Version }}{{ end }}
         imagePullPolicy: IfNotPresent
         command:
         - /usr/local/bin/kube-proxy
         - --kubeconfig=/var/lib/kube-proxy/kubeconfig.conf
         {{ .ClusterCIDR }}
+        securityContext:
+          privileged: true
         volumeMounts:
         - mountPath: /var/lib/kube-proxy
           name: kube-proxy
@@ -79,17 +83,14 @@
         - mountPath: /run/xtables.lock
           name: xtables-lock
           readOnly: false
-<<<<<<< HEAD
-      securityContext:
-        privileged: true
-=======
->>>>>>> 5aacfdce
       hostNetwork: true
       serviceAccountName: kube-proxy
-      # TODO: Why doesn't the Decoder recognize this new field and decode it properly? Right now it's ignored
-      # tolerations:
-      # - key: {{ .MasterTaintKey }}
-      #   effect: NoSchedule
+      tolerations:
+      - key: {{ .MasterTaintKey }}
+        effect: NoSchedule
+      - key: {{ .CloudTaintKey }}
+        value: "true"
+        effect: NoSchedule
       volumes:
       - name: kube-proxy
         configMap:
@@ -99,10 +100,9 @@
           path: /run/xtables.lock
 `
 
-	KubeDNSVersion = "1.14.2"
+	KubeDNSVersion = "1.14.4"
 
 	KubeDNSDeployment = `
-
 apiVersion: extensions/v1beta1
 kind: Deployment
 metadata:
@@ -126,8 +126,6 @@
     metadata:
       labels:
         k8s-app: kube-dns
-      annotations:
-        scheduler.alpha.kubernetes.io/critical-pod: ''
     spec:
       volumes:
       - name: kube-dns-config
@@ -253,12 +251,11 @@
             cpu: 10m
       dnsPolicy: Default  # Don't use cluster DNS.
       serviceAccountName: kube-dns
-      # TODO: Why doesn't the Decoder recognize this new field and decode it properly? Right now it's ignored
-      # tolerations:
-      # - key: CriticalAddonsOnly
-      #   operator: Exists
-      # - key: {{ .MasterTaintKey }}
-      #   effect: NoSchedule
+      tolerations:
+      - key: CriticalAddonsOnly
+        operator: Exists
+      - key: {{ .MasterTaintKey }}
+        effect: NoSchedule
       # TODO: Remove this affinity field as soon as we are using manifest lists
       affinity:
         nodeAffinity:
