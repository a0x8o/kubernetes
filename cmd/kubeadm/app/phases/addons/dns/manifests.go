/*
Copyright 2017 The Kubernetes Authors.

Licensed under the Apache License, Version 2.0 (the "License");
you may not use this file except in compliance with the License.
You may obtain a copy of the License at

    http://www.apache.org/licenses/LICENSE-2.0

Unless required by applicable law or agreed to in writing, software
distributed under the License is distributed on an "AS IS" BASIS,
WITHOUT WARRANTIES OR CONDITIONS OF ANY KIND, either express or implied.
See the License for the specific language governing permissions and
limitations under the License.
*/

package dns

const (
	// v180AndAboveKubeDNSDeployment is the kube-dns Deployment manifest for the kube-dns manifest for v1.7+
	v180AndAboveKubeDNSDeployment = `
apiVersion: apps/v1
kind: Deployment
metadata:
  name: kube-dns
  namespace: kube-system
  labels:
    k8s-app: kube-dns
spec:
  # replicas: not specified here:
  # 1. In order to make Addon Manager do not reconcile this replicas parameter.
  # 2. Default is 1.
  # 3. Will be tuned in real time if DNS horizontal auto-scaling is turned on.
  strategy:
    rollingUpdate:
      maxSurge: 10%
      maxUnavailable: 0
  selector:
    matchLabels:
      k8s-app: kube-dns
  template:
    metadata:
      labels:
        k8s-app: kube-dns
    spec:
      volumes:
      - name: kube-dns-config
        configMap:
          name: kube-dns
          optional: true
      containers:
      - name: kubedns
        image: {{ .ImageRepository }}/k8s-dns-kube-dns-{{ .Arch }}:{{ .Version }}
        imagePullPolicy: IfNotPresent
        resources:
          # TODO: Set memory limits when we've profiled the container for large
          # clusters, then set request = limit to keep this container in
          # guaranteed class. Currently, this container falls into the
          # "burstable" category so the kubelet doesn't backoff from restarting it.
          limits:
            memory: 170Mi
          requests:
            cpu: 100m
            memory: 70Mi
        livenessProbe:
          httpGet:
            path: /healthcheck/kubedns
            port: 10054
            scheme: HTTP
          initialDelaySeconds: 60
          timeoutSeconds: 5
          successThreshold: 1
          failureThreshold: 5
        readinessProbe:
          httpGet:
            path: /readiness
            port: 8081
            scheme: HTTP
          # we poll on pod startup for the Kubernetes master service and
          # only setup the /readiness HTTP server once that's available.
          initialDelaySeconds: 3
          timeoutSeconds: 5
        args:
        - --domain={{ .DNSDomain }}.
        - --dns-port=10053
        - --config-dir=/kube-dns-config
        - --v=2
        env:
        - name: PROMETHEUS_PORT
          value: "10055"
        ports:
        - containerPort: 10053
          name: dns-local
          protocol: UDP
        - containerPort: 10053
          name: dns-tcp-local
          protocol: TCP
        - containerPort: 10055
          name: metrics
          protocol: TCP
        volumeMounts:
        - name: kube-dns-config
          mountPath: /kube-dns-config
      - name: dnsmasq
        image: {{ .ImageRepository }}/k8s-dns-dnsmasq-nanny-{{ .Arch }}:{{ .Version }}
        imagePullPolicy: IfNotPresent
        livenessProbe:
          httpGet:
            path: /healthcheck/dnsmasq
            port: 10054
            scheme: HTTP
          initialDelaySeconds: 60
          timeoutSeconds: 5
          successThreshold: 1
          failureThreshold: 5
        args:
        - -v=2
        - -logtostderr
        - -configDir=/etc/k8s/dns/dnsmasq-nanny
        - -restartDnsmasq=true
        - --
        - -k
        - --cache-size=1000
        - --no-negcache
        - --log-facility=-
        - --server=/{{ .DNSDomain }}/{{ .DNSBindAddr }}#10053
        - --server=/in-addr.arpa/{{ .DNSBindAddr }}#10053
        - --server=/ip6.arpa/{{ .DNSBindAddr }}#10053
        ports:
        - containerPort: 53
          name: dns
          protocol: UDP
        - containerPort: 53
          name: dns-tcp
          protocol: TCP
        # see: https://github.com/kubernetes/kubernetes/issues/29055 for details
        resources:
          requests:
            cpu: 150m
            memory: 20Mi
        volumeMounts:
        - name: kube-dns-config
          mountPath: /etc/k8s/dns/dnsmasq-nanny
      - name: sidecar
        image: {{ .ImageRepository }}/k8s-dns-sidecar-{{ .Arch }}:{{ .Version }}
        imagePullPolicy: IfNotPresent
        livenessProbe:
          httpGet:
            path: /metrics
            port: 10054
            scheme: HTTP
          initialDelaySeconds: 60
          timeoutSeconds: 5
          successThreshold: 1
          failureThreshold: 5
        args:
        - --v=2
        - --logtostderr
        - --probe=kubedns,{{ .DNSProbeAddr }}:10053,kubernetes.default.svc.{{ .DNSDomain }},5,SRV
        - --probe=dnsmasq,{{ .DNSProbeAddr }}:53,kubernetes.default.svc.{{ .DNSDomain }},5,SRV
        ports:
        - containerPort: 10054
          name: metrics
          protocol: TCP
        resources:
          requests:
            memory: 20Mi
            cpu: 10m
      dnsPolicy: Default  # Don't use cluster DNS.
      serviceAccountName: kube-dns
      tolerations:
      - key: CriticalAddonsOnly
        operator: Exists
      - key: {{ .MasterTaintKey }}
        effect: NoSchedule
      # TODO: Remove this affinity field as soon as we are using manifest lists
      affinity:
        nodeAffinity:
          requiredDuringSchedulingIgnoredDuringExecution:
            nodeSelectorTerms:
            - matchExpressions:
              - key: beta.kubernetes.io/arch
                operator: In
                values:
                - {{ .Arch }}
`

	// KubeDNSService is the kube-dns Service manifest
	KubeDNSService = `
apiVersion: v1
kind: Service
metadata:
  labels:
    k8s-app: kube-dns
    kubernetes.io/cluster-service: "true"
    kubernetes.io/name: "KubeDNS"
  name: kube-dns
  namespace: kube-system
  # Without this resourceVersion value, an update of the Service between versions will yield:
  #   Service "kube-dns" is invalid: metadata.resourceVersion: Invalid value: "": must be specified for an update
  resourceVersion: "0"
spec:
  clusterIP: {{ .DNSIP }}
  ports:
  - name: dns
    port: 53
    protocol: UDP
    targetPort: 53
  - name: dns-tcp
    port: 53
    protocol: TCP
    targetPort: 53
  selector:
    k8s-app: kube-dns
`

	// CoreDNSDeployment is the CoreDNS Deployment manifest
	CoreDNSDeployment = `
apiVersion: apps/v1
kind: Deployment
metadata:
  name: coredns
  namespace: kube-system
  labels:
    k8s-app: kube-dns
spec:
  replicas: 2
  strategy:
    type: RollingUpdate
    rollingUpdate:
      maxUnavailable: 1
  selector:
    matchLabels:
      k8s-app: kube-dns
  template:
    metadata:
      labels:
        k8s-app: kube-dns
    spec:
      serviceAccountName: coredns
      tolerations:
      - key: CriticalAddonsOnly
        operator: Exists
      - key: {{ .MasterTaintKey }}
        effect: NoSchedule
      affinity:
        podAntiAffinity:
          preferredDuringSchedulingIgnoredDuringExecution:
          - weight: 100
            podAffinityTerm:
              labelSelector:
                matchExpressions:
                - key: k8s-app
                  operator: In
                  values:
                  - coredns
              topologyKey: kubernetes.io/hostname
      containers:
      - name: coredns
        image: coredns/coredns:{{ .Version }}
        imagePullPolicy: IfNotPresent
        resources:
          limits:
            memory: 170Mi
          requests:
            cpu: 100m
            memory: 70Mi
        args: [ "-conf", "/etc/coredns/Corefile" ]
        volumeMounts:
        - name: config-volume
          mountPath: /etc/coredns
        ports:
        - containerPort: 53
          name: dns
          protocol: UDP
        - containerPort: 53
          name: dns-tcp
          protocol: TCP
        livenessProbe:
          httpGet:
            path: /health
            port: 8080
            scheme: HTTP
          initialDelaySeconds: 60
          timeoutSeconds: 5
          successThreshold: 1
          failureThreshold: 5
      dnsPolicy: Default
      volumes:
        - name: config-volume
          configMap:
            name: coredns
            items:
            - key: Corefile
              path: Corefile
`

	// CoreDNSConfigMap is the CoreDNS ConfigMap manifest
	CoreDNSConfigMap = `
apiVersion: v1
kind: ConfigMap
metadata:
  name: coredns
  namespace: kube-system
data:
  Corefile: |
    .:53 {
        errors
<<<<<<< HEAD
        log
=======
>>>>>>> ed33434d
        health
        kubernetes {{ .DNSDomain }} {{ .ServiceCIDR }} {
           pods insecure
           upstream /etc/resolv.conf
           fallthrough in-addr.arpa ip6.arpa
        }
        prometheus :9153
        proxy . /etc/resolv.conf
        cache 30
    }
`
	// CoreDNSClusterRole is the CoreDNS ClusterRole manifest
	CoreDNSClusterRole = `
apiVersion: rbac.authorization.k8s.io/v1
kind: ClusterRole
metadata:
  name: system:coredns
rules:
- apiGroups:
  - ""
  resources:
  - endpoints
  - services
  - pods
  - namespaces
  verbs:
  - list
  - watch
`
	// CoreDNSClusterRoleBinding is the CoreDNS Clusterrolebinding manifest
	CoreDNSClusterRoleBinding = `
apiVersion: rbac.authorization.k8s.io/v1
kind: ClusterRoleBinding
metadata:
  name: system:coredns
roleRef:
  apiGroup: rbac.authorization.k8s.io
  kind: ClusterRole
  name: system:coredns
subjects:
- kind: ServiceAccount
  name: coredns
  namespace: kube-system
`
	// CoreDNSServiceAccount is the CoreDNS ServiceAccount manifest
	CoreDNSServiceAccount = `
apiVersion: v1
kind: ServiceAccount
metadata:
  name: coredns
  namespace: kube-system
`
)<|MERGE_RESOLUTION|>--- conflicted
+++ resolved
@@ -243,18 +243,6 @@
         operator: Exists
       - key: {{ .MasterTaintKey }}
         effect: NoSchedule
-      affinity:
-        podAntiAffinity:
-          preferredDuringSchedulingIgnoredDuringExecution:
-          - weight: 100
-            podAffinityTerm:
-              labelSelector:
-                matchExpressions:
-                - key: k8s-app
-                  operator: In
-                  values:
-                  - coredns
-              topologyKey: kubernetes.io/hostname
       containers:
       - name: coredns
         image: coredns/coredns:{{ .Version }}
@@ -306,20 +294,16 @@
   Corefile: |
     .:53 {
         errors
-<<<<<<< HEAD
-        log
-=======
->>>>>>> ed33434d
         health
-        kubernetes {{ .DNSDomain }} {{ .ServiceCIDR }} {
+        kubernetes {{ .DNSDomain }} in-addr.arpa ip6.arpa {
            pods insecure
-           upstream /etc/resolv.conf
+           upstream
            fallthrough in-addr.arpa ip6.arpa
-        }
+        }{{ .Federation }}
         prometheus :9153
-        proxy . /etc/resolv.conf
+        proxy . {{ .UpstreamNameserver }}
         cache 30
-    }
+    }{{ .StubDomain }}
 `
 	// CoreDNSClusterRole is the CoreDNS ClusterRole manifest
 	CoreDNSClusterRole = `
