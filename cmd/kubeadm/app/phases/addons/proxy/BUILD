package(default_visibility = ["//visibility:public"])

load(
    "@io_bazel_rules_go//go:def.bzl",
    "go_library",
    "go_test",
)

go_test(
    name = "go_default_test",
    srcs = ["proxy_test.go"],
    embed = [":go_default_library"],
<<<<<<< HEAD
    importpath = "k8s.io/kubernetes/cmd/kubeadm/app/phases/addons/proxy",
=======
>>>>>>> ed33434d
    deps = [
        "//cmd/kubeadm/app/apis/kubeadm/v1alpha1:go_default_library",
        "//cmd/kubeadm/app/util:go_default_library",
        "//cmd/kubeadm/app/util/config:go_default_library",
        "//pkg/apis/core:go_default_library",
        "//pkg/proxy/apis/kubeproxyconfig/v1alpha1:go_default_library",
        "//pkg/util/pointer:go_default_library",
        "//vendor/k8s.io/apimachinery/pkg/api/errors:go_default_library",
        "//vendor/k8s.io/apimachinery/pkg/apis/meta/v1:go_default_library",
        "//vendor/k8s.io/apimachinery/pkg/runtime:go_default_library",
        "//vendor/k8s.io/client-go/kubernetes/fake:go_default_library",
        "//vendor/k8s.io/client-go/testing:go_default_library",
    ],
)

go_library(
    name = "go_default_library",
    srcs = [
        "manifests.go",
        "proxy.go",
    ],
    importpath = "k8s.io/kubernetes/cmd/kubeadm/app/phases/addons/proxy",
    deps = [
        "//cmd/kubeadm/app/apis/kubeadm:go_default_library",
        "//cmd/kubeadm/app/constants:go_default_library",
        "//cmd/kubeadm/app/util:go_default_library",
        "//cmd/kubeadm/app/util/apiclient:go_default_library",
        "//pkg/api/legacyscheme:go_default_library",
        "//pkg/proxy/apis/kubeproxyconfig/scheme:go_default_library",
        "//pkg/proxy/apis/kubeproxyconfig/v1alpha1:go_default_library",
<<<<<<< HEAD
        "//plugin/pkg/scheduler/algorithm:go_default_library",
=======
        "//pkg/scheduler/algorithm:go_default_library",
>>>>>>> ed33434d
        "//vendor/k8s.io/api/apps/v1:go_default_library",
        "//vendor/k8s.io/api/core/v1:go_default_library",
        "//vendor/k8s.io/api/rbac/v1:go_default_library",
        "//vendor/k8s.io/apimachinery/pkg/apis/meta/v1:go_default_library",
        "//vendor/k8s.io/apimachinery/pkg/runtime:go_default_library",
        "//vendor/k8s.io/client-go/kubernetes:go_default_library",
    ],
)

filegroup(
    name = "package-srcs",
    srcs = glob(["**"]),
    tags = ["automanaged"],
    visibility = ["//visibility:private"],
)

filegroup(
    name = "all-srcs",
    srcs = [":package-srcs"],
    tags = ["automanaged"],
)<|MERGE_RESOLUTION|>--- conflicted
+++ resolved
@@ -10,10 +10,6 @@
     name = "go_default_test",
     srcs = ["proxy_test.go"],
     embed = [":go_default_library"],
-<<<<<<< HEAD
-    importpath = "k8s.io/kubernetes/cmd/kubeadm/app/phases/addons/proxy",
-=======
->>>>>>> ed33434d
     deps = [
         "//cmd/kubeadm/app/apis/kubeadm/v1alpha1:go_default_library",
         "//cmd/kubeadm/app/util:go_default_library",
@@ -44,11 +40,7 @@
         "//pkg/api/legacyscheme:go_default_library",
         "//pkg/proxy/apis/kubeproxyconfig/scheme:go_default_library",
         "//pkg/proxy/apis/kubeproxyconfig/v1alpha1:go_default_library",
-<<<<<<< HEAD
-        "//plugin/pkg/scheduler/algorithm:go_default_library",
-=======
         "//pkg/scheduler/algorithm:go_default_library",
->>>>>>> ed33434d
         "//vendor/k8s.io/api/apps/v1:go_default_library",
         "//vendor/k8s.io/api/core/v1:go_default_library",
         "//vendor/k8s.io/api/rbac/v1:go_default_library",
