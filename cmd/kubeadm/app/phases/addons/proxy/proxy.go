--- conflicted
+++ resolved
@@ -34,11 +34,7 @@
 	"k8s.io/kubernetes/pkg/api/legacyscheme"
 	kubeproxyconfigscheme "k8s.io/kubernetes/pkg/proxy/apis/kubeproxyconfig/scheme"
 	kubeproxyconfigv1alpha1 "k8s.io/kubernetes/pkg/proxy/apis/kubeproxyconfig/v1alpha1"
-<<<<<<< HEAD
-	"k8s.io/kubernetes/plugin/pkg/scheduler/algorithm"
-=======
 	"k8s.io/kubernetes/pkg/scheduler/algorithm"
->>>>>>> ed33434d
 )
 
 const (
@@ -62,20 +58,13 @@
 		return err
 	}
 
-<<<<<<< HEAD
-	proxyBytes, err := kubeadmutil.MarshalToYamlForCodecsWithShift(cfg.KubeProxy.Config, kubeproxyconfigv1alpha1.SchemeGroupVersion,
-=======
 	proxyBytes, err := kubeadmutil.MarshalToYamlForCodecs(cfg.KubeProxy.Config, kubeproxyconfigv1alpha1.SchemeGroupVersion,
->>>>>>> ed33434d
 		kubeproxyconfigscheme.Codecs)
 	if err != nil {
 		return fmt.Errorf("error when marshaling: %v", err)
 	}
-<<<<<<< HEAD
-=======
 	var prefixBytes bytes.Buffer
 	apiclient.PrintBytesWithLinePrefix(&prefixBytes, proxyBytes, "    ")
->>>>>>> ed33434d
 	var proxyConfigMapBytes, proxyDaemonSetBytes []byte
 	proxyConfigMapBytes, err = kubeadmutil.ParseTemplate(KubeProxyConfigMap19,
 		struct {
@@ -83,20 +72,12 @@
 			ProxyConfig    string
 		}{
 			MasterEndpoint: masterEndpoint,
-<<<<<<< HEAD
-			ProxyConfig:    proxyBytes,
-=======
 			ProxyConfig:    prefixBytes.String(),
->>>>>>> ed33434d
 		})
 	if err != nil {
 		return fmt.Errorf("error when parsing kube-proxy configmap template: %v", err)
 	}
-<<<<<<< HEAD
-	proxyDaemonSetBytes, err = kubeadmutil.ParseTemplate(KubeProxyDaemonSet19, struct{ ImageRepository, Arch, Version, ImageOverride, ClusterCIDR, MasterTaintKey, CloudTaintKey string }{
-=======
 	proxyDaemonSetBytes, err = kubeadmutil.ParseTemplate(KubeProxyDaemonSet19, struct{ ImageRepository, Arch, Version, ImageOverride, MasterTaintKey, CloudTaintKey string }{
->>>>>>> ed33434d
 		ImageRepository: cfg.GetControlPlaneImageRepository(),
 		Arch:            runtime.GOARCH,
 		Version:         kubeadmutil.KubernetesVersionToImageTag(cfg.KubernetesVersion),
@@ -172,14 +153,4 @@
 			},
 		},
 	})
-<<<<<<< HEAD
-}
-
-func getClusterCIDR(podsubnet string) string {
-	if len(podsubnet) == 0 {
-		return ""
-	}
-	return "- --cluster-cidr=" + podsubnet
-=======
->>>>>>> ed33434d
 }