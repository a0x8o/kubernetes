/*
Copyright 2017 The Kubernetes Authors.

Licensed under the Apache License, Version 2.0 (the "License");
you may not use this file except in compliance with the License.
You may obtain a copy of the License at

    http://www.apache.org/licenses/LICENSE-2.0

Unless required by applicable law or agreed to in writing, software
distributed under the License is distributed on an "AS IS" BASIS,
WITHOUT WARRANTIES OR CONDITIONS OF ANY KIND, either express or implied.
See the License for the specific language governing permissions and
limitations under the License.
*/

package proxy

import (
	"strings"
	"testing"
	"time"

	apierrors "k8s.io/apimachinery/pkg/api/errors"
	metav1 "k8s.io/apimachinery/pkg/apis/meta/v1"
	"k8s.io/apimachinery/pkg/runtime"
	clientsetfake "k8s.io/client-go/kubernetes/fake"
	core "k8s.io/client-go/testing"
	kubeadmapiext "k8s.io/kubernetes/cmd/kubeadm/app/apis/kubeadm/v1alpha1"
	kubeadmutil "k8s.io/kubernetes/cmd/kubeadm/app/util"
	cmdutil "k8s.io/kubernetes/cmd/kubeadm/app/util/config"
	api "k8s.io/kubernetes/pkg/apis/core"
	kubeproxyconfigv1alpha1 "k8s.io/kubernetes/pkg/proxy/apis/kubeproxyconfig/v1alpha1"
	"k8s.io/kubernetes/pkg/util/pointer"
)

func TestCreateServiceAccount(t *testing.T) {
	tests := []struct {
		name      string
		createErr error
		expectErr bool
	}{
		{
			"error-free case",
			nil,
			false,
		},
		{
			"duplication errors should be ignored",
			apierrors.NewAlreadyExists(api.Resource(""), ""),
			false,
		},
		{
			"unexpected errors should be returned",
			apierrors.NewUnauthorized(""),
			true,
		},
	}

	for _, tc := range tests {
		client := clientsetfake.NewSimpleClientset()
		if tc.createErr != nil {
			client.PrependReactor("create", "serviceaccounts", func(action core.Action) (bool, runtime.Object, error) {
				return true, nil, tc.createErr
			})
		}

		err := CreateServiceAccount(client)
		if tc.expectErr {
			if err == nil {
				t.Errorf("CreateServiceAccounts(%s) wanted err, got nil", tc.name)
			}
			continue
		} else if !tc.expectErr && err != nil {
			t.Errorf("CreateServiceAccounts(%s) returned unexpected err: %v", tc.name, err)
		}

		wantResourcesCreated := 1
		if len(client.Actions()) != wantResourcesCreated {
			t.Errorf("CreateServiceAccounts(%s) should have made %d actions, but made %d", tc.name, wantResourcesCreated, len(client.Actions()))
		}

		for _, action := range client.Actions() {
			if action.GetVerb() != "create" || action.GetResource().Resource != "serviceaccounts" {
				t.Errorf("CreateServiceAccounts(%s) called [%v %v], but wanted [create serviceaccounts]",
					tc.name, action.GetVerb(), action.GetResource().Resource)
			}
		}

	}
}

func TestCompileManifests(t *testing.T) {
	var tests = []struct {
		manifest string
		data     interface{}
		expected bool
	}{
		{
			manifest: KubeProxyConfigMap19,
			data: struct {
				MasterEndpoint, ProxyConfig string
			}{
				MasterEndpoint: "foo",
				ProxyConfig:    "  bindAddress: 0.0.0.0\n  clusterCIDR: 192.168.1.1\n  enableProfiling: false",
			},
			expected: true,
		},
		{
			manifest: KubeProxyDaemonSet19,
			data: struct{ ImageRepository, Arch, Version, ImageOverride, MasterTaintKey, CloudTaintKey string }{
				ImageRepository: "foo",
				Arch:            "foo",
				Version:         "foo",
				ImageOverride:   "foo",
				MasterTaintKey:  "foo",
				CloudTaintKey:   "foo",
			},
			expected: true,
		},
	}
	for _, rt := range tests {
		_, actual := kubeadmutil.ParseTemplate(rt.manifest, rt.data)
		if (actual == nil) != rt.expected {
			t.Errorf(
				"failed to compile %s manifest:\n\texpected: %t\n\t  actual: %t",
				rt.manifest,
				rt.expected,
				(actual == nil),
			)
		}
	}
}

func TestEnsureProxyAddon(t *testing.T) {
	type SimulatedError int
	const (
		NoError SimulatedError = iota
		ServiceAccountError
		InvalidMasterEndpoint
		IPv6SetBindAddress
	)

	var testCases = []struct {
		name           string
		simError       SimulatedError
		expErrString   string
		expBindAddr    string
		expClusterCIDR string
	}{
		{
			name:           "Successful proxy addon",
			simError:       NoError,
			expErrString:   "",
			expBindAddr:    "0.0.0.0",
			expClusterCIDR: "5.6.7.8/24",
		}, {
			name:           "Simulated service account error",
			simError:       ServiceAccountError,
			expErrString:   "error when creating kube-proxy service account",
			expBindAddr:    "0.0.0.0",
			expClusterCIDR: "5.6.7.8/24",
		}, {
			name:           "IPv6 AdvertiseAddress address",
			simError:       IPv6SetBindAddress,
			expErrString:   "",
			expBindAddr:    "::",
			expClusterCIDR: "2001:101::/96",
		},
	}

	for _, tc := range testCases {

		// Create a fake client and set up default test configuration
		client := clientsetfake.NewSimpleClientset()

		masterConfig := &kubeadmapiext.MasterConfiguration{
			API: kubeadmapiext.API{
				AdvertiseAddress: "1.2.3.4",
				BindPort:         1234,
			},
			KubeProxy: kubeadmapiext.KubeProxy{
				Config: &kubeproxyconfigv1alpha1.KubeProxyConfiguration{
					BindAddress:        "",
					HealthzBindAddress: "0.0.0.0:10256",
					MetricsBindAddress: "127.0.0.1:10249",
					Conntrack: kubeproxyconfigv1alpha1.KubeProxyConntrackConfiguration{
						Max:        pointer.Int32Ptr(2),
						MaxPerCore: pointer.Int32Ptr(1),
						Min:        pointer.Int32Ptr(1),
						TCPEstablishedTimeout: &metav1.Duration{Duration: 5 * time.Second},
						TCPCloseWaitTimeout:   &metav1.Duration{Duration: 5 * time.Second},
					},
				},
			},
			Networking: kubeadmapiext.Networking{
				PodSubnet: "5.6.7.8/24",
			},
			ImageRepository:          "someRepo",
			KubernetesVersion:        "v1.9.0",
			UnifiedControlPlaneImage: "someImage",
		}

<<<<<<< HEAD
		// Simulate an error if neccessary
=======
		// Simulate an error if necessary
>>>>>>> ed33434d
		switch tc.simError {
		case ServiceAccountError:
			client.PrependReactor("create", "serviceaccounts", func(action core.Action) (bool, runtime.Object, error) {
				return true, nil, apierrors.NewUnauthorized("")
			})
		case InvalidMasterEndpoint:
			masterConfig.API.AdvertiseAddress = "1.2.3"
		case IPv6SetBindAddress:
			masterConfig.API.AdvertiseAddress = "1:2::3:4"
			masterConfig.Networking.PodSubnet = "2001:101::/96"
		}

		kubeadmapiext.SetDefaults_MasterConfiguration(masterConfig)
		intMaster, err := cmdutil.ConfigFileAndDefaultsToInternalConfig("", masterConfig)
		if err != nil {
			t.Errorf(" test failed to convert v1alpha1 to internal version")
			break
		}
		err = EnsureProxyAddon(intMaster, client)

		// Compare actual to expected errors
		actErr := "No error"
		if err != nil {
			actErr = err.Error()
		}
		expErr := "No error"
		if tc.expErrString != "" {
			expErr = tc.expErrString
		}
		if !strings.Contains(actErr, expErr) {
			t.Errorf(
				"%s test failed, expected: %s, got: %s",
				tc.name,
				expErr,
				actErr)
		}
		if intMaster.KubeProxy.Config.BindAddress != tc.expBindAddr {
			t.Errorf("%s test failed, expected: %s, got: %s",
				tc.name,
				tc.expBindAddr,
				intMaster.KubeProxy.Config.BindAddress)
		}
		if intMaster.KubeProxy.Config.ClusterCIDR != tc.expClusterCIDR {
			t.Errorf("%s test failed, expected: %s, got: %s",
				tc.name,
				tc.expClusterCIDR,
				intMaster.KubeProxy.Config.ClusterCIDR)
		}
	}
}<|MERGE_RESOLUTION|>--- conflicted
+++ resolved
@@ -201,11 +201,7 @@
 			UnifiedControlPlaneImage: "someImage",
 		}
 
-<<<<<<< HEAD
-		// Simulate an error if neccessary
-=======
 		// Simulate an error if necessary
->>>>>>> ed33434d
 		switch tc.simError {
 		case ServiceAccountError:
 			client.PrependReactor("create", "serviceaccounts", func(action core.Action) (bool, runtime.Object, error) {
