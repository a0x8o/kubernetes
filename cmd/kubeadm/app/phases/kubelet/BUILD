load("@io_bazel_rules_go//go:def.bzl", "go_library", "go_test")

go_library(
    name = "go_default_library",
    srcs = ["kubelet.go"],
    importpath = "k8s.io/kubernetes/cmd/kubeadm/app/phases/kubelet",
    visibility = ["//visibility:public"],
    deps = [
        "//cmd/kubeadm/app/apis/kubeadm:go_default_library",
        "//cmd/kubeadm/app/constants:go_default_library",
        "//cmd/kubeadm/app/util:go_default_library",
        "//cmd/kubeadm/app/util/apiclient:go_default_library",
        "//cmd/kubeadm/app/util/kubeconfig:go_default_library",
        "//pkg/apis/rbac/v1:go_default_library",
        "//pkg/kubelet/apis/kubeletconfig/scheme:go_default_library",
        "//pkg/kubelet/apis/kubeletconfig/v1beta1:go_default_library",
        "//vendor/k8s.io/api/core/v1:go_default_library",
        "//vendor/k8s.io/api/rbac/v1:go_default_library",
        "//vendor/k8s.io/apimachinery/pkg/api/errors:go_default_library",
        "//vendor/k8s.io/apimachinery/pkg/apis/meta/v1:go_default_library",
        "//vendor/k8s.io/apimachinery/pkg/types:go_default_library",
        "//vendor/k8s.io/apimachinery/pkg/util/strategicpatch:go_default_library",
        "//vendor/k8s.io/apimachinery/pkg/util/wait:go_default_library",
        "//vendor/k8s.io/client-go/kubernetes:go_default_library",
    ],
)

go_test(
    name = "go_default_test",
    srcs = ["kubelet_test.go"],
    embed = [":go_default_library"],
<<<<<<< HEAD
    importpath = "k8s.io/kubernetes/cmd/kubeadm/app/phases/kubelet",
=======
>>>>>>> ed33434d
    deps = [
        "//cmd/kubeadm/app/apis/kubeadm:go_default_library",
        "//cmd/kubeadm/app/constants:go_default_library",
        "//pkg/kubelet/apis/kubeletconfig/v1beta1:go_default_library",
        "//vendor/k8s.io/api/core/v1:go_default_library",
        "//vendor/k8s.io/apimachinery/pkg/apis/meta/v1:go_default_library",
        "//vendor/k8s.io/apimachinery/pkg/runtime:go_default_library",
        "//vendor/k8s.io/client-go/kubernetes/fake:go_default_library",
        "//vendor/k8s.io/client-go/testing:go_default_library",
    ],
)

filegroup(
    name = "package-srcs",
    srcs = glob(["**"]),
    tags = ["automanaged"],
    visibility = ["//visibility:private"],
)

filegroup(
    name = "all-srcs",
    srcs = [":package-srcs"],
    tags = ["automanaged"],
    visibility = ["//visibility:public"],
)<|MERGE_RESOLUTION|>--- conflicted
+++ resolved
@@ -29,10 +29,6 @@
     name = "go_default_test",
     srcs = ["kubelet_test.go"],
     embed = [":go_default_library"],
-<<<<<<< HEAD
-    importpath = "k8s.io/kubernetes/cmd/kubeadm/app/phases/kubelet",
-=======
->>>>>>> ed33434d
     deps = [
         "//cmd/kubeadm/app/apis/kubeadm:go_default_library",
         "//cmd/kubeadm/app/constants:go_default_library",
