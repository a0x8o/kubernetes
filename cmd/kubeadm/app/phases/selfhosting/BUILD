package(default_visibility = ["//visibility:public"])

load(
    "@io_bazel_rules_go//go:def.bzl",
    "go_library",
    "go_test",
)

go_test(
    name = "go_default_test",
    srcs = [
        "podspec_mutation_test.go",
        "selfhosting_test.go",
        "selfhosting_volumes_test.go",
    ],
    embed = [":go_default_library"],
<<<<<<< HEAD
    importpath = "k8s.io/kubernetes/cmd/kubeadm/app/phases/selfhosting",
=======
>>>>>>> ed33434d
    deps = [
        "//cmd/kubeadm/app/constants:go_default_library",
        "//cmd/kubeadm/app/util:go_default_library",
        "//pkg/volume/util:go_default_library",
        "//vendor/k8s.io/api/apps/v1:go_default_library",
        "//vendor/k8s.io/api/core/v1:go_default_library",
    ],
)

go_library(
    name = "go_default_library",
    srcs = [
        "podspec_mutation.go",
        "selfhosting.go",
        "selfhosting_volumes.go",
    ],
    importpath = "k8s.io/kubernetes/cmd/kubeadm/app/phases/selfhosting",
    deps = [
        "//cmd/kubeadm/app/apis/kubeadm:go_default_library",
        "//cmd/kubeadm/app/constants:go_default_library",
        "//cmd/kubeadm/app/features:go_default_library",
        "//cmd/kubeadm/app/util:go_default_library",
        "//cmd/kubeadm/app/util/apiclient:go_default_library",
        "//pkg/volume/util:go_default_library",
        "//vendor/k8s.io/api/apps/v1:go_default_library",
        "//vendor/k8s.io/api/core/v1:go_default_library",
        "//vendor/k8s.io/apimachinery/pkg/apis/meta/v1:go_default_library",
        "//vendor/k8s.io/client-go/kubernetes:go_default_library",
    ],
)

filegroup(
    name = "package-srcs",
    srcs = glob(["**"]),
    tags = ["automanaged"],
    visibility = ["//visibility:private"],
)

filegroup(
    name = "all-srcs",
    srcs = [":package-srcs"],
    tags = ["automanaged"],
)<|MERGE_RESOLUTION|>--- conflicted
+++ resolved
@@ -14,10 +14,6 @@
         "selfhosting_volumes_test.go",
     ],
     embed = [":go_default_library"],
-<<<<<<< HEAD
-    importpath = "k8s.io/kubernetes/cmd/kubeadm/app/phases/selfhosting",
-=======
->>>>>>> ed33434d
     deps = [
         "//cmd/kubeadm/app/constants:go_default_library",
         "//cmd/kubeadm/app/util:go_default_library",
