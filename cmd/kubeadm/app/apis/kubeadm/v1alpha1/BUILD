--- conflicted
+++ resolved
@@ -53,17 +53,10 @@
         "//cmd/kubeadm/app/constants:go_default_library",
         "//cmd/kubeadm/app/features:go_default_library",
         "//pkg/kubelet/apis/kubeletconfig/scheme:go_default_library",
-<<<<<<< HEAD
-        "//pkg/kubelet/apis/kubeletconfig/v1alpha1:go_default_library",
-        "//pkg/proxy/apis/kubeproxyconfig/scheme:go_default_library",
-        "//pkg/proxy/apis/kubeproxyconfig/v1alpha1:go_default_library",
-        "//pkg/util/pointer:go_default_library",
-=======
         "//pkg/kubelet/apis/kubeletconfig/v1beta1:go_default_library",
         "//pkg/proxy/apis/kubeproxyconfig/scheme:go_default_library",
         "//pkg/proxy/apis/kubeproxyconfig/v1alpha1:go_default_library",
         "//vendor/k8s.io/api/core/v1:go_default_library",
->>>>>>> ed33434d
         "//vendor/k8s.io/apimachinery/pkg/apis/meta/v1:go_default_library",
         "//vendor/k8s.io/apimachinery/pkg/conversion:go_default_library",
         "//vendor/k8s.io/apimachinery/pkg/runtime:go_default_library",
