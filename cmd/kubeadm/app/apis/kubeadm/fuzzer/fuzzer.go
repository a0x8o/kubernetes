/*
Copyright 2017 The Kubernetes Authors.

Licensed under the Apache License, Version 2.0 (the "License");
you may not use this file except in compliance with the License.
You may obtain a copy of the License at

    http://www.apache.org/licenses/LICENSE-2.0

Unless required by applicable law or agreed to in writing, software
distributed under the License is distributed on an "AS IS" BASIS,
WITHOUT WARRANTIES OR CONDITIONS OF ANY KIND, either express or implied.
See the License for the specific language governing permissions and
limitations under the License.
*/

package fuzzer

import (
	"time"

	"github.com/google/gofuzz"

	metav1 "k8s.io/apimachinery/pkg/apis/meta/v1"
	runtimeserializer "k8s.io/apimachinery/pkg/runtime/serializer"
	"k8s.io/kubernetes/cmd/kubeadm/app/apis/kubeadm"
<<<<<<< HEAD
	kubeletconfigv1alpha1 "k8s.io/kubernetes/pkg/kubelet/apis/kubeletconfig/v1alpha1"
=======
	kubeletconfigv1beta1 "k8s.io/kubernetes/pkg/kubelet/apis/kubeletconfig/v1beta1"
>>>>>>> ed33434d
	kubeproxyconfigv1alpha1 "k8s.io/kubernetes/pkg/proxy/apis/kubeproxyconfig/v1alpha1"
	utilpointer "k8s.io/kubernetes/pkg/util/pointer"
)

// Funcs returns the fuzzer functions for the kubeadm apis.
func Funcs(codecs runtimeserializer.CodecFactory) []interface{} {
	return []interface{}{
		func(obj *kubeadm.MasterConfiguration, c fuzz.Continue) {
			c.FuzzNoCustom(obj)
			obj.KubernetesVersion = "v10"
			obj.API.BindPort = 20
			obj.API.AdvertiseAddress = "foo"
			obj.Networking.ServiceSubnet = "foo"
			obj.Networking.DNSDomain = "foo"
			obj.AuthorizationModes = []string{"foo"}
			obj.CertificatesDir = "foo"
			obj.APIServerCertSANs = []string{"foo"}
			obj.Etcd.ServerCertSANs = []string{"foo"}
			obj.Etcd.PeerCertSANs = []string{"foo"}
			obj.Token = "foo"
			obj.CRISocket = "foo"
			obj.TokenTTL = &metav1.Duration{Duration: 1 * time.Hour}
			obj.TokenUsages = []string{"foo"}
			obj.TokenGroups = []string{"foo"}
			obj.Etcd.Image = "foo"
			obj.Etcd.DataDir = "foo"
			obj.ImageRepository = "foo"
			obj.CIImageRepository = ""
			obj.UnifiedControlPlaneImage = "foo"
			obj.FeatureGates = map[string]bool{"foo": true}
			obj.APIServerExtraArgs = map[string]string{"foo": "foo"}
			obj.APIServerExtraVolumes = []kubeadm.HostPathMount{{
				Name:      "foo",
				HostPath:  "foo",
				MountPath: "foo",
			}}
			obj.Etcd.ExtraArgs = map[string]string{"foo": "foo"}
			obj.Etcd.SelfHosted = &kubeadm.SelfHostedEtcd{
				CertificatesDir:    "/etc/kubernetes/pki/etcd",
				ClusterServiceName: "etcd-cluster",
				EtcdVersion:        "v0.1.0",
				OperatorVersion:    "v0.1.0",
			}
			obj.KubeletConfiguration = kubeadm.KubeletConfiguration{
				BaseConfig: &kubeletconfigv1beta1.KubeletConfiguration{
					StaticPodPath: "foo",
					ClusterDNS:    []string{"foo"},
					ClusterDomain: "foo",
					Authorization: kubeletconfigv1beta1.KubeletAuthorization{Mode: "foo"},
					Authentication: kubeletconfigv1beta1.KubeletAuthentication{
						X509: kubeletconfigv1beta1.KubeletX509Authentication{ClientCAFile: "foo"},
					},
				},
			}
			kubeletconfigv1beta1.SetDefaults_KubeletConfiguration(obj.KubeletConfiguration.BaseConfig)
			obj.KubeProxy = kubeadm.KubeProxy{
				Config: &kubeproxyconfigv1alpha1.KubeProxyConfiguration{
					FeatureGates:       map[string]bool{"foo": true},
					BindAddress:        "foo",
					HealthzBindAddress: "foo:10256",
					MetricsBindAddress: "foo:",
					EnableProfiling:    bool(true),
					ClusterCIDR:        "foo",
					HostnameOverride:   "foo",
					ClientConnection: kubeproxyconfigv1alpha1.ClientConnectionConfiguration{
						KubeConfigFile:     "foo",
						AcceptContentTypes: "foo",
						ContentType:        "foo",
						QPS:                float32(5),
						Burst:              10,
					},
					IPVS: kubeproxyconfigv1alpha1.KubeProxyIPVSConfiguration{
						SyncPeriod: metav1.Duration{Duration: 1},
					},
					IPTables: kubeproxyconfigv1alpha1.KubeProxyIPTablesConfiguration{
						MasqueradeBit: utilpointer.Int32Ptr(0),
						SyncPeriod:    metav1.Duration{Duration: 1},
					},
					OOMScoreAdj:       utilpointer.Int32Ptr(0),
					ResourceContainer: "foo",
					UDPIdleTimeout:    metav1.Duration{Duration: 1},
					Conntrack: kubeproxyconfigv1alpha1.KubeProxyConntrackConfiguration{
						MaxPerCore: utilpointer.Int32Ptr(2),
						Min:        utilpointer.Int32Ptr(1),
						TCPEstablishedTimeout: &metav1.Duration{Duration: 5},
						TCPCloseWaitTimeout:   &metav1.Duration{Duration: 5},
					},
					ConfigSyncPeriod: metav1.Duration{Duration: 1},
				},
			}
<<<<<<< HEAD
			kubeletconfigv1alpha1.SetDefaults_KubeletConfiguration(obj.KubeletConfiguration.BaseConfig)
			obj.KubeProxy = kubeadm.KubeProxy{
				Config: &kubeproxyconfigv1alpha1.KubeProxyConfiguration{
					FeatureGates:       "foo",
					BindAddress:        "foo",
					HealthzBindAddress: "foo:10256",
					MetricsBindAddress: "foo:",
					EnableProfiling:    bool(true),
					ClusterCIDR:        "foo",
					HostnameOverride:   "foo",
					ClientConnection: kubeproxyconfigv1alpha1.ClientConnectionConfiguration{
						KubeConfigFile:     "foo",
						AcceptContentTypes: "foo",
						ContentType:        "foo",
						QPS:                float32(5),
						Burst:              10,
					},
					IPVS: kubeproxyconfigv1alpha1.KubeProxyIPVSConfiguration{
						SyncPeriod: metav1.Duration{Duration: 1},
					},
					IPTables: kubeproxyconfigv1alpha1.KubeProxyIPTablesConfiguration{
						MasqueradeBit: utilpointer.Int32Ptr(0),
						SyncPeriod:    metav1.Duration{Duration: 1},
					},
					OOMScoreAdj:       utilpointer.Int32Ptr(0),
					ResourceContainer: "foo",
					UDPIdleTimeout:    metav1.Duration{Duration: 1},
					Conntrack: kubeproxyconfigv1alpha1.KubeProxyConntrackConfiguration{
						MaxPerCore: utilpointer.Int32Ptr(2),
						Min:        utilpointer.Int32Ptr(1),
						TCPEstablishedTimeout: &metav1.Duration{Duration: 5},
						TCPCloseWaitTimeout:   &metav1.Duration{Duration: 5},
					},
					ConfigSyncPeriod: metav1.Duration{Duration: 1},
				},
=======
			obj.AuditPolicyConfiguration = kubeadm.AuditPolicyConfiguration{
				Path:      "foo",
				LogDir:    "/foo",
				LogMaxAge: utilpointer.Int32Ptr(0),
>>>>>>> ed33434d
			}
		},
		func(obj *kubeadm.NodeConfiguration, c fuzz.Continue) {
			c.FuzzNoCustom(obj)
			obj.CACertPath = "foo"
			obj.DiscoveryFile = "foo"
			obj.DiscoveryToken = "foo"
			obj.DiscoveryTokenAPIServers = []string{"foo"}
			obj.TLSBootstrapToken = "foo"
			obj.Token = "foo"
			obj.CRISocket = "foo"
		},
	}
}<|MERGE_RESOLUTION|>--- conflicted
+++ resolved
@@ -24,11 +24,7 @@
 	metav1 "k8s.io/apimachinery/pkg/apis/meta/v1"
 	runtimeserializer "k8s.io/apimachinery/pkg/runtime/serializer"
 	"k8s.io/kubernetes/cmd/kubeadm/app/apis/kubeadm"
-<<<<<<< HEAD
-	kubeletconfigv1alpha1 "k8s.io/kubernetes/pkg/kubelet/apis/kubeletconfig/v1alpha1"
-=======
 	kubeletconfigv1beta1 "k8s.io/kubernetes/pkg/kubelet/apis/kubeletconfig/v1beta1"
->>>>>>> ed33434d
 	kubeproxyconfigv1alpha1 "k8s.io/kubernetes/pkg/proxy/apis/kubeproxyconfig/v1alpha1"
 	utilpointer "k8s.io/kubernetes/pkg/util/pointer"
 )
@@ -119,48 +115,10 @@
 					ConfigSyncPeriod: metav1.Duration{Duration: 1},
 				},
 			}
-<<<<<<< HEAD
-			kubeletconfigv1alpha1.SetDefaults_KubeletConfiguration(obj.KubeletConfiguration.BaseConfig)
-			obj.KubeProxy = kubeadm.KubeProxy{
-				Config: &kubeproxyconfigv1alpha1.KubeProxyConfiguration{
-					FeatureGates:       "foo",
-					BindAddress:        "foo",
-					HealthzBindAddress: "foo:10256",
-					MetricsBindAddress: "foo:",
-					EnableProfiling:    bool(true),
-					ClusterCIDR:        "foo",
-					HostnameOverride:   "foo",
-					ClientConnection: kubeproxyconfigv1alpha1.ClientConnectionConfiguration{
-						KubeConfigFile:     "foo",
-						AcceptContentTypes: "foo",
-						ContentType:        "foo",
-						QPS:                float32(5),
-						Burst:              10,
-					},
-					IPVS: kubeproxyconfigv1alpha1.KubeProxyIPVSConfiguration{
-						SyncPeriod: metav1.Duration{Duration: 1},
-					},
-					IPTables: kubeproxyconfigv1alpha1.KubeProxyIPTablesConfiguration{
-						MasqueradeBit: utilpointer.Int32Ptr(0),
-						SyncPeriod:    metav1.Duration{Duration: 1},
-					},
-					OOMScoreAdj:       utilpointer.Int32Ptr(0),
-					ResourceContainer: "foo",
-					UDPIdleTimeout:    metav1.Duration{Duration: 1},
-					Conntrack: kubeproxyconfigv1alpha1.KubeProxyConntrackConfiguration{
-						MaxPerCore: utilpointer.Int32Ptr(2),
-						Min:        utilpointer.Int32Ptr(1),
-						TCPEstablishedTimeout: &metav1.Duration{Duration: 5},
-						TCPCloseWaitTimeout:   &metav1.Duration{Duration: 5},
-					},
-					ConfigSyncPeriod: metav1.Duration{Duration: 1},
-				},
-=======
 			obj.AuditPolicyConfiguration = kubeadm.AuditPolicyConfiguration{
 				Path:      "foo",
 				LogDir:    "/foo",
 				LogMaxAge: utilpointer.Int32Ptr(0),
->>>>>>> ed33434d
 			}
 		},
 		func(obj *kubeadm.NodeConfiguration, c fuzz.Continue) {
