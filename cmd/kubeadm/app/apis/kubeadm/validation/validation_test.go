/*
Copyright 2017 The Kubernetes Authors.

Licensed under the Apache License, Version 2.0 (the "License");
you may not use this file except in compliance with the License.
You may obtain a copy of the License at

    http://www.apache.org/licenses/LICENSE-2.0

Unless required by applicable law or agreed to in writing, software
distributed under the License is distributed on an "AS IS" BASIS,
WITHOUT WARRANTIES OR CONDITIONS OF ANY KIND, either express or implied.
See the License for the specific language governing permissions and
limitations under the License.
*/

package validation

import (
	"io/ioutil"
	"os"
	"strings"
	"testing"
	"time"

	"github.com/spf13/pflag"

	metav1 "k8s.io/apimachinery/pkg/apis/meta/v1"
	"k8s.io/apimachinery/pkg/util/validation/field"
	"k8s.io/kubernetes/cmd/kubeadm/app/apis/kubeadm"
<<<<<<< HEAD
	kubeletconfigv1alpha1 "k8s.io/kubernetes/pkg/kubelet/apis/kubeletconfig/v1alpha1"
=======
	kubeletconfigv1beta1 "k8s.io/kubernetes/pkg/kubelet/apis/kubeletconfig/v1beta1"
>>>>>>> ed33434d
	kubeproxyconfigv1alpha1 "k8s.io/kubernetes/pkg/proxy/apis/kubeproxyconfig/v1alpha1"
	utilpointer "k8s.io/kubernetes/pkg/util/pointer"
)

func TestValidateTokenDiscovery(t *testing.T) {
	var tests = []struct {
		c        *kubeadm.NodeConfiguration
		f        *field.Path
		expected bool
	}{
		{&kubeadm.NodeConfiguration{Token: "772ef5.6b6baab1d4a0a171", DiscoveryTokenAPIServers: []string{"192.168.122.100:6443"}}, nil, true},
		{&kubeadm.NodeConfiguration{Token: ".6b6baab1d4a0a171", DiscoveryTokenAPIServers: []string{"192.168.122.100:6443"}}, nil, false},
		{&kubeadm.NodeConfiguration{Token: "772ef5.", DiscoveryTokenAPIServers: []string{"192.168.122.100:6443"}}, nil, false},
		{&kubeadm.NodeConfiguration{Token: "772ef5.6b6baab1d4a0a171", DiscoveryTokenAPIServers: []string{"2001:db8::100:6443"}}, nil, true},
		{&kubeadm.NodeConfiguration{Token: ".6b6baab1d4a0a171", DiscoveryTokenAPIServers: []string{"2001:db8::100:6443"}}, nil, false},
		{&kubeadm.NodeConfiguration{Token: "772ef5.", DiscoveryTokenAPIServers: []string{"2001:db8::100:6443"}}, nil, false},
		{&kubeadm.NodeConfiguration{Token: "abcdef.1234567890123456@foobar", DiscoveryTokenAPIServers: []string{"192.168.122.100:6443"}}, nil, false},
	}
	for _, rt := range tests {
		err := ValidateToken(rt.c.Token, rt.f).ToAggregate()
		if (err == nil) != rt.expected {
			t.Errorf(
				"failed ValidateTokenDiscovery:\n\texpected: %t\n\t  actual: %t",
				rt.expected,
				(err == nil),
			)
		}
	}
}

func TestValidateValidateTokenUsages(t *testing.T) {
	var tests = []struct {
		u        []string
		f        *field.Path
		expected bool
	}{
		{[]string{}, nil, true},                            // supported (no usages)
		{[]string{"signing", "authentication"}, nil, true}, // supported
		{[]string{"something else"}, nil, false},           // usage not supported
	}
	for _, rt := range tests {
		actual := ValidateTokenUsages(rt.u, rt.f)
		if (len(actual) == 0) != rt.expected {
			t.Errorf(
				"failed ValidateTokenUsages:\n\texpected: %t\n\t  actual: %t",
				rt.expected,
				(len(actual) == 0),
			)
		}
	}
}

func TestValidateTokenGroups(t *testing.T) {
	var tests = []struct {
		u        []string
		g        []string
		f        *field.Path
		expected bool
	}{
		{[]string{"some usage"}, []string{"some group"}, nil, false},                       // groups doesn't makes sense if usage authentication
		{[]string{"authentication"}, []string{"some group"}, nil, false},                   // group not supported
		{[]string{"authentication"}, []string{"system:bootstrappers:anygroup"}, nil, true}, // supported
	}
	for _, rt := range tests {
		actual := ValidateTokenGroups(rt.u, rt.g, rt.f)
		if (len(actual) == 0) != rt.expected {
			t.Errorf(
				"failed ValidateTokenGroups:\n\texpected: %t\n\t  actual: %t",
				rt.expected,
				(len(actual) == 0),
			)
		}
	}
}

func TestValidateAuthorizationModes(t *testing.T) {
	var tests = []struct {
		s        []string
		f        *field.Path
		expected bool
	}{
		{[]string{""}, nil, false},
		{[]string{"rBAC"}, nil, false},                               // mode not supported
		{[]string{"rBAC", "Webhook"}, nil, false},                    // mode not supported
		{[]string{"RBAC", "Webhook"}, nil, false},                    // mode Node required
		{[]string{"Node", "RBAC", "Webhook", "Webhook"}, nil, false}, // no duplicates allowed
		{[]string{"not valid"}, nil, false},                          // invalid mode
		{[]string{"Node", "RBAC"}, nil, true},                        // supported
		{[]string{"RBAC", "Node"}, nil, true},                        // supported
		{[]string{"Node", "RBAC", "Webhook", "ABAC"}, nil, true},     // supported
	}
	for _, rt := range tests {
		actual := ValidateAuthorizationModes(rt.s, rt.f)
		if (len(actual) == 0) != rt.expected {
			t.Errorf(
				"failed ValidateAuthorizationModes:\n\texpected: %t\n\t  actual: %t",
				rt.expected,
				(len(actual) == 0),
			)
		}
	}
}

func TestValidateNodeName(t *testing.T) {
	var tests = []struct {
		s        string
		f        *field.Path
		expected bool
	}{
		{"", nil, false},                 // ok if not provided
		{"1234", nil, true},              // supported
		{"valid-nodename", nil, true},    // supported
		{"INVALID-NODENAME", nil, false}, // Upper cases is invalid
	}
	for _, rt := range tests {
		actual := ValidateNodeName(rt.s, rt.f)
		if (len(actual) == 0) != rt.expected {
			t.Errorf(
				"failed ValidateNodeName:\n\texpected: %t\n\t  actual: %t",
				rt.expected,
				(len(actual) == 0),
			)
		}
	}
}

func TestValidateCloudProvider(t *testing.T) {
	var tests = []struct {
		s        string
		f        *field.Path
		expected bool
	}{
		{"", nil, true},      // if not provided, ok, it's optional
		{"1234", nil, false}, // not supported
		{"awws", nil, false}, // not supported
		{"aws", nil, true},   // supported
		{"gce", nil, true},   // supported
	}
	for _, rt := range tests {
		actual := ValidateCloudProvider(rt.s, rt.f)
		if (len(actual) == 0) != rt.expected {
			t.Errorf(
				"failed ValidateCloudProvider:\n\texpected: %t\n\t  actual: %t",
				rt.expected,
				(len(actual) == 0),
			)
		}
	}
}

func TestValidateCertSANs(t *testing.T) {
	var tests = []struct {
		sans     []string
		expected bool
	}{
		{[]string{}, true},                                                     // ok if not provided
		{[]string{"1,2,,3"}, false},                                            // not a DNS label or IP
		{[]string{"my-hostname", "???&?.garbage"}, false},                      // not valid
		{[]string{"my-hostname", "my.subdomain", "1.2.3.4"}, true},             // supported
		{[]string{"my-hostname2", "my.other.subdomain", "10.0.0.10"}, true},    // supported
		{[]string{"my-hostname", "my.subdomain", "2001:db8::4"}, true},         // supported
		{[]string{"my-hostname2", "my.other.subdomain", "2001:db8::10"}, true}, // supported
	}
	for _, rt := range tests {
		actual := ValidateCertSANs(rt.sans, nil)
		if (len(actual) == 0) != rt.expected {
			t.Errorf(
				"failed ValidateCertSANs:\n\texpected: %t\n\t  actual: %t",
				rt.expected,
				(len(actual) == 0),
			)
		}
	}
}

func TestValidateIPFromString(t *testing.T) {
	var tests = []struct {
		name     string
		ip       string
		expected bool
	}{
		{"invalid missing address", "", false},
		{"invalid missing decimal points in IPv4 address", "1234", false},
		{"invalid incomplete IPv4 address", "1.2", false},
		{"invalid IPv4 CIDR provided instead of IPv4 address", "1.2.3.4/16", false},
		{"valid IPv4 address", "1.2.3.4", true},
		{"valid IPv6 address", "2001:db8::1", true},
		{"invalid IPv6 CIDR provided instead of IPv6 address", "2001:db8::1/64", false},
		{"invalid hex character in IPv6 address", "2001:xb8::", false},
		{"invalid use of colons in IPv6 address", "2001::db8::", false},
	}
	for _, rt := range tests {
		actual := ValidateIPFromString(rt.ip, nil)
		if (len(actual) == 0) != rt.expected {
			t.Errorf(
				"%s test case failed:\n\texpected: %t\n\t  actual: %t",
				rt.name,
				rt.expected,
				(len(actual) == 0),
			)
		}
	}
}

func TestValidateIPNetFromString(t *testing.T) {
	var tests = []struct {
		name     string
		subnet   string
		minaddrs int64
		expected bool
	}{
		{"invalid missing CIDR", "", 0, false},
		{"invalid CIDR missing decimal points in IPv4 address and / mask", "1234", 0, false},
		{"invalid CIDR use of letters instead of numbers and / mask", "abc", 0, false},
		{"invalid IPv4 address provided instead of CIDR representation", "1.2.3.4", 0, false},
		{"invalid IPv6 address provided instead of CIDR representation", "2001:db8::1", 0, false},
		{"valid, but IPv4 CIDR too small. At least 10 addresses needed", "10.0.0.16/29", 10, false},
		{"valid, but IPv6 CIDR too small. At least 10 addresses needed", "2001:db8::/125", 10, false},
		{"valid IPv4 CIDR", "10.0.0.16/12", 10, true},
		{"valid IPv6 CIDR", "2001:db8::/98", 10, true},
	}
	for _, rt := range tests {
		actual := ValidateIPNetFromString(rt.subnet, rt.minaddrs, nil)
		if (len(actual) == 0) != rt.expected {
			t.Errorf(
				"%s test case failed :\n\texpected: %t\n\t  actual: %t",
				rt.name,
				rt.expected,
				(len(actual) == 0),
			)
		}
	}
}

func TestValidateAPIEndpoint(t *testing.T) {
	var tests = []struct {
		name     string
		s        *kubeadm.MasterConfiguration
		expected bool
	}{
		{
			name:     "Missing configuration",
			s:        &kubeadm.MasterConfiguration{},
			expected: false,
		},
		{
			name: "Valid IPv4 address and default port",
			s: &kubeadm.MasterConfiguration{
				API: kubeadm.API{
					AdvertiseAddress: "1.2.3.4",
					BindPort:         6443,
				},
			},
			expected: true,
		},
		{
			name: "Valid IPv6 address and port",
			s: &kubeadm.MasterConfiguration{
				API: kubeadm.API{
					AdvertiseAddress: "2001:db7::1",
					BindPort:         3446,
				},
			},
			expected: true,
		},
		{
			name: "Invalid IPv4 address",
			s: &kubeadm.MasterConfiguration{
				API: kubeadm.API{
					AdvertiseAddress: "1.2.34",
					BindPort:         6443,
				},
			},
			expected: false,
		},
		{
			name: "Invalid IPv6 address",
			s: &kubeadm.MasterConfiguration{
				API: kubeadm.API{
					AdvertiseAddress: "2001:db7:1",
					BindPort:         3446,
				},
			},
			expected: false,
		},
	}
	for _, rt := range tests {
		actual := ValidateAPIEndpoint(rt.s, nil)
		if (len(actual) == 0) != rt.expected {
			t.Errorf(
				"%s test case failed:\n\texpected: %t\n\t  actual: %t",
				rt.name,
				rt.expected,
				(len(actual) == 0),
			)
		}
	}
}

func TestValidateMasterConfiguration(t *testing.T) {
	nodename := "valid-nodename"
	var tests = []struct {
		name     string
		s        *kubeadm.MasterConfiguration
		expected bool
	}{
		{"invalid missing master configuration",
			&kubeadm.MasterConfiguration{}, false},
		{"invalid missing token with IPv4 service subnet",
			&kubeadm.MasterConfiguration{
				API: kubeadm.API{
					AdvertiseAddress: "1.2.3.4",
					BindPort:         6443,
				},
				AuthorizationModes: []string{"Node", "RBAC"},
				Networking: kubeadm.Networking{
					ServiceSubnet: "10.96.0.1/12",
					DNSDomain:     "cluster.local",
				},
				CertificatesDir: "/some/cert/dir",
				NodeName:        nodename,
			}, false},
		{"invalid missing token with IPv6 service subnet",
			&kubeadm.MasterConfiguration{
				API: kubeadm.API{
					AdvertiseAddress: "1.2.3.4",
					BindPort:         6443,
				},
				AuthorizationModes: []string{"Node", "RBAC"},
				Networking: kubeadm.Networking{
					ServiceSubnet: "2001:db8::1/98",
					DNSDomain:     "cluster.local",
				},
				CertificatesDir: "/some/cert/dir",
				NodeName:        nodename,
			}, false},
		{"invalid missing node name",
			&kubeadm.MasterConfiguration{
				API: kubeadm.API{
					AdvertiseAddress: "1.2.3.4",
					BindPort:         6443,
				},
				AuthorizationModes: []string{"Node", "RBAC"},
				Networking: kubeadm.Networking{
					ServiceSubnet: "10.96.0.1/12",
					DNSDomain:     "cluster.local",
				},
				CertificatesDir: "/some/other/cert/dir",
				Token:           "abcdef.0123456789abcdef",
			}, false},
		{"valid master configuration with incorrect IPv4 pod subnet",
			&kubeadm.MasterConfiguration{
				API: kubeadm.API{
					AdvertiseAddress: "1.2.3.4",
					BindPort:         6443,
				},
				AuthorizationModes: []string{"Node", "RBAC"},
				Networking: kubeadm.Networking{
					ServiceSubnet: "10.96.0.1/12",
					DNSDomain:     "cluster.local",
					PodSubnet:     "10.0.1.15",
				},
				CertificatesDir: "/some/other/cert/dir",
				Token:           "abcdef.0123456789abcdef",
				NodeName:        nodename,
			}, false},
		{"valid master configuration with IPv4 service subnet",
			&kubeadm.MasterConfiguration{
				API: kubeadm.API{
					AdvertiseAddress: "1.2.3.4",
					BindPort:         6443,
				},
				KubeProxy: kubeadm.KubeProxy{
					Config: &kubeproxyconfigv1alpha1.KubeProxyConfiguration{
						BindAddress:        "192.168.59.103",
						HealthzBindAddress: "0.0.0.0:10256",
						MetricsBindAddress: "127.0.0.1:10249",
						ClusterCIDR:        "192.168.59.0/24",
						UDPIdleTimeout:     metav1.Duration{Duration: 1 * time.Second},
						ConfigSyncPeriod:   metav1.Duration{Duration: 1 * time.Second},
						IPTables: kubeproxyconfigv1alpha1.KubeProxyIPTablesConfiguration{
							MasqueradeAll: true,
							SyncPeriod:    metav1.Duration{Duration: 5 * time.Second},
							MinSyncPeriod: metav1.Duration{Duration: 2 * time.Second},
						},
						IPVS: kubeproxyconfigv1alpha1.KubeProxyIPVSConfiguration{
							SyncPeriod:    metav1.Duration{Duration: 10 * time.Second},
							MinSyncPeriod: metav1.Duration{Duration: 5 * time.Second},
						},
						Conntrack: kubeproxyconfigv1alpha1.KubeProxyConntrackConfiguration{
							Max:        utilpointer.Int32Ptr(2),
							MaxPerCore: utilpointer.Int32Ptr(1),
							Min:        utilpointer.Int32Ptr(1),
							TCPEstablishedTimeout: &metav1.Duration{Duration: 5 * time.Second},
							TCPCloseWaitTimeout:   &metav1.Duration{Duration: 5 * time.Second},
						},
					},
				},
				AuthorizationModes: []string{"Node", "RBAC"},
				Networking: kubeadm.Networking{
					ServiceSubnet: "10.96.0.1/12",
					DNSDomain:     "cluster.local",
					PodSubnet:     "10.0.1.15/16",
				},
				CertificatesDir: "/some/other/cert/dir",
				Token:           "abcdef.0123456789abcdef",
				NodeName:        nodename,
			}, true},
		{"valid master configuration using IPv6 service subnet",
			&kubeadm.MasterConfiguration{
				API: kubeadm.API{
					AdvertiseAddress: "1:2:3::4",
					BindPort:         3446,
				},
				KubeProxy: kubeadm.KubeProxy{
					Config: &kubeproxyconfigv1alpha1.KubeProxyConfiguration{
						BindAddress:        "192.168.59.103",
						HealthzBindAddress: "0.0.0.0:10256",
						MetricsBindAddress: "127.0.0.1:10249",
						ClusterCIDR:        "192.168.59.0/24",
						UDPIdleTimeout:     metav1.Duration{Duration: 1 * time.Second},
						ConfigSyncPeriod:   metav1.Duration{Duration: 1 * time.Second},
						IPTables: kubeproxyconfigv1alpha1.KubeProxyIPTablesConfiguration{
							MasqueradeAll: true,
							SyncPeriod:    metav1.Duration{Duration: 5 * time.Second},
							MinSyncPeriod: metav1.Duration{Duration: 2 * time.Second},
						},
						IPVS: kubeproxyconfigv1alpha1.KubeProxyIPVSConfiguration{
							SyncPeriod:    metav1.Duration{Duration: 10 * time.Second},
							MinSyncPeriod: metav1.Duration{Duration: 5 * time.Second},
						},
						Conntrack: kubeproxyconfigv1alpha1.KubeProxyConntrackConfiguration{
							Max:        utilpointer.Int32Ptr(2),
							MaxPerCore: utilpointer.Int32Ptr(1),
							Min:        utilpointer.Int32Ptr(1),
							TCPEstablishedTimeout: &metav1.Duration{Duration: 5 * time.Second},
							TCPCloseWaitTimeout:   &metav1.Duration{Duration: 5 * time.Second},
						},
					},
				},
				AuthorizationModes: []string{"Node", "RBAC"},
				Networking: kubeadm.Networking{
					ServiceSubnet: "2001:db8::1/98",
					DNSDomain:     "cluster.local",
				},
				CertificatesDir: "/some/other/cert/dir",
				Token:           "abcdef.0123456789abcdef",
				NodeName:        nodename,
			}, true},
	}
	for _, rt := range tests {
		actual := ValidateMasterConfiguration(rt.s)
		if (len(actual) == 0) != rt.expected {
			t.Errorf(
				"%s test case failed:\n\texpected: %t\n\t  actual: %t",
				rt.name,
				rt.expected,
				(len(actual) == 0),
			)
		}
	}
}

func TestValidateNodeConfiguration(t *testing.T) {
	var tests = []struct {
		s        *kubeadm.NodeConfiguration
		expected bool
	}{
		{&kubeadm.NodeConfiguration{}, false},
		{&kubeadm.NodeConfiguration{
			DiscoveryFile:  "foo",
			DiscoveryToken: "abcdef.1234567890123456@foobar",
			CACertPath:     "/some/cert.crt",
		}, false},
	}
	for _, rt := range tests {
		actual := ValidateNodeConfiguration(rt.s)
		if (len(actual) == 0) != rt.expected {
			t.Errorf(
				"failed ValidateNodeConfiguration:\n\texpected: %t\n\t  actual: %t",
				rt.expected,
				(len(actual) == 0),
			)
		}
	}
}

func TestValidateMixedArguments(t *testing.T) {
	var tests = []struct {
		args     []string
		expected bool
	}{
		// Expected to succeed, --config is mixed with skip-* flags only or no other flags
		{[]string{"--foo=bar"}, true},
		{[]string{"--config=hello"}, true},
		{[]string{"--config=hello", "--skip-preflight-checks=true"}, true},
		{[]string{"--config=hello", "--skip-token-print=true"}, true},
		{[]string{"--config=hello", "--skip-preflight-checks", "--skip-token-print"}, true},
		// Expected to fail, --config is mixed with the --foo flag
		{[]string{"--config=hello", "--skip-preflight-checks", "--foo=bar"}, false},
		{[]string{"--config=hello", "--foo=bar"}, false},
	}

	var cfgPath string
	for _, rt := range tests {
		f := pflag.NewFlagSet("test", pflag.ContinueOnError)
		if f.Parsed() {
			t.Error("f.Parse() = true before Parse")
		}
		f.String("foo", "", "flag bound to config object")
		f.Bool("skip-preflight-checks", false, "flag not bound to config object")
		f.Bool("skip-token-print", false, "flag not bound to config object")
		f.StringVar(&cfgPath, "config", cfgPath, "Path to kubeadm config file")
		if err := f.Parse(rt.args); err != nil {
			t.Fatal(err)
		}

		actual := ValidateMixedArguments(f)
		if (actual == nil) != rt.expected {
			t.Errorf(
				"failed ValidateMixedArguments:\n\texpected: %t\n\t  actual: %t testdata: %v",
				rt.expected,
				(actual == nil),
				rt.args,
			)
		}
	}
}

func TestValidateFeatureGates(t *testing.T) {
	type featureFlag map[string]bool
	var tests = []struct {
		featureGates featureFlag
		expected     bool
	}{
		{featureFlag{"SelfHosting": true}, true},
		{featureFlag{"SelfHosting": false}, true},
		{featureFlag{"StoreCertsInSecrets": true}, true},
		{featureFlag{"StoreCertsInSecrets": false}, true},
		{featureFlag{"Foo": true}, false},
	}
	for _, rt := range tests {
		actual := ValidateFeatureGates(rt.featureGates, nil)
		if (len(actual) == 0) != rt.expected {
			t.Errorf(
				"failed featureGates:\n\texpected: %t\n\t  actual: %t",
				rt.expected,
				(len(actual) == 0),
			)
		}
	}
}

func TestValidateIgnorePreflightErrors(t *testing.T) {
	var tests = []struct {
		ignorePreflightErrors []string
		skipPreflightChecks   bool
		expectedLen           int
		expectedError         bool
	}{
		{[]string{}, false, 0, false},                             // empty list, no old skip-preflight-checks
		{[]string{}, true, 1, false},                              // empty list, old skip-preflight-checks
		{[]string{"check1", "check2"}, false, 2, false},           // non-duplicate
		{[]string{"check1", "check2"}, true, 3, true},             // non-duplicate, but skip-preflight-checks
		{[]string{"check1", "check2", "check1"}, false, 2, false}, // duplicates
		{[]string{"check1", "check2", "all"}, false, 3, true},     // non-duplicate, but 'all' present together wth individual checks
		{[]string{"all"}, false, 1, false},                        // skip all checks by using new flag
		{[]string{"all"}, true, 1, false},                         // skip all checks by using both old and new flags at the same time
	}
	for _, rt := range tests {
		result, err := ValidateIgnorePreflightErrors(rt.ignorePreflightErrors, rt.skipPreflightChecks)
		switch {
		case err != nil && !rt.expectedError:
			t.Errorf("ValidateIgnorePreflightErrors: unexpected error for input (%s, %v), error: %v", rt.ignorePreflightErrors, rt.skipPreflightChecks, err)
		case err == nil && rt.expectedError:
			t.Errorf("ValidateIgnorePreflightErrors: expected error for input (%s, %v) but got: %v", rt.ignorePreflightErrors, rt.skipPreflightChecks, result)
		case result.Len() != rt.expectedLen:
			t.Errorf("ValidateIgnorePreflightErrors: expected Len = %d for input (%s, %v) but got: %v, %v", rt.expectedLen, rt.ignorePreflightErrors, rt.skipPreflightChecks, result.Len(), result)
		}
	}
}

func TestValidateKubeletConfiguration(t *testing.T) {
	successCase := &kubeadm.KubeletConfiguration{
<<<<<<< HEAD
		BaseConfig: &kubeletconfigv1alpha1.KubeletConfiguration{
=======
		BaseConfig: &kubeletconfigv1beta1.KubeletConfiguration{
>>>>>>> ed33434d
			CgroupsPerQOS:               utilpointer.BoolPtr(true),
			EnforceNodeAllocatable:      []string{"pods", "system-reserved", "kube-reserved"},
			SystemCgroups:               "",
			CgroupRoot:                  "",
<<<<<<< HEAD
			CAdvisorPort:                utilpointer.Int32Ptr(0),
=======
>>>>>>> ed33434d
			EventBurst:                  10,
			EventRecordQPS:              utilpointer.Int32Ptr(5),
			HealthzPort:                 utilpointer.Int32Ptr(10248),
			ImageGCHighThresholdPercent: utilpointer.Int32Ptr(85),
			ImageGCLowThresholdPercent:  utilpointer.Int32Ptr(80),
			IPTablesDropBit:             utilpointer.Int32Ptr(15),
			IPTablesMasqueradeBit:       utilpointer.Int32Ptr(14),
			KubeAPIBurst:                10,
			KubeAPIQPS:                  utilpointer.Int32Ptr(5),
			MaxOpenFiles:                1000000,
			MaxPods:                     110,
			OOMScoreAdj:                 utilpointer.Int32Ptr(-999),
			PodsPerCore:                 100,
			Port:                        65535,
<<<<<<< HEAD
			ReadOnlyPort:                utilpointer.Int32Ptr(0),
=======
			ReadOnlyPort:                0,
>>>>>>> ed33434d
			RegistryBurst:               10,
			RegistryPullQPS:             utilpointer.Int32Ptr(5),
			HairpinMode:                 "promiscuous-bridge",
		},
	}
	if allErrors := ValidateKubeletConfiguration(successCase, nil); len(allErrors) != 0 {
		t.Errorf("failed ValidateKubeletConfiguration: expect no errors but got %v", allErrors)
	}

	errorCase := &kubeadm.KubeletConfiguration{
<<<<<<< HEAD
		BaseConfig: &kubeletconfigv1alpha1.KubeletConfiguration{
=======
		BaseConfig: &kubeletconfigv1beta1.KubeletConfiguration{
>>>>>>> ed33434d
			CgroupsPerQOS:               utilpointer.BoolPtr(false),
			EnforceNodeAllocatable:      []string{"pods", "system-reserved", "kube-reserved", "illegal-key"},
			SystemCgroups:               "/",
			CgroupRoot:                  "",
<<<<<<< HEAD
			CAdvisorPort:                utilpointer.Int32Ptr(-10),
=======
>>>>>>> ed33434d
			EventBurst:                  -10,
			EventRecordQPS:              utilpointer.Int32Ptr(-10),
			HealthzPort:                 utilpointer.Int32Ptr(-10),
			ImageGCHighThresholdPercent: utilpointer.Int32Ptr(101),
			ImageGCLowThresholdPercent:  utilpointer.Int32Ptr(101),
			IPTablesDropBit:             utilpointer.Int32Ptr(-10),
			IPTablesMasqueradeBit:       utilpointer.Int32Ptr(-10),
			KubeAPIBurst:                -10,
			KubeAPIQPS:                  utilpointer.Int32Ptr(-10),
			MaxOpenFiles:                -10,
			MaxPods:                     -10,
			OOMScoreAdj:                 utilpointer.Int32Ptr(-1001),
			PodsPerCore:                 -10,
			Port:                        0,
<<<<<<< HEAD
			ReadOnlyPort:                utilpointer.Int32Ptr(-10),
=======
			ReadOnlyPort:                -10,
>>>>>>> ed33434d
			RegistryBurst:               -10,
			RegistryPullQPS:             utilpointer.Int32Ptr(-10),
		},
	}
	if allErrors := ValidateKubeletConfiguration(errorCase, nil); len(allErrors) == 0 {
		t.Errorf("failed ValidateKubeletConfiguration: expect errors but got no error")
	}
}

func TestValidateKubeProxyConfiguration(t *testing.T) {
	successCases := []kubeadm.MasterConfiguration{
		{
			KubeProxy: kubeadm.KubeProxy{
				Config: &kubeproxyconfigv1alpha1.KubeProxyConfiguration{
					BindAddress:        "192.168.59.103",
					HealthzBindAddress: "0.0.0.0:10256",
					MetricsBindAddress: "127.0.0.1:10249",
					ClusterCIDR:        "192.168.59.0/24",
					UDPIdleTimeout:     metav1.Duration{Duration: 1 * time.Second},
					ConfigSyncPeriod:   metav1.Duration{Duration: 1 * time.Second},
					IPTables: kubeproxyconfigv1alpha1.KubeProxyIPTablesConfiguration{
						MasqueradeAll: true,
						SyncPeriod:    metav1.Duration{Duration: 5 * time.Second},
						MinSyncPeriod: metav1.Duration{Duration: 2 * time.Second},
					},
					IPVS: kubeproxyconfigv1alpha1.KubeProxyIPVSConfiguration{
						SyncPeriod:    metav1.Duration{Duration: 10 * time.Second},
						MinSyncPeriod: metav1.Duration{Duration: 5 * time.Second},
					},
					Conntrack: kubeproxyconfigv1alpha1.KubeProxyConntrackConfiguration{
						Max:        utilpointer.Int32Ptr(2),
						MaxPerCore: utilpointer.Int32Ptr(1),
						Min:        utilpointer.Int32Ptr(1),
						TCPEstablishedTimeout: &metav1.Duration{Duration: 5 * time.Second},
						TCPCloseWaitTimeout:   &metav1.Duration{Duration: 5 * time.Second},
					},
				},
			},
		},
	}

	for _, successCase := range successCases {
		if errs := ValidateProxy(&successCase, nil); len(errs) != 0 {
			t.Errorf("failed ValidateProxy: expect no errors but got %v", errs)
		}
	}

	errorCases := []struct {
		masterConfig kubeadm.MasterConfiguration
		msg          string
	}{
		{
			masterConfig: kubeadm.MasterConfiguration{
				KubeProxy: kubeadm.KubeProxy{
					Config: &kubeproxyconfigv1alpha1.KubeProxyConfiguration{
						// only BindAddress is invalid
						BindAddress:        "10.10.12.11:2000",
						HealthzBindAddress: "0.0.0.0:10256",
						MetricsBindAddress: "127.0.0.1:10249",
						ClusterCIDR:        "192.168.59.0/24",
						UDPIdleTimeout:     metav1.Duration{Duration: 1 * time.Second},
						ConfigSyncPeriod:   metav1.Duration{Duration: 1 * time.Second},
						IPTables: kubeproxyconfigv1alpha1.KubeProxyIPTablesConfiguration{
							MasqueradeAll: true,
							SyncPeriod:    metav1.Duration{Duration: 5 * time.Second},
							MinSyncPeriod: metav1.Duration{Duration: 2 * time.Second},
						},
						IPVS: kubeproxyconfigv1alpha1.KubeProxyIPVSConfiguration{
							SyncPeriod:    metav1.Duration{Duration: 10 * time.Second},
							MinSyncPeriod: metav1.Duration{Duration: 5 * time.Second},
						},
						Conntrack: kubeproxyconfigv1alpha1.KubeProxyConntrackConfiguration{
							Max:        utilpointer.Int32Ptr(2),
							MaxPerCore: utilpointer.Int32Ptr(1),
							Min:        utilpointer.Int32Ptr(1),
							TCPEstablishedTimeout: &metav1.Duration{Duration: 5 * time.Second},
							TCPCloseWaitTimeout:   &metav1.Duration{Duration: 5 * time.Second},
						},
					},
				},
			},
			msg: "not a valid textual representation of an IP address",
		},
		{
			masterConfig: kubeadm.MasterConfiguration{
				KubeProxy: kubeadm.KubeProxy{
					Config: &kubeproxyconfigv1alpha1.KubeProxyConfiguration{
						BindAddress: "10.10.12.11",
						// only HealthzBindAddress is invalid
						HealthzBindAddress: "0.0.0.0",
						MetricsBindAddress: "127.0.0.1:10249",
						ClusterCIDR:        "192.168.59.0/24",
						UDPIdleTimeout:     metav1.Duration{Duration: 1 * time.Second},
						ConfigSyncPeriod:   metav1.Duration{Duration: 1 * time.Second},
						IPTables: kubeproxyconfigv1alpha1.KubeProxyIPTablesConfiguration{
							MasqueradeAll: true,
							SyncPeriod:    metav1.Duration{Duration: 5 * time.Second},
							MinSyncPeriod: metav1.Duration{Duration: 2 * time.Second},
						},
						IPVS: kubeproxyconfigv1alpha1.KubeProxyIPVSConfiguration{
							SyncPeriod:    metav1.Duration{Duration: 10 * time.Second},
							MinSyncPeriod: metav1.Duration{Duration: 5 * time.Second},
						},
						Conntrack: kubeproxyconfigv1alpha1.KubeProxyConntrackConfiguration{
							Max:        utilpointer.Int32Ptr(2),
							MaxPerCore: utilpointer.Int32Ptr(1),
							Min:        utilpointer.Int32Ptr(1),
							TCPEstablishedTimeout: &metav1.Duration{Duration: 5 * time.Second},
							TCPCloseWaitTimeout:   &metav1.Duration{Duration: 5 * time.Second},
						},
					},
				},
			},
			msg: "must be IP:port",
		},
		{
			masterConfig: kubeadm.MasterConfiguration{
				KubeProxy: kubeadm.KubeProxy{
					Config: &kubeproxyconfigv1alpha1.KubeProxyConfiguration{
						BindAddress:        "10.10.12.11",
						HealthzBindAddress: "0.0.0.0:12345",
						// only MetricsBindAddress is invalid
						MetricsBindAddress: "127.0.0.1",
						ClusterCIDR:        "192.168.59.0/24",
						UDPIdleTimeout:     metav1.Duration{Duration: 1 * time.Second},
						ConfigSyncPeriod:   metav1.Duration{Duration: 1 * time.Second},
						IPTables: kubeproxyconfigv1alpha1.KubeProxyIPTablesConfiguration{
							MasqueradeAll: true,
							SyncPeriod:    metav1.Duration{Duration: 5 * time.Second},
							MinSyncPeriod: metav1.Duration{Duration: 2 * time.Second},
						},
						IPVS: kubeproxyconfigv1alpha1.KubeProxyIPVSConfiguration{
							SyncPeriod:    metav1.Duration{Duration: 10 * time.Second},
							MinSyncPeriod: metav1.Duration{Duration: 5 * time.Second},
						},
						Conntrack: kubeproxyconfigv1alpha1.KubeProxyConntrackConfiguration{
							Max:        utilpointer.Int32Ptr(2),
							MaxPerCore: utilpointer.Int32Ptr(1),
							Min:        utilpointer.Int32Ptr(1),
							TCPEstablishedTimeout: &metav1.Duration{Duration: 5 * time.Second},
							TCPCloseWaitTimeout:   &metav1.Duration{Duration: 5 * time.Second},
						},
					},
				},
			},
			msg: "must be IP:port",
		},
		{
			masterConfig: kubeadm.MasterConfiguration{
				KubeProxy: kubeadm.KubeProxy{
					Config: &kubeproxyconfigv1alpha1.KubeProxyConfiguration{
						BindAddress:        "10.10.12.11",
						HealthzBindAddress: "0.0.0.0:12345",
						MetricsBindAddress: "127.0.0.1:10249",
						// only ClusterCIDR is invalid
						ClusterCIDR:      "192.168.59.0",
						UDPIdleTimeout:   metav1.Duration{Duration: 1 * time.Second},
						ConfigSyncPeriod: metav1.Duration{Duration: 1 * time.Second},
						IPTables: kubeproxyconfigv1alpha1.KubeProxyIPTablesConfiguration{
							MasqueradeAll: true,
							SyncPeriod:    metav1.Duration{Duration: 5 * time.Second},
							MinSyncPeriod: metav1.Duration{Duration: 2 * time.Second},
						},
						IPVS: kubeproxyconfigv1alpha1.KubeProxyIPVSConfiguration{
							SyncPeriod:    metav1.Duration{Duration: 10 * time.Second},
							MinSyncPeriod: metav1.Duration{Duration: 5 * time.Second},
						},
						Conntrack: kubeproxyconfigv1alpha1.KubeProxyConntrackConfiguration{
							Max:        utilpointer.Int32Ptr(2),
							MaxPerCore: utilpointer.Int32Ptr(1),
							Min:        utilpointer.Int32Ptr(1),
							TCPEstablishedTimeout: &metav1.Duration{Duration: 5 * time.Second},
							TCPCloseWaitTimeout:   &metav1.Duration{Duration: 5 * time.Second},
						},
					},
				},
			},
			msg: "must be a valid CIDR block (e.g. 10.100.0.0/16)",
		},
		{
			masterConfig: kubeadm.MasterConfiguration{
				KubeProxy: kubeadm.KubeProxy{
					Config: &kubeproxyconfigv1alpha1.KubeProxyConfiguration{
						BindAddress:        "10.10.12.11",
						HealthzBindAddress: "0.0.0.0:12345",
						MetricsBindAddress: "127.0.0.1:10249",
						ClusterCIDR:        "192.168.59.0/24",
						// only UDPIdleTimeout is invalid
						UDPIdleTimeout:   metav1.Duration{Duration: -1 * time.Second},
						ConfigSyncPeriod: metav1.Duration{Duration: 1 * time.Second},
						IPTables: kubeproxyconfigv1alpha1.KubeProxyIPTablesConfiguration{
							MasqueradeAll: true,
							SyncPeriod:    metav1.Duration{Duration: 5 * time.Second},
							MinSyncPeriod: metav1.Duration{Duration: 2 * time.Second},
						},
						IPVS: kubeproxyconfigv1alpha1.KubeProxyIPVSConfiguration{
							SyncPeriod:    metav1.Duration{Duration: 10 * time.Second},
							MinSyncPeriod: metav1.Duration{Duration: 5 * time.Second},
						},
						Conntrack: kubeproxyconfigv1alpha1.KubeProxyConntrackConfiguration{
							Max:        utilpointer.Int32Ptr(2),
							MaxPerCore: utilpointer.Int32Ptr(1),
							Min:        utilpointer.Int32Ptr(1),
							TCPEstablishedTimeout: &metav1.Duration{Duration: 5 * time.Second},
							TCPCloseWaitTimeout:   &metav1.Duration{Duration: 5 * time.Second},
						},
					},
				},
			},
			msg: "must be greater than 0",
		},
		{
			masterConfig: kubeadm.MasterConfiguration{
				KubeProxy: kubeadm.KubeProxy{
					Config: &kubeproxyconfigv1alpha1.KubeProxyConfiguration{
						BindAddress:        "10.10.12.11",
						HealthzBindAddress: "0.0.0.0:12345",
						MetricsBindAddress: "127.0.0.1:10249",
						ClusterCIDR:        "192.168.59.0/24",
						UDPIdleTimeout:     metav1.Duration{Duration: 1 * time.Second},
						// only ConfigSyncPeriod is invalid
						ConfigSyncPeriod: metav1.Duration{Duration: -1 * time.Second},
						IPTables: kubeproxyconfigv1alpha1.KubeProxyIPTablesConfiguration{
							MasqueradeAll: true,
							SyncPeriod:    metav1.Duration{Duration: 5 * time.Second},
							MinSyncPeriod: metav1.Duration{Duration: 2 * time.Second},
						},
						IPVS: kubeproxyconfigv1alpha1.KubeProxyIPVSConfiguration{
							SyncPeriod:    metav1.Duration{Duration: 10 * time.Second},
							MinSyncPeriod: metav1.Duration{Duration: 5 * time.Second},
						},
						Conntrack: kubeproxyconfigv1alpha1.KubeProxyConntrackConfiguration{
							Max:        utilpointer.Int32Ptr(2),
							MaxPerCore: utilpointer.Int32Ptr(1),
							Min:        utilpointer.Int32Ptr(1),
							TCPEstablishedTimeout: &metav1.Duration{Duration: 5 * time.Second},
							TCPCloseWaitTimeout:   &metav1.Duration{Duration: 5 * time.Second},
						},
					},
				},
			},
			msg: "must be greater than 0",
		},
	}

	for i, errorCase := range errorCases {
		if errs := ValidateProxy(&errorCase.masterConfig, nil); len(errs) == 0 {
			t.Errorf("%d failed ValidateProxy: expected error for %s, but got no error", i, errorCase.msg)
		} else if !strings.Contains(errs[0].Error(), errorCase.msg) {
			t.Errorf("%d failed ValidateProxy: unexpected error: %v, expected: %s", i, errs[0], errorCase.msg)
		}
	}
}

func TestValidateArgSelection(t *testing.T) {
	var tests = []struct {
		name     string
		c        *kubeadm.NodeConfiguration
		expected bool
	}{
		{
			"invalid: DiscoveryToken and DiscoveryFile cannot both be set",
			&kubeadm.NodeConfiguration{
				DiscoveryFile:  "https://url/file.conf",
				DiscoveryToken: "abcdef.1234567890123456",
			},
			false,
		},
		{
			"invalid: DiscoveryToken or DiscoveryFile must be set",
			&kubeadm.NodeConfiguration{
				DiscoveryFile:  "",
				DiscoveryToken: "",
			},
			false,
		},
		{
			"invalid: DiscoveryTokenAPIServers not set",
			&kubeadm.NodeConfiguration{
				DiscoveryToken: "abcdef.1234567890123456",
			},
			false,
		},
		{
			"invalid: DiscoveryTokenCACertHashes cannot be used with DiscoveryFile",
			&kubeadm.NodeConfiguration{
				DiscoveryFile:              "https://url/file.conf",
				DiscoveryTokenCACertHashes: []string{"sha256:7173b809ca12ec5dee4506cd86be934c4596dd234ee82c0662eac04a8c2c71dc"},
			},
			false,
		},
		{
			"invalid: using token-based discovery without DiscoveryTokenCACertHashes and DiscoveryTokenUnsafeSkipCAVerification",
			&kubeadm.NodeConfiguration{
				DiscoveryToken:                         "abcdef.1234567890123456",
				DiscoveryTokenUnsafeSkipCAVerification: false,
				DiscoveryTokenAPIServers:               []string{"192.168.122.100:6443"},
			},
			false,
		},
		{
			"WARNING: kubeadm doesn't fully support multiple API Servers yet",
			&kubeadm.NodeConfiguration{
				DiscoveryToken:                         "abcdef.1234567890123456",
				DiscoveryTokenUnsafeSkipCAVerification: true,
				DiscoveryTokenAPIServers:               []string{"192.168.122.100:6443", "192.168.122.88:6443"},
			},
			true,
		},
		{
			"valid: DiscoveryFile with DiscoveryTokenAPIServers",
			&kubeadm.NodeConfiguration{
				DiscoveryFile:            "https://url/file.conf",
				DiscoveryTokenAPIServers: []string{"192.168.122.100:6443"},
			},
			true,
		},
		{
			"valid: DiscoveryFile without DiscoveryTokenAPIServers",
			&kubeadm.NodeConfiguration{
				DiscoveryFile: "https://url/file.conf",
			},
			true,
		},
		{
			"valid: using token-based discovery with DiscoveryTokenCACertHashes",
			&kubeadm.NodeConfiguration{
				DiscoveryToken:                         "abcdef.1234567890123456",
				DiscoveryTokenAPIServers:               []string{"192.168.122.100:6443"},
				DiscoveryTokenCACertHashes:             []string{"sha256:7173b809ca12ec5dee4506cd86be934c4596dd234ee82c0662eac04a8c2c71dc"},
				DiscoveryTokenUnsafeSkipCAVerification: false,
			},
			true,
		},
		{
			"valid: using token-based discovery with DiscoveryTokenCACertHashe but skip ca verification",
			&kubeadm.NodeConfiguration{
				DiscoveryToken:                         "abcdef.1234567890123456",
				DiscoveryTokenAPIServers:               []string{"192.168.122.100:6443"},
				DiscoveryTokenCACertHashes:             []string{"sha256:7173b809ca12ec5dee4506cd86be934c4596dd234ee82c0662eac04a8c2c71dc"},
				DiscoveryTokenUnsafeSkipCAVerification: true,
			},
			true,
		},
	}
	for _, rt := range tests {
		err := ValidateArgSelection(rt.c, nil).ToAggregate()
		if (err == nil) != rt.expected {
			t.Errorf(
				"%s test case failed: ValidateArgSelection:\n\texpected: %t\n\t  actual: %t",
				rt.name,
				rt.expected,
				(err == nil),
			)
		}
	}
}

func TestValidateJoinDiscoveryTokenAPIServer(t *testing.T) {
	var tests = []struct {
		s        *kubeadm.NodeConfiguration
		expected bool
	}{
		{
			&kubeadm.NodeConfiguration{
				DiscoveryTokenAPIServers: []string{"192.168.122.100"},
			},
			false,
		},
		{
			&kubeadm.NodeConfiguration{
				DiscoveryTokenAPIServers: []string{"192.168.122.100:6443"},
			},
			true,
		},
	}
	for _, rt := range tests {
		actual := ValidateJoinDiscoveryTokenAPIServer(rt.s, nil)
		if (len(actual) == 0) != rt.expected {
			t.Errorf(
				"failed ValidateJoinDiscoveryTokenAPIServer:\n\texpected: %t\n\t  actual: %t",
				rt.expected,
				(len(actual) == 0),
			)
		}
	}
}

func TestValidateDiscoveryFile(t *testing.T) {
	tmpfile, err := ioutil.TempFile("/tmp", "test_discovery_file")
	if err != nil {
		t.Errorf("Error creating temporary file: %v", err)
	}
	defer os.Remove(tmpfile.Name())

	var tests = []struct {
		s        string
		expected bool
	}{
		{"foo", false},
		{"/foo/bar/file_which_i_believe_not_existing.conf", false},
		{tmpfile.Name(), true},
		{"http://[::1]a", false},
		{"http://url/file.conf", false},
		{"https://u r l/file.conf", false},
		{"https://url/file.conf", true},
	}
	for i, rt := range tests {
		actual := ValidateDiscoveryFile(rt.s, nil)
		if (len(actual) == 0) != rt.expected {
			t.Errorf(
				"%d: failed ValidateDiscoveryFile:\n\texpected: %t\n\t  actual: %t",
				i,
				rt.expected,
				(len(actual) == 0),
			)
		}
	}
}<|MERGE_RESOLUTION|>--- conflicted
+++ resolved
@@ -28,11 +28,7 @@
 	metav1 "k8s.io/apimachinery/pkg/apis/meta/v1"
 	"k8s.io/apimachinery/pkg/util/validation/field"
 	"k8s.io/kubernetes/cmd/kubeadm/app/apis/kubeadm"
-<<<<<<< HEAD
-	kubeletconfigv1alpha1 "k8s.io/kubernetes/pkg/kubelet/apis/kubeletconfig/v1alpha1"
-=======
 	kubeletconfigv1beta1 "k8s.io/kubernetes/pkg/kubelet/apis/kubeletconfig/v1beta1"
->>>>>>> ed33434d
 	kubeproxyconfigv1alpha1 "k8s.io/kubernetes/pkg/proxy/apis/kubeproxyconfig/v1alpha1"
 	utilpointer "k8s.io/kubernetes/pkg/util/pointer"
 )
@@ -617,19 +613,11 @@
 
 func TestValidateKubeletConfiguration(t *testing.T) {
 	successCase := &kubeadm.KubeletConfiguration{
-<<<<<<< HEAD
-		BaseConfig: &kubeletconfigv1alpha1.KubeletConfiguration{
-=======
 		BaseConfig: &kubeletconfigv1beta1.KubeletConfiguration{
->>>>>>> ed33434d
 			CgroupsPerQOS:               utilpointer.BoolPtr(true),
 			EnforceNodeAllocatable:      []string{"pods", "system-reserved", "kube-reserved"},
 			SystemCgroups:               "",
 			CgroupRoot:                  "",
-<<<<<<< HEAD
-			CAdvisorPort:                utilpointer.Int32Ptr(0),
-=======
->>>>>>> ed33434d
 			EventBurst:                  10,
 			EventRecordQPS:              utilpointer.Int32Ptr(5),
 			HealthzPort:                 utilpointer.Int32Ptr(10248),
@@ -644,11 +632,7 @@
 			OOMScoreAdj:                 utilpointer.Int32Ptr(-999),
 			PodsPerCore:                 100,
 			Port:                        65535,
-<<<<<<< HEAD
-			ReadOnlyPort:                utilpointer.Int32Ptr(0),
-=======
 			ReadOnlyPort:                0,
->>>>>>> ed33434d
 			RegistryBurst:               10,
 			RegistryPullQPS:             utilpointer.Int32Ptr(5),
 			HairpinMode:                 "promiscuous-bridge",
@@ -659,19 +643,11 @@
 	}
 
 	errorCase := &kubeadm.KubeletConfiguration{
-<<<<<<< HEAD
-		BaseConfig: &kubeletconfigv1alpha1.KubeletConfiguration{
-=======
 		BaseConfig: &kubeletconfigv1beta1.KubeletConfiguration{
->>>>>>> ed33434d
 			CgroupsPerQOS:               utilpointer.BoolPtr(false),
 			EnforceNodeAllocatable:      []string{"pods", "system-reserved", "kube-reserved", "illegal-key"},
 			SystemCgroups:               "/",
 			CgroupRoot:                  "",
-<<<<<<< HEAD
-			CAdvisorPort:                utilpointer.Int32Ptr(-10),
-=======
->>>>>>> ed33434d
 			EventBurst:                  -10,
 			EventRecordQPS:              utilpointer.Int32Ptr(-10),
 			HealthzPort:                 utilpointer.Int32Ptr(-10),
@@ -686,11 +662,7 @@
 			OOMScoreAdj:                 utilpointer.Int32Ptr(-1001),
 			PodsPerCore:                 -10,
 			Port:                        0,
-<<<<<<< HEAD
-			ReadOnlyPort:                utilpointer.Int32Ptr(-10),
-=======
 			ReadOnlyPort:                -10,
->>>>>>> ed33434d
 			RegistryBurst:               -10,
 			RegistryPullQPS:             utilpointer.Int32Ptr(-10),
 		},
