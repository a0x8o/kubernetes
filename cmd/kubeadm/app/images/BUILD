package(default_visibility = ["//visibility:public"])

load(
    "@io_bazel_rules_go//go:def.bzl",
    "go_library",
    "go_test",
)

go_library(
    name = "go_default_library",
    srcs = ["images.go"],
    importpath = "k8s.io/kubernetes/cmd/kubeadm/app/images",
    deps = [
        "//cmd/kubeadm/app/constants:go_default_library",
        "//cmd/kubeadm/app/util:go_default_library",
    ],
)

go_test(
    name = "go_default_test",
    srcs = ["images_test.go"],
    embed = [":go_default_library"],
<<<<<<< HEAD
    importpath = "k8s.io/kubernetes/cmd/kubeadm/app/images",
=======
>>>>>>> ed33434d
    deps = ["//cmd/kubeadm/app/constants:go_default_library"],
)

filegroup(
    name = "package-srcs",
    srcs = glob(["**"]),
    tags = ["automanaged"],
    visibility = ["//visibility:private"],
)

filegroup(
    name = "all-srcs",
    srcs = [":package-srcs"],
    tags = ["automanaged"],
)<|MERGE_RESOLUTION|>--- conflicted
+++ resolved
@@ -20,10 +20,6 @@
     name = "go_default_test",
     srcs = ["images_test.go"],
     embed = [":go_default_library"],
-<<<<<<< HEAD
-    importpath = "k8s.io/kubernetes/cmd/kubeadm/app/images",
-=======
->>>>>>> ed33434d
     deps = ["//cmd/kubeadm/app/constants:go_default_library"],
 )
 
