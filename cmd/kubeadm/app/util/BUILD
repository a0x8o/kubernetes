--- conflicted
+++ resolved
@@ -43,10 +43,6 @@
         "version_test.go",
     ],
     embed = [":go_default_library"],
-<<<<<<< HEAD
-    importpath = "k8s.io/kubernetes/cmd/kubeadm/app/util",
-=======
->>>>>>> ed33434d
     deps = [
         "//cmd/kubeadm/app/apis/kubeadm:go_default_library",
         "//cmd/kubeadm/app/preflight:go_default_library",
