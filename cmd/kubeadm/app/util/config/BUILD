package(default_visibility = ["//visibility:public"])

load(
    "@io_bazel_rules_go//go:def.bzl",
    "go_library",
    "go_test",
)

go_library(
    name = "go_default_library",
    srcs = ["masterconfig.go"],
    importpath = "k8s.io/kubernetes/cmd/kubeadm/app/util/config",
    deps = [
        "//cmd/kubeadm/app/apis/kubeadm:go_default_library",
        "//cmd/kubeadm/app/apis/kubeadm/v1alpha1:go_default_library",
        "//cmd/kubeadm/app/apis/kubeadm/validation:go_default_library",
        "//cmd/kubeadm/app/constants:go_default_library",
        "//cmd/kubeadm/app/util:go_default_library",
        "//cmd/kubeadm/app/util/token:go_default_library",
        "//pkg/api/legacyscheme:go_default_library",
        "//pkg/util/node:go_default_library",
        "//pkg/util/version:go_default_library",
        "//vendor/k8s.io/apimachinery/pkg/runtime:go_default_library",
        "//vendor/k8s.io/apimachinery/pkg/util/net:go_default_library",
    ],
)

go_test(
    name = "go_default_test",
    srcs = ["masterconfig_test.go"],
    embed = [":go_default_library"],
<<<<<<< HEAD
    importpath = "k8s.io/kubernetes/cmd/kubeadm/app/util/config",
=======
>>>>>>> ed33434d
)

filegroup(
    name = "package-srcs",
    srcs = glob(["**"]),
    tags = ["automanaged"],
    visibility = ["//visibility:private"],
)

filegroup(
    name = "all-srcs",
    srcs = [":package-srcs"],
    tags = ["automanaged"],
)<|MERGE_RESOLUTION|>--- conflicted
+++ resolved
@@ -29,10 +29,6 @@
     name = "go_default_test",
     srcs = ["masterconfig_test.go"],
     embed = [":go_default_library"],
-<<<<<<< HEAD
-    importpath = "k8s.io/kubernetes/cmd/kubeadm/app/util/config",
-=======
->>>>>>> ed33434d
 )
 
 filegroup(
