package(default_visibility = ["//visibility:public"])

load(
    "@io_bazel_rules_go//go:def.bzl",
    "go_library",
    "go_test",
)

go_test(
    name = "go_default_test",
    srcs = ["pubkeypin_test.go"],
    embed = [":go_default_library"],
<<<<<<< HEAD
    importpath = "k8s.io/kubernetes/cmd/kubeadm/app/util/pubkeypin",
=======
>>>>>>> ed33434d
)

go_library(
    name = "go_default_library",
    srcs = ["pubkeypin.go"],
    importpath = "k8s.io/kubernetes/cmd/kubeadm/app/util/pubkeypin",
)

filegroup(
    name = "package-srcs",
    srcs = glob(["**"]),
    tags = ["automanaged"],
    visibility = ["//visibility:private"],
)

filegroup(
    name = "all-srcs",
    srcs = [":package-srcs"],
    tags = ["automanaged"],
)<|MERGE_RESOLUTION|>--- conflicted
+++ resolved
@@ -10,10 +10,6 @@
     name = "go_default_test",
     srcs = ["pubkeypin_test.go"],
     embed = [":go_default_library"],
-<<<<<<< HEAD
-    importpath = "k8s.io/kubernetes/cmd/kubeadm/app/util/pubkeypin",
-=======
->>>>>>> ed33434d
 )
 
 go_library(
