--- conflicted
+++ resolved
@@ -77,10 +77,6 @@
         "utils_test.go",
     ],
     embed = [":go_default_library"],
-<<<<<<< HEAD
-    importpath = "k8s.io/kubernetes/cmd/kubeadm/app/preflight",
-=======
->>>>>>> ed33434d
     deps = [
         "//cmd/kubeadm/app/apis/kubeadm:go_default_library",
         "//vendor/github.com/renstrom/dedent:go_default_library",
