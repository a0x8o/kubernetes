/*
Copyright 2016 The Kubernetes Authors.

Licensed under the Apache License, Version 2.0 (the "License");
you may not use this file except in compliance with the License.
You may obtain a copy of the License at

    http://www.apache.org/licenses/LICENSE-2.0

Unless required by applicable law or agreed to in writing, software
distributed under the License is distributed on an "AS IS" BASIS,
WITHOUT WARRANTIES OR CONDITIONS OF ANY KIND, either express or implied.
See the License for the specific language governing permissions and
limitations under the License.
*/

package constants

import (
	"fmt"
	"io/ioutil"
	"os"
	"path/filepath"
	"time"

	"k8s.io/api/core/v1"
	"k8s.io/kubernetes/pkg/util/version"
)

// KubernetesDir is the directory kubernetes owns for storing various configuration files
// This semi-constant MUST NOT be modified during runtime. It's a variable solely for use in unit testing.
var KubernetesDir = "/etc/kubernetes"

const (
	// ManifestsSubDirName defines directory name to store manifests
	ManifestsSubDirName = "manifests"
	// TempDirForKubeadm defines temporary directory for kubeadm
	TempDirForKubeadm = "/etc/kubernetes/tmp"

	// CACertAndKeyBaseName defines certificate authority base name
	CACertAndKeyBaseName = "ca"
	// CACertName defines certificate name
	CACertName = "ca.crt"
	// CAKeyName defines certificate name
	CAKeyName = "ca.key"

	// APIServerCertAndKeyBaseName defines API's server certificate and key base name
	APIServerCertAndKeyBaseName = "apiserver"
	// APIServerCertName defines API's server certificate name
	APIServerCertName = "apiserver.crt"
	// APIServerKeyName defines API's server key name
	APIServerKeyName = "apiserver.key"
	// APIServerCertCommonName defines API's server certificate common name (CN)
	APIServerCertCommonName = "kube-apiserver"

	// APIServerKubeletClientCertAndKeyBaseName defines kubelet client certificate and key base name
	APIServerKubeletClientCertAndKeyBaseName = "apiserver-kubelet-client"
	// APIServerKubeletClientCertName defines kubelet client certificate name
	APIServerKubeletClientCertName = "apiserver-kubelet-client.crt"
	// APIServerKubeletClientKeyName defines kubelet client key name
	APIServerKubeletClientKeyName = "apiserver-kubelet-client.key"
	// APIServerKubeletClientCertCommonName defines kubelet client certificate common name (CN)
	APIServerKubeletClientCertCommonName = "kube-apiserver-kubelet-client"

	// ServiceAccountKeyBaseName defines SA key base name
	ServiceAccountKeyBaseName = "sa"
	// ServiceAccountPublicKeyName defines SA public key base name
	ServiceAccountPublicKeyName = "sa.pub"
	// ServiceAccountPrivateKeyName defines SA private key base name
	ServiceAccountPrivateKeyName = "sa.key"

	// FrontProxyCACertAndKeyBaseName defines front proxy CA certificate and key base name
	FrontProxyCACertAndKeyBaseName = "front-proxy-ca"
	// FrontProxyCACertName defines front proxy CA certificate name
	FrontProxyCACertName = "front-proxy-ca.crt"
	// FrontProxyCAKeyName defaines front proxy CA key name
	FrontProxyCAKeyName = "front-proxy-ca.key"

	// FrontProxyClientCertAndKeyBaseName defines front proxy certificate and key base name
	FrontProxyClientCertAndKeyBaseName = "front-proxy-client"
	// FrontProxyClientCertName defines front proxy certificate name
	FrontProxyClientCertName = "front-proxy-client.crt"
	// FrontProxyClientKeyName defines front proxy key name
	FrontProxyClientKeyName = "front-proxy-client.key"
	// FrontProxyClientCertCommonName defines front proxy certificate common name
	FrontProxyClientCertCommonName = "front-proxy-client" //used as subject.commonname attribute (CN)

	// AdminKubeConfigFileName defines name for the KubeConfig aimed to be used by the superuser/admin of the cluster
	AdminKubeConfigFileName = "admin.conf"
	// KubeletBootstrapKubeConfigFileName defines the file name for the KubeConfig that the kubelet will use to do
	// the TLS bootstrap to get itself an unique credential
	KubeletBootstrapKubeConfigFileName = "bootstrap-kubelet.conf"

	// KubeletKubeConfigFileName defines the file name for the KubeConfig that the master kubelet will use for talking
	// to the API server
	KubeletKubeConfigFileName = "kubelet.conf"
	// ControllerManagerKubeConfigFileName defines the file name for the controller manager's KubeConfig file
	ControllerManagerKubeConfigFileName = "controller-manager.conf"
	// SchedulerKubeConfigFileName defines the file name for the scheduler's KubeConfig file
	SchedulerKubeConfigFileName = "scheduler.conf"

	// Some well-known users and groups in the core Kubernetes authorization system

	// ControllerManagerUser defines the well-known user the controller-manager should be authenticated as
	ControllerManagerUser = "system:kube-controller-manager"
	// SchedulerUser defines the well-known user the scheduler should be authenticated as
	SchedulerUser = "system:kube-scheduler"
	// MastersGroup defines the well-known group for the apiservers. This group is also superuser by default
	// (i.e. bound to the cluster-admin ClusterRole)
	MastersGroup = "system:masters"
	// NodesGroup defines the well-known group for all nodes.
	NodesGroup = "system:nodes"
	// NodesClusterRoleBinding defines the well-known ClusterRoleBinding which binds the too permissive system:node
	// ClusterRole to the system:nodes group. Since kubeadm is using the Node Authorizer, this ClusterRoleBinding's
	// system:nodes group subject is removed if present.
	NodesClusterRoleBinding = "system:node"

	// APICallRetryInterval defines how long kubeadm should wait before retrying a failed API operation
	APICallRetryInterval = 500 * time.Millisecond
	// DiscoveryRetryInterval specifies how long kubeadm should wait before retrying to connect to the master when doing discovery
	DiscoveryRetryInterval = 5 * time.Second
	// MarkMasterTimeout specifies how long kubeadm should wait for applying the label and taint on the master before timing out
	MarkMasterTimeout = 2 * time.Minute

	// MinimumAddressesInServiceSubnet defines minimum amount of nodes the Service subnet should allow.
	// We need at least ten, because the DNS service is always at the tenth cluster clusterIP
	MinimumAddressesInServiceSubnet = 10

	// DefaultTokenDuration specifies the default amount of time that a bootstrap token will be valid
	// Default behaviour is 24 hours
	DefaultTokenDuration = 24 * time.Hour

	// LabelNodeRoleMaster specifies that a node is a master
	// It's copied over to kubeadm until it's merged in core: https://github.com/kubernetes/kubernetes/pull/39112
	LabelNodeRoleMaster = "node-role.kubernetes.io/master"

<<<<<<< HEAD
	// LabelNodeRoleExcludeBalancer specifies that the node should be
	// exclude from load balancers created by a cloud provider.
	LabelNodeRoleExcludeBalancer = "alpha.node-role.kubernetes.io/exclude-balancer"

=======
>>>>>>> 66f5f2bc
	// MasterConfigurationConfigMap specifies in what ConfigMap in the kube-system namespace the `kubeadm init` configuration should be stored
	MasterConfigurationConfigMap = "kubeadm-config"

	// MasterConfigurationConfigMapKey specifies in what ConfigMap key the master configuration should be stored
	MasterConfigurationConfigMapKey = "MasterConfiguration"

	// MinExternalEtcdVersion indicates minimum external etcd version which kubeadm supports
	MinExternalEtcdVersion = "3.0.14"

	// DefaultEtcdVersion indicates the default etcd version that kubeadm uses
<<<<<<< HEAD
	DefaultEtcdVersion = "3.1.10"
=======
	DefaultEtcdVersion = "3.0.17"
>>>>>>> 66f5f2bc

	// Etcd defines variable used internally when referring to etcd component
	Etcd = "etcd"
	// KubeAPIServer defines variable used internally when referring to kube-apiserver component
	KubeAPIServer = "kube-apiserver"
	// KubeControllerManager defines variable used internally when referring to kube-controller-manager component
	KubeControllerManager = "kube-controller-manager"
	// KubeScheduler defines variable used internally when referring to kube-scheduler component
	KubeScheduler = "kube-scheduler"
	// KubeProxy defines variable used internally when referring to kube-proxy component
	KubeProxy = "kube-proxy"

	// SelfHostingPrefix describes the prefix workloads that are self-hosted by kubeadm has
	SelfHostingPrefix = "self-hosted-"

	// KubeCertificatesVolumeName specifies the name for the Volume that is used for injecting certificates to control plane components (can be both a hostPath volume or a projected, all-in-one volume)
	KubeCertificatesVolumeName = "k8s-certs"

	// KubeConfigVolumeName specifies the name for the Volume that is used for injecting the kubeconfig to talk securely to the api server for a control plane component if applicable
	KubeConfigVolumeName = "kubeconfig"

	// V17NodeBootstrapTokenAuthGroup specifies which group a Node Bootstrap Token should be authenticated in, in v1.7
	V17NodeBootstrapTokenAuthGroup = "system:bootstrappers"

	// V18NodeBootstrapTokenAuthGroup specifies which group a Node Bootstrap Token should be authenticated in, in v1.8
	V18NodeBootstrapTokenAuthGroup = "system:bootstrappers:kubeadm:default-node-token"

	// DefaultCIImageRepository points to image registry where CI uploads images from ci-cross build job
	DefaultCIImageRepository = "gcr.io/kubernetes-ci-images"
)

var (

	// MasterTaint is the taint to apply on the PodSpec for being able to run that Pod on the master
	MasterTaint = v1.Taint{
		Key:    LabelNodeRoleMaster,
		Effect: v1.TaintEffectNoSchedule,
	}

	// MasterToleration is the toleration to apply on the PodSpec for being able to run that Pod on the master
	MasterToleration = v1.Toleration{
		Key:    LabelNodeRoleMaster,
		Effect: v1.TaintEffectNoSchedule,
	}

	// AuthorizationPolicyPath defines the supported location of authorization policy file
	AuthorizationPolicyPath = filepath.Join(KubernetesDir, "abac_policy.json")
	// AuthorizationWebhookConfigPath defines the supported location of webhook config file
	AuthorizationWebhookConfigPath = filepath.Join(KubernetesDir, "webhook_authz.conf")

	// DefaultTokenUsages specifies the default functions a token will get
	DefaultTokenUsages = []string{"signing", "authentication"}

	// MasterComponents defines the master component names
	MasterComponents = []string{KubeAPIServer, KubeControllerManager, KubeScheduler}

	// MinimumControlPlaneVersion specifies the minimum control plane version kubeadm can deploy
<<<<<<< HEAD
	MinimumControlPlaneVersion = version.MustParseSemantic("v1.8.0")
=======
	MinimumControlPlaneVersion = version.MustParseSemantic("v1.7.0")
>>>>>>> 66f5f2bc

	// MinimumCSRAutoApprovalClusterRolesVersion defines whether kubeadm can rely on the built-in CSR approval ClusterRole or not (note, the binding is always created by kubeadm!)
	// TODO: Remove this when the v1.9 cycle starts and we bump the minimum supported version to v1.8.0
	MinimumCSRAutoApprovalClusterRolesVersion = version.MustParseSemantic("v1.8.0-alpha.3")

	// UseEnableBootstrapTokenAuthFlagVersion defines the first version where the API server supports the --enable-bootstrap-token-auth flag instead of the old and deprecated flag.
	// TODO: Remove this when the v1.9 cycle starts and we bump the minimum supported version to v1.8.0
	UseEnableBootstrapTokenAuthFlagVersion = version.MustParseSemantic("v1.8.0-beta.0")

	// MinimumKubeletVersion specifies the minimum version of kubelet which kubeadm supports
<<<<<<< HEAD
	MinimumKubeletVersion = version.MustParseSemantic("v1.8.0")
=======
	MinimumKubeletVersion = version.MustParseSemantic("v1.8.0-beta.0")
>>>>>>> 66f5f2bc
)

// GetStaticPodDirectory returns the location on the disk where the Static Pod should be present
func GetStaticPodDirectory() string {
	return filepath.Join(KubernetesDir, ManifestsSubDirName)
}

// GetStaticPodFilepath returns the location on the disk where the Static Pod should be present
func GetStaticPodFilepath(componentName, manifestsDir string) string {
	return filepath.Join(manifestsDir, componentName+".yaml")
}

// GetAdminKubeConfigPath returns the location on the disk where admin kubeconfig is located by default
func GetAdminKubeConfigPath() string {
	return filepath.Join(KubernetesDir, AdminKubeConfigFileName)
}

// AddSelfHostedPrefix adds the self-hosted- prefix to the component name
func AddSelfHostedPrefix(componentName string) string {
	return fmt.Sprintf("%s%s", SelfHostingPrefix, componentName)
}

// CreateTempDirForKubeadm is a function that creates a temporary directory under /etc/kubernetes/tmp (not using /tmp as that would potentially be dangerous)
func CreateTempDirForKubeadm(dirName string) (string, error) {
	// creates target folder if not already exists
	if err := os.MkdirAll(TempDirForKubeadm, 0700); err != nil {
		return "", fmt.Errorf("failed to create directory %q: %v", TempDirForKubeadm, err)
	}

	tempDir, err := ioutil.TempDir(TempDirForKubeadm, dirName)
	if err != nil {
		return "", fmt.Errorf("couldn't create a temporary directory: %v", err)
	}
	return tempDir, nil
}

// GetNodeBootstrapTokenAuthGroup gets the bootstrap token auth group conditionally based on version
func GetNodeBootstrapTokenAuthGroup(k8sVersion *version.Version) string {
	if k8sVersion.AtLeast(UseEnableBootstrapTokenAuthFlagVersion) {
		return V18NodeBootstrapTokenAuthGroup
	}
	return V17NodeBootstrapTokenAuthGroup
}<|MERGE_RESOLUTION|>--- conflicted
+++ resolved
@@ -24,6 +24,7 @@
 	"time"
 
 	"k8s.io/api/core/v1"
+	"k8s.io/kubernetes/pkg/controller/service"
 	"k8s.io/kubernetes/pkg/util/version"
 )
 
@@ -131,16 +132,8 @@
 	DefaultTokenDuration = 24 * time.Hour
 
 	// LabelNodeRoleMaster specifies that a node is a master
-	// It's copied over to kubeadm until it's merged in core: https://github.com/kubernetes/kubernetes/pull/39112
-	LabelNodeRoleMaster = "node-role.kubernetes.io/master"
-
-<<<<<<< HEAD
-	// LabelNodeRoleExcludeBalancer specifies that the node should be
-	// exclude from load balancers created by a cloud provider.
-	LabelNodeRoleExcludeBalancer = "alpha.node-role.kubernetes.io/exclude-balancer"
-
-=======
->>>>>>> 66f5f2bc
+	LabelNodeRoleMaster = service.LabelNodeRoleMaster
+
 	// MasterConfigurationConfigMap specifies in what ConfigMap in the kube-system namespace the `kubeadm init` configuration should be stored
 	MasterConfigurationConfigMap = "kubeadm-config"
 
@@ -151,11 +144,7 @@
 	MinExternalEtcdVersion = "3.0.14"
 
 	// DefaultEtcdVersion indicates the default etcd version that kubeadm uses
-<<<<<<< HEAD
 	DefaultEtcdVersion = "3.1.10"
-=======
-	DefaultEtcdVersion = "3.0.17"
->>>>>>> 66f5f2bc
 
 	// Etcd defines variable used internally when referring to etcd component
 	Etcd = "etcd"
@@ -177,11 +166,8 @@
 	// KubeConfigVolumeName specifies the name for the Volume that is used for injecting the kubeconfig to talk securely to the api server for a control plane component if applicable
 	KubeConfigVolumeName = "kubeconfig"
 
-	// V17NodeBootstrapTokenAuthGroup specifies which group a Node Bootstrap Token should be authenticated in, in v1.7
-	V17NodeBootstrapTokenAuthGroup = "system:bootstrappers"
-
-	// V18NodeBootstrapTokenAuthGroup specifies which group a Node Bootstrap Token should be authenticated in, in v1.8
-	V18NodeBootstrapTokenAuthGroup = "system:bootstrappers:kubeadm:default-node-token"
+	// NodeBootstrapTokenAuthGroup specifies which group a Node Bootstrap Token should be authenticated in
+	NodeBootstrapTokenAuthGroup = "system:bootstrappers:kubeadm:default-node-token"
 
 	// DefaultCIImageRepository points to image registry where CI uploads images from ci-cross build job
 	DefaultCIImageRepository = "gcr.io/kubernetes-ci-images"
@@ -213,26 +199,14 @@
 	MasterComponents = []string{KubeAPIServer, KubeControllerManager, KubeScheduler}
 
 	// MinimumControlPlaneVersion specifies the minimum control plane version kubeadm can deploy
-<<<<<<< HEAD
 	MinimumControlPlaneVersion = version.MustParseSemantic("v1.8.0")
-=======
-	MinimumControlPlaneVersion = version.MustParseSemantic("v1.7.0")
->>>>>>> 66f5f2bc
 
 	// MinimumCSRAutoApprovalClusterRolesVersion defines whether kubeadm can rely on the built-in CSR approval ClusterRole or not (note, the binding is always created by kubeadm!)
 	// TODO: Remove this when the v1.9 cycle starts and we bump the minimum supported version to v1.8.0
 	MinimumCSRAutoApprovalClusterRolesVersion = version.MustParseSemantic("v1.8.0-alpha.3")
 
-	// UseEnableBootstrapTokenAuthFlagVersion defines the first version where the API server supports the --enable-bootstrap-token-auth flag instead of the old and deprecated flag.
-	// TODO: Remove this when the v1.9 cycle starts and we bump the minimum supported version to v1.8.0
-	UseEnableBootstrapTokenAuthFlagVersion = version.MustParseSemantic("v1.8.0-beta.0")
-
 	// MinimumKubeletVersion specifies the minimum version of kubelet which kubeadm supports
-<<<<<<< HEAD
 	MinimumKubeletVersion = version.MustParseSemantic("v1.8.0")
-=======
-	MinimumKubeletVersion = version.MustParseSemantic("v1.8.0-beta.0")
->>>>>>> 66f5f2bc
 )
 
 // GetStaticPodDirectory returns the location on the disk where the Static Pod should be present
@@ -267,12 +241,4 @@
 		return "", fmt.Errorf("couldn't create a temporary directory: %v", err)
 	}
 	return tempDir, nil
-}
-
-// GetNodeBootstrapTokenAuthGroup gets the bootstrap token auth group conditionally based on version
-func GetNodeBootstrapTokenAuthGroup(k8sVersion *version.Version) string {
-	if k8sVersion.AtLeast(UseEnableBootstrapTokenAuthFlagVersion) {
-		return V18NodeBootstrapTokenAuthGroup
-	}
-	return V17NodeBootstrapTokenAuthGroup
 }