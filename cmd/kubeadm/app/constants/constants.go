--- conflicted
+++ resolved
@@ -90,13 +90,22 @@
 	// EtcdPeerCertCommonName defines etcd's peer certificate common name (CN)
 	EtcdPeerCertCommonName = "kube-etcd-peer"
 
-	// APIServerEtcdClientCertAndKeyBaseName defines etcd client certificate and key base name
+	// EtcdHealthcheckClientCertAndKeyBaseName defines etcd's healthcheck client certificate and key base name
+	EtcdHealthcheckClientCertAndKeyBaseName = "etcd/healthcheck-client"
+	// EtcdHealthcheckClientCertName defines etcd's healthcheck client certificate name
+	EtcdHealthcheckClientCertName = "etcd/healthcheck-client.crt"
+	// EtcdHealthcheckClientKeyName defines etcd's healthcheck client key name
+	EtcdHealthcheckClientKeyName = "etcd/healthcheck-client.key"
+	// EtcdHealthcheckClientCertCommonName defines etcd's healthcheck client certificate common name (CN)
+	EtcdHealthcheckClientCertCommonName = "kube-etcd-healthcheck-client"
+
+	// APIServerEtcdClientCertAndKeyBaseName defines apiserver's etcd client certificate and key base name
 	APIServerEtcdClientCertAndKeyBaseName = "apiserver-etcd-client"
-	// APIServerEtcdClientCertName defines etcd client certificate name
+	// APIServerEtcdClientCertName defines apiserver's etcd client certificate name
 	APIServerEtcdClientCertName = "apiserver-etcd-client.crt"
-	// APIServerEtcdClientKeyName defines etcd client key name
+	// APIServerEtcdClientKeyName defines apiserver's etcd client key name
 	APIServerEtcdClientKeyName = "apiserver-etcd-client.key"
-	// APIServerEtcdClientCertCommonName defines etcd client certificate common name (CN)
+	// APIServerEtcdClientCertCommonName defines apiserver's etcd client certificate common name (CN)
 	APIServerEtcdClientCertCommonName = "kube-apiserver-etcd-client"
 
 	// ServiceAccountKeyBaseName defines SA key base name
@@ -199,10 +208,10 @@
 	KubeletBaseConfigurationFile = "kubelet"
 
 	// MinExternalEtcdVersion indicates minimum external etcd version which kubeadm supports
-	MinExternalEtcdVersion = "3.1.11"
+	MinExternalEtcdVersion = "3.1.12"
 
 	// DefaultEtcdVersion indicates the default etcd version that kubeadm uses
-	DefaultEtcdVersion = "3.2.14"
+	DefaultEtcdVersion = "3.1.12"
 
 	// Etcd defines variable used internally when referring to etcd component
 	Etcd = "etcd"
@@ -287,16 +296,9 @@
 
 	// SupportedEtcdVersion lists officially supported etcd versions with corresponding kubernetes releases
 	SupportedEtcdVersion = map[uint8]string{
-<<<<<<< HEAD
-		8:  "3.0.17",
-		9:  "3.1.10",
-		10: "3.1.10",
-		11: "3.1.10",
-=======
-		9:  "3.1.11",
-		10: "3.2.14",
-		11: "3.2.14",
->>>>>>> ed33434d
+		9:  "3.1.12",
+		10: "3.1.12",
+		11: "3.1.12",
 	}
 )
 
