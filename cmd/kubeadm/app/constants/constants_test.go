/*
Copyright 2017 The Kubernetes Authors.

Licensed under the Apache License, Version 2.0 (the "License");
you may not use this file except in compliance with the License.
You may obtain a copy of the License at

    http://www.apache.org/licenses/LICENSE-2.0

Unless required by applicable law or agreed to in writing, software
distributed under the License is distributed on an "AS IS" BASIS,
WITHOUT WARRANTIES OR CONDITIONS OF ANY KIND, either express or implied.
See the License for the specific language governing permissions and
limitations under the License.
*/

package constants

import (
	"fmt"
	"k8s.io/kubernetes/pkg/util/version"
	"strings"
	"testing"
)

func TestGetStaticPodDirectory(t *testing.T) {
	expected := "/etc/kubernetes/manifests"
	actual := GetStaticPodDirectory()

	if actual != expected {
		t.Errorf(
			"failed GetStaticPodDirectory:\n\texpected: %s\n\t  actual: %s",
			expected,
			actual,
		)
	}
}

func TestGetAdminKubeConfigPath(t *testing.T) {
	expected := "/etc/kubernetes/admin.conf"
	actual := GetAdminKubeConfigPath()

	if actual != expected {
		t.Errorf(
			"failed GetAdminKubeConfigPath:\n\texpected: %s\n\t  actual: %s",
			expected,
			actual,
		)
	}
}

func TestGetStaticPodFilepath(t *testing.T) {
	var tests = []struct {
		componentName, manifestsDir, expected string
	}{
		{
			componentName: "kube-apiserver",
			manifestsDir:  "/etc/kubernetes/manifests",
			expected:      "/etc/kubernetes/manifests/kube-apiserver.yaml",
		},
		{
			componentName: "kube-controller-manager",
			manifestsDir:  "/etc/kubernetes/manifests/",
			expected:      "/etc/kubernetes/manifests/kube-controller-manager.yaml",
		},
		{
			componentName: "foo",
			manifestsDir:  "/etc/bar/",
			expected:      "/etc/bar/foo.yaml",
		},
	}
	for _, rt := range tests {
		actual := GetStaticPodFilepath(rt.componentName, rt.manifestsDir)
		if actual != rt.expected {
			t.Errorf(
				"failed GetStaticPodFilepath:\n\texpected: %s\n\t  actual: %s",
				rt.expected,
				actual,
			)
		}
	}
}

func TestAddSelfHostedPrefix(t *testing.T) {
	var tests = []struct {
		componentName, expected string
	}{
		{
			componentName: "kube-apiserver",
			expected:      "self-hosted-kube-apiserver",
		},
		{
			componentName: "kube-controller-manager",
			expected:      "self-hosted-kube-controller-manager",
		},
		{
			componentName: "kube-scheduler",
			expected:      "self-hosted-kube-scheduler",
		},
		{
			componentName: "foo",
			expected:      "self-hosted-foo",
		},
	}
	for _, rt := range tests {
		actual := AddSelfHostedPrefix(rt.componentName)
		if actual != rt.expected {
			t.Errorf(
				"failed AddSelfHostedPrefix:\n\texpected: %s\n\t  actual: %s",
				rt.expected,
				actual,
			)
		}
	}
}

func TestEtcdSupportedVersion(t *testing.T) {
	var tests = []struct {
		kubernetesVersion string
		expectedVersion   *version.Version
		expectedError     error
	}{
		{
			kubernetesVersion: "1.99.0",
			expectedVersion:   nil,
			expectedError:     fmt.Errorf("Unsupported or unknown kubernetes version"),
		},
		{
			kubernetesVersion: "1.9.0",
			expectedVersion:   version.MustParseSemantic("3.1.11"),
			expectedError:     nil,
		},
		{
			kubernetesVersion: "1.9.2",
			expectedVersion:   version.MustParseSemantic("3.1.11"),
			expectedError:     nil,
		},
		{
			kubernetesVersion: "1.10.0",
<<<<<<< HEAD
			expectedVersion:   version.MustParseSemantic("3.1.10"),
=======
			expectedVersion:   version.MustParseSemantic("3.2.14"),
>>>>>>> ed33434d
			expectedError:     nil,
		},
		{
			kubernetesVersion: "1.10.1",
			expectedVersion:   version.MustParseSemantic("3.2.14"),
			expectedError:     nil,
		},
	}
	for _, rt := range tests {
		actualVersion, actualError := EtcdSupportedVersion(rt.kubernetesVersion)
		if actualError != nil {
			if rt.expectedError == nil {
				t.Errorf("failed EtcdSupportedVersion:\n\texpected no error, but got: %v", actualError)
			} else if actualError.Error() != rt.expectedError.Error() {
				t.Errorf(
					"failed EtcdSupportedVersion:\n\texpected error: %v\n\t  actual error: %v",
					rt.expectedError,
					actualError,
				)
			}
		} else {
			if rt.expectedError != nil {
				t.Errorf("failed EtcdSupportedVersion:\n\texpected error: %v, but got no error", rt.expectedError)
			} else if strings.Compare(actualVersion.String(), rt.expectedVersion.String()) != 0 {
				t.Errorf(
					"failed EtcdSupportedVersion:\n\texpected version: %s\n\t  actual version: %s",
					rt.expectedVersion.String(),
					actualVersion.String(),
				)
			}
		}
	}
}<|MERGE_RESOLUTION|>--- conflicted
+++ resolved
@@ -127,26 +127,22 @@
 		},
 		{
 			kubernetesVersion: "1.9.0",
-			expectedVersion:   version.MustParseSemantic("3.1.11"),
+			expectedVersion:   version.MustParseSemantic("3.1.12"),
 			expectedError:     nil,
 		},
 		{
 			kubernetesVersion: "1.9.2",
-			expectedVersion:   version.MustParseSemantic("3.1.11"),
+			expectedVersion:   version.MustParseSemantic("3.1.12"),
 			expectedError:     nil,
 		},
 		{
 			kubernetesVersion: "1.10.0",
-<<<<<<< HEAD
-			expectedVersion:   version.MustParseSemantic("3.1.10"),
-=======
-			expectedVersion:   version.MustParseSemantic("3.2.14"),
->>>>>>> ed33434d
+			expectedVersion:   version.MustParseSemantic("3.1.12"),
 			expectedError:     nil,
 		},
 		{
 			kubernetesVersion: "1.10.1",
-			expectedVersion:   version.MustParseSemantic("3.2.14"),
+			expectedVersion:   version.MustParseSemantic("3.1.12"),
 			expectedError:     nil,
 		},
 	}
