--- conflicted
+++ resolved
@@ -23,10 +23,6 @@
     name = "go_default_test",
     srcs = ["cmdutil_test.go"],
     embed = [":go_default_library"],
-<<<<<<< HEAD
-    importpath = "k8s.io/kubernetes/cmd/kubeadm/app/cmd/util",
-=======
->>>>>>> ed33434d
 )
 
 filegroup(
