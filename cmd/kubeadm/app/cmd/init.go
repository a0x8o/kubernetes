/*
Copyright 2016 The Kubernetes Authors.

Licensed under the Apache License, Version 2.0 (the "License");
you may not use this file except in compliance with the License.
You may obtain a copy of the License at

    http://www.apache.org/licenses/LICENSE-2.0

Unless required by applicable law or agreed to in writing, software
distributed under the License is distributed on an "AS IS" BASIS,
WITHOUT WARRANTIES OR CONDITIONS OF ANY KIND, either express or implied.
See the License for the specific language governing permissions and
limitations under the License.
*/

package cmd

import (
	"fmt"
	"io"
	"io/ioutil"
	"os"
	"path/filepath"
	"strings"
	"text/template"
	"time"

	"github.com/renstrom/dedent"
	"github.com/spf13/cobra"
	flag "github.com/spf13/pflag"

	"k8s.io/api/core/v1"
	"k8s.io/apimachinery/pkg/runtime"
	"k8s.io/apimachinery/pkg/util/sets"
	clientset "k8s.io/client-go/kubernetes"
	kubeadmapi "k8s.io/kubernetes/cmd/kubeadm/app/apis/kubeadm"
	kubeadmapiext "k8s.io/kubernetes/cmd/kubeadm/app/apis/kubeadm/v1alpha1"
	"k8s.io/kubernetes/cmd/kubeadm/app/apis/kubeadm/validation"
	cmdutil "k8s.io/kubernetes/cmd/kubeadm/app/cmd/util"
	kubeadmconstants "k8s.io/kubernetes/cmd/kubeadm/app/constants"
	"k8s.io/kubernetes/cmd/kubeadm/app/features"
	"k8s.io/kubernetes/cmd/kubeadm/app/images"
	dnsaddonphase "k8s.io/kubernetes/cmd/kubeadm/app/phases/addons/dns"
	proxyaddonphase "k8s.io/kubernetes/cmd/kubeadm/app/phases/addons/proxy"
	clusterinfophase "k8s.io/kubernetes/cmd/kubeadm/app/phases/bootstraptoken/clusterinfo"
	nodebootstraptokenphase "k8s.io/kubernetes/cmd/kubeadm/app/phases/bootstraptoken/node"
	certsphase "k8s.io/kubernetes/cmd/kubeadm/app/phases/certs"
	controlplanephase "k8s.io/kubernetes/cmd/kubeadm/app/phases/controlplane"
	etcdphase "k8s.io/kubernetes/cmd/kubeadm/app/phases/etcd"
	kubeconfigphase "k8s.io/kubernetes/cmd/kubeadm/app/phases/kubeconfig"
	kubeletphase "k8s.io/kubernetes/cmd/kubeadm/app/phases/kubelet"
	markmasterphase "k8s.io/kubernetes/cmd/kubeadm/app/phases/markmaster"
	selfhostingphase "k8s.io/kubernetes/cmd/kubeadm/app/phases/selfhosting"
	uploadconfigphase "k8s.io/kubernetes/cmd/kubeadm/app/phases/uploadconfig"
	"k8s.io/kubernetes/cmd/kubeadm/app/preflight"
	kubeadmutil "k8s.io/kubernetes/cmd/kubeadm/app/util"
	"k8s.io/kubernetes/cmd/kubeadm/app/util/apiclient"
	auditutil "k8s.io/kubernetes/cmd/kubeadm/app/util/audit"
	configutil "k8s.io/kubernetes/cmd/kubeadm/app/util/config"
	dryrunutil "k8s.io/kubernetes/cmd/kubeadm/app/util/dryrun"
	kubeconfigutil "k8s.io/kubernetes/cmd/kubeadm/app/util/kubeconfig"
	"k8s.io/kubernetes/pkg/api/legacyscheme"
	utilsexec "k8s.io/utils/exec"
)

var (
	initDoneTempl = template.Must(template.New("init").Parse(dedent.Dedent(`
		Your Kubernetes master has initialized successfully!

		To start using your cluster, you need to run the following as a regular user:

		  mkdir -p $HOME/.kube
		  sudo cp -i {{.KubeConfigPath}} $HOME/.kube/config
		  sudo chown $(id -u):$(id -g) $HOME/.kube/config

		You should now deploy a pod network to the cluster.
		Run "kubectl apply -f [podnetwork].yaml" with one of the options listed at:
		  https://kubernetes.io/docs/concepts/cluster-administration/addons/

		You can now join any number of machines by running the following on each node
		as root:

		  {{.joinCommand}}

		`)))

	kubeletFailTempl = template.Must(template.New("init").Parse(dedent.Dedent(`
		Unfortunately, an error has occurred:
			{{ .Error }}

		This error is likely caused by:
			- The kubelet is not running
			- The kubelet is unhealthy due to a misconfiguration of the node in some way (required cgroups disabled)
			- Either there is no internet connection, or imagePullPolicy is set to "Never",
			  so the kubelet cannot pull or find the following control plane images:
				- {{ .APIServerImage }}
				- {{ .ControllerManagerImage }}
				- {{ .SchedulerImage }}
				- {{ .EtcdImage }} (only if no external etcd endpoints are configured)

		If you are on a systemd-powered system, you can try to troubleshoot the error with the following commands:
			- 'systemctl status kubelet'
			- 'journalctl -xeu kubelet'
		`)))
)

// NewCmdInit returns "kubeadm init" command.
func NewCmdInit(out io.Writer) *cobra.Command {
	cfg := &kubeadmapiext.MasterConfiguration{}
	legacyscheme.Scheme.Default(cfg)

	var cfgPath string
	var skipPreFlight bool
	var skipTokenPrint bool
	var dryRun bool
	var featureGatesString string
<<<<<<< HEAD
	var criSocket string
=======
>>>>>>> ed33434d
	var ignorePreflightErrors []string

	cmd := &cobra.Command{
		Use:   "init",
		Short: "Run this command in order to set up the Kubernetes master.",
		Run: func(cmd *cobra.Command, args []string) {
			var err error
			if cfg.FeatureGates, err = features.NewFeatureGate(&features.InitFeatureGates, featureGatesString); err != nil {
				kubeadmutil.CheckErr(err)
			}

			legacyscheme.Scheme.Default(cfg)
			internalcfg := &kubeadmapi.MasterConfiguration{}
			legacyscheme.Scheme.Convert(cfg, internalcfg, nil)

			ignorePreflightErrorsSet, err := validation.ValidateIgnorePreflightErrors(ignorePreflightErrors, skipPreFlight)
			kubeadmutil.CheckErr(err)

<<<<<<< HEAD
			i, err := NewInit(cfgPath, internalcfg, ignorePreflightErrorsSet, skipTokenPrint, dryRun, criSocket)
=======
			i, err := NewInit(cfgPath, internalcfg, ignorePreflightErrorsSet, skipTokenPrint, dryRun)
>>>>>>> ed33434d
			kubeadmutil.CheckErr(err)
			kubeadmutil.CheckErr(i.Validate(cmd))
			kubeadmutil.CheckErr(i.Run(out))
		},
	}

	AddInitConfigFlags(cmd.PersistentFlags(), cfg, &featureGatesString)
<<<<<<< HEAD
	AddInitOtherFlags(cmd.PersistentFlags(), &cfgPath, &skipPreFlight, &skipTokenPrint, &dryRun, &criSocket, &ignorePreflightErrors)
=======
	AddInitOtherFlags(cmd.PersistentFlags(), &cfgPath, &skipPreFlight, &skipTokenPrint, &dryRun, &ignorePreflightErrors)
>>>>>>> ed33434d

	return cmd
}

// AddInitConfigFlags adds init flags bound to the config to the specified flagset
func AddInitConfigFlags(flagSet *flag.FlagSet, cfg *kubeadmapiext.MasterConfiguration, featureGatesString *string) {
	flagSet.StringVar(
		&cfg.API.AdvertiseAddress, "apiserver-advertise-address", cfg.API.AdvertiseAddress,
		"The IP address the API Server will advertise it's listening on. Specify '0.0.0.0' to use the address of the default network interface.",
	)
	flagSet.Int32Var(
		&cfg.API.BindPort, "apiserver-bind-port", cfg.API.BindPort,
		"Port for the API Server to bind to.",
	)
	flagSet.StringVar(
		&cfg.Networking.ServiceSubnet, "service-cidr", cfg.Networking.ServiceSubnet,
		"Use alternative range of IP address for service VIPs.",
	)
	flagSet.StringVar(
		&cfg.Networking.PodSubnet, "pod-network-cidr", cfg.Networking.PodSubnet,
		"Specify range of IP addresses for the pod network. If set, the control plane will automatically allocate CIDRs for every node.",
	)
	flagSet.StringVar(
		&cfg.Networking.DNSDomain, "service-dns-domain", cfg.Networking.DNSDomain,
		`Use alternative domain for services, e.g. "myorg.internal".`,
	)
	flagSet.StringVar(
		&cfg.KubernetesVersion, "kubernetes-version", cfg.KubernetesVersion,
		`Choose a specific Kubernetes version for the control plane.`,
	)
	flagSet.StringVar(
		&cfg.CertificatesDir, "cert-dir", cfg.CertificatesDir,
		`The path where to save and store the certificates.`,
	)
	flagSet.StringSliceVar(
		&cfg.APIServerCertSANs, "apiserver-cert-extra-sans", cfg.APIServerCertSANs,
		`Optional extra Subject Alternative Names (SANs) to use for the API Server serving certificate. Can be both IP addresses and DNS names.`,
	)
	flagSet.StringVar(
		&cfg.NodeName, "node-name", cfg.NodeName,
		`Specify the node name.`,
	)
	flagSet.StringVar(
		&cfg.Token, "token", cfg.Token,
		"The token to use for establishing bidirectional trust between nodes and masters.",
	)
	flagSet.DurationVar(
		&cfg.TokenTTL.Duration, "token-ttl", cfg.TokenTTL.Duration,
		"The duration before the bootstrap token is automatically deleted. If set to '0', the token will never expire.",
	)
	flagSet.StringVar(
		&cfg.CRISocket, "cri-socket", cfg.CRISocket,
		`Specify the CRI socket to connect to.`,
	)
	flagSet.StringVar(featureGatesString, "feature-gates", *featureGatesString, "A set of key=value pairs that describe feature gates for various features. "+
		"Options are:\n"+strings.Join(features.KnownFeatures(&features.InitFeatureGates), "\n"))

}

// AddInitOtherFlags adds init flags that are not bound to a configuration file to the given flagset
<<<<<<< HEAD
func AddInitOtherFlags(flagSet *flag.FlagSet, cfgPath *string, skipPreFlight, skipTokenPrint, dryRun *bool, criSocket *string, ignorePreflightErrors *[]string) {
=======
func AddInitOtherFlags(flagSet *flag.FlagSet, cfgPath *string, skipPreFlight, skipTokenPrint, dryRun *bool, ignorePreflightErrors *[]string) {
>>>>>>> ed33434d
	flagSet.StringVar(
		cfgPath, "config", *cfgPath,
		"Path to kubeadm config file. WARNING: Usage of a configuration file is experimental.",
	)
	flagSet.StringSliceVar(
		ignorePreflightErrors, "ignore-preflight-errors", *ignorePreflightErrors,
		"A list of checks whose errors will be shown as warnings. Example: 'IsPrivilegedUser,Swap'. Value 'all' ignores errors from all checks.",
	)
	// Note: All flags that are not bound to the cfg object should be whitelisted in cmd/kubeadm/app/apis/kubeadm/validation/validation.go
	flagSet.BoolVar(
		skipPreFlight, "skip-preflight-checks", *skipPreFlight,
		"Skip preflight checks which normally run before modifying the system.",
	)
	flagSet.MarkDeprecated("skip-preflight-checks", "it is now equivalent to --ignore-preflight-errors=all")
	// Note: All flags that are not bound to the cfg object should be whitelisted in cmd/kubeadm/app/apis/kubeadm/validation/validation.go
	flagSet.BoolVar(
		skipTokenPrint, "skip-token-print", *skipTokenPrint,
		"Skip printing of the default bootstrap token generated by 'kubeadm init'.",
	)
	// Note: All flags that are not bound to the cfg object should be whitelisted in cmd/kubeadm/app/apis/kubeadm/validation/validation.go
	flagSet.BoolVar(
		dryRun, "dry-run", *dryRun,
		"Don't apply any changes; just output what would be done.",
	)
}

// NewInit validates given arguments and instantiates Init struct with provided information.
<<<<<<< HEAD
func NewInit(cfgPath string, cfg *kubeadmapi.MasterConfiguration, ignorePreflightErrors sets.String, skipTokenPrint, dryRun bool, criSocket string) (*Init, error) {
=======
func NewInit(cfgPath string, cfg *kubeadmapi.MasterConfiguration, ignorePreflightErrors sets.String, skipTokenPrint, dryRun bool) (*Init, error) {
>>>>>>> ed33434d

	if cfgPath != "" {
		b, err := ioutil.ReadFile(cfgPath)
		if err != nil {
			return nil, fmt.Errorf("unable to read config from %q [%v]", cfgPath, err)
		}
		if err := runtime.DecodeInto(legacyscheme.Codecs.UniversalDecoder(), b, cfg); err != nil {
			return nil, fmt.Errorf("unable to decode config from %q [%v]", cfgPath, err)
		}
	}

	// Set defaults dynamically that the API group defaulting can't (by fetching information from the internet, looking up network interfaces, etc.)
	err := configutil.SetInitDynamicDefaults(cfg)
	if err != nil {
		return nil, err
	}

	if err := features.ValidateVersion(features.InitFeatureGates, cfg.FeatureGates, cfg.KubernetesVersion); err != nil {
		return nil, err
	}

	fmt.Printf("[init] Using Kubernetes version: %s\n", cfg.KubernetesVersion)
	fmt.Printf("[init] Using Authorization modes: %v\n", cfg.AuthorizationModes)

	// Warn about the limitations with the current cloudprovider solution.
	if cfg.CloudProvider != "" {
		fmt.Println("[init] WARNING: For cloudprovider integrations to work --cloud-provider must be set for all kubelets in the cluster.")
		fmt.Println("\t(/etc/systemd/system/kubelet.service.d/10-kubeadm.conf should be edited for this purpose)")
	}

	fmt.Println("[preflight] Running pre-flight checks.")

<<<<<<< HEAD
	if err := preflight.RunInitMasterChecks(utilsexec.New(), cfg, criSocket, ignorePreflightErrors); err != nil {
=======
	if err := preflight.RunInitMasterChecks(utilsexec.New(), cfg, ignorePreflightErrors); err != nil {
>>>>>>> ed33434d
		return nil, err
	}

	// Try to start the kubelet service in case it's inactive
	preflight.TryStartKubelet(ignorePreflightErrors)

	return &Init{cfg: cfg, skipTokenPrint: skipTokenPrint, dryRun: dryRun}, nil
}

// Init defines struct used by "kubeadm init" command
type Init struct {
	cfg            *kubeadmapi.MasterConfiguration
	skipTokenPrint bool
	dryRun         bool
}

// Validate validates configuration passed to "kubeadm init"
func (i *Init) Validate(cmd *cobra.Command) error {
	if err := validation.ValidateMixedArguments(cmd.Flags()); err != nil {
		return err
	}
	return validation.ValidateMasterConfiguration(i.cfg).ToAggregate()
}

// Run executes master node provisioning, including certificates, needed static pod manifests, etc.
func (i *Init) Run(out io.Writer) error {
	// Get directories to write files to; can be faked if we're dry-running
	realCertsDir := i.cfg.CertificatesDir
	certsDirToWriteTo, kubeConfigDir, manifestDir, err := getDirectoriesToUse(i.dryRun, i.cfg.CertificatesDir)
	if err != nil {
		return fmt.Errorf("error getting directories to use: %v", err)
	}
	// certsDirToWriteTo is gonna equal cfg.CertificatesDir in the normal case, but gonna be a temp directory if dryrunning
	i.cfg.CertificatesDir = certsDirToWriteTo

	adminKubeConfigPath := filepath.Join(kubeConfigDir, kubeadmconstants.AdminKubeConfigFileName)

	if res, _ := certsphase.UsingExternalCA(i.cfg); !res {

		// PHASE 1: Generate certificates
		if err := certsphase.CreatePKIAssets(i.cfg); err != nil {
			return err
		}

		// PHASE 2: Generate kubeconfig files for the admin and the kubelet
		if err := kubeconfigphase.CreateInitKubeConfigFiles(kubeConfigDir, i.cfg); err != nil {
			return err
		}

	} else {
		fmt.Println("[externalca] The file 'ca.key' was not found, yet all other certificates are present. Using external CA mode - certificates or kubeconfig will not be generated.")
	}

	if features.Enabled(i.cfg.FeatureGates, features.Auditing) {
		// Setup the AuditPolicy (either it was passed in and exists or it wasn't passed in and generate a default policy)
		if i.cfg.AuditPolicyConfiguration.Path != "" {
			// TODO(chuckha) ensure passed in audit policy is valid so users don't have to find the error in the api server log.
			if _, err := os.Stat(i.cfg.AuditPolicyConfiguration.Path); err != nil {
				return fmt.Errorf("error getting file info for audit policy file %q [%v]", i.cfg.AuditPolicyConfiguration.Path, err)
			}
		} else {
			i.cfg.AuditPolicyConfiguration.Path = filepath.Join(kubeConfigDir, kubeadmconstants.AuditPolicyDir, kubeadmconstants.AuditPolicyFile)
			if err := auditutil.CreateDefaultAuditLogPolicy(i.cfg.AuditPolicyConfiguration.Path); err != nil {
				return fmt.Errorf("error creating default audit policy %q [%v]", i.cfg.AuditPolicyConfiguration.Path, err)
			}
		}
	}

	// Temporarily set cfg.CertificatesDir to the "real value" when writing controlplane manifests
	// This is needed for writing the right kind of manifests
	i.cfg.CertificatesDir = realCertsDir

	// PHASE 3: Bootstrap the control plane
	if err := controlplanephase.CreateInitStaticPodManifestFiles(manifestDir, i.cfg); err != nil {
		return fmt.Errorf("error creating init static pod manifest files: %v", err)
	}
	// Add etcd static pod spec only if external etcd is not configured
	if len(i.cfg.Etcd.Endpoints) == 0 {
		if err := etcdphase.CreateLocalEtcdStaticPodManifestFile(manifestDir, i.cfg); err != nil {
			return fmt.Errorf("error creating local etcd static pod manifest file: %v", err)
		}
	}

	// Revert the earlier CertificatesDir assignment to the directory that can be written to
	i.cfg.CertificatesDir = certsDirToWriteTo

	// If we're dry-running, print the generated manifests
	if err := printFilesIfDryRunning(i.dryRun, manifestDir); err != nil {
		return fmt.Errorf("error printing files on dryrun: %v", err)
	}

	// NOTE: flag "--dynamic-config-dir" should be specified in /etc/systemd/system/kubelet.service.d/10-kubeadm.conf
	if features.Enabled(i.cfg.FeatureGates, features.DynamicKubeletConfig) {
		// Write base kubelet configuration for dynamic kubelet configuration feature.
		if err := kubeletphase.WriteInitKubeletConfigToDiskOnMaster(i.cfg); err != nil {
			return fmt.Errorf("error writing base kubelet configuration to disk: %v", err)
		}
	}

	// Create a kubernetes client and wait for the API server to be healthy (if not dryrunning)
	client, err := createClient(i.cfg, i.dryRun)
	if err != nil {
		return fmt.Errorf("error creating client: %v", err)
	}

	// waiter holds the apiclient.Waiter implementation of choice, responsible for querying the API server in various ways and waiting for conditions to be fulfilled
	waiter := getWaiter(i, client)

	if err := waitForAPIAndKubelet(waiter); err != nil {
		ctx := map[string]string{
			"Error":                  fmt.Sprintf("%v", err),
			"APIServerImage":         images.GetCoreImage(kubeadmconstants.KubeAPIServer, i.cfg.GetControlPlaneImageRepository(), i.cfg.KubernetesVersion, i.cfg.UnifiedControlPlaneImage),
			"ControllerManagerImage": images.GetCoreImage(kubeadmconstants.KubeControllerManager, i.cfg.GetControlPlaneImageRepository(), i.cfg.KubernetesVersion, i.cfg.UnifiedControlPlaneImage),
			"SchedulerImage":         images.GetCoreImage(kubeadmconstants.KubeScheduler, i.cfg.GetControlPlaneImageRepository(), i.cfg.KubernetesVersion, i.cfg.UnifiedControlPlaneImage),
			"EtcdImage":              images.GetCoreImage(kubeadmconstants.Etcd, i.cfg.ImageRepository, i.cfg.KubernetesVersion, i.cfg.Etcd.Image),
		}

		kubeletFailTempl.Execute(out, ctx)

		return fmt.Errorf("couldn't initialize a Kubernetes cluster")
	}

	// NOTE: flag "--dynamic-config-dir" should be specified in /etc/systemd/system/kubelet.service.d/10-kubeadm.conf
	if features.Enabled(i.cfg.FeatureGates, features.DynamicKubeletConfig) {
		// Create base kubelet configuration for dynamic kubelet configuration feature.
		if err := kubeletphase.CreateBaseKubeletConfiguration(i.cfg, client); err != nil {
			return fmt.Errorf("error creating base kubelet configuration: %v", err)
		}
	}

	// Upload currently used configuration to the cluster
	// Note: This is done right in the beginning of cluster initialization; as we might want to make other phases
	// depend on centralized information from this source in the future
	if err := uploadconfigphase.UploadConfiguration(i.cfg, client); err != nil {
		return fmt.Errorf("error uploading configuration: %v", err)
	}

	// PHASE 4: Mark the master with the right label/taint
	if err := markmasterphase.MarkMaster(client, i.cfg.NodeName, !i.cfg.NoTaintMaster); err != nil {
		return fmt.Errorf("error marking master: %v", err)
	}

	// PHASE 5: Set up the node bootstrap tokens
	if !i.skipTokenPrint {
		fmt.Printf("[bootstraptoken] Using token: %s\n", i.cfg.Token)
	}

	// Create the default node bootstrap token
	tokenDescription := "The default bootstrap token generated by 'kubeadm init'."
	if err := nodebootstraptokenphase.UpdateOrCreateToken(client, i.cfg.Token, false, i.cfg.TokenTTL.Duration, i.cfg.TokenUsages, i.cfg.TokenGroups, tokenDescription); err != nil {
		return fmt.Errorf("error updating or creating token: %v", err)
	}
	// Create RBAC rules that makes the bootstrap tokens able to post CSRs
	if err := nodebootstraptokenphase.AllowBootstrapTokensToPostCSRs(client); err != nil {
		return fmt.Errorf("error allowing bootstrap tokens to post CSRs: %v", err)
	}
	// Create RBAC rules that makes the bootstrap tokens able to get their CSRs approved automatically
	if err := nodebootstraptokenphase.AutoApproveNodeBootstrapTokens(client); err != nil {
		return fmt.Errorf("error auto-approving node bootstrap tokens: %v", err)
	}

	// Create/update RBAC rules that makes the nodes to rotate certificates and get their CSRs approved automatically
	if err := nodebootstraptokenphase.AutoApproveNodeCertificateRotation(client); err != nil {
		return err
	}

	// Create the cluster-info ConfigMap with the associated RBAC rules
	if err := clusterinfophase.CreateBootstrapConfigMapIfNotExists(client, adminKubeConfigPath); err != nil {
		return fmt.Errorf("error creating bootstrap configmap: %v", err)
	}
	if err := clusterinfophase.CreateClusterInfoRBACRules(client); err != nil {
		return fmt.Errorf("error creating clusterinfo RBAC rules: %v", err)
	}

	if err := dnsaddonphase.EnsureDNSAddon(i.cfg, client); err != nil {
		return fmt.Errorf("error ensuring dns addon: %v", err)
	}

	if err := proxyaddonphase.EnsureProxyAddon(i.cfg, client); err != nil {
		return fmt.Errorf("error ensuring proxy addon: %v", err)
	}

	// PHASE 7: Make the control plane self-hosted if feature gate is enabled
	if features.Enabled(i.cfg.FeatureGates, features.SelfHosting) {
		// Temporary control plane is up, now we create our self hosted control
		// plane components and remove the static manifests:
		fmt.Println("[self-hosted] Creating self-hosted control plane.")
		if err := selfhostingphase.CreateSelfHostedControlPlane(manifestDir, kubeConfigDir, i.cfg, client, waiter, i.dryRun); err != nil {
			return fmt.Errorf("error creating self hosted control plane: %v", err)
		}
	}

	// Exit earlier if we're dryrunning
	if i.dryRun {
		fmt.Println("[dryrun] Finished dry-running successfully. Above are the resources that would be created.")
		return nil
	}

	// Gets the join command
	joinCommand, err := cmdutil.GetJoinCommand(kubeadmconstants.GetAdminKubeConfigPath(), i.cfg.Token, i.skipTokenPrint)
	if err != nil {
		return fmt.Errorf("failed to get join command: %v", err)
	}

	ctx := map[string]string{
		"KubeConfigPath": adminKubeConfigPath,
		"joinCommand":    joinCommand,
	}

	return initDoneTempl.Execute(out, ctx)
}

// createClient creates a clientset.Interface object
func createClient(cfg *kubeadmapi.MasterConfiguration, dryRun bool) (clientset.Interface, error) {
	if dryRun {
		// If we're dry-running; we should create a faked client that answers some GETs in order to be able to do the full init flow and just logs the rest of requests
		dryRunGetter := apiclient.NewInitDryRunGetter(cfg.NodeName, cfg.Networking.ServiceSubnet)
		return apiclient.NewDryRunClient(dryRunGetter, os.Stdout), nil
	}

	// If we're acting for real, we should create a connection to the API server and wait for it to come up
	return kubeconfigutil.ClientSetFromFile(kubeadmconstants.GetAdminKubeConfigPath())
}

// getDirectoriesToUse returns the (in order) certificates, kubeconfig and Static Pod manifest directories, followed by a possible error
// This behaves differently when dry-running vs the normal flow
func getDirectoriesToUse(dryRun bool, defaultPkiDir string) (string, string, string, error) {
	if dryRun {
		dryRunDir, err := ioutil.TempDir("", "kubeadm-init-dryrun")
		if err != nil {
			return "", "", "", fmt.Errorf("couldn't create a temporary directory: %v", err)
		}
		// Use the same temp dir for all
		return dryRunDir, dryRunDir, dryRunDir, nil
	}

	return defaultPkiDir, kubeadmconstants.KubernetesDir, kubeadmconstants.GetStaticPodDirectory(), nil
}

// printFilesIfDryRunning prints the Static Pod manifests to stdout and informs about the temporary directory to go and lookup
func printFilesIfDryRunning(dryRun bool, manifestDir string) error {
	if !dryRun {
		return nil
	}

	fmt.Printf("[dryrun] Wrote certificates, kubeconfig files and control plane manifests to the %q directory.\n", manifestDir)
	fmt.Println("[dryrun] The certificates or kubeconfig files would not be printed due to their sensitive nature.")
	fmt.Printf("[dryrun] Please examine the %q directory for details about what would be written.\n", manifestDir)

	// Print the contents of the upgraded manifests and pretend like they were in /etc/kubernetes/manifests
	files := []dryrunutil.FileToPrint{}
	for _, component := range kubeadmconstants.MasterComponents {
		realPath := kubeadmconstants.GetStaticPodFilepath(component, manifestDir)
		outputPath := kubeadmconstants.GetStaticPodFilepath(component, kubeadmconstants.GetStaticPodDirectory())
		files = append(files, dryrunutil.NewFileToPrint(realPath, outputPath))
	}

	return dryrunutil.PrintDryRunFiles(files, os.Stdout)
}

// getWaiter gets the right waiter implementation for the right occasion
func getWaiter(i *Init, client clientset.Interface) apiclient.Waiter {
	if i.dryRun {
		return dryrunutil.NewWaiter()
	}

	timeout := 30 * time.Minute

	// No need for a large timeout if we don't expect downloads
	if i.cfg.ImagePullPolicy == v1.PullNever {
		timeout = 60 * time.Second
	}
	return apiclient.NewKubeWaiter(client, timeout, os.Stdout)
}

// waitForAPIAndKubelet waits primarily for the API server to come up. If that takes a long time, and the kubelet
// /healthz and /healthz/syncloop endpoints continuously are unhealthy, kubeadm will error out after a period of
// backoffing exponentially
func waitForAPIAndKubelet(waiter apiclient.Waiter) error {
	errorChan := make(chan error)

	fmt.Printf("[init] Waiting for the kubelet to boot up the control plane as Static Pods from directory %q.\n", kubeadmconstants.GetStaticPodDirectory())
	fmt.Println("[init] This might take a minute or longer if the control plane images have to be pulled.")

	go func(errC chan error, waiter apiclient.Waiter) {
		// This goroutine can only make kubeadm init fail. If this check succeeds, it won't do anything special
		if err := waiter.WaitForHealthyKubelet(40*time.Second, "http://localhost:10255/healthz"); err != nil {
			errC <- err
		}
	}(errorChan, waiter)

	go func(errC chan error, waiter apiclient.Waiter) {
		// This goroutine can only make kubeadm init fail. If this check succeeds, it won't do anything special
		if err := waiter.WaitForHealthyKubelet(60*time.Second, "http://localhost:10255/healthz/syncloop"); err != nil {
			errC <- err
		}
	}(errorChan, waiter)

	go func(errC chan error, waiter apiclient.Waiter) {
		// This main goroutine sends whatever WaitForAPI returns (error or not) to the channel
		// This in order to continue on success (nil error), or just fail if
		errC <- waiter.WaitForAPI()
	}(errorChan, waiter)

	// This call is blocking until one of the goroutines sends to errorChan
	return <-errorChan
}<|MERGE_RESOLUTION|>--- conflicted
+++ resolved
@@ -115,10 +115,6 @@
 	var skipTokenPrint bool
 	var dryRun bool
 	var featureGatesString string
-<<<<<<< HEAD
-	var criSocket string
-=======
->>>>>>> ed33434d
 	var ignorePreflightErrors []string
 
 	cmd := &cobra.Command{
@@ -137,11 +133,7 @@
 			ignorePreflightErrorsSet, err := validation.ValidateIgnorePreflightErrors(ignorePreflightErrors, skipPreFlight)
 			kubeadmutil.CheckErr(err)
 
-<<<<<<< HEAD
-			i, err := NewInit(cfgPath, internalcfg, ignorePreflightErrorsSet, skipTokenPrint, dryRun, criSocket)
-=======
 			i, err := NewInit(cfgPath, internalcfg, ignorePreflightErrorsSet, skipTokenPrint, dryRun)
->>>>>>> ed33434d
 			kubeadmutil.CheckErr(err)
 			kubeadmutil.CheckErr(i.Validate(cmd))
 			kubeadmutil.CheckErr(i.Run(out))
@@ -149,11 +141,7 @@
 	}
 
 	AddInitConfigFlags(cmd.PersistentFlags(), cfg, &featureGatesString)
-<<<<<<< HEAD
-	AddInitOtherFlags(cmd.PersistentFlags(), &cfgPath, &skipPreFlight, &skipTokenPrint, &dryRun, &criSocket, &ignorePreflightErrors)
-=======
 	AddInitOtherFlags(cmd.PersistentFlags(), &cfgPath, &skipPreFlight, &skipTokenPrint, &dryRun, &ignorePreflightErrors)
->>>>>>> ed33434d
 
 	return cmd
 }
@@ -214,11 +202,7 @@
 }
 
 // AddInitOtherFlags adds init flags that are not bound to a configuration file to the given flagset
-<<<<<<< HEAD
-func AddInitOtherFlags(flagSet *flag.FlagSet, cfgPath *string, skipPreFlight, skipTokenPrint, dryRun *bool, criSocket *string, ignorePreflightErrors *[]string) {
-=======
 func AddInitOtherFlags(flagSet *flag.FlagSet, cfgPath *string, skipPreFlight, skipTokenPrint, dryRun *bool, ignorePreflightErrors *[]string) {
->>>>>>> ed33434d
 	flagSet.StringVar(
 		cfgPath, "config", *cfgPath,
 		"Path to kubeadm config file. WARNING: Usage of a configuration file is experimental.",
@@ -246,11 +230,7 @@
 }
 
 // NewInit validates given arguments and instantiates Init struct with provided information.
-<<<<<<< HEAD
-func NewInit(cfgPath string, cfg *kubeadmapi.MasterConfiguration, ignorePreflightErrors sets.String, skipTokenPrint, dryRun bool, criSocket string) (*Init, error) {
-=======
 func NewInit(cfgPath string, cfg *kubeadmapi.MasterConfiguration, ignorePreflightErrors sets.String, skipTokenPrint, dryRun bool) (*Init, error) {
->>>>>>> ed33434d
 
 	if cfgPath != "" {
 		b, err := ioutil.ReadFile(cfgPath)
@@ -283,11 +263,7 @@
 
 	fmt.Println("[preflight] Running pre-flight checks.")
 
-<<<<<<< HEAD
-	if err := preflight.RunInitMasterChecks(utilsexec.New(), cfg, criSocket, ignorePreflightErrors); err != nil {
-=======
 	if err := preflight.RunInitMasterChecks(utilsexec.New(), cfg, ignorePreflightErrors); err != nil {
->>>>>>> ed33434d
 		return nil, err
 	}
 
