/*
Copyright 2017 The Kubernetes Authors.

Licensed under the Apache License, Version 2.0 (the "License");
you may not use this file except in compliance with the License.
You may obtain a copy of the License at

    http://www.apache.org/licenses/LICENSE-2.0

Unless required by applicable law or agreed to in writing, software
distributed under the License is distributed on an "AS IS" BASIS,
WITHOUT WARRANTIES OR CONDITIONS OF ANY KIND, either express or implied.
See the License for the specific language governing permissions and
limitations under the License.
*/

package upgrade

import (
	"bufio"
	"bytes"
	"fmt"
	"io"
	"os"
	"strings"

	"github.com/ghodss/yaml"

	"k8s.io/apimachinery/pkg/util/sets"
	fakediscovery "k8s.io/client-go/discovery/fake"
	clientset "k8s.io/client-go/kubernetes"
	kubeadmapiext "k8s.io/kubernetes/cmd/kubeadm/app/apis/kubeadm/v1alpha1"
	"k8s.io/kubernetes/cmd/kubeadm/app/phases/upgrade"
	"k8s.io/kubernetes/cmd/kubeadm/app/preflight"
	"k8s.io/kubernetes/cmd/kubeadm/app/util/apiclient"
	dryrunutil "k8s.io/kubernetes/cmd/kubeadm/app/util/dryrun"
	kubeconfigutil "k8s.io/kubernetes/cmd/kubeadm/app/util/kubeconfig"
)

// upgradeVariables holds variables needed for performing an upgrade or planning to do so
// TODO - Restructure or rename upgradeVariables
type upgradeVariables struct {
	client        clientset.Interface
	cfg           *kubeadmapiext.MasterConfiguration
	versionGetter upgrade.VersionGetter
	waiter        apiclient.Waiter
}

// enforceRequirements verifies that it's okay to upgrade and then returns the variables needed for the rest of the procedure
func enforceRequirements(kubeConfigPath, cfgPath string, printConfig, dryRun bool) (*upgradeVariables, error) {
	client, err := getClient(kubeConfigPath, dryRun)
	if err != nil {
		return nil, fmt.Errorf("couldn't create a Kubernetes client from file %q: %v", kubeConfigPath, err)
	}

	// Run healthchecks against the cluster
	if err := upgrade.CheckClusterHealth(client); err != nil {
		return nil, fmt.Errorf("[upgrade/health] FATAL: %v", err)
	}

	// Fetch the configuration from a file or ConfigMap and validate it
	cfg, err := upgrade.FetchConfiguration(client, os.Stdout, cfgPath)
	if err != nil {
		return nil, fmt.Errorf("[upgrade/config] FATAL: %v", err)
	}

	// If the user told us to print this information out; do it!
	if printConfig {
		printConfiguration(cfg, os.Stdout)
	}

	return &upgradeVariables{
		client: client,
		cfg:    cfg,
		// Use a real version getter interface that queries the API server, the kubeadm client and the Kubernetes CI system for latest versions
		versionGetter: upgrade.NewKubeVersionGetter(client, os.Stdout),
		// Use the waiter conditionally based on the dryrunning variable
		waiter: getWaiter(dryRun, client),
	}, nil
}

// printConfiguration prints the external version of the API to yaml
func printConfiguration(cfg *kubeadmapiext.MasterConfiguration, w io.Writer) {
	// Short-circuit if cfg is nil, so we can safely get the value of the pointer below
	if cfg == nil {
		return
	}

	cfgYaml, err := yaml.Marshal(*cfg)
	if err == nil {
		fmt.Fprintln(w, "[upgrade/config] Configuration used:")

		scanner := bufio.NewScanner(bytes.NewReader(cfgYaml))
		for scanner.Scan() {
			fmt.Fprintf(w, "\t%s\n", scanner.Text())
		}
	}
}

// runPreflightChecks runs the root preflight check
<<<<<<< HEAD
func runPreflightChecks(ignoreChecksErrors sets.String) error {
	fmt.Println("[preflight] Running pre-flight checks.")
	return preflight.RunRootCheckOnly(ignoreChecksErrors)
=======
func runPreflightChecks(skipPreFlight bool) error {
	if skipPreFlight {
		fmt.Println("[preflight] Skipping pre-flight checks.")
		return nil
	}

	fmt.Println("[preflight] Running pre-flight checks.")
	return preflight.RunRootCheckOnly()
>>>>>>> 71bdf476
}

// getClient gets a real or fake client depending on whether the user is dry-running or not
func getClient(file string, dryRun bool) (clientset.Interface, error) {
	if dryRun {
		dryRunGetter, err := apiclient.NewClientBackedDryRunGetterFromKubeconfig(file)
		if err != nil {
			return nil, err
		}

		// In order for fakeclient.Discovery().ServerVersion() to return the backing API Server's
		// real version; we have to do some clever API machinery tricks. First, we get the real
		// API Server's version
		realServerVersion, err := dryRunGetter.Client().Discovery().ServerVersion()
		if err != nil {
			return nil, fmt.Errorf("failed to get server version: %v", err)
		}

		// Get the fake clientset
		fakeclient := apiclient.NewDryRunClient(dryRunGetter, os.Stdout)
		// As we know the return of Discovery() of the fake clientset is of type *fakediscovery.FakeDiscovery
		// we can convert it to that struct.
		fakeclientDiscovery, ok := fakeclient.Discovery().(*fakediscovery.FakeDiscovery)
		if !ok {
			return nil, fmt.Errorf("couldn't set fake discovery's server version")
		}
		// Lastly, set the right server version to be used
		fakeclientDiscovery.FakedServerVersion = realServerVersion
		// return the fake clientset used for dry-running
		return fakeclient, nil
	}
	return kubeconfigutil.ClientSetFromFile(file)
}

// getWaiter gets the right waiter implementation
func getWaiter(dryRun bool, client clientset.Interface) apiclient.Waiter {
	if dryRun {
		return dryrunutil.NewWaiter()
	}
	return apiclient.NewKubeWaiter(client, upgradeManifestTimeout, os.Stdout)
}

// InteractivelyConfirmUpgrade asks the user whether they _really_ want to upgrade.
func InteractivelyConfirmUpgrade(question string) error {

	fmt.Printf("[upgrade/confirm] %s [y/N]: ", question)

	scanner := bufio.NewScanner(os.Stdin)
	scanner.Scan()
	if err := scanner.Err(); err != nil {
		return fmt.Errorf("couldn't read from standard input: %v", err)
	}
	answer := scanner.Text()
	if strings.ToLower(answer) == "y" || strings.ToLower(answer) == "yes" {
		return nil
	}

	return fmt.Errorf("won't proceed; the user didn't answer (Y|y) in order to continue")
}<|MERGE_RESOLUTION|>--- conflicted
+++ resolved
@@ -30,6 +30,7 @@
 	fakediscovery "k8s.io/client-go/discovery/fake"
 	clientset "k8s.io/client-go/kubernetes"
 	kubeadmapiext "k8s.io/kubernetes/cmd/kubeadm/app/apis/kubeadm/v1alpha1"
+	"k8s.io/kubernetes/cmd/kubeadm/app/features"
 	"k8s.io/kubernetes/cmd/kubeadm/app/phases/upgrade"
 	"k8s.io/kubernetes/cmd/kubeadm/app/preflight"
 	"k8s.io/kubernetes/cmd/kubeadm/app/util/apiclient"
@@ -47,26 +48,36 @@
 }
 
 // enforceRequirements verifies that it's okay to upgrade and then returns the variables needed for the rest of the procedure
-func enforceRequirements(kubeConfigPath, cfgPath string, printConfig, dryRun bool) (*upgradeVariables, error) {
-	client, err := getClient(kubeConfigPath, dryRun)
+func enforceRequirements(flags *cmdUpgradeFlags, dryRun bool, newK8sVersion string) (*upgradeVariables, error) {
+	client, err := getClient(flags.kubeConfigPath, dryRun)
 	if err != nil {
-		return nil, fmt.Errorf("couldn't create a Kubernetes client from file %q: %v", kubeConfigPath, err)
+		return nil, fmt.Errorf("couldn't create a Kubernetes client from file %q: %v", flags.kubeConfigPath, err)
 	}
 
 	// Run healthchecks against the cluster
-	if err := upgrade.CheckClusterHealth(client); err != nil {
+	if err := upgrade.CheckClusterHealth(client, flags.ignorePreflightErrorsSet); err != nil {
 		return nil, fmt.Errorf("[upgrade/health] FATAL: %v", err)
 	}
 
 	// Fetch the configuration from a file or ConfigMap and validate it
-	cfg, err := upgrade.FetchConfiguration(client, os.Stdout, cfgPath)
+	cfg, err := upgrade.FetchConfiguration(client, os.Stdout, flags.cfgPath)
 	if err != nil {
 		return nil, fmt.Errorf("[upgrade/config] FATAL: %v", err)
 	}
 
+	// If a new k8s version should be set, apply the change before printing the config
+	if len(newK8sVersion) != 0 {
+		cfg.KubernetesVersion = newK8sVersion
+	}
+
 	// If the user told us to print this information out; do it!
-	if printConfig {
+	if flags.printConfig {
 		printConfiguration(cfg, os.Stdout)
+	}
+
+	cfg.FeatureGates, err = features.NewFeatureGate(&features.InitFeatureGates, flags.featureGatesString)
+	if err != nil {
+		return nil, fmt.Errorf("[upgrade/config] FATAL: %v", err)
 	}
 
 	return &upgradeVariables{
@@ -98,20 +109,9 @@
 }
 
 // runPreflightChecks runs the root preflight check
-<<<<<<< HEAD
-func runPreflightChecks(ignoreChecksErrors sets.String) error {
+func runPreflightChecks(ignorePreflightErrors sets.String) error {
 	fmt.Println("[preflight] Running pre-flight checks.")
-	return preflight.RunRootCheckOnly(ignoreChecksErrors)
-=======
-func runPreflightChecks(skipPreFlight bool) error {
-	if skipPreFlight {
-		fmt.Println("[preflight] Skipping pre-flight checks.")
-		return nil
-	}
-
-	fmt.Println("[preflight] Running pre-flight checks.")
-	return preflight.RunRootCheckOnly()
->>>>>>> 71bdf476
+	return preflight.RunRootCheckOnly(ignorePreflightErrors)
 }
 
 // getClient gets a real or fake client depending on whether the user is dry-running or not
