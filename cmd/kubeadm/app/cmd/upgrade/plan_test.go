--- conflicted
+++ resolved
@@ -132,13 +132,8 @@
 					After: upgrade.ClusterState{
 						KubeVersion:    "v1.9.0",
 						KubeadmVersion: "v1.9.0",
-<<<<<<< HEAD
-						DNSVersion:     "1.14.7",
-						EtcdVersion:    "3.1.10",
-=======
 						DNSVersion:     "1.14.8",
-						EtcdVersion:    "3.1.11",
->>>>>>> ed33434d
+						EtcdVersion:    "3.1.12",
 					},
 				},
 			},
@@ -153,13 +148,8 @@
 Controller Manager   v1.8.3    v1.9.0
 Scheduler            v1.8.3    v1.9.0
 Kube Proxy           v1.8.3    v1.9.0
-<<<<<<< HEAD
-Kube DNS             1.14.5    1.14.7
-Etcd                 3.0.17    3.1.10
-=======
 Kube DNS             1.14.5    1.14.8
-Etcd                 3.0.17    3.1.11
->>>>>>> ed33434d
+Etcd                 3.0.17    3.1.12
 
 You can now apply the upgrade by executing the following command:
 
@@ -203,13 +193,8 @@
 					After: upgrade.ClusterState{
 						KubeVersion:    "v1.9.0",
 						KubeadmVersion: "v1.9.0",
-<<<<<<< HEAD
-						DNSVersion:     "1.14.7",
-						EtcdVersion:    "3.1.10",
-=======
 						DNSVersion:     "1.14.8",
-						EtcdVersion:    "3.1.11",
->>>>>>> ed33434d
+						EtcdVersion:    "3.1.12",
 					},
 				},
 			},
@@ -244,13 +229,8 @@
 Controller Manager   v1.8.3    v1.9.0
 Scheduler            v1.8.3    v1.9.0
 Kube Proxy           v1.8.3    v1.9.0
-<<<<<<< HEAD
-Kube DNS             1.14.5    1.14.7
-Etcd                 3.0.17    3.1.10
-=======
 Kube DNS             1.14.5    1.14.8
-Etcd                 3.0.17    3.1.11
->>>>>>> ed33434d
+Etcd                 3.0.17    3.1.12
 
 You can now apply the upgrade by executing the following command:
 
@@ -278,13 +258,8 @@
 					After: upgrade.ClusterState{
 						KubeVersion:    "v1.9.0-beta.1",
 						KubeadmVersion: "v1.9.0-beta.1",
-<<<<<<< HEAD
-						DNSVersion:     "1.14.7",
-						EtcdVersion:    "3.1.10",
-=======
 						DNSVersion:     "1.14.8",
-						EtcdVersion:    "3.1.11",
->>>>>>> ed33434d
+						EtcdVersion:    "3.1.12",
 					},
 				},
 			},
@@ -299,13 +274,8 @@
 Controller Manager   v1.8.5    v1.9.0-beta.1
 Scheduler            v1.8.5    v1.9.0-beta.1
 Kube Proxy           v1.8.5    v1.9.0-beta.1
-<<<<<<< HEAD
-Kube DNS             1.14.5    1.14.7
-Etcd                 3.0.17    3.1.10
-=======
 Kube DNS             1.14.5    1.14.8
-Etcd                 3.0.17    3.1.11
->>>>>>> ed33434d
+Etcd                 3.0.17    3.1.12
 
 You can now apply the upgrade by executing the following command:
 
@@ -333,13 +303,8 @@
 					After: upgrade.ClusterState{
 						KubeVersion:    "v1.9.0-rc.1",
 						KubeadmVersion: "v1.9.0-rc.1",
-<<<<<<< HEAD
-						DNSVersion:     "1.14.7",
-						EtcdVersion:    "3.1.10",
-=======
 						DNSVersion:     "1.14.8",
-						EtcdVersion:    "3.1.11",
->>>>>>> ed33434d
+						EtcdVersion:    "3.1.12",
 					},
 				},
 			},
@@ -354,13 +319,8 @@
 Controller Manager   v1.8.5    v1.9.0-rc.1
 Scheduler            v1.8.5    v1.9.0-rc.1
 Kube Proxy           v1.8.5    v1.9.0-rc.1
-<<<<<<< HEAD
-Kube DNS             1.14.5    1.14.7
-Etcd                 3.0.17    3.1.10
-=======
 Kube DNS             1.14.5    1.14.8
-Etcd                 3.0.17    3.1.11
->>>>>>> ed33434d
+Etcd                 3.0.17    3.1.12
 
 You can now apply the upgrade by executing the following command:
 
