--- conflicted
+++ resolved
@@ -18,22 +18,25 @@
 
 import (
 	"io"
+	"strings"
 
 	"github.com/spf13/cobra"
 	"k8s.io/apimachinery/pkg/util/sets"
 	cmdutil "k8s.io/kubernetes/cmd/kubeadm/app/cmd/util"
+	"k8s.io/kubernetes/cmd/kubeadm/app/features"
 )
 
 // cmdUpgradeFlags holds the values for the common flags in `kubeadm upgrade`
 type cmdUpgradeFlags struct {
 	kubeConfigPath            string
 	cfgPath                   string
+	featureGatesString        string
 	allowExperimentalUpgrades bool
 	allowRCUpgrades           bool
 	printConfig               bool
 	skipPreFlight             bool
-	ignoreChecksErrors        []string
-	ignoreChecksErrorsSet     sets.String
+	ignorePreflightErrors     []string
+	ignorePreflightErrorsSet  sets.String
 }
 
 // NewCmdUpgrade returns the cobra command for `kubeadm upgrade`
@@ -41,11 +44,12 @@
 	flags := &cmdUpgradeFlags{
 		kubeConfigPath:            "/etc/kubernetes/admin.conf",
 		cfgPath:                   "",
+		featureGatesString:        "",
 		allowExperimentalUpgrades: false,
 		allowRCUpgrades:           false,
 		printConfig:               false,
 		skipPreFlight:             false,
-		ignoreChecksErrorsSet:     sets.NewString(),
+		ignorePreflightErrorsSet:  sets.NewString(),
 	}
 
 	cmd := &cobra.Command{
@@ -59,13 +63,11 @@
 	cmd.PersistentFlags().BoolVar(&flags.allowExperimentalUpgrades, "allow-experimental-upgrades", flags.allowExperimentalUpgrades, "Show unstable versions of Kubernetes as an upgrade alternative and allow upgrading to an alpha/beta/release candidate versions of Kubernetes.")
 	cmd.PersistentFlags().BoolVar(&flags.allowRCUpgrades, "allow-release-candidate-upgrades", flags.allowRCUpgrades, "Show release candidate versions of Kubernetes as an upgrade alternative and allow upgrading to a release candidate versions of Kubernetes.")
 	cmd.PersistentFlags().BoolVar(&flags.printConfig, "print-config", flags.printConfig, "Specifies whether the configuration file that will be used in the upgrade should be printed or not.")
-<<<<<<< HEAD
-	cmd.PersistentFlags().StringSliceVar(&flags.ignoreChecksErrors, "ignore-checks-errors", flags.ignoreChecksErrors, "A list of checks whose errors will be shown as warnings. Example: 'IsPrivilegedUser,Swap'. Value 'all' ignores errors from all checks.")
+	cmd.PersistentFlags().StringSliceVar(&flags.ignorePreflightErrors, "ignore-preflight-errors", flags.ignorePreflightErrors, "A list of checks whose errors will be shown as warnings. Example: 'IsPrivilegedUser,Swap'. Value 'all' ignores errors from all checks.")
 	cmd.PersistentFlags().BoolVar(&flags.skipPreFlight, "skip-preflight-checks", flags.skipPreFlight, "Skip preflight checks that normally run before modifying the system.")
-	cmd.PersistentFlags().MarkDeprecated("skip-preflight-checks", "it is now equivalent to --ignore-checks-errors=all")
-=======
-	cmd.PersistentFlags().BoolVar(&flags.skipPreFlight, "skip-preflight-checks", flags.skipPreFlight, "Skip preflight checks that normally run before modifying the system.")
->>>>>>> 71bdf476
+	cmd.PersistentFlags().MarkDeprecated("skip-preflight-checks", "it is now equivalent to --ignore-preflight-errors=all")
+	cmd.PersistentFlags().StringVar(&flags.featureGatesString, "feature-gates", flags.featureGatesString, "A set of key=value pairs that describe feature gates for various features."+
+		"Options are:\n"+strings.Join(features.KnownFeatures(&features.InitFeatureGates), "\n"))
 
 	cmd.AddCommand(NewCmdApply(flags))
 	cmd.AddCommand(NewCmdPlan(flags))
