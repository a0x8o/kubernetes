--- conflicted
+++ resolved
@@ -128,11 +128,7 @@
 			ignorePreflightErrorsSet, err := validation.ValidateIgnorePreflightErrors(ignorePreflightErrors, skipPreFlight)
 			kubeadmutil.CheckErr(err)
 
-<<<<<<< HEAD
-			j, err := NewJoin(cfgPath, args, internalcfg, ignorePreflightErrorsSet, criSocket)
-=======
 			j, err := NewJoin(cfgPath, args, internalcfg, ignorePreflightErrorsSet)
->>>>>>> ed33434d
 			kubeadmutil.CheckErr(err)
 			kubeadmutil.CheckErr(j.Validate(cmd))
 			kubeadmutil.CheckErr(j.Run(out))
@@ -140,11 +136,7 @@
 	}
 
 	AddJoinConfigFlags(cmd.PersistentFlags(), cfg, &featureGatesString)
-<<<<<<< HEAD
-	AddJoinOtherFlags(cmd.PersistentFlags(), &cfgPath, &skipPreFlight, &criSocket, &ignorePreflightErrors)
-=======
 	AddJoinOtherFlags(cmd.PersistentFlags(), &cfgPath, &skipPreFlight, &ignorePreflightErrors)
->>>>>>> ed33434d
 
 	return cmd
 }
@@ -183,11 +175,7 @@
 }
 
 // AddJoinOtherFlags adds join flags that are not bound to a configuration file to the given flagset
-<<<<<<< HEAD
-func AddJoinOtherFlags(flagSet *flag.FlagSet, cfgPath *string, skipPreFlight *bool, criSocket *string, ignorePreflightErrors *[]string) {
-=======
 func AddJoinOtherFlags(flagSet *flag.FlagSet, cfgPath *string, skipPreFlight *bool, ignorePreflightErrors *[]string) {
->>>>>>> ed33434d
 	flagSet.StringVar(
 		cfgPath, "config", *cfgPath,
 		"Path to kubeadm config file.")
@@ -201,13 +189,6 @@
 		"Skip preflight checks which normally run before modifying the system.",
 	)
 	flagSet.MarkDeprecated("skip-preflight-checks", "it is now equivalent to --ignore-preflight-errors=all")
-<<<<<<< HEAD
-	flagSet.StringVar(
-		criSocket, "cri-socket", "/var/run/dockershim.sock",
-		`Specify the CRI socket to connect to.`,
-	)
-=======
->>>>>>> ed33434d
 }
 
 // Join defines struct used by kubeadm join command
@@ -216,11 +197,7 @@
 }
 
 // NewJoin instantiates Join struct with given arguments
-<<<<<<< HEAD
-func NewJoin(cfgPath string, args []string, cfg *kubeadmapi.NodeConfiguration, ignorePreflightErrors sets.String, criSocket string) (*Join, error) {
-=======
 func NewJoin(cfgPath string, args []string, cfg *kubeadmapi.NodeConfiguration, ignorePreflightErrors sets.String) (*Join, error) {
->>>>>>> ed33434d
 
 	if cfg.NodeName == "" {
 		cfg.NodeName = nodeutil.GetHostname("")
@@ -239,11 +216,7 @@
 	fmt.Println("[preflight] Running pre-flight checks.")
 
 	// Then continue with the others...
-<<<<<<< HEAD
-	if err := preflight.RunJoinNodeChecks(utilsexec.New(), cfg, criSocket, ignorePreflightErrors); err != nil {
-=======
 	if err := preflight.RunJoinNodeChecks(utilsexec.New(), cfg, ignorePreflightErrors); err != nil {
->>>>>>> ed33434d
 		return nil, err
 	}
 
