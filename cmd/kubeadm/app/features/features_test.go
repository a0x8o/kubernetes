/*
Copyright 2017 The Kubernetes Authors.

Licensed under the Apache License, Version 2.0 (the "License");
you may not use this file except in compliance with the License.
You may obtain a copy of the License at

    http://www.apache.org/licenses/LICENSE-2.0

Unless required by applicable law or agreed to in writing, software
distributed under the License is distributed on an "AS IS" BASIS,
WITHOUT WARRANTIES OR CONDITIONS OF ANY KIND, either express or implied.
See the License for the specific language governing permissions and
limitations under the License.
*/

package features

import (
	"reflect"
	"testing"

	utilfeature "k8s.io/apiserver/pkg/util/feature"
)

func TestKnownFeatures(t *testing.T) {
	var someFeatures = FeatureList{
		"feature2": {FeatureSpec: utilfeature.FeatureSpec{Default: true, PreRelease: utilfeature.Alpha}},
		"feature1": {FeatureSpec: utilfeature.FeatureSpec{Default: false, PreRelease: utilfeature.Beta}},
		"feature3": {FeatureSpec: utilfeature.FeatureSpec{Default: false, PreRelease: utilfeature.GA}},
	}

	r := KnownFeatures(&someFeatures)

	if len(r) != 3 {
		t.Errorf("KnownFeatures returned %d values, expected 3", len(r))
	}

	// check the first value is feature1 (the list should be sorted); prerelease and default should be present
	f1 := "feature1=true|false (BETA - default=false)"
	if r[0] != f1 {
		t.Errorf("KnownFeatures returned %s values, expected %s", r[0], f1)
	}
	// check the second value is feature2; prerelease and default should be present
	f2 := "feature2=true|false (ALPHA - default=true)"
	if r[1] != f2 {
		t.Errorf("KnownFeatures returned %s values, expected %s", r[1], f2)
	}
	// check the second value is feature3; prerelease should not shown fo GA features; default should be present
	f3 := "feature3=true|false (default=false)"
	if r[2] != f3 {
		t.Errorf("KnownFeatures returned %s values, expected %s", r[2], f3)
	}
}

func TestNewFeatureGate(t *testing.T) {
	var someFeatures = FeatureList{
		"feature1": {FeatureSpec: utilfeature.FeatureSpec{Default: false, PreRelease: utilfeature.Beta}},
		"feature2": {FeatureSpec: utilfeature.FeatureSpec{Default: true, PreRelease: utilfeature.Alpha}},
	}

	var tests = []struct {
		value                string
		expectedError        bool
		expectedFeaturesGate map[string]bool
	}{
		{ //invalid value (missing =)
			value:         "invalidValue",
			expectedError: true,
		},
		{ //invalid value (missing =)
			value:         "feature1=true,invalidValue",
			expectedError: true,
		},
		{ //invalid value (not a boolean)
			value:         "feature1=notABoolean",
			expectedError: true,
		},
		{ //invalid value (not a boolean)
			value:         "feature1=true,feature2=notABoolean",
			expectedError: true,
		},
		{ //unrecognized feature-gate key
			value:         "unknownFeature=false",
			expectedError: true,
		},
		{ //unrecognized feature-gate key
			value:         "feature1=true,unknownFeature=false",
			expectedError: true,
		},
		{ //one feature
			value:                "feature1=true",
			expectedError:        false,
			expectedFeaturesGate: map[string]bool{"feature1": true},
		},
		{ //two features
			value:                "feature1=true,feature2=false",
			expectedError:        false,
			expectedFeaturesGate: map[string]bool{"feature1": true, "feature2": false},
		},
	}

	for _, test := range tests {

		r, err := NewFeatureGate(&someFeatures, test.value)

		if !test.expectedError && err != nil {
			t.Errorf("NewFeatureGate failed when not expected: %v", err)
			continue
		} else if test.expectedError && err == nil {
			t.Error("NewFeatureGate didn't failed when expected")
			continue
		}

		if !reflect.DeepEqual(r, test.expectedFeaturesGate) {
			t.Errorf("NewFeatureGate returned a unexpected value")
		}
	}
}

func TestValidateVersion(t *testing.T) {
	var someFeatures = FeatureList{
		"feature1": {FeatureSpec: utilfeature.FeatureSpec{Default: false, PreRelease: utilfeature.Beta}},
		"feature2": {FeatureSpec: utilfeature.FeatureSpec{Default: true, PreRelease: utilfeature.Alpha}, MinimumVersion: v190},
	}

	var tests = []struct {
		requestedVersion  string
		requestedFeatures map[string]bool
		expectedError     bool
	}{
		{ //no min version
			requestedFeatures: map[string]bool{"feature1": true},
			expectedError:     false,
		},
		{ //min version but correct value given
			requestedFeatures: map[string]bool{"feature2": true},
			requestedVersion:  "v1.9.0",
			expectedError:     false,
		},
		{ //min version and incorrect value given
			requestedFeatures: map[string]bool{"feature2": true},
			requestedVersion:  "v1.8.2",
			expectedError:     true,
		},
	}

	for _, test := range tests {
		err := ValidateVersion(someFeatures, test.requestedFeatures, test.requestedVersion)
		if !test.expectedError && err != nil {
			t.Errorf("ValidateVersion failed when not expected: %v", err)
			continue
		} else if test.expectedError && err == nil {
			t.Error("ValidateVersion didn't failed when expected")
			continue
		}
	}
<<<<<<< HEAD
}

func TestResolveFeatureGateDependencies(t *testing.T) {

	var tests = []struct {
		inputFeatures    map[string]bool
		expectedFeatures map[string]bool
	}{
		{ // no flags
			inputFeatures:    map[string]bool{},
			expectedFeatures: map[string]bool{},
		},
		{ // others flags
			inputFeatures:    map[string]bool{"SupportIPVSProxyMode": true},
			expectedFeatures: map[string]bool{"SupportIPVSProxyMode": true},
		},
		{ // just StoreCertsInSecrets flags
			inputFeatures:    map[string]bool{"StoreCertsInSecrets": true},
			expectedFeatures: map[string]bool{"StoreCertsInSecrets": true, "SelfHosting": true},
		},
		{ // just HighAvailability flags
			inputFeatures:    map[string]bool{"HighAvailability": true},
			expectedFeatures: map[string]bool{"HighAvailability": true, "StoreCertsInSecrets": true, "SelfHosting": true},
		},
	}

	for _, test := range tests {
		ResolveFeatureGateDependencies(test.inputFeatures)
		if !reflect.DeepEqual(test.inputFeatures, test.expectedFeatures) {
			t.Errorf("ResolveFeatureGateDependencies failed, expected: %v, got: %v", test.inputFeatures, test.expectedFeatures)

		}
	}
=======
>>>>>>> 71bdf476
}<|MERGE_RESOLUTION|>--- conflicted
+++ resolved
@@ -46,7 +46,7 @@
 	if r[1] != f2 {
 		t.Errorf("KnownFeatures returned %s values, expected %s", r[1], f2)
 	}
-	// check the second value is feature3; prerelease should not shown fo GA features; default should be present
+	// check the second value is feature3; prerelease should not be shown for GA features; default should be present
 	f3 := "feature3=true|false (default=false)"
 	if r[2] != f3 {
 		t.Errorf("KnownFeatures returned %s values, expected %s", r[2], f3)
@@ -155,7 +155,6 @@
 			continue
 		}
 	}
-<<<<<<< HEAD
 }
 
 func TestResolveFeatureGateDependencies(t *testing.T) {
@@ -169,16 +168,16 @@
 			expectedFeatures: map[string]bool{},
 		},
 		{ // others flags
-			inputFeatures:    map[string]bool{"SupportIPVSProxyMode": true},
-			expectedFeatures: map[string]bool{"SupportIPVSProxyMode": true},
+			inputFeatures:    map[string]bool{CoreDNS: true},
+			expectedFeatures: map[string]bool{CoreDNS: true},
 		},
 		{ // just StoreCertsInSecrets flags
-			inputFeatures:    map[string]bool{"StoreCertsInSecrets": true},
-			expectedFeatures: map[string]bool{"StoreCertsInSecrets": true, "SelfHosting": true},
+			inputFeatures:    map[string]bool{StoreCertsInSecrets: true},
+			expectedFeatures: map[string]bool{StoreCertsInSecrets: true, SelfHosting: true},
 		},
 		{ // just HighAvailability flags
-			inputFeatures:    map[string]bool{"HighAvailability": true},
-			expectedFeatures: map[string]bool{"HighAvailability": true, "StoreCertsInSecrets": true, "SelfHosting": true},
+			inputFeatures:    map[string]bool{HighAvailability: true},
+			expectedFeatures: map[string]bool{HighAvailability: true, StoreCertsInSecrets: true, SelfHosting: true},
 		},
 	}
 
@@ -189,6 +188,4 @@
 
 		}
 	}
-=======
->>>>>>> 71bdf476
 }