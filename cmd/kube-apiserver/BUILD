--- conflicted
+++ resolved
@@ -10,10 +10,6 @@
 go_binary(
     name = "kube-apiserver",
     embed = [":go_default_library"],
-<<<<<<< HEAD
-    importpath = "k8s.io/kubernetes/cmd/kube-apiserver",
-=======
->>>>>>> ed33434d
     pure = "on",
     x_defs = version_x_defs(),
 )
