--- conflicted
+++ resolved
@@ -34,18 +34,17 @@
 	genericapiserver "k8s.io/apiserver/pkg/server"
 	"k8s.io/apiserver/pkg/server/healthz"
 	genericoptions "k8s.io/apiserver/pkg/server/options"
-	kubeclientset "k8s.io/client-go/kubernetes"
+	kubeexternalinformers "k8s.io/client-go/informers"
 	"k8s.io/kube-aggregator/pkg/apis/apiregistration"
 	"k8s.io/kube-aggregator/pkg/apis/apiregistration/v1beta1"
 	aggregatorapiserver "k8s.io/kube-aggregator/pkg/apiserver"
 	apiregistrationclient "k8s.io/kube-aggregator/pkg/client/clientset_generated/internalclientset/typed/apiregistration/internalversion"
 	"k8s.io/kube-aggregator/pkg/controllers/autoregister"
 	"k8s.io/kubernetes/cmd/kube-apiserver/app/options"
-	informers "k8s.io/kubernetes/pkg/client/informers/informers_generated/internalversion"
-	"k8s.io/kubernetes/pkg/master/thirdparty"
+	"k8s.io/kubernetes/pkg/master/controller/crdregistration"
 )
 
-func createAggregatorConfig(kubeAPIServerConfig genericapiserver.Config, commandOptions *options.ServerRunOptions, proxyTransport *http.Transport) (*aggregatorapiserver.Config, error) {
+func createAggregatorConfig(kubeAPIServerConfig genericapiserver.Config, commandOptions *options.ServerRunOptions, externalInformers kubeexternalinformers.SharedInformerFactory, serviceResolver aggregatorapiserver.ServiceResolver, proxyTransport *http.Transport) (*aggregatorapiserver.Config, error) {
 	// make a shallow copy to let us twiddle a few things
 	// most of the config actually remains the same.  We only need to mess with a couple items related to the particulars of the aggregator
 	genericConfig := kubeAPIServerConfig
@@ -60,11 +59,7 @@
 	etcdOptions.StorageConfig.Copier = aggregatorapiserver.Scheme
 	genericConfig.RESTOptionsGetter = &genericoptions.SimpleRestOptionsFactory{Options: etcdOptions}
 
-	client, err := kubeclientset.NewForConfig(genericConfig.LoopbackClientConfig)
-	if err != nil {
-		return nil, err
-	}
-
+	var err error
 	var certBytes, keyBytes []byte
 	if len(commandOptions.ProxyClientCertFile) > 0 && len(commandOptions.ProxyClientKeyFile) > 0 {
 		certBytes, err = ioutil.ReadFile(commandOptions.ProxyClientCertFile)
@@ -78,18 +73,18 @@
 	}
 
 	aggregatorConfig := &aggregatorapiserver.Config{
-		GenericConfig:           &genericConfig,
-		CoreAPIServerClient:     client,
-		ProxyClientCert:         certBytes,
-		ProxyClientKey:          keyBytes,
-		ProxyTransport:          proxyTransport,
-		EnableAggregatorRouting: commandOptions.EnableAggregatorRouting,
+		GenericConfig:     &genericConfig,
+		CoreKubeInformers: externalInformers,
+		ProxyClientCert:   certBytes,
+		ProxyClientKey:    keyBytes,
+		ServiceResolver:   serviceResolver,
+		ProxyTransport:    proxyTransport,
 	}
 
 	return aggregatorConfig, nil
 }
 
-func createAggregatorServer(aggregatorConfig *aggregatorapiserver.Config, delegateAPIServer genericapiserver.DelegationTarget, kubeInformers informers.SharedInformerFactory, apiExtensionInformers apiextensionsinformers.SharedInformerFactory) (*aggregatorapiserver.APIAggregator, error) {
+func createAggregatorServer(aggregatorConfig *aggregatorapiserver.Config, delegateAPIServer genericapiserver.DelegationTarget, apiExtensionInformers apiextensionsinformers.SharedInformerFactory) (*aggregatorapiserver.APIAggregator, error) {
 	aggregatorServer, err := aggregatorConfig.Complete().NewWithDelegate(delegateAPIServer)
 	if err != nil {
 		return nil, err
@@ -102,14 +97,13 @@
 	}
 	autoRegistrationController := autoregister.NewAutoRegisterController(aggregatorServer.APIRegistrationInformers.Apiregistration().InternalVersion().APIServices(), apiRegistrationClient)
 	apiServices := apiServicesToRegister(delegateAPIServer, autoRegistrationController)
-	tprRegistrationController := thirdparty.NewAutoRegistrationController(
-		kubeInformers.Extensions().InternalVersion().ThirdPartyResources(),
+	crdRegistrationController := crdregistration.NewAutoRegistrationController(
 		apiExtensionInformers.Apiextensions().InternalVersion().CustomResourceDefinitions(),
 		autoRegistrationController)
 
 	aggregatorServer.GenericAPIServer.AddPostStartHook("kube-apiserver-autoregistration", func(context genericapiserver.PostStartHookContext) error {
 		go autoRegistrationController.Run(5, context.StopCh)
-		go tprRegistrationController.Run(5, context.StopCh)
+		go crdRegistrationController.Run(5, context.StopCh)
 		return nil
 	})
 	aggregatorServer.GenericAPIServer.AddHealthzChecks(healthz.NamedCheck("autoregister-completion", func(r *http.Request) error {
@@ -179,27 +173,8 @@
 	// can reasonably expect seems questionable.
 	{Group: "extensions", Version: "v1beta1"}: {group: 17900, version: 1},
 	// to my knowledge, nothing below here collides
-<<<<<<< HEAD
-	{Group: "apps", Version: "v1beta1"}:                       {group: 17800, version: 1},
-	{Group: "authentication.k8s.io", Version: "v1"}:           {group: 17700, version: 15},
-	{Group: "authentication.k8s.io", Version: "v1beta1"}:      {group: 17700, version: 9},
-	{Group: "authorization.k8s.io", Version: "v1"}:            {group: 17600, version: 15},
-	{Group: "authorization.k8s.io", Version: "v1beta1"}:       {group: 17600, version: 9},
-	{Group: "autoscaling", Version: "v1"}:                     {group: 17500, version: 15},
-	{Group: "autoscaling", Version: "v2alpha1"}:               {group: 17500, version: 9},
-	{Group: "batch", Version: "v1"}:                           {group: 17400, version: 15},
-	{Group: "batch", Version: "v2alpha1"}:                     {group: 17400, version: 9},
-	{Group: "certificates.k8s.io", Version: "v1beta1"}:        {group: 17300, version: 9},
-	{Group: "networking.k8s.io", Version: "v1"}:               {group: 17200, version: 15},
-	{Group: "policy", Version: "v1beta1"}:                     {group: 17100, version: 9},
-	{Group: "rbac.authorization.k8s.io", Version: "v1beta1"}:  {group: 17000, version: 12},
-	{Group: "rbac.authorization.k8s.io", Version: "v1alpha1"}: {group: 17000, version: 9},
-	{Group: "settings.k8s.io", Version: "v1alpha1"}:           {group: 16900, version: 9},
-	{Group: "storage.k8s.io", Version: "v1"}:                  {group: 16800, version: 15},
-	{Group: "storage.k8s.io", Version: "v1beta1"}:             {group: 16800, version: 9},
-	{Group: "apiextensions.k8s.io", Version: "v1beta1"}:       {group: 16700, version: 9},
-=======
 	{Group: "apps", Version: "v1beta1"}:                          {group: 17800, version: 1},
+	{Group: "apps", Version: "v1beta2"}:                          {group: 17800, version: 1},
 	{Group: "authentication.k8s.io", Version: "v1"}:              {group: 17700, version: 15},
 	{Group: "authentication.k8s.io", Version: "v1beta1"}:         {group: 17700, version: 9},
 	{Group: "authorization.k8s.io", Version: "v1"}:               {group: 17600, version: 15},
@@ -211,6 +186,7 @@
 	{Group: "certificates.k8s.io", Version: "v1beta1"}:           {group: 17300, version: 9},
 	{Group: "networking.k8s.io", Version: "v1"}:                  {group: 17200, version: 15},
 	{Group: "policy", Version: "v1beta1"}:                        {group: 17100, version: 9},
+	{Group: "rbac.authorization.k8s.io", Version: "v1"}:          {group: 17000, version: 15},
 	{Group: "rbac.authorization.k8s.io", Version: "v1beta1"}:     {group: 17000, version: 12},
 	{Group: "rbac.authorization.k8s.io", Version: "v1alpha1"}:    {group: 17000, version: 9},
 	{Group: "settings.k8s.io", Version: "v1alpha1"}:              {group: 16900, version: 9},
@@ -218,7 +194,6 @@
 	{Group: "storage.k8s.io", Version: "v1beta1"}:                {group: 16800, version: 9},
 	{Group: "apiextensions.k8s.io", Version: "v1beta1"}:          {group: 16700, version: 9},
 	{Group: "admissionregistration.k8s.io", Version: "v1alpha1"}: {group: 16700, version: 9},
->>>>>>> 5aacfdce
 }
 
 func apiServicesToRegister(delegateAPIServer genericapiserver.DelegationTarget, registration autoregister.AutoAPIServiceRegistration) []*apiregistration.APIService {
