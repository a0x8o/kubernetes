package(default_visibility = ["//visibility:public"])

load(
    "@io_bazel_rules_go//go:def.bzl",
    "go_library",
    "go_test",
)

go_library(
    name = "go_default_library",
    srcs = [
        "options.go",
        "plugins.go",
        "validation.go",
    ],
    deps = [
        "//pkg/api:go_default_library",
        "//pkg/api/validation:go_default_library",
        "//pkg/cloudprovider/providers:go_default_library",
        "//pkg/features:go_default_library",
        "//pkg/kubeapiserver/options:go_default_library",
        "//pkg/kubelet/client:go_default_library",
        "//pkg/master/ports:go_default_library",
        "//pkg/master/reconcilers:go_default_library",
        "//plugin/pkg/admission/admit:go_default_library",
        "//plugin/pkg/admission/alwayspullimages:go_default_library",
        "//plugin/pkg/admission/antiaffinity:go_default_library",
        "//plugin/pkg/admission/defaulttolerationseconds:go_default_library",
        "//plugin/pkg/admission/deny:go_default_library",
        "//plugin/pkg/admission/eventratelimit:go_default_library",
        "//plugin/pkg/admission/exec:go_default_library",
        "//plugin/pkg/admission/gc:go_default_library",
        "//plugin/pkg/admission/imagepolicy:go_default_library",
<<<<<<< HEAD
=======
        "//plugin/pkg/admission/initialization:go_default_library",
>>>>>>> 66f5f2bc
        "//plugin/pkg/admission/initialresources:go_default_library",
        "//plugin/pkg/admission/limitranger:go_default_library",
        "//plugin/pkg/admission/namespace/autoprovision:go_default_library",
        "//plugin/pkg/admission/namespace/exists:go_default_library",
        "//plugin/pkg/admission/noderestriction:go_default_library",
        "//plugin/pkg/admission/persistentvolume/label:go_default_library",
        "//plugin/pkg/admission/persistentvolume/resize:go_default_library",
        "//plugin/pkg/admission/podnodeselector:go_default_library",
        "//plugin/pkg/admission/podpreset:go_default_library",
        "//plugin/pkg/admission/podtolerationrestriction:go_default_library",
        "//plugin/pkg/admission/priority:go_default_library",
        "//plugin/pkg/admission/resourcequota:go_default_library",
        "//plugin/pkg/admission/security/podsecuritypolicy:go_default_library",
        "//plugin/pkg/admission/securitycontext/scdeny:go_default_library",
        "//plugin/pkg/admission/serviceaccount:go_default_library",
        "//plugin/pkg/admission/storageclass/setdefault:go_default_library",
        "//plugin/pkg/admission/webhook:go_default_library",
        "//vendor/github.com/spf13/pflag:go_default_library",
        "//vendor/k8s.io/apimachinery/pkg/util/net:go_default_library",
        "//vendor/k8s.io/apiserver/pkg/admission:go_default_library",
        "//vendor/k8s.io/apiserver/pkg/server/options:go_default_library",
        "//vendor/k8s.io/apiserver/pkg/storage/storagebackend:go_default_library",
    ],
)

go_test(
    name = "go_default_test",
    srcs = ["options_test.go"],
    library = ":go_default_library",
    deps = [
        "//pkg/api:go_default_library",
        "//pkg/kubeapiserver/options:go_default_library",
        "//pkg/kubelet/client:go_default_library",
        "//pkg/master/reconcilers:go_default_library",
        "//vendor/github.com/spf13/pflag:go_default_library",
        "//vendor/k8s.io/apimachinery/pkg/util/diff:go_default_library",
        "//vendor/k8s.io/apiserver/pkg/server/options:go_default_library",
        "//vendor/k8s.io/apiserver/pkg/storage/storagebackend:go_default_library",
        "//vendor/k8s.io/apiserver/pkg/util/flag:go_default_library",
        "//vendor/k8s.io/client-go/rest:go_default_library",
    ],
)

filegroup(
    name = "package-srcs",
    srcs = glob(["**"]),
    tags = ["automanaged"],
    visibility = ["//visibility:private"],
)

filegroup(
    name = "all-srcs",
    srcs = [":package-srcs"],
    tags = ["automanaged"],
)<|MERGE_RESOLUTION|>--- conflicted
+++ resolved
@@ -13,6 +13,7 @@
         "plugins.go",
         "validation.go",
     ],
+    importpath = "k8s.io/kubernetes/cmd/kube-apiserver/app/options",
     deps = [
         "//pkg/api:go_default_library",
         "//pkg/api/validation:go_default_library",
@@ -31,10 +32,6 @@
         "//plugin/pkg/admission/exec:go_default_library",
         "//plugin/pkg/admission/gc:go_default_library",
         "//plugin/pkg/admission/imagepolicy:go_default_library",
-<<<<<<< HEAD
-=======
-        "//plugin/pkg/admission/initialization:go_default_library",
->>>>>>> 66f5f2bc
         "//plugin/pkg/admission/initialresources:go_default_library",
         "//plugin/pkg/admission/limitranger:go_default_library",
         "//plugin/pkg/admission/namespace/autoprovision:go_default_library",
@@ -63,6 +60,7 @@
 go_test(
     name = "go_default_test",
     srcs = ["options_test.go"],
+    importpath = "k8s.io/kubernetes/cmd/kube-apiserver/app/options",
     library = ":go_default_library",
     deps = [
         "//pkg/api:go_default_library",
