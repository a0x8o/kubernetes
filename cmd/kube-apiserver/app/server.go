--- conflicted
+++ resolved
@@ -38,7 +38,6 @@
 	"github.com/spf13/pflag"
 
 	"k8s.io/apimachinery/pkg/apis/meta/v1"
-	"k8s.io/apimachinery/pkg/openapi"
 	"k8s.io/apimachinery/pkg/runtime/schema"
 	utilerrors "k8s.io/apimachinery/pkg/util/errors"
 	utilnet "k8s.io/apimachinery/pkg/util/net"
@@ -47,21 +46,25 @@
 	"k8s.io/apiserver/pkg/admission"
 	"k8s.io/apiserver/pkg/authentication/authenticator"
 	"k8s.io/apiserver/pkg/authorization/authorizer"
-	genericregistry "k8s.io/apiserver/pkg/registry/generic"
 	genericapiserver "k8s.io/apiserver/pkg/server"
 	"k8s.io/apiserver/pkg/server/filters"
 	"k8s.io/apiserver/pkg/server/options/encryptionconfig"
 	serverstorage "k8s.io/apiserver/pkg/server/storage"
-
+	aggregatorapiserver "k8s.io/kube-aggregator/pkg/apiserver"
+	//aggregatorinformers "k8s.io/kube-aggregator/pkg/client/informers/internalversion"
+	openapi "k8s.io/kube-openapi/pkg/common"
+
+	"k8s.io/apiserver/pkg/storage/etcd3/preflight"
+	clientgoinformers "k8s.io/client-go/informers"
+	clientgoclientset "k8s.io/client-go/kubernetes"
+	clientset "k8s.io/client-go/kubernetes"
 	"k8s.io/kubernetes/cmd/kube-apiserver/app/options"
-	"k8s.io/kubernetes/cmd/kube-apiserver/app/preflight"
 	"k8s.io/kubernetes/pkg/api"
 	"k8s.io/kubernetes/pkg/apis/apps"
 	"k8s.io/kubernetes/pkg/apis/batch"
 	"k8s.io/kubernetes/pkg/apis/extensions"
 	"k8s.io/kubernetes/pkg/apis/networking"
 	"k8s.io/kubernetes/pkg/capabilities"
-	"k8s.io/kubernetes/pkg/client/clientset_generated/clientset"
 	"k8s.io/kubernetes/pkg/client/clientset_generated/internalclientset"
 	informers "k8s.io/kubernetes/pkg/client/informers/informers_generated/internalversion"
 	"k8s.io/kubernetes/pkg/cloudprovider"
@@ -80,6 +83,9 @@
 	rbacrest "k8s.io/kubernetes/pkg/registry/rbac/rest"
 	"k8s.io/kubernetes/pkg/version"
 	"k8s.io/kubernetes/plugin/pkg/auth/authenticator/token/bootstrap"
+
+	_ "k8s.io/kubernetes/pkg/util/reflector/prometheus" // for reflector metric registration
+	_ "k8s.io/kubernetes/pkg/util/workqueue/prometheus" // for workqueue metric registration
 )
 
 const etcdRetryLimit = 60
@@ -104,35 +110,42 @@
 
 // Run runs the specified APIServer.  This should never exit.
 func Run(runOptions *options.ServerRunOptions, stopCh <-chan struct{}) error {
-<<<<<<< HEAD
-=======
 	// To help debugging, immediately log version
 	glog.Infof("Version: %+v", version.Get())
 
->>>>>>> 5aacfdce
+	server, err := CreateServerChain(runOptions, stopCh)
+	if err != nil {
+		return err
+	}
+
+	return server.PrepareRun().Run(stopCh)
+}
+
+// CreateServerChain creates the apiservers connected via delegation.
+func CreateServerChain(runOptions *options.ServerRunOptions, stopCh <-chan struct{}) (*genericapiserver.GenericAPIServer, error) {
 	nodeTunneler, proxyTransport, err := CreateNodeDialer(runOptions)
 	if err != nil {
-		return err
-	}
-	kubeAPIServerConfig, sharedInformers, insecureServingOptions, err := CreateKubeAPIServerConfig(runOptions, nodeTunneler, proxyTransport)
-	if err != nil {
-		return err
+		return nil, err
+	}
+	kubeAPIServerConfig, sharedInformers, versionedInformers, insecureServingOptions, serviceResolver, err := CreateKubeAPIServerConfig(runOptions, nodeTunneler, proxyTransport)
+	if err != nil {
+		return nil, err
 	}
 
 	// TPRs are enabled and not yet beta, since this these are the successor, they fall under the same enablement rule
 	// If additional API servers are added, they should be gated.
 	apiExtensionsConfig, err := createAPIExtensionsConfig(*kubeAPIServerConfig.GenericConfig, runOptions)
 	if err != nil {
-		return err
+		return nil, err
 	}
 	apiExtensionsServer, err := createAPIExtensionsServer(apiExtensionsConfig, genericapiserver.EmptyDelegate)
 	if err != nil {
-		return err
-	}
-
-	kubeAPIServer, err := CreateKubeAPIServer(kubeAPIServerConfig, apiExtensionsServer.GenericAPIServer, sharedInformers, apiExtensionsConfig.CRDRESTOptionsGetter)
-	if err != nil {
-		return err
+		return nil, err
+	}
+
+	kubeAPIServer, err := CreateKubeAPIServer(kubeAPIServerConfig, apiExtensionsServer.GenericAPIServer, sharedInformers)
+	if err != nil {
+		return nil, err
 	}
 
 	// if we're starting up a hacked up version of this API server for a weird test case,
@@ -141,11 +154,11 @@
 		if insecureServingOptions != nil {
 			insecureHandlerChain := kubeserver.BuildInsecureHandlerChain(kubeAPIServer.GenericAPIServer.UnprotectedHandler(), kubeAPIServerConfig.GenericConfig)
 			if err := kubeserver.NonBlockingRun(insecureServingOptions, insecureHandlerChain, stopCh); err != nil {
-				return err
+				return nil, err
 			}
 		}
 
-		return kubeAPIServer.GenericAPIServer.PrepareRun().Run(stopCh)
+		return kubeAPIServer.GenericAPIServer, nil
 	}
 
 	// otherwise go down the normal path of standing the aggregator up in front of the API server
@@ -153,29 +166,31 @@
 	kubeAPIServer.GenericAPIServer.PrepareRun()
 
 	// aggregator comes last in the chain
-	aggregatorConfig, err := createAggregatorConfig(*kubeAPIServerConfig.GenericConfig, runOptions, proxyTransport)
-	if err != nil {
-		return err
-	}
-	aggregatorServer, err := createAggregatorServer(aggregatorConfig, kubeAPIServer.GenericAPIServer, sharedInformers, apiExtensionsServer.Informers)
+	aggregatorConfig, err := createAggregatorConfig(*kubeAPIServerConfig.GenericConfig, runOptions, versionedInformers, serviceResolver, proxyTransport)
+	if err != nil {
+		return nil, err
+	}
+	aggregatorConfig.ProxyTransport = proxyTransport
+	aggregatorConfig.ServiceResolver = serviceResolver
+	aggregatorServer, err := createAggregatorServer(aggregatorConfig, kubeAPIServer.GenericAPIServer, apiExtensionsServer.Informers)
 	if err != nil {
 		// we don't need special handling for innerStopCh because the aggregator server doesn't create any go routines
-		return err
+		return nil, err
 	}
 
 	if insecureServingOptions != nil {
 		insecureHandlerChain := kubeserver.BuildInsecureHandlerChain(aggregatorServer.GenericAPIServer.UnprotectedHandler(), kubeAPIServerConfig.GenericConfig)
 		if err := kubeserver.NonBlockingRun(insecureServingOptions, insecureHandlerChain, stopCh); err != nil {
-			return err
-		}
-	}
-
-	return aggregatorServer.GenericAPIServer.PrepareRun().Run(stopCh)
+			return nil, err
+		}
+	}
+
+	return aggregatorServer.GenericAPIServer, nil
 }
 
 // CreateKubeAPIServer creates and wires a workable kube-apiserver
-func CreateKubeAPIServer(kubeAPIServerConfig *master.Config, delegateAPIServer genericapiserver.DelegationTarget, sharedInformers informers.SharedInformerFactory, crdRESTOptionsGetter genericregistry.RESTOptionsGetter) (*master.Master, error) {
-	kubeAPIServer, err := kubeAPIServerConfig.Complete().New(delegateAPIServer, crdRESTOptionsGetter)
+func CreateKubeAPIServer(kubeAPIServerConfig *master.Config, delegateAPIServer genericapiserver.DelegationTarget, sharedInformers informers.SharedInformerFactory) (*master.Master, error) {
+	kubeAPIServer, err := kubeAPIServerConfig.Complete().New(delegateAPIServer)
 	if err != nil {
 		return nil, err
 	}
@@ -233,27 +248,29 @@
 }
 
 // CreateKubeAPIServerConfig creates all the resources for running the API server, but runs none of them
-func CreateKubeAPIServerConfig(s *options.ServerRunOptions, nodeTunneler tunneler.Tunneler, proxyTransport http.RoundTripper) (*master.Config, informers.SharedInformerFactory, *kubeserver.InsecureServingInfo, error) {
+func CreateKubeAPIServerConfig(s *options.ServerRunOptions, nodeTunneler tunneler.Tunneler, proxyTransport http.RoundTripper) (*master.Config, informers.SharedInformerFactory, clientgoinformers.SharedInformerFactory, *kubeserver.InsecureServingInfo, aggregatorapiserver.ServiceResolver, error) {
 	// register all admission plugins
-	registerAllAdmissionPlugins(s.Admission.Plugins)
+	RegisterAllAdmissionPlugins(s.Admission.Plugins)
 
 	// set defaults in the options before trying to create the generic config
 	if err := defaultOptions(s); err != nil {
-		return nil, nil, nil, err
+		return nil, nil, nil, nil, nil, err
 	}
 
 	// validate options
 	if errs := s.Validate(); len(errs) != 0 {
-		return nil, nil, nil, utilerrors.NewAggregate(errs)
-	}
-
-	genericConfig, sharedInformers, insecureServingOptions, err := BuildGenericConfig(s)
-	if err != nil {
-		return nil, nil, nil, err
-	}
-
-	if err := utilwait.PollImmediate(etcdRetryInterval, etcdRetryLimit*etcdRetryInterval, preflight.EtcdConnection{ServerList: s.Etcd.StorageConfig.ServerList}.CheckEtcdServers); err != nil {
-		return nil, nil, nil, fmt.Errorf("error waiting for etcd connection: %v", err)
+		return nil, nil, nil, nil, nil, utilerrors.NewAggregate(errs)
+	}
+
+	genericConfig, sharedInformers, versionedInformers, insecureServingOptions, serviceResolver, err := BuildGenericConfig(s)
+	if err != nil {
+		return nil, nil, nil, nil, nil, err
+	}
+
+	if _, port, err := net.SplitHostPort(s.Etcd.StorageConfig.ServerList[0]); err == nil && port != "0" && len(port) != 0 {
+		if err := utilwait.PollImmediate(etcdRetryInterval, etcdRetryLimit*etcdRetryInterval, preflight.EtcdConnection{ServerList: s.Etcd.StorageConfig.ServerList}.CheckEtcdServers); err != nil {
+			return nil, nil, nil, nil, nil, fmt.Errorf("error waiting for etcd connection: %v", err)
+		}
 	}
 
 	capabilities.Initialize(capabilities.Capabilities{
@@ -269,21 +286,21 @@
 
 	serviceIPRange, apiServerServiceIP, err := master.DefaultServiceIPRange(s.ServiceClusterIPRange)
 	if err != nil {
-		return nil, nil, nil, err
+		return nil, nil, nil, nil, nil, err
 	}
 
 	storageFactory, err := BuildStorageFactory(s)
 	if err != nil {
-		return nil, nil, nil, err
+		return nil, nil, nil, nil, nil, err
 	}
 
 	clientCA, err := readCAorNil(s.Authentication.ClientCert.ClientCA)
 	if err != nil {
-		return nil, nil, nil, err
+		return nil, nil, nil, nil, nil, err
 	}
 	requestHeaderProxyCA, err := readCAorNil(s.Authentication.RequestHeader.ClientCAFile)
 	if err != nil {
-		return nil, nil, nil, err
+		return nil, nil, nil, nil, nil, err
 	}
 
 	config := &master.Config{
@@ -324,30 +341,30 @@
 		config.KubeletClientConfig.Dial = nodeTunneler.Dial
 	}
 
-	return config, sharedInformers, insecureServingOptions, nil
+	return config, sharedInformers, versionedInformers, insecureServingOptions, serviceResolver, nil
 }
 
 // BuildGenericConfig takes the master server options and produces the genericapiserver.Config associated with it
-func BuildGenericConfig(s *options.ServerRunOptions) (*genericapiserver.Config, informers.SharedInformerFactory, *kubeserver.InsecureServingInfo, error) {
+func BuildGenericConfig(s *options.ServerRunOptions) (*genericapiserver.Config, informers.SharedInformerFactory, clientgoinformers.SharedInformerFactory, *kubeserver.InsecureServingInfo, aggregatorapiserver.ServiceResolver, error) {
 	genericConfig := genericapiserver.NewConfig(api.Codecs)
 	if err := s.GenericServerRunOptions.ApplyTo(genericConfig); err != nil {
-		return nil, nil, nil, err
+		return nil, nil, nil, nil, nil, err
 	}
 	insecureServingOptions, err := s.InsecureServing.ApplyTo(genericConfig)
 	if err != nil {
-		return nil, nil, nil, err
+		return nil, nil, nil, nil, nil, err
 	}
 	if err := s.SecureServing.ApplyTo(genericConfig); err != nil {
-		return nil, nil, nil, err
+		return nil, nil, nil, nil, nil, err
 	}
 	if err := s.Authentication.ApplyTo(genericConfig); err != nil {
-		return nil, nil, nil, err
+		return nil, nil, nil, nil, nil, err
 	}
 	if err := s.Audit.ApplyTo(genericConfig); err != nil {
-		return nil, nil, nil, err
+		return nil, nil, nil, nil, nil, err
 	}
 	if err := s.Features.ApplyTo(genericConfig); err != nil {
-		return nil, nil, nil, err
+		return nil, nil, nil, nil, nil, err
 	}
 
 	genericConfig.OpenAPIConfig = genericapiserver.DefaultOpenAPIConfig(generatedopenapi.GetOpenAPIDefinitions, api.Scheme)
@@ -365,10 +382,10 @@
 
 	storageFactory, err := BuildStorageFactory(s)
 	if err != nil {
-		return nil, nil, nil, err
+		return nil, nil, nil, nil, nil, err
 	}
 	if err := s.Etcd.ApplyWithStorageFactoryTo(storageFactory, genericConfig); err != nil {
-		return nil, nil, nil, err
+		return nil, nil, nil, nil, nil, err
 	}
 
 	// Use protobufs for self-communication.
@@ -381,7 +398,7 @@
 	if err != nil {
 		kubeAPIVersions := os.Getenv("KUBE_API_VERSIONS")
 		if len(kubeAPIVersions) == 0 {
-			return nil, nil, nil, fmt.Errorf("failed to create clientset: %v", err)
+			return nil, nil, nil, nil, nil, fmt.Errorf("failed to create clientset: %v", err)
 		}
 
 		// KUBE_API_VERSIONS is used in test-update-storage-objects.sh, disabling a number of API
@@ -392,18 +409,36 @@
 	}
 	externalClient, err := clientset.NewForConfig(genericConfig.LoopbackClientConfig)
 	if err != nil {
-		return nil, nil, nil, fmt.Errorf("failed to create external clientset: %v", err)
+		return nil, nil, nil, nil, nil, fmt.Errorf("failed to create external clientset: %v", err)
 	}
 	sharedInformers := informers.NewSharedInformerFactory(client, 10*time.Minute)
 
+	clientgoExternalClient, err := clientgoclientset.NewForConfig(genericConfig.LoopbackClientConfig)
+	if err != nil {
+		return nil, nil, nil, nil, nil, fmt.Errorf("failed to create real external clientset: %v", err)
+	}
+	versionedInformers := clientgoinformers.NewSharedInformerFactory(clientgoExternalClient, 10*time.Minute)
+
+	var serviceResolver aggregatorapiserver.ServiceResolver
+	if s.EnableAggregatorRouting {
+		serviceResolver = aggregatorapiserver.NewEndpointServiceResolver(
+			versionedInformers.Core().V1().Services().Lister(),
+			versionedInformers.Core().V1().Endpoints().Lister(),
+		)
+	} else {
+		serviceResolver = aggregatorapiserver.NewClusterIPServiceResolver(
+			versionedInformers.Core().V1().Services().Lister(),
+		)
+	}
+
 	genericConfig.Authenticator, genericConfig.OpenAPIConfig.SecurityDefinitions, err = BuildAuthenticator(s, storageFactory, client, sharedInformers)
 	if err != nil {
-		return nil, nil, nil, fmt.Errorf("invalid authentication config: %v", err)
+		return nil, nil, nil, nil, nil, fmt.Errorf("invalid authentication config: %v", err)
 	}
 
 	genericConfig.Authorizer, err = BuildAuthorizer(s, sharedInformers)
 	if err != nil {
-		return nil, nil, nil, fmt.Errorf("invalid authorization config: %v", err)
+		return nil, nil, nil, nil, nil, fmt.Errorf("invalid authorization config: %v", err)
 	}
 	if !sets.NewString(s.Authorization.Modes()...).Has(modes.ModeRBAC) {
 		genericConfig.DisabledPostStartHooks.Insert(rbacrest.PostStartHookName)
@@ -415,22 +450,23 @@
 		externalClient,
 		sharedInformers,
 		genericConfig.Authorizer,
+		serviceResolver,
 	)
 	if err != nil {
-		return nil, nil, nil, fmt.Errorf("failed to create admission plugin initializer: %v", err)
+		return nil, nil, nil, nil, nil, fmt.Errorf("failed to create admission plugin initializer: %v", err)
 	}
 
 	err = s.Admission.ApplyTo(
 		genericConfig,
 		pluginInitializer)
 	if err != nil {
-		return nil, nil, nil, fmt.Errorf("failed to initialize admission: %v", err)
-	}
-	return genericConfig, sharedInformers, insecureServingOptions, nil
+		return nil, nil, nil, nil, nil, fmt.Errorf("failed to initialize admission: %v", err)
+	}
+	return genericConfig, sharedInformers, versionedInformers, insecureServingOptions, serviceResolver, nil
 }
 
 // BuildAdmissionPluginInitializer constructs the admission plugin initializer
-func BuildAdmissionPluginInitializer(s *options.ServerRunOptions, client internalclientset.Interface, externalClient clientset.Interface, sharedInformers informers.SharedInformerFactory, apiAuthorizer authorizer.Authorizer) (admission.PluginInitializer, error) {
+func BuildAdmissionPluginInitializer(s *options.ServerRunOptions, client internalclientset.Interface, externalClient clientset.Interface, sharedInformers informers.SharedInformerFactory, apiAuthorizer authorizer.Authorizer, serviceResolver aggregatorapiserver.ServiceResolver) (admission.PluginInitializer, error) {
 	var cloudConfig []byte
 
 	if s.CloudProvider.CloudConfigFile != "" {
@@ -462,6 +498,8 @@
 		}
 		pluginInitializer = pluginInitializer.SetClientCert(certBytes, keyBytes)
 	}
+
+	pluginInitializer = pluginInitializer.SetServiceResolver(serviceResolver)
 
 	return pluginInitializer, nil
 }
@@ -472,11 +510,20 @@
 	if s.Authentication.ServiceAccounts.Lookup {
 		// we have to go direct to storage because the clientsets fail when they're initialized with some API versions excluded
 		// we should stop trying to control them like that.
-		storageConfig, err := storageFactory.NewConfig(api.Resource("serviceaccounts"))
+		storageConfigServiceAccounts, err := storageFactory.NewConfig(api.Resource("serviceaccounts"))
 		if err != nil {
 			return nil, nil, fmt.Errorf("unable to get serviceaccounts storage: %v", err)
 		}
-		authenticatorConfig.ServiceAccountTokenGetter = serviceaccountcontroller.NewGetterFromStorageInterface(storageConfig, storageFactory.ResourcePrefix(api.Resource("serviceaccounts")), storageFactory.ResourcePrefix(api.Resource("secrets")))
+		storageConfigSecrets, err := storageFactory.NewConfig(api.Resource("secrets"))
+		if err != nil {
+			return nil, nil, fmt.Errorf("unable to get secrets storage: %v", err)
+		}
+		authenticatorConfig.ServiceAccountTokenGetter = serviceaccountcontroller.NewGetterFromStorageInterface(
+			storageConfigServiceAccounts,
+			storageFactory.ResourcePrefix(api.Resource("serviceaccounts")),
+			storageConfigSecrets,
+			storageFactory.ResourcePrefix(api.Resource("secrets")),
+		)
 	}
 	if client == nil || reflect.ValueOf(client).IsNil() {
 		// TODO: Remove check once client can never be nil.
@@ -511,8 +558,10 @@
 		return nil, fmt.Errorf("error in initializing storage factory: %s", err)
 	}
 
-	// keep Deployments and NetworkPolicies in extensions for backwards compatibility, we'll have to migrate at some point, eventually
+	// keep Deployments, NetworkPolicies, Daemonsets and ReplicaSets in extensions for backwards compatibility, we'll have to migrate at some point, eventually
 	storageFactory.AddCohabitatingResources(extensions.Resource("deployments"), apps.Resource("deployments"))
+	storageFactory.AddCohabitatingResources(extensions.Resource("daemonsets"), apps.Resource("daemonsets"))
+	storageFactory.AddCohabitatingResources(extensions.Resource("replicasets"), apps.Resource("replicasets"))
 	storageFactory.AddCohabitatingResources(extensions.Resource("networkpolicies"), networking.Resource("networkpolicies"))
 	for _, override := range s.Etcd.EtcdServersOverrides {
 		tokens := strings.Split(override, "#")
@@ -559,6 +608,8 @@
 	if err != nil {
 		return fmt.Errorf("error determining service IP ranges: %v", err)
 	}
+	s.SecureServing.ForceLoopbackConfigUsage()
+
 	if err := s.SecureServing.MaybeDefaultWithSelfSignedCerts(s.GenericServerRunOptions.AdvertiseAddress.String(), []string{"kubernetes.default.svc", "kubernetes.default", "kubernetes"}, []net.IP{apiServerServiceIP}); err != nil {
 		return fmt.Errorf("error creating self-signed certificates: %v", err)
 	}
