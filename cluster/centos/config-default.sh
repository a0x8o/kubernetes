--- conflicted
+++ resolved
@@ -118,11 +118,6 @@
 # define the IP range used for flannel overlay network, should not conflict with above SERVICE_CLUSTER_IP_RANGE
 export FLANNEL_NET=${FLANNEL_NET:-"172.16.0.0/16"}
 
-<<<<<<< HEAD
-# Admission Controllers to invoke prior to persisting objects in cluster
-# If we included ResourceQuota, we should keep it at the end of the list to prevent incrementing quota usage prematurely.
-export ADMISSION_CONTROL=${ADMISSION_CONTROL:-"Initializers,NamespaceLifecycle,LimitRanger,ServiceAccount,PersistentVolumeClaimResize,DefaultTolerationSeconds,Priority,PVCProtection,ResourceQuota"}
-=======
 # Admission Controllers to invoke prior to persisting objects in cluster.
 # MutatingAdmissionWebhook should be the last controller that modifies the
 # request object, otherwise users will be confused if the mutating webhooks'
@@ -130,7 +125,6 @@
 # If we included ResourceQuota, we should keep it at the end of the list to
 # prevent incrementing quota usage prematurely.
 export ADMISSION_CONTROL=${ADMISSION_CONTROL:-"Initializers,NamespaceLifecycle,LimitRanger,ServiceAccount,PersistentVolumeClaimResize,DefaultTolerationSeconds,Priority,StorageObjectInUseProtection,MutatingAdmissionWebhook,ValidatingAdmissionWebhook,ResourceQuota"}
->>>>>>> ed33434d
 
 # Extra options to set on the Docker command line.
 # This is useful for setting --insecure-registry for local registries.
