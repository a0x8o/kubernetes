--- conflicted
+++ resolved
@@ -330,776 +330,6 @@
   fi
 }
 
-<<<<<<< HEAD
-# Discover the git version of the current build package
-#
-# Assumed vars:
-#   KUBE_ROOT
-# Vars set:
-#   KUBE_GIT_VERSION
-function find-release-version() {
-  KUBE_GIT_VERSION=""
-  if [[ -f "${KUBE_ROOT}/version" ]]; then
-    KUBE_GIT_VERSION="$(cat ${KUBE_ROOT}/version)"
-  fi
-  if [[ -f "${KUBE_ROOT}/_output/release-stage/full/kubernetes/version" ]]; then
-    KUBE_GIT_VERSION="$(cat ${KUBE_ROOT}/_output/release-stage/full/kubernetes/version)"
-  fi
-
-  if [[ -z "${KUBE_GIT_VERSION}" ]]; then
-    echo "!!! Cannot find release version"
-    exit 1
-  fi
-}
-
-function stage-images() {
-  find-release-version
-  find-release-tars
-
-  KUBE_IMAGE_TAG="$(echo """${KUBE_GIT_VERSION}""" | sed 's/+/-/g')"
-
-  local docker_wrapped_binaries=(
-    "kube-apiserver"
-    "kube-controller-manager"
-    "kube-scheduler"
-    "kube-proxy"
-  )
-
-  local docker_cmd=("docker")
-
-  if [[ "${KUBE_DOCKER_REGISTRY}" == "gcr.io/"* ]]; then
-    local docker_push_cmd=("gcloud" "docker")
-  else
-    local docker_push_cmd=("${docker_cmd[@]}")
-  fi
-
-  local temp_dir="$(mktemp -d -t 'kube-server-XXXX')"
-
-  tar xzfv "${SERVER_BINARY_TAR}" -C "${temp_dir}" &> /dev/null
-
-  for binary in "${docker_wrapped_binaries[@]}"; do
-    local docker_tag="$(cat ${temp_dir}/kubernetes/server/bin/${binary}.docker_tag)"
-    (
-      "${docker_cmd[@]}" load -i "${temp_dir}/kubernetes/server/bin/${binary}.tar"
-      "${docker_cmd[@]}" rmi "${KUBE_DOCKER_REGISTRY}/${binary}:${KUBE_IMAGE_TAG}" 2>/dev/null || true
-      "${docker_cmd[@]}" tag "gcr.io/google_containers/${binary}:${docker_tag}" "${KUBE_DOCKER_REGISTRY}/${binary}:${KUBE_IMAGE_TAG}"
-      "${docker_push_cmd[@]}" push "${KUBE_DOCKER_REGISTRY}/${binary}:${KUBE_IMAGE_TAG}"
-    ) &> "${temp_dir}/${binary}-push.log" &
-  done
-
-  kube::util::wait-for-jobs || {
-    kube::log::error "unable to push images. See ${temp_dir}/*.log for more info."
-    return 1
-  }
-
-  rm -rf "${temp_dir}"
-  return 0
-}
-
-# Quote something appropriate for a yaml string.
-#
-# TODO(zmerlynn): Note that this function doesn't so much "quote" as
-# "strip out quotes", and we really should be using a YAML library for
-# this, but PyYAML isn't shipped by default, and *rant rant rant ... SIGH*
-function yaml-quote {
-  echo "'$(echo "${@:-}" | sed -e "s/'/''/g")'"
-}
-
-# Builds the RUNTIME_CONFIG var from other feature enable options (such as
-# features in alpha)
-function build-runtime-config() {
-  # There is nothing to do here for now. Just using this function as a placeholder.
-  :
-}
-
-# Writes the cluster name into a temporary file.
-# Assumed vars
-#   CLUSTER_NAME
-function write-cluster-name {
-  cat >"${KUBE_TEMP}/cluster-name.txt" << EOF
-${CLUSTER_NAME}
-EOF
-}
-
-function write-master-env {
-  # If the user requested that the master be part of the cluster, set the
-  # environment variable to program the master kubelet to register itself.
-  if [[ "${REGISTER_MASTER_KUBELET:-}" == "true" && -z "${KUBELET_APISERVER:-}" ]]; then
-    KUBELET_APISERVER="${MASTER_NAME}"
-  fi
-  if [[ -z "${KUBERNETES_MASTER_NAME:-}" ]]; then
-    KUBERNETES_MASTER_NAME="${MASTER_NAME}"
-  fi
-
-  build-kube-env true "${KUBE_TEMP}/master-kube-env.yaml"
-  build-kube-master-certs "${KUBE_TEMP}/kube-master-certs.yaml"
-}
-
-function write-node-env {
-  if [[ -z "${KUBERNETES_MASTER_NAME:-}" ]]; then
-    KUBERNETES_MASTER_NAME="${MASTER_NAME}"
-  fi
-
-  build-kube-env false "${KUBE_TEMP}/node-kube-env.yaml"
-}
-
-function build-kube-master-certs {
-  local file=$1
-  rm -f ${file}
-  cat >$file <<EOF
-KUBEAPISERVER_CERT: $(yaml-quote ${KUBEAPISERVER_CERT_BASE64:-})
-KUBEAPISERVER_KEY: $(yaml-quote ${KUBEAPISERVER_KEY_BASE64:-})
-CA_KEY: $(yaml-quote ${CA_KEY_BASE64:-})
-AGGREGATOR_CA_KEY: $(yaml-quote ${AGGREGATOR_CA_KEY_BASE64:-})
-REQUESTHEADER_CA_CERT: $(yaml-quote ${REQUESTHEADER_CA_CERT_BASE64:-})
-PROXY_CLIENT_CERT: $(yaml-quote ${PROXY_CLIENT_CERT_BASE64:-})
-PROXY_CLIENT_KEY: $(yaml-quote ${PROXY_CLIENT_KEY_BASE64:-})
-EOF
-}
-
-# $1: if 'true', we're building a master yaml, else a node
-function build-kube-env {
-  local master=$1
-  local file=$2
-
-  local server_binary_tar_url=$SERVER_BINARY_TAR_URL
-  local salt_tar_url=$SALT_TAR_URL
-  local kube_manifests_tar_url="${KUBE_MANIFESTS_TAR_URL:-}"
-  if [[ "${master}" == "true" && "${MASTER_OS_DISTRIBUTION}" == "container-linux" ]] || \
-     [[ "${master}" == "false" && "${NODE_OS_DISTRIBUTION}" == "container-linux" ]] || \
-     [[ "${master}" == "true" && "${MASTER_OS_DISTRIBUTION}" == "ubuntu" ]] || \
-     [[ "${master}" == "false" && "${NODE_OS_DISTRIBUTION}" == "ubuntu" ]] ; then
-    # TODO: Support fallback .tar.gz settings on Container Linux
-    server_binary_tar_url=$(split_csv "${SERVER_BINARY_TAR_URL}")
-    salt_tar_url=$(split_csv "${SALT_TAR_URL}")
-    kube_manifests_tar_url=$(split_csv "${KUBE_MANIFESTS_TAR_URL}")
-  fi
-
-  build-runtime-config
-  gen-uid
-
-  rm -f ${file}
-  cat >$file <<EOF
-CLUSTER_NAME: $(yaml-quote ${CLUSTER_NAME})
-ENV_TIMESTAMP: $(yaml-quote $(date -u +%Y-%m-%dT%T%z))
-INSTANCE_PREFIX: $(yaml-quote ${INSTANCE_PREFIX})
-NODE_INSTANCE_PREFIX: $(yaml-quote ${NODE_INSTANCE_PREFIX})
-NODE_TAGS: $(yaml-quote ${NODE_TAGS:-})
-NODE_NETWORK: $(yaml-quote ${NETWORK:-})
-NODE_SUBNETWORK: $(yaml-quote ${SUBNETWORK:-})
-CLUSTER_IP_RANGE: $(yaml-quote ${CLUSTER_IP_RANGE:-10.244.0.0/16})
-SERVER_BINARY_TAR_URL: $(yaml-quote ${server_binary_tar_url})
-SERVER_BINARY_TAR_HASH: $(yaml-quote ${SERVER_BINARY_TAR_HASH})
-PROJECT_ID: $(yaml-quote ${PROJECT})
-NETWORK_PROJECT_ID: $(yaml-quote ${NETWORK_PROJECT})
-SALT_TAR_URL: $(yaml-quote ${salt_tar_url})
-SALT_TAR_HASH: $(yaml-quote ${SALT_TAR_HASH})
-SERVICE_CLUSTER_IP_RANGE: $(yaml-quote ${SERVICE_CLUSTER_IP_RANGE})
-KUBERNETES_MASTER_NAME: $(yaml-quote ${KUBERNETES_MASTER_NAME})
-ALLOCATE_NODE_CIDRS: $(yaml-quote ${ALLOCATE_NODE_CIDRS:-false})
-ENABLE_CLUSTER_MONITORING: $(yaml-quote ${ENABLE_CLUSTER_MONITORING:-none})
-ENABLE_METRICS_SERVER: $(yaml-quote ${ENABLE_METRICS_SERVER:-false})
-ENABLE_METADATA_AGENT: $(yaml-quote ${ENABLE_METADATA_AGENT:-none})
-METADATA_AGENT_VERSION: $(yaml-quote ${METADATA_AGENT_VERSION:-})
-DOCKER_REGISTRY_MIRROR_URL: $(yaml-quote ${DOCKER_REGISTRY_MIRROR_URL:-})
-ENABLE_L7_LOADBALANCING: $(yaml-quote ${ENABLE_L7_LOADBALANCING:-none})
-ENABLE_CLUSTER_LOGGING: $(yaml-quote ${ENABLE_CLUSTER_LOGGING:-false})
-ENABLE_CLUSTER_UI: $(yaml-quote ${ENABLE_CLUSTER_UI:-false})
-ENABLE_NODE_PROBLEM_DETECTOR: $(yaml-quote ${ENABLE_NODE_PROBLEM_DETECTOR:-none})
-NODE_PROBLEM_DETECTOR_VERSION: $(yaml-quote ${NODE_PROBLEM_DETECTOR_VERSION:-})
-NODE_PROBLEM_DETECTOR_TAR_HASH: $(yaml-quote ${NODE_PROBLEM_DETECTOR_TAR_HASH:-})
-ENABLE_NODE_LOGGING: $(yaml-quote ${ENABLE_NODE_LOGGING:-false})
-ENABLE_RESCHEDULER: $(yaml-quote ${ENABLE_RESCHEDULER:-false})
-LOGGING_DESTINATION: $(yaml-quote ${LOGGING_DESTINATION:-})
-ELASTICSEARCH_LOGGING_REPLICAS: $(yaml-quote ${ELASTICSEARCH_LOGGING_REPLICAS:-})
-ENABLE_CLUSTER_DNS: $(yaml-quote ${ENABLE_CLUSTER_DNS:-false})
-CLUSTER_DNS_CORE_DNS: $(yaml-quote ${CLUSTER_DNS_CORE_DNS:-false})
-ENABLE_CLUSTER_REGISTRY: $(yaml-quote ${ENABLE_CLUSTER_REGISTRY:-false})
-CLUSTER_REGISTRY_DISK: $(yaml-quote ${CLUSTER_REGISTRY_DISK:-})
-CLUSTER_REGISTRY_DISK_SIZE: $(yaml-quote ${CLUSTER_REGISTRY_DISK_SIZE:-})
-DNS_SERVER_IP: $(yaml-quote ${DNS_SERVER_IP:-})
-DNS_DOMAIN: $(yaml-quote ${DNS_DOMAIN:-})
-ENABLE_DNS_HORIZONTAL_AUTOSCALER: $(yaml-quote ${ENABLE_DNS_HORIZONTAL_AUTOSCALER:-false})
-KUBELET_TOKEN: $(yaml-quote ${KUBELET_TOKEN:-})
-KUBE_PROXY_DAEMONSET: $(yaml-quote ${KUBE_PROXY_DAEMONSET:-false})
-KUBE_PROXY_TOKEN: $(yaml-quote ${KUBE_PROXY_TOKEN:-})
-NODE_PROBLEM_DETECTOR_TOKEN: $(yaml-quote ${NODE_PROBLEM_DETECTOR_TOKEN:-})
-ADMISSION_CONTROL: $(yaml-quote ${ADMISSION_CONTROL:-})
-ENABLE_POD_SECURITY_POLICY: $(yaml-quote ${ENABLE_POD_SECURITY_POLICY:-})
-MASTER_IP_RANGE: $(yaml-quote ${MASTER_IP_RANGE})
-RUNTIME_CONFIG: $(yaml-quote ${RUNTIME_CONFIG})
-CA_CERT: $(yaml-quote ${CA_CERT_BASE64:-})
-KUBELET_CERT: $(yaml-quote ${KUBELET_CERT_BASE64:-})
-KUBELET_KEY: $(yaml-quote ${KUBELET_KEY_BASE64:-})
-NETWORK_PROVIDER: $(yaml-quote ${NETWORK_PROVIDER:-})
-NETWORK_POLICY_PROVIDER: $(yaml-quote ${NETWORK_POLICY_PROVIDER:-})
-PREPULL_E2E_IMAGES: $(yaml-quote ${PREPULL_E2E_IMAGES:-})
-HAIRPIN_MODE: $(yaml-quote ${HAIRPIN_MODE:-})
-SOFTLOCKUP_PANIC: $(yaml-quote ${SOFTLOCKUP_PANIC:-})
-OPENCONTRAIL_TAG: $(yaml-quote ${OPENCONTRAIL_TAG:-})
-OPENCONTRAIL_KUBERNETES_TAG: $(yaml-quote ${OPENCONTRAIL_KUBERNETES_TAG:-})
-OPENCONTRAIL_PUBLIC_SUBNET: $(yaml-quote ${OPENCONTRAIL_PUBLIC_SUBNET:-})
-E2E_STORAGE_TEST_ENVIRONMENT: $(yaml-quote ${E2E_STORAGE_TEST_ENVIRONMENT:-})
-KUBE_IMAGE_TAG: $(yaml-quote ${KUBE_IMAGE_TAG:-})
-KUBE_DOCKER_REGISTRY: $(yaml-quote ${KUBE_DOCKER_REGISTRY:-})
-KUBE_ADDON_REGISTRY: $(yaml-quote ${KUBE_ADDON_REGISTRY:-})
-MULTIZONE: $(yaml-quote ${MULTIZONE:-})
-NON_MASQUERADE_CIDR: $(yaml-quote ${NON_MASQUERADE_CIDR:-})
-KUBE_UID: $(yaml-quote ${KUBE_UID:-})
-ENABLE_DEFAULT_STORAGE_CLASS: $(yaml-quote ${ENABLE_DEFAULT_STORAGE_CLASS:-})
-ENABLE_APISERVER_BASIC_AUDIT: $(yaml-quote ${ENABLE_APISERVER_BASIC_AUDIT:-})
-ENABLE_APISERVER_ADVANCED_AUDIT: $(yaml-quote ${ENABLE_APISERVER_ADVANCED_AUDIT:-})
-ENABLE_CACHE_MUTATION_DETECTOR: $(yaml-quote ${ENABLE_CACHE_MUTATION_DETECTOR:-false})
-ENABLE_PATCH_CONVERSION_DETECTOR: $(yaml-quote ${ENABLE_PATCH_CONVERSION_DETECTOR:-false})
-ADVANCED_AUDIT_POLICY: $(yaml-quote ${ADVANCED_AUDIT_POLICY:-})
-ADVANCED_AUDIT_BACKEND: $(yaml-quote ${ADVANCED_AUDIT_BACKEND:-log})
-ADVANCED_AUDIT_WEBHOOK_BUFFER_SIZE: $(yaml-quote ${ADVANCED_AUDIT_WEBHOOK_BUFFER_SIZE:-})
-ADVANCED_AUDIT_WEBHOOK_MAX_BATCH_SIZE: $(yaml-quote ${ADVANCED_AUDIT_WEBHOOK_MAX_BATCH_SIZE:-})
-ADVANCED_AUDIT_WEBHOOK_MAX_BATCH_WAIT: $(yaml-quote ${ADVANCED_AUDIT_WEBHOOK_MAX_BATCH_WAIT:-})
-ADVANCED_AUDIT_WEBHOOK_THROTTLE_QPS: $(yaml-quote ${ADVANCED_AUDIT_WEBHOOK_THROTTLE_QPS:-})
-ADVANCED_AUDIT_WEBHOOK_THROTTLE_BURST: $(yaml-quote ${ADVANCED_AUDIT_WEBHOOK_THROTTLE_BURST:-})
-ADVANCED_AUDIT_WEBHOOK_INITIAL_BACKOFF: $(yaml-quote ${ADVANCED_AUDIT_WEBHOOK_INITIAL_BACKOFF:-})
-GCE_API_ENDPOINT: $(yaml-quote ${GCE_API_ENDPOINT:-})
-GCE_GLBC_IMAGE: $(yaml-quote ${GCE_GLBC_IMAGE:-})
-PROMETHEUS_TO_SD_ENDPOINT: $(yaml-quote ${PROMETHEUS_TO_SD_ENDPOINT:-})
-PROMETHEUS_TO_SD_PREFIX: $(yaml-quote ${PROMETHEUS_TO_SD_PREFIX:-})
-ENABLE_PROMETHEUS_TO_SD: $(yaml-quote ${ENABLE_PROMETHEUS_TO_SD:-false})
-ENABLE_POD_PRIORITY: $(yaml-quote ${ENABLE_POD_PRIORITY:-})
-CONTAINER_RUNTIME: $(yaml-quote ${CONTAINER_RUNTIME:-})
-CONTAINER_RUNTIME_ENDPOINT: $(yaml-quote ${CONTAINER_RUNTIME_ENDPOINT:-})
-NODE_LOCAL_SSDS_EXT: $(yaml-quote ${NODE_LOCAL_SSDS_EXT:-})
-LOAD_IMAGE_COMMAND: $(yaml-quote ${LOAD_IMAGE_COMMAND:-})
-EOF
-  if [ -n "${KUBELET_PORT:-}" ]; then
-    cat >>$file <<EOF
-KUBELET_PORT: $(yaml-quote ${KUBELET_PORT})
-EOF
-  fi
-  if [ -n "${KUBE_APISERVER_REQUEST_TIMEOUT:-}" ]; then
-    cat >>$file <<EOF
-KUBE_APISERVER_REQUEST_TIMEOUT: $(yaml-quote ${KUBE_APISERVER_REQUEST_TIMEOUT})
-EOF
-  fi
-  if [ -n "${TERMINATED_POD_GC_THRESHOLD:-}" ]; then
-    cat >>$file <<EOF
-TERMINATED_POD_GC_THRESHOLD: $(yaml-quote ${TERMINATED_POD_GC_THRESHOLD})
-EOF
-  fi
-  if [[ "${master}" == "true" && ("${MASTER_OS_DISTRIBUTION}" == "trusty" || "${MASTER_OS_DISTRIBUTION}" == "gci" || "${MASTER_OS_DISTRIBUTION}" == "container-linux") || "${MASTER_OS_DISTRIBUTION}" == "ubuntu" ]] || \
-     [[ "${master}" == "false" && ("${NODE_OS_DISTRIBUTION}" == "trusty" || "${NODE_OS_DISTRIBUTION}" == "gci" || "${NODE_OS_DISTRIBUTION}" == "container-linux") || "${NODE_OS_DISTRIBUTION}" = "ubuntu" ]] ; then
-    cat >>$file <<EOF
-KUBE_MANIFESTS_TAR_URL: $(yaml-quote ${kube_manifests_tar_url})
-KUBE_MANIFESTS_TAR_HASH: $(yaml-quote ${KUBE_MANIFESTS_TAR_HASH})
-EOF
-  fi
-  if [ -n "${TEST_CLUSTER:-}" ]; then
-    cat >>$file <<EOF
-TEST_CLUSTER: $(yaml-quote ${TEST_CLUSTER})
-EOF
-  fi
-  if [ -n "${KUBELET_TEST_ARGS:-}" ]; then
-      cat >>$file <<EOF
-KUBELET_TEST_ARGS: $(yaml-quote ${KUBELET_TEST_ARGS})
-EOF
-  fi
-  if [ -n "${NODE_KUBELET_TEST_ARGS:-}" ]; then
-      cat >>$file <<EOF
-NODE_KUBELET_TEST_ARGS: $(yaml-quote ${NODE_KUBELET_TEST_ARGS})
-EOF
-  fi
-  if [ -n "${MASTER_KUBELET_TEST_ARGS:-}" ]; then
-      cat >>$file <<EOF
-MASTER_KUBELET_TEST_ARGS: $(yaml-quote ${MASTER_KUBELET_TEST_ARGS})
-EOF
-  fi
-  if [ -n "${KUBELET_TEST_LOG_LEVEL:-}" ]; then
-      cat >>$file <<EOF
-KUBELET_TEST_LOG_LEVEL: $(yaml-quote ${KUBELET_TEST_LOG_LEVEL})
-EOF
-  fi
-  if [ -n "${DOCKER_TEST_LOG_LEVEL:-}" ]; then
-      cat >>$file <<EOF
-DOCKER_TEST_LOG_LEVEL: $(yaml-quote ${DOCKER_TEST_LOG_LEVEL})
-EOF
-  fi
-  if [ -n "${DOCKER_LOG_DRIVER:-}" ]; then
-      cat >>$file <<EOF
-DOCKER_LOG_DRIVER: $(yaml-quote ${DOCKER_LOG_DRIVER})
-EOF
-  fi
-  if [ -n "${DOCKER_LOG_MAX_SIZE:-}" ]; then
-      cat >>$file <<EOF
-DOCKER_LOG_MAX_SIZE: $(yaml-quote ${DOCKER_LOG_MAX_SIZE})
-EOF
-  fi
-  if [ -n "${DOCKER_LOG_MAX_FILE:-}" ]; then
-      cat >>$file <<EOF
-DOCKER_LOG_MAX_FILE: $(yaml-quote ${DOCKER_LOG_MAX_FILE})
-EOF
-  fi
-  if [ -n "${ENABLE_CUSTOM_METRICS:-}" ]; then
-    cat >>$file <<EOF
-ENABLE_CUSTOM_METRICS: $(yaml-quote ${ENABLE_CUSTOM_METRICS})
-EOF
-  fi
-  if [ -n "${FEATURE_GATES:-}" ]; then
-    cat >>$file <<EOF
-FEATURE_GATES: $(yaml-quote ${FEATURE_GATES})
-EOF
-  fi
-  if [ -n "${ROTATE_CERTIFICATES:-}" ]; then
-    cat >>$file <<EOF
-ROTATE_CERTIFICATES: $(yaml-quote ${ROTATE_CERTIFICATES})
-EOF
-  fi
-  if [[ "${master}" == "true" && "${MASTER_OS_DISTRIBUTION}" == "gci" ]] ||
-     [[ "${master}" == "false" && "${NODE_OS_DISTRIBUTION}" == "gci" ]]; then
-    cat >>$file <<EOF
-VOLUME_PLUGIN_DIR: $(yaml-quote ${VOLUME_PLUGIN_DIR:-/etc/srv/kubernetes/kubelet-plugins/volume/exec})
-EOF
-  fi
-
-  if [ -n "${PROVIDER_VARS:-}" ]; then
-    local var_name
-    local var_value
-
-    for var_name in ${PROVIDER_VARS}; do
-      eval "local var_value=\$(yaml-quote \${${var_name}})"
-      cat >>$file <<EOF
-${var_name}: ${var_value}
-EOF
-    done
-  fi
-
-  if [[ "${master}" == "true" ]]; then
-    # Master-only env vars.
-    cat >>$file <<EOF
-KUBERNETES_MASTER: $(yaml-quote "true")
-KUBE_USER: $(yaml-quote ${KUBE_USER})
-KUBE_PASSWORD: $(yaml-quote ${KUBE_PASSWORD})
-KUBE_BEARER_TOKEN: $(yaml-quote ${KUBE_BEARER_TOKEN})
-MASTER_CERT: $(yaml-quote ${MASTER_CERT_BASE64:-})
-MASTER_KEY: $(yaml-quote ${MASTER_KEY_BASE64:-})
-KUBECFG_CERT: $(yaml-quote ${KUBECFG_CERT_BASE64:-})
-KUBECFG_KEY: $(yaml-quote ${KUBECFG_KEY_BASE64:-})
-KUBELET_APISERVER: $(yaml-quote ${KUBELET_APISERVER:-})
-ENABLE_MANIFEST_URL: $(yaml-quote ${ENABLE_MANIFEST_URL:-false})
-MANIFEST_URL: $(yaml-quote ${MANIFEST_URL:-})
-MANIFEST_URL_HEADER: $(yaml-quote ${MANIFEST_URL_HEADER:-})
-NUM_NODES: $(yaml-quote ${NUM_NODES})
-STORAGE_BACKEND: $(yaml-quote ${STORAGE_BACKEND:-etcd3})
-STORAGE_MEDIA_TYPE: $(yaml-quote ${STORAGE_MEDIA_TYPE:-})
-ENABLE_GARBAGE_COLLECTOR: $(yaml-quote ${ENABLE_GARBAGE_COLLECTOR:-})
-ENABLE_LEGACY_ABAC: $(yaml-quote ${ENABLE_LEGACY_ABAC:-})
-MASTER_ADVERTISE_ADDRESS: $(yaml-quote ${MASTER_ADVERTISE_ADDRESS:-})
-ETCD_CA_KEY: $(yaml-quote ${ETCD_CA_KEY_BASE64:-})
-ETCD_CA_CERT: $(yaml-quote ${ETCD_CA_CERT_BASE64:-})
-ETCD_PEER_KEY: $(yaml-quote ${ETCD_PEER_KEY_BASE64:-})
-ETCD_PEER_CERT: $(yaml-quote ${ETCD_PEER_CERT_BASE64:-})
-EOF
-    # KUBE_APISERVER_REQUEST_TIMEOUT_SEC (if set) controls the --request-timeout
-    # flag
-    if [ -n "${KUBE_APISERVER_REQUEST_TIMEOUT_SEC:-}" ]; then
-      cat >>$file <<EOF
-KUBE_APISERVER_REQUEST_TIMEOUT_SEC: $(yaml-quote ${KUBE_APISERVER_REQUEST_TIMEOUT_SEC})
-EOF
-    fi
-    # ETCD_IMAGE (if set) allows to use a custom etcd image.
-    if [ -n "${ETCD_IMAGE:-}" ]; then
-      cat >>$file <<EOF
-ETCD_IMAGE: $(yaml-quote ${ETCD_IMAGE})
-EOF
-    fi
-    # ETCD_DOCKER_REPOSITORY (if set) allows to use a custom etcd docker repository to pull the etcd image from.
-    if [ -n "${ETCD_DOCKER_REPOSITORY:-}" ]; then
-      cat >>$file <<EOF
-ETCD_DOCKER_REPOSITORY: $(yaml-quote ${ETCD_DOCKER_REPOSITORY})
-EOF
-    fi
-    # ETCD_VERSION (if set) allows you to use custom version of etcd.
-    # The main purpose of using it may be rollback of etcd v3 API,
-    # where we need 3.0.* image, but are rolling back to 2.3.7.
-    if [ -n "${ETCD_VERSION:-}" ]; then
-      cat >>$file <<EOF
-ETCD_VERSION: $(yaml-quote ${ETCD_VERSION})
-EOF
-    fi
-    if [ -n "${ETCD_HOSTNAME:-}" ]; then
-      cat >>$file <<EOF
-ETCD_HOSTNAME: $(yaml-quote ${ETCD_HOSTNAME})
-EOF
-    fi
-    if [ -n "${ETCD_LIVENESS_PROBE_INITIAL_DELAY_SEC:-}" ]; then
-      cat >>$file <<EOF
-ETCD_LIVENESS_PROBE_INITIAL_DELAY_SEC: $(yaml-quote ${ETCD_LIVENESS_PROBE_INITIAL_DELAY_SEC})
-EOF
-    fi
-    if [ -n "${KUBE_APISERVER_LIVENESS_PROBE_INITIAL_DELAY_SEC:-}" ]; then
-      cat >>$file <<EOF
-KUBE_APISERVER_LIVENESS_PROBE_INITIAL_DELAY_SEC: $(yaml-quote ${KUBE_APISERVER_LIVENESS_PROBE_INITIAL_DELAY_SEC})
-EOF
-    fi
-    if [ -n "${APISERVER_TEST_ARGS:-}" ]; then
-      cat >>$file <<EOF
-APISERVER_TEST_ARGS: $(yaml-quote ${APISERVER_TEST_ARGS})
-EOF
-    fi
-    if [ -n "${APISERVER_TEST_LOG_LEVEL:-}" ]; then
-      cat >>$file <<EOF
-APISERVER_TEST_LOG_LEVEL: $(yaml-quote ${APISERVER_TEST_LOG_LEVEL})
-EOF
-    fi
-    if [ -n "${CONTROLLER_MANAGER_TEST_ARGS:-}" ]; then
-      cat >>$file <<EOF
-CONTROLLER_MANAGER_TEST_ARGS: $(yaml-quote ${CONTROLLER_MANAGER_TEST_ARGS})
-EOF
-    fi
-    if [ -n "${CONTROLLER_MANAGER_TEST_LOG_LEVEL:-}" ]; then
-      cat >>$file <<EOF
-CONTROLLER_MANAGER_TEST_LOG_LEVEL: $(yaml-quote ${CONTROLLER_MANAGER_TEST_LOG_LEVEL})
-EOF
-    fi
-    if [ -n "${SCHEDULER_TEST_ARGS:-}" ]; then
-      cat >>$file <<EOF
-SCHEDULER_TEST_ARGS: $(yaml-quote ${SCHEDULER_TEST_ARGS})
-EOF
-    fi
-    if [ -n "${SCHEDULER_TEST_LOG_LEVEL:-}" ]; then
-      cat >>$file <<EOF
-SCHEDULER_TEST_LOG_LEVEL: $(yaml-quote ${SCHEDULER_TEST_LOG_LEVEL})
-EOF
-    fi
-    if [ -n "${INITIAL_ETCD_CLUSTER:-}" ]; then
-      cat >>$file <<EOF
-INITIAL_ETCD_CLUSTER: $(yaml-quote ${INITIAL_ETCD_CLUSTER})
-EOF
-    fi
-    if [ -n "${INITIAL_ETCD_CLUSTER_STATE:-}" ]; then
-      cat >>$file <<EOF
-INITIAL_ETCD_CLUSTER_STATE: $(yaml-quote ${INITIAL_ETCD_CLUSTER_STATE})
-EOF
-    fi
-    if [ -n "${ETCD_QUORUM_READ:-}" ]; then
-      cat >>$file <<EOF
-ETCD_QUORUM_READ: $(yaml-quote ${ETCD_QUORUM_READ})
-EOF
-    fi
-    if [ -n "${CLUSTER_SIGNING_DURATION:-}" ]; then
-      cat >>$file <<EOF
-CLUSTER_SIGNING_DURATION: $(yaml-quote ${CLUSTER_SIGNING_DURATION})
-EOF
-    fi
-    if [[ "${NODE_ACCELERATORS:-}" == *"type=nvidia"* ]]; then
-      cat >>$file <<EOF
-ENABLE_NVIDIA_GPU_DEVICE_PLUGIN: $(yaml-quote "true")
-EOF
-    fi
-    if [ -n "${ADDON_MANAGER_LEADER_ELECTION:-}" ]; then
-      cat >>$file <<EOF
-ADDON_MANAGER_LEADER_ELECTION: $(yaml-quote ${ADDON_MANAGER_LEADER_ELECTION})
-EOF
-    fi
-
-  else
-    # Node-only env vars.
-    cat >>$file <<EOF
-KUBERNETES_MASTER: $(yaml-quote "false")
-ZONE: $(yaml-quote ${ZONE})
-EXTRA_DOCKER_OPTS: $(yaml-quote ${EXTRA_DOCKER_OPTS:-})
-EOF
-    if [ -n "${KUBEPROXY_TEST_ARGS:-}" ]; then
-      cat >>$file <<EOF
-KUBEPROXY_TEST_ARGS: $(yaml-quote ${KUBEPROXY_TEST_ARGS})
-EOF
-    fi
-    if [ -n "${KUBEPROXY_TEST_LOG_LEVEL:-}" ]; then
-      cat >>$file <<EOF
-KUBEPROXY_TEST_LOG_LEVEL: $(yaml-quote ${KUBEPROXY_TEST_LOG_LEVEL})
-EOF
-    fi
-  fi
-  if [ -n "${NODE_LABELS:-}" ]; then
-      cat >>$file <<EOF
-NODE_LABELS: $(yaml-quote ${NODE_LABELS})
-EOF
-  fi
-  if [ -n "${NON_MASTER_NODE_LABELS:-}" ]; then
-    cat >>$file <<EOF
-NON_MASTER_NODE_LABELS: $(yaml-quote ${NON_MASTER_NODE_LABELS})
-EOF
-  fi
-  if [ -n "${EVICTION_HARD:-}" ]; then
-      cat >>$file <<EOF
-EVICTION_HARD: $(yaml-quote ${EVICTION_HARD})
-EOF
-  fi
-  if [[ "${master}" == "true" && "${MASTER_OS_DISTRIBUTION}" == "container-linux" ]] || \
-     [[ "${master}" == "false" && "${NODE_OS_DISTRIBUTION}" == "container-linux" ]]; then
-    # Container-Linux-only env vars. TODO(yifan): Make them available on other distros.
-    cat >>$file <<EOF
-KUBERNETES_CONTAINER_RUNTIME: $(yaml-quote ${CONTAINER_RUNTIME:-rkt})
-RKT_VERSION: $(yaml-quote ${RKT_VERSION:-})
-RKT_PATH: $(yaml-quote ${RKT_PATH:-})
-RKT_STAGE1_IMAGE: $(yaml-quote ${RKT_STAGE1_IMAGE:-})
-EOF
-  fi
-  if [[ "${ENABLE_CLUSTER_AUTOSCALER}" == "true" ]]; then
-      cat >>$file <<EOF
-ENABLE_CLUSTER_AUTOSCALER: $(yaml-quote ${ENABLE_CLUSTER_AUTOSCALER})
-AUTOSCALER_MIG_CONFIG: $(yaml-quote ${AUTOSCALER_MIG_CONFIG})
-AUTOSCALER_EXPANDER_CONFIG: $(yaml-quote ${AUTOSCALER_EXPANDER_CONFIG})
-EOF
-  fi
-
-  if [ -n "${DNS_ZONE_NAME:-}" ]; then
-    cat >>$file <<EOF
-DNS_ZONE_NAME: $(yaml-quote ${DNS_ZONE_NAME})
-EOF
-  fi
-  if [ -n "${SCHEDULING_ALGORITHM_PROVIDER:-}" ]; then
-    cat >>$file <<EOF
-SCHEDULING_ALGORITHM_PROVIDER: $(yaml-quote ${SCHEDULING_ALGORITHM_PROVIDER})
-EOF
-  fi
-}
-
-function sha1sum-file() {
-  if which sha1sum >/dev/null 2>&1; then
-    sha1sum "$1" | awk '{ print $1 }'
-  else
-    shasum -a1 "$1" | awk '{ print $1 }'
-  fi
-}
-
-# Create certificate pairs for the cluster.
-# $1: The public IP for the master.
-#
-# These are used for static cert distribution (e.g. static clustering) at
-# cluster creation time. This will be obsoleted once we implement dynamic
-# clustering.
-#
-# The following certificate pairs are created:
-#
-#  - ca (the cluster's certificate authority)
-#  - server
-#  - kubelet
-#  - kubecfg (for kubectl)
-#
-# TODO(roberthbailey): Replace easyrsa with a simple Go program to generate
-# the certs that we need.
-#
-# Assumed vars
-#   KUBE_TEMP
-#   MASTER_NAME
-#
-# Vars set:
-#   CERT_DIR
-#   CA_CERT_BASE64
-#   MASTER_CERT_BASE64
-#   MASTER_KEY_BASE64
-#   KUBELET_CERT_BASE64
-#   KUBELET_KEY_BASE64
-#   KUBECFG_CERT_BASE64
-#   KUBECFG_KEY_BASE64
-function create-certs {
-  local -r primary_cn="${1}"
-
-  # Determine extra certificate names for master
-  local octets=($(echo "${SERVICE_CLUSTER_IP_RANGE}" | sed -e 's|/.*||' -e 's/\./ /g'))
-  ((octets[3]+=1))
-  local -r service_ip=$(echo "${octets[*]}" | sed 's/ /./g')
-  local sans=""
-  for extra in $@; do
-    if [[ -n "${extra}" ]]; then
-      sans="${sans}IP:${extra},"
-    fi
-  done
-  sans="${sans}IP:${service_ip},DNS:kubernetes,DNS:kubernetes.default,DNS:kubernetes.default.svc,DNS:kubernetes.default.svc.${DNS_DOMAIN},DNS:${MASTER_NAME}"
-
-  echo "Generating certs for alternate-names: ${sans}"
-
-  setup-easyrsa
-  PRIMARY_CN="${primary_cn}" SANS="${sans}" generate-certs
-  AGGREGATOR_PRIMARY_CN="${primary_cn}" AGGREGATOR_SANS="${sans}" generate-aggregator-certs
-
-  # By default, linux wraps base64 output every 76 cols, so we use 'tr -d' to remove whitespaces.
-  # Note 'base64 -w0' doesn't work on Mac OS X, which has different flags.
-  CA_KEY_BASE64=$(cat "${CERT_DIR}/pki/private/ca.key" | base64 | tr -d '\r\n')
-  CA_CERT_BASE64=$(cat "${CERT_DIR}/pki/ca.crt" | base64 | tr -d '\r\n')
-  MASTER_CERT_BASE64=$(cat "${CERT_DIR}/pki/issued/${MASTER_NAME}.crt" | base64 | tr -d '\r\n')
-  MASTER_KEY_BASE64=$(cat "${CERT_DIR}/pki/private/${MASTER_NAME}.key" | base64 | tr -d '\r\n')
-  KUBELET_CERT_BASE64=$(cat "${CERT_DIR}/pki/issued/kubelet.crt" | base64 | tr -d '\r\n')
-  KUBELET_KEY_BASE64=$(cat "${CERT_DIR}/pki/private/kubelet.key" | base64 | tr -d '\r\n')
-  KUBECFG_CERT_BASE64=$(cat "${CERT_DIR}/pki/issued/kubecfg.crt" | base64 | tr -d '\r\n')
-  KUBECFG_KEY_BASE64=$(cat "${CERT_DIR}/pki/private/kubecfg.key" | base64 | tr -d '\r\n')
-  KUBEAPISERVER_CERT_BASE64=$(cat "${CERT_DIR}/pki/issued/kube-apiserver.crt" | base64 | tr -d '\r\n')
-  KUBEAPISERVER_KEY_BASE64=$(cat "${CERT_DIR}/pki/private/kube-apiserver.key" | base64 | tr -d '\r\n')
-
-  # Setting up an addition directory (beyond pki) as it is the simplest way to
-  # ensure we get a different CA pair to sign the proxy-client certs and which
-  # we can send CA public key to the user-apiserver to validate communication.
-  AGGREGATOR_CA_KEY_BASE64=$(cat "${AGGREGATOR_CERT_DIR}/pki/private/ca.key" | base64 | tr -d '\r\n')
-  REQUESTHEADER_CA_CERT_BASE64=$(cat "${AGGREGATOR_CERT_DIR}/pki/ca.crt" | base64 | tr -d '\r\n')
-  PROXY_CLIENT_CERT_BASE64=$(cat "${AGGREGATOR_CERT_DIR}/pki/issued/proxy-client.crt" | base64 | tr -d '\r\n')
-  PROXY_CLIENT_KEY_BASE64=$(cat "${AGGREGATOR_CERT_DIR}/pki/private/proxy-client.key" | base64 | tr -d '\r\n')
-}
-
-# Set up easy-rsa directory structure.
-#
-# Assumed vars
-#   KUBE_TEMP
-#
-# Vars set:
-#   CERT_DIR
-#   AGGREGATOR_CERT_DIR
-function setup-easyrsa {
-  local -r cert_create_debug_output=$(mktemp "${KUBE_TEMP}/cert_create_debug_output.XXX")
-  # Note: This was heavily cribbed from make-ca-cert.sh
-  (set -x
-    cd "${KUBE_TEMP}"
-    curl -L -O --connect-timeout 20 --retry 6 --retry-delay 2 https://storage.googleapis.com/kubernetes-release/easy-rsa/easy-rsa.tar.gz
-    tar xzf easy-rsa.tar.gz
-    mkdir easy-rsa-master/kubelet
-    cp -r easy-rsa-master/easyrsa3/* easy-rsa-master/kubelet
-    mkdir easy-rsa-master/aggregator
-    cp -r easy-rsa-master/easyrsa3/* easy-rsa-master/aggregator) &>${cert_create_debug_output} || true
-  CERT_DIR="${KUBE_TEMP}/easy-rsa-master/easyrsa3"
-  AGGREGATOR_CERT_DIR="${KUBE_TEMP}/easy-rsa-master/aggregator"
-  if [ ! -x "${CERT_DIR}/easyrsa" -o ! -x "${AGGREGATOR_CERT_DIR}/easyrsa" ]; then
-    # TODO(roberthbailey,porridge): add better error handling here,
-    # see https://github.com/kubernetes/kubernetes/issues/55229
-    cat "${cert_create_debug_output}" >&2
-    echo "=== Failed to setup easy-rsa: Aborting ===" >&2
-    exit 2
-  fi
-}
-
-# Runs the easy RSA commands to generate certificate files.
-# The generated files are IN ${CERT_DIR}
-#
-# Assumed vars
-#   KUBE_TEMP
-#   MASTER_NAME
-#   CERT_DIR
-#   PRIMARY_CN: Primary canonical name
-#   SANS: Subject alternate names
-#
-#
-function generate-certs {
-  local -r cert_create_debug_output=$(mktemp "${KUBE_TEMP}/cert_create_debug_output.XXX")
-  # Note: This was heavily cribbed from make-ca-cert.sh
-  (set -x
-    cd "${CERT_DIR}"
-    ./easyrsa init-pki
-    # this puts the cert into pki/ca.crt and the key into pki/private/ca.key
-    ./easyrsa --batch "--req-cn=${PRIMARY_CN}@$(date +%s)" build-ca nopass
-    ./easyrsa --subject-alt-name="${SANS}" build-server-full "${MASTER_NAME}" nopass
-    ./easyrsa build-client-full kube-apiserver nopass
-
-    kube::util::ensure-cfssl "${KUBE_TEMP}/cfssl"
-
-    # make the config for the signer
-    echo '{"signing":{"default":{"expiry":"43800h","usages":["signing","key encipherment","client auth"]}}}' > "ca-config.json"
-    # create the kubelet client cert with the correct groups
-    echo '{"CN":"kubelet","names":[{"O":"system:nodes"}],"hosts":[""],"key":{"algo":"rsa","size":2048}}' | "${CFSSL_BIN}" gencert -ca=pki/ca.crt -ca-key=pki/private/ca.key -config=ca-config.json - | "${CFSSLJSON_BIN}" -bare kubelet
-    mv "kubelet-key.pem" "pki/private/kubelet.key"
-    mv "kubelet.pem" "pki/issued/kubelet.crt"
-    rm -f "kubelet.csr"
-
-    # Make a superuser client cert with subject "O=system:masters, CN=kubecfg"
-    ./easyrsa --dn-mode=org \
-      --req-cn=kubecfg --req-org=system:masters \
-      --req-c= --req-st= --req-city= --req-email= --req-ou= \
-      build-client-full kubecfg nopass) &>${cert_create_debug_output} || true
-  local output_file_missing=0
-  local output_file
-  for output_file in \
-    "${CERT_DIR}/pki/private/ca.key" \
-    "${CERT_DIR}/pki/ca.crt" \
-    "${CERT_DIR}/pki/issued/${MASTER_NAME}.crt" \
-    "${CERT_DIR}/pki/private/${MASTER_NAME}.key" \
-    "${CERT_DIR}/pki/issued/kubelet.crt" \
-    "${CERT_DIR}/pki/private/kubelet.key" \
-    "${CERT_DIR}/pki/issued/kubecfg.crt" \
-    "${CERT_DIR}/pki/private/kubecfg.key" \
-    "${CERT_DIR}/pki/issued/kube-apiserver.crt" \
-    "${CERT_DIR}/pki/private/kube-apiserver.key"
-  do
-    if [[ ! -s "${output_file}" ]]; then
-      echo "Expected file ${output_file} not created" >&2
-      output_file_missing=1
-    fi
-  done
-  if (( $output_file_missing )); then
-    # TODO(roberthbailey,porridge): add better error handling here,
-    # see https://github.com/kubernetes/kubernetes/issues/55229
-    cat "${cert_create_debug_output}" >&2
-    echo "=== Failed to generate master certificates: Aborting ===" >&2
-    exit 2
-  fi
-}
-
-# Runs the easy RSA commands to generate aggregator certificate files.
-# The generated files are in ${AGGREGATOR_CERT_DIR}
-#
-# Assumed vars
-#   KUBE_TEMP
-#   AGGREGATOR_MASTER_NAME
-#   AGGREGATOR_CERT_DIR
-#   AGGREGATOR_PRIMARY_CN: Primary canonical name
-#   AGGREGATOR_SANS: Subject alternate names
-#
-#
-function generate-aggregator-certs {
-  local -r cert_create_debug_output=$(mktemp "${KUBE_TEMP}/cert_create_debug_output.XXX")
-  # Note: This was heavily cribbed from make-ca-cert.sh
-  (set -x
-    cd "${KUBE_TEMP}/easy-rsa-master/aggregator"
-    ./easyrsa init-pki
-    # this puts the cert into pki/ca.crt and the key into pki/private/ca.key
-    ./easyrsa --batch "--req-cn=${AGGREGATOR_PRIMARY_CN}@$(date +%s)" build-ca nopass
-    ./easyrsa --subject-alt-name="${AGGREGATOR_SANS}" build-server-full "${AGGREGATOR_MASTER_NAME}" nopass
-    ./easyrsa build-client-full aggregator-apiserver nopass
-
-    kube::util::ensure-cfssl "${KUBE_TEMP}/cfssl"
-
-    # make the config for the signer
-    echo '{"signing":{"default":{"expiry":"43800h","usages":["signing","key encipherment","client auth"]}}}' > "ca-config.json"
-    # create the aggregator client cert with the correct groups
-    echo '{"CN":"aggregator","hosts":[""],"key":{"algo":"rsa","size":2048}}' | "${CFSSL_BIN}" gencert -ca=pki/ca.crt -ca-key=pki/private/ca.key -config=ca-config.json - | "${CFSSLJSON_BIN}" -bare proxy-client
-    mv "proxy-client-key.pem" "pki/private/proxy-client.key"
-    mv "proxy-client.pem" "pki/issued/proxy-client.crt"
-    rm -f "proxy-client.csr"
-
-    # Make a superuser client cert with subject "O=system:masters, CN=kubecfg"
-    ./easyrsa --dn-mode=org \
-      --req-cn=proxy-clientcfg --req-org=system:aggregator \
-      --req-c= --req-st= --req-city= --req-email= --req-ou= \
-      build-client-full proxy-clientcfg nopass) &>${cert_create_debug_output} || true
-  local output_file_missing=0
-  local output_file
-  for output_file in \
-    "${AGGREGATOR_CERT_DIR}/pki/private/ca.key" \
-    "${AGGREGATOR_CERT_DIR}/pki/ca.crt" \
-    "${AGGREGATOR_CERT_DIR}/pki/issued/proxy-client.crt" \
-    "${AGGREGATOR_CERT_DIR}/pki/private/proxy-client.key"
-  do
-    if [[ ! -s "${output_file}" ]]; then
-      echo "Expected file ${output_file} not created" >&2
-      output_file_missing=1
-    fi
-  done
-  if (( $output_file_missing )); then
-    # TODO(roberthbailey,porridge): add better error handling here,
-    # see https://github.com/kubernetes/kubernetes/issues/55229
-    cat "${cert_create_debug_output}" >&2
-    echo "=== Failed to generate aggregator certificates: Aborting ===" >&2
-    exit 2
-  fi
-}
-
-=======
->>>>>>> ed33434d
 # Run the cfssl command to generates certificate files for etcd service, the
 # certificate files will save in $1 directory.
 #
