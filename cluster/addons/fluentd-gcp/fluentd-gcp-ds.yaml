--- conflicted
+++ resolved
@@ -1,21 +1,13 @@
 apiVersion: extensions/v1beta1
 kind: DaemonSet
 metadata:
-<<<<<<< HEAD
-  name: fluentd-gcp-v2.0.11
-=======
   name: fluentd-gcp-v3.0.0
->>>>>>> ed33434d
   namespace: kube-system
   labels:
     k8s-app: fluentd-gcp
     kubernetes.io/cluster-service: "true"
     addonmanager.kubernetes.io/mode: Reconcile
-<<<<<<< HEAD
-    version: v2.0.11
-=======
     version: v3.0.0
->>>>>>> ed33434d
 spec:
   updateStrategy:
     type: RollingUpdate
@@ -24,11 +16,7 @@
       labels:
         k8s-app: fluentd-gcp
         kubernetes.io/cluster-service: "true"
-<<<<<<< HEAD
-        version: v2.0.11
-=======
         version: v3.0.0
->>>>>>> ed33434d
       # This annotation ensures that fluentd does not get evicted if the node
       # supports critical pod annotation based priority scheme.
       # Note that this does not guarantee admission on the nodes (#40573).
@@ -40,20 +28,7 @@
       dnsPolicy: Default
       containers:
       - name: fluentd-gcp
-<<<<<<< HEAD
-        image: gcr.io/google-containers/fluentd-gcp:2.0.11
-        env:
-        - name: FLUENTD_ARGS
-          value: --no-supervisor -q
-        resources:
-          limits:
-            memory: 300Mi
-          requests:
-            cpu: 100m
-            memory: 200Mi
-=======
         image: gcr.io/stackdriver-agents/stackdriver-logging-agent:{{ fluentd_gcp_version }}
->>>>>>> ed33434d
         volumeMounts:
         - name: varlog
           mountPath: /var/log
@@ -86,14 +61,14 @@
               then
                 exit 1;
               fi;
-              LAST_MODIFIED_DATE=`stat /var/log/fluentd-buffers | grep Modify | sed -r "s/Modify: (.*)/\1/"`;
-              LAST_MODIFIED_TIMESTAMP=`date -d "$LAST_MODIFIED_DATE" +%s`;
-              if [ `date +%s` -gt `expr $LAST_MODIFIED_TIMESTAMP + $STUCK_THRESHOLD_SECONDS` ];
+              touch -d "${STUCK_THRESHOLD_SECONDS} seconds ago" /tmp/marker-stuck;
+              if [[ -z "$(find /var/log/fluentd-buffers -type f -newer /tmp/marker-stuck -print -quit)" ]];
               then
                 rm -rf /var/log/fluentd-buffers;
                 exit 1;
               fi;
-              if [ `date +%s` -gt `expr $LAST_MODIFIED_TIMESTAMP + $LIVENESS_THRESHOLD_SECONDS` ];
+              touch -d "${LIVENESS_THRESHOLD_SECONDS} seconds ago" /tmp/marker-liveness;
+              if [[ -z "$(find /var/log/fluentd-buffers -type f -newer /tmp/marker-liveness -print -quit)" ]];
               then
                 exit 1;
               fi;
