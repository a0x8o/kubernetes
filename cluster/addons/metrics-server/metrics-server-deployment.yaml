apiVersion: v1
kind: ServiceAccount
metadata:
  name: metrics-server
  namespace: kube-system
  labels:
    kubernetes.io/cluster-service: "true"
    addonmanager.kubernetes.io/mode: Reconcile
---
apiVersion: v1
kind: ConfigMap
metadata:
  name: metrics-server-config
  namespace: kube-system
  labels:
    kubernetes.io/cluster-service: "true"
    addonmanager.kubernetes.io/mode: EnsureExists
data:
  NannyConfiguration: |-
    apiVersion: nannyconfig/v1alpha1
    kind: NannyConfiguration
---
apiVersion: extensions/v1beta1
kind: Deployment
metadata:
  name: metrics-server-v0.2.1
  namespace: kube-system
  labels:
    k8s-app: metrics-server
    kubernetes.io/cluster-service: "true"
    addonmanager.kubernetes.io/mode: Reconcile
    version: v0.2.1
spec:
  selector:
    matchLabels:
      k8s-app: metrics-server
      version: v0.2.1
  template:
    metadata:
      name: metrics-server
      labels:
        k8s-app: metrics-server
        version: v0.2.1
      annotations:
        scheduler.alpha.kubernetes.io/critical-pod: ''
    spec:
      priorityClassName: system-cluster-critical
      serviceAccountName: metrics-server
      containers:
      - name: metrics-server
        image: k8s.gcr.io/metrics-server-amd64:v0.2.1
        command:
        - /metrics-server
        - --source=kubernetes.summary_api:''
        ports:
        - containerPort: 443
          name: https
          protocol: TCP
      - name: metrics-server-nanny
<<<<<<< HEAD
        image: gcr.io/google_containers/addon-resizer:1.8.1
=======
        image: k8s.gcr.io/addon-resizer:1.8.1
>>>>>>> ed33434d
        resources:
          limits:
            cpu: 100m
            memory: 300Mi
          requests:
            cpu: 5m
            memory: 50Mi
        env:
          - name: MY_POD_NAME
            valueFrom:
              fieldRef:
                fieldPath: metadata.name
          - name: MY_POD_NAMESPACE
            valueFrom:
              fieldRef:
                fieldPath: metadata.namespace
        volumeMounts:
        - name: metrics-server-config-volume
          mountPath: /etc/config
        command:
          - /pod_nanny
          - --config-dir=/etc/config
          - --cpu=40m
          - --extra-cpu=0.5m
          - --memory=40Mi
          - --extra-memory=4Mi
          - --threshold=5
          - --deployment=metrics-server-v0.2.1
          - --container=metrics-server
          - --poll-period=300000
          - --estimator=exponential
      volumes:
        - name: metrics-server-config-volume
          configMap:
            name: metrics-server-config
      tolerations:
        - key: "CriticalAddonsOnly"
          operator: "Exists"<|MERGE_RESOLUTION|>--- conflicted
+++ resolved
@@ -57,11 +57,7 @@
           name: https
           protocol: TCP
       - name: metrics-server-nanny
-<<<<<<< HEAD
-        image: gcr.io/google_containers/addon-resizer:1.8.1
-=======
         image: k8s.gcr.io/addon-resizer:1.8.1
->>>>>>> ed33434d
         resources:
           limits:
             cpu: 100m
