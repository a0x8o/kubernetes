--- conflicted
+++ resolved
@@ -36,11 +36,7 @@
         hostPath:
           path: /dev
       containers:
-<<<<<<< HEAD
-      - image: "gcr.io/google-containers/nvidia-gpu-device-plugin@sha256:0e79da6998a61257585e0d3fb5848240129f0fa5b4ad972dfed4049448093c33"
-=======
       - image: "k8s.gcr.io/nvidia-gpu-device-plugin@sha256:0842734032018be107fa2490c98156992911e3e1f2a21e059ff0105b07dd8e9e"
->>>>>>> ed33434d
         command: ["/usr/bin/nvidia-gpu-device-plugin", "-logtostderr"]
         name: nvidia-gpu-device-plugin
         resources:
