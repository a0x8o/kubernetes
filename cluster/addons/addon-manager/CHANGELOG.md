--- conflicted
+++ resolved
@@ -1,10 +1,7 @@
-<<<<<<< HEAD
-=======
 ### Version 8.6  (Tue February 20 2018 Zihong Zheng <zihongz@google.com>)
  - Allow reconcile/ensure loop to work with resource under non-kube-system namespace.
  - Update kubectl to v1.9.3.
 
->>>>>>> ed33434d
 ### Version 8.4  (Thu November 30 2017 zou nengren @zouyee)
  - Update kubectl to v1.8.4.
 
