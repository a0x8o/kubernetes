--- conflicted
+++ resolved
@@ -39,11 +39,7 @@
       dnsPolicy: Default
       containers:
       - name: metadata-proxy
-<<<<<<< HEAD
-        image: gcr.io/google_containers/metadata-proxy:v0.1.6
-=======
         image: k8s.gcr.io/metadata-proxy:v0.1.9
->>>>>>> ed33434d
         securityContext:
           privileged: true
         # Request and limit resources to get guaranteed QoS.
@@ -56,11 +52,7 @@
             cpu: "30m"
       # BEGIN_PROMETHEUS_TO_SD
       - name: prometheus-to-sd-exporter
-<<<<<<< HEAD
-        image: gcr.io/google_containers/prometheus-to-sd:v0.2.2
-=======
         image: k8s.gcr.io/prometheus-to-sd:v0.2.4
->>>>>>> ed33434d
         # Request and limit resources to get guaranteed QoS.
         resources:
           requests:
