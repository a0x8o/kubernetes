apiVersion: v1
kind: ServiceAccount
metadata:
  name: heapster
  namespace: kube-system
  labels:
    kubernetes.io/cluster-service: "true"
    addonmanager.kubernetes.io/mode: Reconcile
---
apiVersion: v1
kind: ConfigMap
metadata:
  name: heapster-config
  namespace: kube-system
  labels:
    kubernetes.io/cluster-service: "true"
    addonmanager.kubernetes.io/mode: EnsureExists
data:
  NannyConfiguration: |-
    apiVersion: nannyconfig/v1alpha1
    kind: NannyConfiguration
---
apiVersion: v1
kind: ConfigMap
metadata:
  name: eventer-config
  namespace: kube-system
  labels:
    kubernetes.io/cluster-service: "true"
    addonmanager.kubernetes.io/mode: EnsureExists
data:
  NannyConfiguration: |-
    apiVersion: nannyconfig/v1alpha1
    kind: NannyConfiguration
---
apiVersion: extensions/v1beta1
kind: Deployment
metadata:
  name: heapster-v1.5.0
  namespace: kube-system
  labels:
    k8s-app: heapster
    kubernetes.io/cluster-service: "true"
    addonmanager.kubernetes.io/mode: Reconcile
    version: v1.5.0
spec:
  replicas: 1
  selector:
    matchLabels:
      k8s-app: heapster
      version: v1.5.0
  template:
    metadata:
      labels:
        k8s-app: heapster
        version: v1.5.0
      annotations:
        scheduler.alpha.kubernetes.io/critical-pod: ''
    spec:
      priorityClassName: system-cluster-critical
      containers:
<<<<<<< HEAD
        - image: gcr.io/google_containers/heapster-amd64:v1.5.0
=======
        - image: k8s.gcr.io/heapster-amd64:v1.5.0
>>>>>>> ed33434d
          name: heapster
          livenessProbe:
            httpGet:
              path: /healthz
              port: 8082
              scheme: HTTP
            initialDelaySeconds: 180
            timeoutSeconds: 5
          command:
            - /heapster
            - --source=kubernetes.summary_api:''
            - --sink=gcm
<<<<<<< HEAD
        - image: gcr.io/google_containers/heapster-amd64:v1.5.0
=======
        - image: k8s.gcr.io/heapster-amd64:v1.5.0
>>>>>>> ed33434d
          name: eventer
          command:
            - /eventer
            - --source=kubernetes:''
            - --sink=gcl
<<<<<<< HEAD
        - image: gcr.io/google_containers/addon-resizer:1.8.1
=======
        - image: k8s.gcr.io/addon-resizer:1.8.1
>>>>>>> ed33434d
          name: heapster-nanny
          resources:
            limits:
              cpu: 50m
              memory: {{ nanny_memory }}
            requests:
              cpu: 50m
              memory: {{ nanny_memory }}
          volumeMounts:
          - name: heapster-config-volume
<<<<<<< HEAD
            mountMath: /etc/config
=======
            mountPath: /etc/config
>>>>>>> ed33434d
          env:
            - name: MY_POD_NAME
              valueFrom:
                fieldRef:
                  fieldPath: metadata.name
            - name: MY_POD_NAMESPACE
              valueFrom:
                fieldRef:
                  fieldPath: metadata.namespace
          command:
            - /pod_nanny
            - --config-dir=/etc/config
            - --cpu={{ base_metrics_cpu }}
            - --extra-cpu={{ metrics_cpu_per_node }}m
            - --memory={{ base_metrics_memory }}
            - --extra-memory={{metrics_memory_per_node}}Mi
            - --threshold=5
            - --deployment=heapster-v1.5.0
            - --container=heapster
            - --poll-period=300000
            - --estimator=exponential
<<<<<<< HEAD
        - image: gcr.io/google_containers/addon-resizer:1.8.1
=======
        - image: k8s.gcr.io/addon-resizer:1.8.1
>>>>>>> ed33434d
          name: eventer-nanny
          resources:
            limits:
              cpu: 50m
              memory: {{ nanny_memory }}
            requests:
              cpu: 50m
              memory: {{ nanny_memory }}
          env:
            - name: MY_POD_NAME
              valueFrom:
                fieldRef:
                  fieldPath: metadata.name
            - name: MY_POD_NAMESPACE
              valueFrom:
                fieldRef:
                  fieldPath: metadata.namespace
          volumeMounts:
          - name: eventer-config-volume
<<<<<<< HEAD
            mountMath: /etc/config
=======
            mountPath: /etc/config
>>>>>>> ed33434d
          command:
            - /pod_nanny
            - --config-dir=/etc/config
            - --cpu=100m
            - --extra-cpu=0m
            - --memory={{base_eventer_memory}}
            - --extra-memory={{eventer_memory_per_node}}Ki
            - --threshold=5
            - --deployment=heapster-v1.5.0
            - --container=eventer
            - --poll-period=300000
            - --estimator=exponential
      volumes:
        - name: heapster-config-volume
          configMap:
            name: heapster-config
<<<<<<< HEAD
      volumes:
=======
>>>>>>> ed33434d
        - name: eventer-config-volume
          configMap:
            name: eventer-config
      serviceAccountName: heapster
      tolerations:
        - key: "CriticalAddonsOnly"
          operator: "Exists"<|MERGE_RESOLUTION|>--- conflicted
+++ resolved
@@ -59,11 +59,7 @@
     spec:
       priorityClassName: system-cluster-critical
       containers:
-<<<<<<< HEAD
-        - image: gcr.io/google_containers/heapster-amd64:v1.5.0
-=======
         - image: k8s.gcr.io/heapster-amd64:v1.5.0
->>>>>>> ed33434d
           name: heapster
           livenessProbe:
             httpGet:
@@ -76,21 +72,13 @@
             - /heapster
             - --source=kubernetes.summary_api:''
             - --sink=gcm
-<<<<<<< HEAD
-        - image: gcr.io/google_containers/heapster-amd64:v1.5.0
-=======
         - image: k8s.gcr.io/heapster-amd64:v1.5.0
->>>>>>> ed33434d
           name: eventer
           command:
             - /eventer
             - --source=kubernetes:''
             - --sink=gcl
-<<<<<<< HEAD
-        - image: gcr.io/google_containers/addon-resizer:1.8.1
-=======
         - image: k8s.gcr.io/addon-resizer:1.8.1
->>>>>>> ed33434d
           name: heapster-nanny
           resources:
             limits:
@@ -101,11 +89,7 @@
               memory: {{ nanny_memory }}
           volumeMounts:
           - name: heapster-config-volume
-<<<<<<< HEAD
-            mountMath: /etc/config
-=======
             mountPath: /etc/config
->>>>>>> ed33434d
           env:
             - name: MY_POD_NAME
               valueFrom:
@@ -127,11 +111,7 @@
             - --container=heapster
             - --poll-period=300000
             - --estimator=exponential
-<<<<<<< HEAD
-        - image: gcr.io/google_containers/addon-resizer:1.8.1
-=======
         - image: k8s.gcr.io/addon-resizer:1.8.1
->>>>>>> ed33434d
           name: eventer-nanny
           resources:
             limits:
@@ -151,11 +131,7 @@
                   fieldPath: metadata.namespace
           volumeMounts:
           - name: eventer-config-volume
-<<<<<<< HEAD
-            mountMath: /etc/config
-=======
             mountPath: /etc/config
->>>>>>> ed33434d
           command:
             - /pod_nanny
             - --config-dir=/etc/config
@@ -172,10 +148,6 @@
         - name: heapster-config-volume
           configMap:
             name: heapster-config
-<<<<<<< HEAD
-      volumes:
-=======
->>>>>>> ed33434d
         - name: eventer-config-volume
           configMap:
             name: eventer-config
