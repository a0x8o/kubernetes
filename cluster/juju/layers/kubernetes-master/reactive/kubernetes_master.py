--- conflicted
+++ resolved
@@ -113,15 +113,12 @@
         # Forcibly means we do not prompt the user to call the upgrade action.
         set_upgrade_needed(forced=True)
 
-<<<<<<< HEAD
-=======
     # Set the auto storage backend to etcd2.
     auto_storage_backend = leader_get('auto_storage_backend')
     is_leader = is_state('leadership.is_leader')
     if not auto_storage_backend and is_leader:
         leader_set(auto_storage_backend='etcd2')
 
->>>>>>> ed33434d
 
 def snap_resources_changed():
     '''
