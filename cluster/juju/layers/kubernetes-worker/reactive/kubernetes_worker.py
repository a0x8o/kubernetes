#!/usr/bin/env python

# Copyright 2015 The Kubernetes Authors.
#
# Licensed under the Apache License, Version 2.0 (the "License");
# you may not use this file except in compliance with the License.
# You may obtain a copy of the License at
#
#     http://www.apache.org/licenses/LICENSE-2.0
#
# Unless required by applicable law or agreed to in writing, software
# distributed under the License is distributed on an "AS IS" BASIS,
# WITHOUT WARRANTIES OR CONDITIONS OF ANY KIND, either express or implied.
# See the License for the specific language governing permissions and
# limitations under the License.

import json
import os
import random
import shutil
import subprocess
import time

from shlex import split
from subprocess import check_call, check_output
from subprocess import CalledProcessError
from socket import gethostname, getfqdn

from charms import layer
from charms.layer import snap
from charms.reactive import hook
from charms.reactive import set_state, remove_state, is_state
from charms.reactive import when, when_any, when_not

from charms.kubernetes.common import get_version

from charms.reactive.helpers import data_changed, any_file_changed
from charms.templating.jinja2 import render

from charmhelpers.core import hookenv, unitdata
from charmhelpers.core.host import service_stop, service_restart
from charmhelpers.contrib.charmsupport import nrpe

# Override the default nagios shortname regex to allow periods, which we
# need because our bin names contain them (e.g. 'snap.foo.daemon'). The
# default regex in charmhelpers doesn't allow periods, but nagios itself does.
nrpe.Check.shortname_re = '[\.A-Za-z0-9-_]+$'

kubeconfig_path = '/root/cdk/kubeconfig'
kubeproxyconfig_path = '/root/cdk/kubeproxyconfig'
kubeclientconfig_path = '/root/.kube/config'

os.environ['PATH'] += os.pathsep + os.path.join(os.sep, 'snap', 'bin')
db = unitdata.kv()


@hook('upgrade-charm')
def upgrade_charm():
    # Trigger removal of PPA docker installation if it was previously set.
    set_state('config.changed.install_from_upstream')
    hookenv.atexit(remove_state, 'config.changed.install_from_upstream')

    cleanup_pre_snap_services()
    check_resources_for_upgrade_needed()

    # Remove the RC for nginx ingress if it exists
    if hookenv.config().get('ingress'):
        kubectl_success('delete', 'rc', 'nginx-ingress-controller')

    # Remove gpu.enabled state so we can reconfigure gpu-related kubelet flags,
    # since they can differ between k8s versions
    remove_state('kubernetes-worker.gpu.enabled')

    remove_state('kubernetes-worker.cni-plugins.installed')
    remove_state('kubernetes-worker.config.created')
    remove_state('kubernetes-worker.ingress.available')
    remove_state('worker.auth.bootstrapped')
    set_state('kubernetes-worker.restart-needed')


def check_resources_for_upgrade_needed():
    hookenv.status_set('maintenance', 'Checking resources')
    resources = ['kubectl', 'kubelet', 'kube-proxy']
    paths = [hookenv.resource_get(resource) for resource in resources]
    if any_file_changed(paths):
        set_upgrade_needed()


def set_upgrade_needed():
    set_state('kubernetes-worker.snaps.upgrade-needed')
    config = hookenv.config()
    previous_channel = config.previous('channel')
    require_manual = config.get('require-manual-upgrade')
    if previous_channel is None or not require_manual:
        set_state('kubernetes-worker.snaps.upgrade-specified')


def cleanup_pre_snap_services():
    # remove old states
    remove_state('kubernetes-worker.components.installed')

    # disable old services
    services = ['kubelet', 'kube-proxy']
    for service in services:
        hookenv.log('Stopping {0} service.'.format(service))
        service_stop(service)

    # cleanup old files
    files = [
        "/lib/systemd/system/kubelet.service",
        "/lib/systemd/system/kube-proxy.service",
        "/etc/default/kube-default",
        "/etc/default/kubelet",
        "/etc/default/kube-proxy",
        "/srv/kubernetes",
        "/usr/local/bin/kubectl",
        "/usr/local/bin/kubelet",
        "/usr/local/bin/kube-proxy",
        "/etc/kubernetes"
    ]
    for file in files:
        if os.path.isdir(file):
            hookenv.log("Removing directory: " + file)
            shutil.rmtree(file)
        elif os.path.isfile(file):
            hookenv.log("Removing file: " + file)
            os.remove(file)


@when('config.changed.channel')
def channel_changed():
    set_upgrade_needed()


@when('kubernetes-worker.snaps.upgrade-needed')
@when_not('kubernetes-worker.snaps.upgrade-specified')
def upgrade_needed_status():
    msg = 'Needs manual upgrade, run the upgrade action'
    hookenv.status_set('blocked', msg)


@when('kubernetes-worker.snaps.upgrade-specified')
def install_snaps():
    check_resources_for_upgrade_needed()
    channel = hookenv.config('channel')
    hookenv.status_set('maintenance', 'Installing kubectl snap')
    snap.install('kubectl', channel=channel, classic=True)
    hookenv.status_set('maintenance', 'Installing kubelet snap')
    snap.install('kubelet', channel=channel, classic=True)
    hookenv.status_set('maintenance', 'Installing kube-proxy snap')
    snap.install('kube-proxy', channel=channel, classic=True)
    set_state('kubernetes-worker.snaps.installed')
    set_state('kubernetes-worker.restart-needed')
    remove_state('kubernetes-worker.snaps.upgrade-needed')
    remove_state('kubernetes-worker.snaps.upgrade-specified')


@hook('stop')
def shutdown():
    ''' When this unit is destroyed:
        - delete the current node
        - stop the worker services
    '''
    try:
        if os.path.isfile(kubeconfig_path):
            kubectl('delete', 'node', gethostname().lower())
    except CalledProcessError:
        hookenv.log('Failed to unregister node.')
    service_stop('snap.kubelet.daemon')
    service_stop('snap.kube-proxy.daemon')


@when('docker.available')
@when_not('kubernetes-worker.cni-plugins.installed')
def install_cni_plugins():
    ''' Unpack the cni-plugins resource '''
    charm_dir = os.getenv('CHARM_DIR')

    # Get the resource via resource_get
    try:
        resource_name = 'cni-{}'.format(arch())
        archive = hookenv.resource_get(resource_name)
    except Exception:
        message = 'Error fetching the cni resource.'
        hookenv.log(message)
        hookenv.status_set('blocked', message)
        return

    if not archive:
        hookenv.log('Missing cni resource.')
        hookenv.status_set('blocked', 'Missing cni resource.')
        return

    # Handle null resource publication, we check if filesize < 1mb
    filesize = os.stat(archive).st_size
    if filesize < 1000000:
        hookenv.status_set('blocked', 'Incomplete cni resource.')
        return

    hookenv.status_set('maintenance', 'Unpacking cni resource.')

    unpack_path = '{}/files/cni'.format(charm_dir)
    os.makedirs(unpack_path, exist_ok=True)
    cmd = ['tar', 'xfvz', archive, '-C', unpack_path]
    hookenv.log(cmd)
    check_call(cmd)

    apps = [
        {'name': 'loopback', 'path': '/opt/cni/bin'}
    ]

    for app in apps:
        unpacked = '{}/{}'.format(unpack_path, app['name'])
        app_path = os.path.join(app['path'], app['name'])
        install = ['install', '-v', '-D', unpacked, app_path]
        hookenv.log(install)
        check_call(install)

    # Used by the "registry" action. The action is run on a single worker, but
    # the registry pod can end up on any worker, so we need this directory on
    # all the workers.
    os.makedirs('/srv/registry', exist_ok=True)

    set_state('kubernetes-worker.cni-plugins.installed')


@when('kubernetes-worker.snaps.installed')
def set_app_version():
    ''' Declare the application version to juju '''
    cmd = ['kubelet', '--version']
    version = check_output(cmd)
    hookenv.application_version_set(version.split(b' v')[-1].rstrip())


@when('kubernetes-worker.snaps.installed')
@when_not('kube-control.dns.available')
def notify_user_transient_status():
    ''' Notify to the user we are in a transient state and the application
    is still converging. Potentially remotely, or we may be in a detached loop
    wait state '''

    # During deployment the worker has to start kubelet without cluster dns
    # configured. If this is the first unit online in a service pool waiting
    # to self host the dns pod, and configure itself to query the dns service
    # declared in the kube-system namespace

    hookenv.status_set('waiting', 'Waiting for cluster DNS.')


@when('kubernetes-worker.snaps.installed',
      'kube-control.dns.available')
@when_not('kubernetes-worker.snaps.upgrade-needed')
def charm_status(kube_control):
    '''Update the status message with the current status of kubelet.'''
    update_kubelet_status()


def update_kubelet_status():
    ''' There are different states that the kubelet can be in, where we are
    waiting for dns, waiting for cluster turnup, or ready to serve
    applications.'''
    services = [
        'kubelet',
        'kube-proxy'
    ]
    failing_services = []
    for service in services:
        daemon = 'snap.{}.daemon'.format(service)
        if not _systemctl_is_active(daemon):
            failing_services.append(service)

    if len(failing_services) == 0:
        hookenv.status_set('active', 'Kubernetes worker running.')
    else:
        msg = 'Waiting for {} to start.'.format(','.join(failing_services))
        hookenv.status_set('waiting', msg)


def get_ingress_address(relation):
    try:
        network_info = hookenv.network_get(relation.relation_name)
    except NotImplementedError:
        network_info = []

    if network_info and 'ingress-addresses' in network_info:
        # just grab the first one for now, maybe be more robust here?
        return network_info['ingress-addresses'][0]
    else:
        # if they don't have ingress-addresses they are running a juju that
        # doesn't support spaces, so just return the private address
        return hookenv.unit_get('private-address')


@when('certificates.available', 'kube-control.connected')
def send_data(tls, kube_control):
    '''Send the data that is required to create a server certificate for
    this server.'''
    # Use the public ip of this unit as the Common Name for the certificate.
    common_name = hookenv.unit_public_ip()

    ingress_ip = get_ingress_address(kube_control)

    # Create SANs that the tls layer will add to the server cert.
    sans = [
        hookenv.unit_public_ip(),
        ingress_ip,
        gethostname()
    ]

    # Create a path safe name by removing path characters from the unit name.
    certificate_name = hookenv.local_unit().replace('/', '_')

    # Request a server cert with this information.
    tls.request_server_cert(common_name, sans, certificate_name)


@when('kube-api-endpoint.available', 'kube-control.dns.available',
      'cni.available')
def watch_for_changes(kube_api, kube_control, cni):
    ''' Watch for configuration changes and signal if we need to restart the
    worker services '''
    servers = get_kube_api_servers(kube_api)
    dns = kube_control.get_dns()
    cluster_cidr = cni.get_config()['cidr']

    if (data_changed('kube-api-servers', servers) or
            data_changed('kube-dns', dns) or
            data_changed('cluster-cidr', cluster_cidr)):

        set_state('kubernetes-worker.restart-needed')


@when('kubernetes-worker.snaps.installed', 'kube-api-endpoint.available',
      'tls_client.ca.saved', 'tls_client.client.certificate.saved',
      'tls_client.client.key.saved', 'tls_client.server.certificate.saved',
      'tls_client.server.key.saved',
      'kube-control.dns.available', 'kube-control.auth.available',
      'cni.available', 'kubernetes-worker.restart-needed',
      'worker.auth.bootstrapped')
def start_worker(kube_api, kube_control, auth_control, cni):
    ''' Start kubelet using the provided API and DNS info.'''
    servers = get_kube_api_servers(kube_api)
    # Note that the DNS server doesn't necessarily exist at this point. We know
    # what its IP will eventually be, though, so we can go ahead and configure
    # kubelet with that info. This ensures that early pods are configured with
    # the correct DNS even though the server isn't ready yet.

    dns = kube_control.get_dns()
    ingress_ip = get_ingress_address(kube_control)
    cluster_cidr = cni.get_config()['cidr']

    if cluster_cidr is None:
        hookenv.log('Waiting for cluster cidr.')
        return

    creds = db.get('credentials')
    data_changed('kube-control.creds', creds)

    # set --allow-privileged flag for kubelet
    set_privileged()

    create_config(random.choice(servers), creds)
    configure_kubelet(dns, ingress_ip)
    configure_kube_proxy(servers, cluster_cidr)
    set_state('kubernetes-worker.config.created')
    restart_unit_services()
    update_kubelet_status()
    set_state('kubernetes-worker.label-config-required')
    remove_state('kubernetes-worker.restart-needed')


@when('cni.connected')
@when_not('cni.configured')
def configure_cni(cni):
    ''' Set worker configuration on the CNI relation. This lets the CNI
    subordinate know that we're the worker so it can respond accordingly. '''
    cni.set_config(is_master=False, kubeconfig_path=kubeconfig_path)


@when('config.changed.ingress')
def toggle_ingress_state():
    ''' Ingress is a toggled state. Remove ingress.available if set when
    toggled '''
    remove_state('kubernetes-worker.ingress.available')


@when('docker.sdn.configured')
def sdn_changed():
    '''The Software Defined Network changed on the container so restart the
    kubernetes services.'''
    restart_unit_services()
    update_kubelet_status()
    remove_state('docker.sdn.configured')


@when('kubernetes-worker.config.created')
@when_not('kubernetes-worker.ingress.available')
def render_and_launch_ingress():
    ''' If configuration has ingress daemon set enabled, launch the ingress load
    balancer and default http backend. Otherwise attempt deletion. '''
    config = hookenv.config()
    # If ingress is enabled, launch the ingress controller
    if config.get('ingress'):
        launch_default_ingress_controller()
    else:
        hookenv.log('Deleting the http backend and ingress.')
        kubectl_manifest('delete',
                         '/root/cdk/addons/default-http-backend.yaml')
        kubectl_manifest('delete',
                         '/root/cdk/addons/ingress-daemon-set.yaml')  # noqa
        hookenv.close_port(80)
        hookenv.close_port(443)


@when('config.changed.labels')
def handle_labels_changed():
    set_state('kubernetes-worker.label-config-required')


@when('kubernetes-worker.label-config-required',
      'kubernetes-worker.config.created')
def apply_node_labels():
    ''' Parse the labels configuration option and apply the labels to the
        node. '''
    # Get the user's configured labels.
    config = hookenv.config()
    user_labels = {}
    for item in config.get('labels').split(' '):
        if '=' in item:
            key, val = item.split('=')
            user_labels[key] = val
        else:
            hookenv.log('Skipping malformed option: {}.'.format(item))
    # Collect the current label state.
    current_labels = db.get('current_labels') or {}
    # Remove any labels that the user has removed from the config.
    for key in list(current_labels.keys()):
        if key not in user_labels:
            try:
                remove_label(key)
                del current_labels[key]
                db.set('current_labels', current_labels)
            except ApplyNodeLabelFailed as e:
                hookenv.log(str(e))
                return
    # Add any new labels.
    for key, val in user_labels.items():
        try:
            set_label(key, val)
            current_labels[key] = val
            db.set('current_labels', current_labels)
        except ApplyNodeLabelFailed as e:
            hookenv.log(str(e))
            return
    # Set the juju-application label.
    try:
        set_label('juju-application', hookenv.service_name())
    except ApplyNodeLabelFailed as e:
        hookenv.log(str(e))
        return
    # Label configuration complete.
    remove_state('kubernetes-worker.label-config-required')


@when_any('config.changed.kubelet-extra-args',
          'config.changed.proxy-extra-args')
def extra_args_changed():
    set_state('kubernetes-worker.restart-needed')


@when('config.changed.docker-logins')
def docker_logins_changed():
<<<<<<< HEAD
    config = hookenv.config()
=======
    """Set a flag to handle new docker login options.

    If docker daemon options have also changed, set a flag to ensure the
    daemon is restarted prior to running docker login.
    """
    config = hookenv.config()

    if data_changed('docker-opts', config['docker-opts']):
        hookenv.log('Found new docker daemon options. Requesting a restart.')
        # State will be removed by layer-docker after restart
        set_state('docker.restart')

    set_state('kubernetes-worker.docker-login')


@when('kubernetes-worker.docker-login')
@when_not('docker.restart')
def run_docker_login():
    """Login to a docker registry with configured credentials."""
    config = hookenv.config()

>>>>>>> ed33434d
    previous_logins = config.previous('docker-logins')
    logins = config['docker-logins']
    logins = json.loads(logins)

    if previous_logins:
        previous_logins = json.loads(previous_logins)
        next_servers = {login['server'] for login in logins}
        previous_servers = {login['server'] for login in previous_logins}
        servers_to_logout = previous_servers - next_servers
        for server in servers_to_logout:
            cmd = ['docker', 'logout', server]
            subprocess.check_call(cmd)

    for login in logins:
        server = login['server']
        username = login['username']
        password = login['password']
        cmd = ['docker', 'login', server, '-u', username, '-p', password]
        subprocess.check_call(cmd)

<<<<<<< HEAD
=======
    remove_state('kubernetes-worker.docker-login')
>>>>>>> ed33434d
    set_state('kubernetes-worker.restart-needed')


def arch():
    '''Return the package architecture as a string. Raise an exception if the
    architecture is not supported by kubernetes.'''
    # Get the package architecture for this system.
    architecture = check_output(['dpkg', '--print-architecture']).rstrip()
    # Convert the binary result into a string.
    architecture = architecture.decode('utf-8')
    return architecture


def create_config(server, creds):
    '''Create a kubernetes configuration for the worker unit.'''
    # Get the options from the tls-client layer.
    layer_options = layer.options('tls-client')
    # Get all the paths to the tls information required for kubeconfig.
    ca = layer_options.get('ca_certificate_path')

    # Create kubernetes configuration in the default location for ubuntu.
    create_kubeconfig('/home/ubuntu/.kube/config', server, ca,
                      token=creds['client_token'], user='ubuntu')
    # Make the config dir readable by the ubuntu users so juju scp works.
    cmd = ['chown', '-R', 'ubuntu:ubuntu', '/home/ubuntu/.kube']
    check_call(cmd)
    # Create kubernetes configuration in the default location for root.
    create_kubeconfig(kubeclientconfig_path, server, ca,
                      token=creds['client_token'], user='root')
    # Create kubernetes configuration for kubelet, and kube-proxy services.
    create_kubeconfig(kubeconfig_path, server, ca,
                      token=creds['kubelet_token'], user='kubelet')
    create_kubeconfig(kubeproxyconfig_path, server, ca,
                      token=creds['proxy_token'], user='kube-proxy')


def parse_extra_args(config_key):
    elements = hookenv.config().get(config_key, '').split()
    args = {}

    for element in elements:
        if '=' in element:
            key, _, value = element.partition('=')
            args[key] = value
        else:
            args[element] = 'true'

    return args


def configure_kubernetes_service(service, base_args, extra_args_key):
    db = unitdata.kv()

    prev_args_key = 'kubernetes-worker.prev_args.' + service
    prev_args = db.get(prev_args_key) or {}

    extra_args = parse_extra_args(extra_args_key)

    args = {}
    for arg in prev_args:
        # remove previous args by setting to null
        args[arg] = 'null'
    for k, v in base_args.items():
        args[k] = v
    for k, v in extra_args.items():
        args[k] = v

    cmd = ['snap', 'set', service] + ['%s=%s' % item for item in args.items()]
    check_call(cmd)

    db.set(prev_args_key, args)


def configure_kubelet(dns, ingress_ip):
    layer_options = layer.options('tls-client')
    ca_cert_path = layer_options.get('ca_certificate_path')
    server_cert_path = layer_options.get('server_certificate_path')
    server_key_path = layer_options.get('server_key_path')

    kubelet_opts = {}
    kubelet_opts['require-kubeconfig'] = 'true'
    kubelet_opts['kubeconfig'] = kubeconfig_path
    kubelet_opts['network-plugin'] = 'cni'
    kubelet_opts['v'] = '0'
    kubelet_opts['address'] = '0.0.0.0'
    kubelet_opts['port'] = '10250'
    kubelet_opts['cluster-domain'] = dns['domain']
    kubelet_opts['anonymous-auth'] = 'false'
    kubelet_opts['client-ca-file'] = ca_cert_path
    kubelet_opts['tls-cert-file'] = server_cert_path
    kubelet_opts['tls-private-key-file'] = server_key_path
    kubelet_opts['logtostderr'] = 'true'
    kubelet_opts['fail-swap-on'] = 'false'
    kubelet_opts['node-ip'] = ingress_ip

    if (dns['enable-kube-dns']):
        kubelet_opts['cluster-dns'] = dns['sdn-ip']

    if (dns['enable-kube-dns']):
        kubelet_opts['cluster-dns'] = dns['sdn-ip']

    privileged = is_state('kubernetes-worker.privileged')
    kubelet_opts['allow-privileged'] = 'true' if privileged else 'false'

    if is_state('kubernetes-worker.gpu.enabled'):
        if get_version('kubelet') < (1, 6):
            hookenv.log('Adding --experimental-nvidia-gpus=1 to kubelet')
            kubelet_opts['experimental-nvidia-gpus'] = '1'
        else:
            hookenv.log('Adding --feature-gates=Accelerators=true to kubelet')
            kubelet_opts['feature-gates'] = 'Accelerators=true'

    configure_kubernetes_service('kubelet', kubelet_opts, 'kubelet-extra-args')


def configure_kube_proxy(api_servers, cluster_cidr):
    kube_proxy_opts = {}
    kube_proxy_opts['cluster-cidr'] = cluster_cidr
    kube_proxy_opts['kubeconfig'] = kubeproxyconfig_path
    kube_proxy_opts['logtostderr'] = 'true'
    kube_proxy_opts['v'] = '0'
    kube_proxy_opts['master'] = random.choice(api_servers)
    kube_proxy_opts['hostname-override'] = get_node_name()

    if b'lxc' in check_output('virt-what', shell=True):
        kube_proxy_opts['conntrack-max-per-core'] = '0'

    configure_kubernetes_service('kube-proxy', kube_proxy_opts,
                                 'proxy-extra-args')


def create_kubeconfig(kubeconfig, server, ca, key=None, certificate=None,
                      user='ubuntu', context='juju-context',
                      cluster='juju-cluster', password=None, token=None):
    '''Create a configuration for Kubernetes based on path using the supplied
    arguments for values of the Kubernetes server, CA, key, certificate, user
    context and cluster.'''
    if not key and not certificate and not password and not token:
        raise ValueError('Missing authentication mechanism.')

    # token and password are mutually exclusive. Error early if both are
    # present. The developer has requested an impossible situation.
    # see: kubectl config set-credentials --help
    if token and password:
        raise ValueError('Token and Password are mutually exclusive.')
    # Create the config file with the address of the master server.
    cmd = 'kubectl config --kubeconfig={0} set-cluster {1} ' \
          '--server={2} --certificate-authority={3} --embed-certs=true'
    check_call(split(cmd.format(kubeconfig, cluster, server, ca)))
    # Delete old users
    cmd = 'kubectl config --kubeconfig={0} unset users'
    check_call(split(cmd.format(kubeconfig)))
    # Create the credentials using the client flags.
    cmd = 'kubectl config --kubeconfig={0} ' \
          'set-credentials {1} '.format(kubeconfig, user)

    if key and certificate:
        cmd = '{0} --client-key={1} --client-certificate={2} '\
              '--embed-certs=true'.format(cmd, key, certificate)
    if password:
        cmd = "{0} --username={1} --password={2}".format(cmd, user, password)
    # This is mutually exclusive from password. They will not work together.
    if token:
        cmd = "{0} --token={1}".format(cmd, token)
    check_call(split(cmd))
    # Create a default context with the cluster.
    cmd = 'kubectl config --kubeconfig={0} set-context {1} ' \
          '--cluster={2} --user={3}'
    check_call(split(cmd.format(kubeconfig, context, cluster, user)))
    # Make the config use this new context.
    cmd = 'kubectl config --kubeconfig={0} use-context {1}'
    check_call(split(cmd.format(kubeconfig, context)))


@when_any('config.changed.default-backend-image',
          'config.changed.nginx-image')
@when('kubernetes-worker.config.created')
def launch_default_ingress_controller():
    ''' Launch the Kubernetes ingress controller & default backend (404) '''
    config = hookenv.config()

    # need to test this in case we get in
    # here from a config change to the image
    if not config.get('ingress'):
        return

    context = {}
    context['arch'] = arch()
    addon_path = '/root/cdk/addons/{}'

<<<<<<< HEAD
    context['defaultbackend_image'] = \
        "gcr.io/google_containers/defaultbackend:1.4"
    if arch() == 's390x':
        context['defaultbackend_image'] = \
            "gcr.io/google_containers/defaultbackend-s390x:1.4"
=======
    context['defaultbackend_image'] = config.get('default-backend-image')
    if (context['defaultbackend_image'] == "" or
       context['defaultbackend_image'] == "auto"):
        if context['arch'] == 's390x':
            context['defaultbackend_image'] = \
                "k8s.gcr.io/defaultbackend-s390x:1.4"
        else:
            context['defaultbackend_image'] = \
                "k8s.gcr.io/defaultbackend:1.4"
>>>>>>> ed33434d

    # Render the default http backend (404) replicationcontroller manifest
    manifest = addon_path.format('default-http-backend.yaml')
    render('default-http-backend.yaml', manifest, context)
    hookenv.log('Creating the default http backend.')
    try:
        kubectl('apply', '-f', manifest)
    except CalledProcessError as e:
        hookenv.log(e)
        hookenv.log('Failed to create default-http-backend. Will attempt again next update.')  # noqa
        hookenv.close_port(80)
        hookenv.close_port(443)
        return

    # Render the ingress daemon set controller manifest
    context['ingress_image'] = config.get('nginx-image')
    if context['ingress_image'] == "" or context['ingress_image'] == "auto":
        if context['arch'] == 's390x':
            context['ingress_image'] = \
                "docker.io/cdkbot/nginx-ingress-controller-s390x:0.9.0-beta.13"
        else:
            context['ingress_image'] = \
                "k8s.gcr.io/nginx-ingress-controller:0.9.0-beta.15" # noqa
    context['juju_application'] = hookenv.service_name()
    manifest = addon_path.format('ingress-daemon-set.yaml')
    render('ingress-daemon-set.yaml', manifest, context)
    hookenv.log('Creating the ingress daemon set.')
    try:
        kubectl('apply', '-f', manifest)
    except CalledProcessError as e:
        hookenv.log(e)
        hookenv.log('Failed to create ingress controller. Will attempt again next update.')  # noqa
        hookenv.close_port(80)
        hookenv.close_port(443)
        return

    set_state('kubernetes-worker.ingress.available')
    hookenv.open_port(80)
    hookenv.open_port(443)


def restart_unit_services():
    '''Restart worker services.'''
    hookenv.log('Restarting kubelet and kube-proxy.')
    services = ['kube-proxy', 'kubelet']
    for service in services:
        service_restart('snap.%s.daemon' % service)


def get_kube_api_servers(kube_api):
    '''Return the kubernetes api server address and port for this
    relationship.'''
    hosts = []
    # Iterate over every service from the relation object.
    for service in kube_api.services():
        for unit in service['hosts']:
            hosts.append('https://{0}:{1}'.format(unit['hostname'],
                                                  unit['port']))
    return hosts


def kubectl(*args):
    ''' Run a kubectl cli command with a config file. Returns stdout and throws
    an error if the command fails. '''
    command = ['kubectl', '--kubeconfig=' + kubeclientconfig_path] + list(args)
    hookenv.log('Executing {}'.format(command))
    return check_output(command)


def kubectl_success(*args):
    ''' Runs kubectl with the given args. Returns True if successful, False if
    not. '''
    try:
        kubectl(*args)
        return True
    except CalledProcessError:
        return False


def kubectl_manifest(operation, manifest):
    ''' Wrap the kubectl creation command when using filepath resources
    :param operation - one of get, create, delete, replace
    :param manifest - filepath to the manifest
     '''
    # Deletions are a special case
    if operation == 'delete':
        # Ensure we immediately remove requested resources with --now
        return kubectl_success(operation, '-f', manifest, '--now')
    else:
        # Guard against an error re-creating the same manifest multiple times
        if operation == 'create':
            # If we already have the definition, its probably safe to assume
            # creation was true.
            if kubectl_success('get', '-f', manifest):
                hookenv.log('Skipping definition for {}'.format(manifest))
                return True
        # Execute the requested command that did not match any of the special
        # cases above
        return kubectl_success(operation, '-f', manifest)


@when('nrpe-external-master.available')
@when_not('nrpe-external-master.initial-config')
def initial_nrpe_config(nagios=None):
    set_state('nrpe-external-master.initial-config')
    update_nrpe_config(nagios)


@when('kubernetes-worker.config.created')
@when('nrpe-external-master.available')
@when_any('config.changed.nagios_context',
          'config.changed.nagios_servicegroups')
def update_nrpe_config(unused=None):
    services = ('snap.kubelet.daemon', 'snap.kube-proxy.daemon')
    hostname = nrpe.get_nagios_hostname()
    current_unit = nrpe.get_nagios_unit_name()
    nrpe_setup = nrpe.NRPE(hostname=hostname)
    nrpe.add_init_service_checks(nrpe_setup, services, current_unit)
    nrpe_setup.write()


@when_not('nrpe-external-master.available')
@when('nrpe-external-master.initial-config')
def remove_nrpe_config(nagios=None):
    remove_state('nrpe-external-master.initial-config')

    # List of systemd services for which the checks will be removed
    services = ('snap.kubelet.daemon', 'snap.kube-proxy.daemon')

    # The current nrpe-external-master interface doesn't handle a lot of logic,
    # use the charm-helpers code for now.
    hostname = nrpe.get_nagios_hostname()
    nrpe_setup = nrpe.NRPE(hostname=hostname)

    for service in services:
        nrpe_setup.remove_check(shortname=service)


def set_privileged():
    """Update the allow-privileged flag for kubelet.

    """
    privileged = hookenv.config('allow-privileged').lower()
    if privileged == 'auto':
        gpu_enabled = is_state('kubernetes-worker.gpu.enabled')
        privileged = 'true' if gpu_enabled else 'false'

    if privileged == 'true':
        set_state('kubernetes-worker.privileged')
    else:
        remove_state('kubernetes-worker.privileged')


@when('config.changed.allow-privileged')
@when('kubernetes-worker.config.created')
def on_config_allow_privileged_change():
    """React to changed 'allow-privileged' config value.

    """
    set_state('kubernetes-worker.restart-needed')
    remove_state('config.changed.allow-privileged')


@when('cuda.installed')
@when('kubernetes-worker.config.created')
@when_not('kubernetes-worker.gpu.enabled')
def enable_gpu():
    """Enable GPU usage on this node.

    """
    config = hookenv.config()
    if config['allow-privileged'] == "false":
        hookenv.status_set(
            'active',
            'GPUs available. Set allow-privileged="auto" to enable.'
        )
        return

    hookenv.log('Enabling gpu mode')
    try:
        # Not sure why this is necessary, but if you don't run this, k8s will
        # think that the node has 0 gpus (as shown by the output of
        # `kubectl get nodes -o yaml`
        check_call(['nvidia-smi'])
    except CalledProcessError as cpe:
        hookenv.log('Unable to communicate with the NVIDIA driver.')
        hookenv.log(cpe)
        return

    # Apply node labels
    set_label('gpu', 'true')
    set_label('cuda', 'true')

    set_state('kubernetes-worker.gpu.enabled')
    set_state('kubernetes-worker.restart-needed')


@when('kubernetes-worker.gpu.enabled')
@when_not('kubernetes-worker.privileged')
@when_not('kubernetes-worker.restart-needed')
def disable_gpu():
    """Disable GPU usage on this node.

    This handler fires when we're running in gpu mode, and then the operator
    sets allow-privileged="false". Since we can no longer run privileged
    containers, we need to disable gpu mode.

    """
    hookenv.log('Disabling gpu mode')

    # Remove node labels
    remove_label('gpu')
    remove_label('cuda')

    remove_state('kubernetes-worker.gpu.enabled')
    set_state('kubernetes-worker.restart-needed')


@when('kubernetes-worker.gpu.enabled')
@when('kube-control.connected')
def notify_master_gpu_enabled(kube_control):
    """Notify kubernetes-master that we're gpu-enabled.

    """
    kube_control.set_gpu(True)


@when_not('kubernetes-worker.gpu.enabled')
@when('kube-control.connected')
def notify_master_gpu_not_enabled(kube_control):
    """Notify kubernetes-master that we're not gpu-enabled.

    """
    kube_control.set_gpu(False)


@when('kube-control.connected')
def request_kubelet_and_proxy_credentials(kube_control):
    """ Request kubelet node authorization with a well formed kubelet user.
    This also implies that we are requesting kube-proxy auth. """

    # The kube-cotrol interface is created to support RBAC.
    # At this point we might as well do the right thing and return the hostname
    # even if it will only be used when we enable RBAC
<<<<<<< HEAD
    nodeuser = 'system:node:{}'.format(gethostname().lower())
=======
    nodeuser = 'system:node:{}'.format(get_node_name().lower())
>>>>>>> ed33434d
    kube_control.set_auth_request(nodeuser)


@when('kube-control.connected')
def catch_change_in_creds(kube_control):
    """Request a service restart in case credential updates were detected."""
<<<<<<< HEAD
    nodeuser = 'system:node:{}'.format(gethostname().lower())
=======
    nodeuser = 'system:node:{}'.format(get_node_name().lower())
>>>>>>> ed33434d
    creds = kube_control.get_auth_credentials(nodeuser)
    if creds and creds['user'] == nodeuser:
        # We need to cache the credentials here because if the
        # master changes (master leader dies and replaced by a new one)
        # the new master will have no recollection of our certs.
        db.set('credentials', creds)
        set_state('worker.auth.bootstrapped')
        if data_changed('kube-control.creds', creds):
            set_state('kubernetes-worker.restart-needed')


@when_not('kube-control.connected')
def missing_kube_control():
    """Inform the operator they need to add the kube-control relation.

    If deploying via bundle this won't happen, but if operator is upgrading a
    a charm in a deployment that pre-dates the kube-control relation, it'll be
    missing.

    """
    hookenv.status_set(
        'blocked',
        'Relate {}:kube-control kubernetes-master:kube-control'.format(
            hookenv.service_name()))


@when('docker.ready')
def fix_iptables_for_docker_1_13():
    """ Fix iptables FORWARD policy for Docker >=1.13
    https://github.com/kubernetes/kubernetes/issues/40182
    https://github.com/kubernetes/kubernetes/issues/39823
    """
    cmd = ['iptables', '-w', '300', '-P', 'FORWARD', 'ACCEPT']
    check_call(cmd)


def _systemctl_is_active(application):
    ''' Poll systemctl to determine if the application is running '''
    cmd = ['systemctl', 'is-active', application]
    try:
        raw = check_output(cmd)
        return b'active' in raw
    except Exception:
        return False


def get_node_name():
    kubelet_extra_args = parse_extra_args('kubelet-extra-args')
    cloud_provider = kubelet_extra_args.get('cloud-provider', '')
    if cloud_provider == 'aws':
        return getfqdn()
    else:
        return gethostname()


class ApplyNodeLabelFailed(Exception):
    pass

<<<<<<< HEAD
    # k8s lowercases hostnames and uses them as node names
    hostname = gethostname().lower()
    # TODO: Make this part of the kubectl calls instead of a special string
    cmd_base = 'kubectl --kubeconfig={0} label node {1} {2}'
=======
>>>>>>> ed33434d

def persistent_call(cmd, retry_message):
    deadline = time.time() + 180
    while time.time() < deadline:
        code = subprocess.call(cmd)
        if code == 0:
            return True
        hookenv.log(retry_message)
        time.sleep(1)
    else:
        return False


def set_label(label, value):
    nodename = get_node_name()
    cmd = 'kubectl --kubeconfig={0} label node {1} {2}={3} --overwrite'
    cmd = cmd.format(kubeconfig_path, nodename, label, value)
    cmd = cmd.split()
    retry = 'Failed to apply label %s=%s. Will retry.' % (label, value)
    if not persistent_call(cmd, retry):
        raise ApplyNodeLabelFailed(retry)


def remove_label(label):
    nodename = get_node_name()
    cmd = 'kubectl --kubeconfig={0} label node {1} {2}-'
    cmd = cmd.format(kubeconfig_path, nodename, label)
    cmd = cmd.split()
    retry = 'Failed to remove label {0}. Will retry.'.format(label)
    if not persistent_call(cmd, retry):
        raise ApplyNodeLabelFailed(retry)<|MERGE_RESOLUTION|>--- conflicted
+++ resolved
@@ -470,9 +470,6 @@
 
 @when('config.changed.docker-logins')
 def docker_logins_changed():
-<<<<<<< HEAD
-    config = hookenv.config()
-=======
     """Set a flag to handle new docker login options.
 
     If docker daemon options have also changed, set a flag to ensure the
@@ -494,7 +491,6 @@
     """Login to a docker registry with configured credentials."""
     config = hookenv.config()
 
->>>>>>> ed33434d
     previous_logins = config.previous('docker-logins')
     logins = config['docker-logins']
     logins = json.loads(logins)
@@ -515,10 +511,7 @@
         cmd = ['docker', 'login', server, '-u', username, '-p', password]
         subprocess.check_call(cmd)
 
-<<<<<<< HEAD
-=======
     remove_state('kubernetes-worker.docker-login')
->>>>>>> ed33434d
     set_state('kubernetes-worker.restart-needed')
 
 
@@ -613,9 +606,6 @@
     kubelet_opts['logtostderr'] = 'true'
     kubelet_opts['fail-swap-on'] = 'false'
     kubelet_opts['node-ip'] = ingress_ip
-
-    if (dns['enable-kube-dns']):
-        kubelet_opts['cluster-dns'] = dns['sdn-ip']
 
     if (dns['enable-kube-dns']):
         kubelet_opts['cluster-dns'] = dns['sdn-ip']
@@ -709,13 +699,6 @@
     context['arch'] = arch()
     addon_path = '/root/cdk/addons/{}'
 
-<<<<<<< HEAD
-    context['defaultbackend_image'] = \
-        "gcr.io/google_containers/defaultbackend:1.4"
-    if arch() == 's390x':
-        context['defaultbackend_image'] = \
-            "gcr.io/google_containers/defaultbackend-s390x:1.4"
-=======
     context['defaultbackend_image'] = config.get('default-backend-image')
     if (context['defaultbackend_image'] == "" or
        context['defaultbackend_image'] == "auto"):
@@ -725,7 +708,6 @@
         else:
             context['defaultbackend_image'] = \
                 "k8s.gcr.io/defaultbackend:1.4"
->>>>>>> ed33434d
 
     # Render the default http backend (404) replicationcontroller manifest
     manifest = addon_path.format('default-http-backend.yaml')
@@ -970,22 +952,14 @@
     # The kube-cotrol interface is created to support RBAC.
     # At this point we might as well do the right thing and return the hostname
     # even if it will only be used when we enable RBAC
-<<<<<<< HEAD
-    nodeuser = 'system:node:{}'.format(gethostname().lower())
-=======
     nodeuser = 'system:node:{}'.format(get_node_name().lower())
->>>>>>> ed33434d
     kube_control.set_auth_request(nodeuser)
 
 
 @when('kube-control.connected')
 def catch_change_in_creds(kube_control):
     """Request a service restart in case credential updates were detected."""
-<<<<<<< HEAD
-    nodeuser = 'system:node:{}'.format(gethostname().lower())
-=======
     nodeuser = 'system:node:{}'.format(get_node_name().lower())
->>>>>>> ed33434d
     creds = kube_control.get_auth_credentials(nodeuser)
     if creds and creds['user'] == nodeuser:
         # We need to cache the credentials here because if the
@@ -1044,13 +1018,6 @@
 class ApplyNodeLabelFailed(Exception):
     pass
 
-<<<<<<< HEAD
-    # k8s lowercases hostnames and uses them as node names
-    hostname = gethostname().lower()
-    # TODO: Make this part of the kubectl calls instead of a special string
-    cmd_base = 'kubectl --kubeconfig={0} label node {1} {2}'
-=======
->>>>>>> ed33434d
 
 def persistent_call(cmd, retry_message):
     deadline = time.time() + 180
