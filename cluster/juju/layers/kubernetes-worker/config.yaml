options:
  ingress:
    type: boolean
    default: true
    description: |
      Deploy the default http backend and ingress controller to handle
      ingress requests.
  labels:
    type: string
    default: ""
    description: |
      Labels can be used to organize and to select subsets of nodes in the
      cluster. Declare node labels in key=value format, separated by spaces.
  allow-privileged:
    type: string
    default: "auto"
    description: |
      Allow privileged containers to run on worker nodes. Supported values are
      "true", "false", and "auto". If "true", kubelet will run in privileged
      mode by default. If "false", kubelet will never run in privileged mode.
      If "auto", kubelet will not run in privileged mode by default, but will
      switch to privileged mode if gpu hardware is detected.
  channel:
    type: string
    default: "1.9/stable"
    description: |
      Snap channel to install Kubernetes worker services from
  require-manual-upgrade:
    type: boolean
    default: true
    description: |
      When true, worker services will not be upgraded until the user triggers
      it manually by running the upgrade action.
  kubelet-extra-args:
    type: string
    default: ""
    description: |
      Space separated list of flags and key=value pairs that will be passed as arguments to
      kubelet. For example a value like this:
        runtime-config=batch/v2alpha1=true profiling=true
      will result in kube-apiserver being run with the following options:
        --runtime-config=batch/v2alpha1=true --profiling=true
  proxy-extra-args:
    type: string
    default: ""
    description: |
      Space separated list of flags and key=value pairs that will be passed as arguments to
      kube-proxy. For example a value like this:
        runtime-config=batch/v2alpha1=true profiling=true
      will result in kube-apiserver being run with the following options:
        --runtime-config=batch/v2alpha1=true --profiling=true
  docker-logins:
    type: string
    default: "[]"
    description: |
      Docker login credentials. Setting this config allows Kubelet to pull images from
      registries where auth is required.

      The value for this config must be a JSON array of credential objects, like this:
<<<<<<< HEAD
        [{"server": "my.registry", "username": "myUser", "password": "myPass"}]
=======
        [{"server": "my.registry", "username": "myUser", "password": "myPass"}]
  nginx-image:
    type: string
    default: "auto"
    description: |
      Docker image to use for the nginx ingress controller. Auto will select an image
      based on architecture.
  default-backend-image:
    type: string
    default: "auto"
    description: |
      Docker image to use for the default backend. Auto will select an image
      based on architecture.
>>>>>>> ed33434d
<|MERGE_RESOLUTION|>--- conflicted
+++ resolved
@@ -57,9 +57,6 @@
       registries where auth is required.
 
       The value for this config must be a JSON array of credential objects, like this:
-<<<<<<< HEAD
-        [{"server": "my.registry", "username": "myUser", "password": "myPass"}]
-=======
         [{"server": "my.registry", "username": "myUser", "password": "myPass"}]
   nginx-image:
     type: string
@@ -72,5 +69,4 @@
     default: "auto"
     description: |
       Docker image to use for the default backend. Auto will select an image
-      based on architecture.
->>>>>>> ed33434d
+      based on architecture.