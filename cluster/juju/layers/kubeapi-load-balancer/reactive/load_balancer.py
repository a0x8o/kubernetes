--- conflicted
+++ resolved
@@ -56,10 +56,6 @@
 }"""
 
 
-<<<<<<< HEAD
-@when('certificates.available')
-def request_server_certificates(tls):
-=======
 def get_ingress_address(relation):
     try:
         network_info = hookenv.network_get(relation.relation_name)
@@ -77,7 +73,6 @@
 
 @when('certificates.available', 'website.available')
 def request_server_certificates(tls, website):
->>>>>>> ed33434d
     '''Send the data that is required to create a server certificate for
     this server.'''
     # Use the public ip of this unit as the Common Name for the certificate.
