--- conflicted
+++ resolved
@@ -24,17 +24,6 @@
 #  Set KUBERNETES_PROVIDER to choose between different providers:
 #  Google Compute Engine [default]
 #   * export KUBERNETES_PROVIDER=gce; wget -q -O - https://get.k8s.io | bash
-<<<<<<< HEAD
-#  Libvirt (with CoreOS as a guest operating system)
-#   * export KUBERNETES_PROVIDER=libvirt-coreos; wget -q -O - https://get.k8s.io | bash
-#  Vagrant (local virtual machines)
-#   * export KUBERNETES_PROVIDER=vagrant; wget -q -O - https://get.k8s.io | bash
-#  VMWare Photon Controller
-#   * export KUBERNETES_PROVIDER=photon-controller; wget -q -O - https://get.k8s.io | bash
-#  OpenStack-Heat
-#   * export KUBERNETES_PROVIDER=openstack-heat; wget -q -O - https://get.k8s.io | bash
-=======
->>>>>>> ed33434d
 #
 #  Set KUBERNETES_RELEASE to choose a specific release instead of the current
 #    stable release, (e.g. 'v1.3.7').
