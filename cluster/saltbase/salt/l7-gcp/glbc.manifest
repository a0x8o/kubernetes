apiVersion: v1
kind: Pod
metadata:
<<<<<<< HEAD
  name: l7-lb-controller-v0.9.4
  namespace: kube-system
  labels:
    k8s-app: glbc
    version: v0.9.4
=======
  name: l7-lb-controller-v0.9.5
  namespace: kube-system
  labels:
    k8s-app: glbc
    version: v0.9.5
>>>>>>> 5aacfdce
    kubernetes.io/cluster-service: "true"
    kubernetes.io/name: "GLBC"
spec:
  terminationGracePeriodSeconds: 600
  hostNetwork: true
  containers:
<<<<<<< HEAD
  - image: gcr.io/google_containers/glbc:0.9.4
=======
  - image: gcr.io/google_containers/glbc:0.9.5
>>>>>>> 5aacfdce
    livenessProbe:
      httpGet:
        path: /healthz
        port: 8086
        scheme: HTTP
      initialDelaySeconds: 30
      # healthz reaches out to GCE
      periodSeconds: 30
      timeoutSeconds: 15
      successThreshold: 1
      failureThreshold: 5
    name: l7-lb-controller
    volumeMounts:
    - mountPath: /etc/gce.conf
      name: cloudconfig
      readOnly: true
    - mountPath: /var/log/glbc.log
      name: logfile
      readOnly: false
    resources:
      # Request is set to accomodate this pod alongside the other
      # master components on a single core master.
      # TODO: Make resource requirements depend on the size of the cluster
      requests:
        cpu: 10m
        memory: 50Mi
    command:
    # TODO: split this out into args when we no longer need to pipe stdout to a file #6428
    - sh
    - -c
    - '/glbc --verbose=true --apiserver-host=http://localhost:8080 --default-backend-service=kube-system/default-http-backend --sync-period=600s --running-in-cluster=false --use-real-cloud=true --config-file-path=/etc/gce.conf --healthz-port=8086 1>>/var/log/glbc.log 2>&1'
  volumes:
  - hostPath:
      path: /etc/gce.conf
    name: cloudconfig
  - hostPath:
      path: /var/log/glbc.log
    name: logfile<|MERGE_RESOLUTION|>--- conflicted
+++ resolved
@@ -1,30 +1,19 @@
 apiVersion: v1
 kind: Pod
 metadata:
-<<<<<<< HEAD
-  name: l7-lb-controller-v0.9.4
+  name: l7-lb-controller-v0.9.6
   namespace: kube-system
+  annotations:
+    scheduler.alpha.kubernetes.io/critical-pod: ''
   labels:
-    k8s-app: glbc
-    version: v0.9.4
-=======
-  name: l7-lb-controller-v0.9.5
-  namespace: kube-system
-  labels:
-    k8s-app: glbc
-    version: v0.9.5
->>>>>>> 5aacfdce
-    kubernetes.io/cluster-service: "true"
+    k8s-app: gcp-lb-controller
+    version: v0.9.6
     kubernetes.io/name: "GLBC"
 spec:
   terminationGracePeriodSeconds: 600
   hostNetwork: true
   containers:
-<<<<<<< HEAD
-  - image: gcr.io/google_containers/glbc:0.9.4
-=======
-  - image: gcr.io/google_containers/glbc:0.9.5
->>>>>>> 5aacfdce
+  - image: gcr.io/google_containers/glbc:0.9.6
     livenessProbe:
       httpGet:
         path: /healthz
