# etcd-version-monitor

This is a tool for exporting etcd metrics and supplementing them with etcd
server binary version and cluster version. These metrics are in
prometheus format and can be scraped by a prometheus server.
The metrics are exposed at the http://localhost:9101/metrics endpoint.

For etcd 3.1+, the
[go-grpc-prometheus](https://github.com/grpc-ecosystem/go-grpc-prometheus)
metrics format, which backward incompatibly replaces the 3.0 legacy grpc metric
format, is exposed in both the 3.1 format and in the 3.0. This preserves
<<<<<<< HEAD
backward compatiblity.
=======
backward compatibility.
>>>>>>> ed33434d

For etcd 3.1+, the `--metrics=extensive` must be set on etcd for grpc request
latency metrics (`etcd_grpc_unary_requests_duration_seconds`) to be exposed.

**RUNNING THE TOOL**

To run this tool as a docker container:
- make build
- docker run --net=host -i -t k8s.gcr.io/etcd-version-monitor:test /etcd-version-monitor --logtostderr

To run this as a pod on the kubernetes cluster:
- Place the 'etcd-version-monitor.yaml' in the manifests directory of
  kubelet on the master machine.

*Note*: This tool has to run on the same machine as etcd, as communication
with etcd is over localhost.

**VERIFYING THE TOOL**

- Goto [http://localhost:9101/metrics](http://localhost:9101/metrics) in order to view the exported metrics.
- The metrics prefixed with "etcd_" are the ones of interest to us.<|MERGE_RESOLUTION|>--- conflicted
+++ resolved
@@ -9,11 +9,7 @@
 [go-grpc-prometheus](https://github.com/grpc-ecosystem/go-grpc-prometheus)
 metrics format, which backward incompatibly replaces the 3.0 legacy grpc metric
 format, is exposed in both the 3.1 format and in the 3.0. This preserves
-<<<<<<< HEAD
-backward compatiblity.
-=======
 backward compatibility.
->>>>>>> ed33434d
 
 For etcd 3.1+, the `--metrics=extensive` must be set on etcd for grpc request
 latency metrics (`etcd_grpc_unary_requests_duration_seconds`) to be exposed.
