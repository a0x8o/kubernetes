--- conflicted
+++ resolved
@@ -99,8 +99,6 @@
 							"grpc_method":  "method",
 							"grpc_service": "service",
 						})
-<<<<<<< HEAD
-=======
 						filterMetricsByLabels(mf, map[string]string{
 							"grpc_type": "unary",
 						})
@@ -108,7 +106,6 @@
 							"grpc_type": true,
 							"grpc_code": true,
 						})
->>>>>>> ed33434d
 						return mf, nil
 					},
 				},
@@ -287,35 +284,6 @@
 		for _, lbl := range m.Label {
 			if alias, ok := nameMapping[*lbl.Name]; ok {
 				lbl.Name = &alias
-<<<<<<< HEAD
-			}
-		}
-	}
-}
-
-func identity(mf *dto.MetricFamily) (*dto.MetricFamily, error) {
-	return mf, nil
-}
-
-func deepCopyMetricFamily(mf *dto.MetricFamily) *dto.MetricFamily {
-	r := &dto.MetricFamily{}
-	r.Name = mf.Name
-	r.Help = mf.Help
-	r.Type = mf.Type
-	r.Metric = make([]*dto.Metric, len(mf.Metric))
-	for i, m := range mf.Metric {
-		r.Metric[i] = deepCopyMetric(m)
-	}
-	return r
-}
-
-func deepCopyMetric(m *dto.Metric) *dto.Metric {
-	r := &dto.Metric{}
-	r.Label = make([]*dto.LabelPair, len(m.Label))
-	for i, lp := range m.Label {
-		r.Label[i] = deepCopyLabelPair(lp)
-	}
-=======
 			}
 		}
 	}
@@ -399,7 +367,6 @@
 	for i, lp := range m.Label {
 		r.Label[i] = deepCopyLabelPair(lp)
 	}
->>>>>>> ed33434d
 	r.Gauge = m.Gauge
 	r.Counter = m.Counter
 	r.Summary = m.Summary
