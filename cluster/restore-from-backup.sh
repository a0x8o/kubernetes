--- conflicted
+++ resolved
@@ -191,11 +191,7 @@
   # Run etcdctl snapshot restore command and wait until it is finished.
   # setting with --name in the etcd manifest file and then it seems to work.
   docker run -v ${BACKUP_DIR}:/var/tmp/backup --env ETCDCTL_API=3 \
-<<<<<<< HEAD
-    "gcr.io/google_containers/etcd:${ETCD_VERSION}" /bin/sh -c \
-=======
     "k8s.gcr.io/etcd:${ETCD_VERSION}" /bin/sh -c \
->>>>>>> ed33434d
     "/usr/local/bin/etcdctl snapshot restore ${BACKUP_DIR}/${snapshot} --name ${NAME} --initial-cluster ${INITIAL_CLUSTER} --initial-advertise-peer-urls ${INITIAL_ADVERTISE_PEER_URLS}; mv /${NAME}.etcd/member /var/tmp/backup/"
   if [ "$?" -ne "0" ]; then
     echo "Docker container didn't started correctly"
