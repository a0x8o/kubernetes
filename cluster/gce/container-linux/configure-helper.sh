#!/bin/bash

# Copyright 2016 The Kubernetes Authors.
#
# Licensed under the Apache License, Version 2.0 (the "License");
# you may not use this file except in compliance with the License.
# You may obtain a copy of the License at
#
#     http://www.apache.org/licenses/LICENSE-2.0
#
# Unless required by applicable law or agreed to in writing, software
# distributed under the License is distributed on an "AS IS" BASIS,
# WITHOUT WARRANTIES OR CONDITIONS OF ANY KIND, either express or implied.
# See the License for the specific language governing permissions and
# limitations under the License.

# This script is for configuring kubernetes master and node instances. It is
# uploaded in the manifests tar ball.

# TODO: this script duplicates templating logic from cluster/saltbase/salt
# using sed. It should use an actual template parser on the manifest
# files, or the manifest files should not be templated salt

set -o errexit
set -o nounset
set -o pipefail

function create-dirs {
  echo "Creating required directories"
  mkdir -p /var/lib/kubelet
  mkdir -p /etc/kubernetes/manifests
  if [[ "${KUBERNETES_MASTER:-}" == "false" ]]; then
    mkdir -p /var/lib/kube-proxy
  fi
}

# Vars assumed:
#   NUM_NODES
function get-calico-node-cpu {
  local suggested_calico_cpus=100m
  if [[ "${NUM_NODES}" -gt "10" ]]; then
    suggested_calico_cpus=250m
  fi
  if [[ "${NUM_NODES}" -gt "100" ]]; then
    suggested_calico_cpus=500m
  fi
  if [[ "${NUM_NODES}" -gt "500" ]]; then
    suggested_calico_cpus=1000m
  fi
  echo "${suggested_calico_cpus}"
}

# Vars assumed:
#    NUM_NODES
function get-calico-typha-replicas {
  local typha_count=1
  if [[ "${NUM_NODES}" -gt "10" ]]; then
    typha_count=2
  fi
  if [[ "${NUM_NODES}" -gt "100" ]]; then
    typha_count=3
  fi
  if [[ "${NUM_NODES}" -gt "250" ]]; then
    typha_count=4
  fi
  if [[ "${NUM_NODES}" -gt "500" ]]; then
    typha_count=5
  fi
<<<<<<< HEAD
=======
  if [[ "${NETWORK_POLICY_PROVIDER:-}" != "calico" ]]; then
    # We're not configured to use Calico, so don't start any Typhas.
    typha_count=0
  fi
>>>>>>> 5aacfdce
  echo "${typha_count}"
}

# Vars assumed:
#    NUM_NODES
function get-calico-typha-cpu {
  local typha_cpu=200m
  if [[ "${NUM_NODES}" -gt "10" ]]; then
    typha_cpu=500m
  fi
  if [[ "${NUM_NODES}" -gt "100" ]]; then
    typha_cpu=1000m
  fi
  echo "${typha_cpu}"
}

# Create directories referenced in the kube-controller-manager manifest for
# bindmounts. This is used under the rkt runtime to work around
# https://github.com/kubernetes/kubernetes/issues/26816
function create-kube-controller-manager-dirs {
  mkdir -p /etc/srv/kubernetes /var/ssl /etc/{ssl,openssl,pki}
}

# Formats the given device ($1) if needed and mounts it at given mount point
# ($2).
function safe-format-and-mount() {
  device=$1
  mountpoint=$2

  # Format only if the disk is not already formatted.
  if ! tune2fs -l "${device}" ; then
    echo "Formatting '${device}'"
    mkfs.ext4 -F -E lazy_itable_init=0,lazy_journal_init=0,discard "${device}"
  fi

  mkdir -p "${mountpoint}"
  echo "Mounting '${device}' at '${mountpoint}'"
  mount -o discard,defaults "${device}" "${mountpoint}"
}

# Local ssds, if present, are mounted at /mnt/disks/ssdN.
function ensure-local-ssds() {
  for ssd in /dev/disk/by-id/google-local-ssd-*; do
    if [ -e "${ssd}" ]; then
      ssdnum=`echo ${ssd} | sed -e 's/\/dev\/disk\/by-id\/google-local-ssd-\([0-9]*\)/\1/'`
      ssdmount="/mnt/disks/ssd${ssdnum}/"
      mkdir -p ${ssdmount}
      safe-format-and-mount "${ssd}" ${ssdmount}
      echo "Mounted local SSD $ssd at ${ssdmount}"
      chmod a+w ${ssdmount}
    else
      echo "No local SSD disks found."
    fi
  done
}

# Finds the master PD device; returns it in MASTER_PD_DEVICE
function find-master-pd {
  MASTER_PD_DEVICE=""
  if [[ ! -e /dev/disk/by-id/google-master-pd ]]; then
    return
  fi
  device_info=$(ls -l /dev/disk/by-id/google-master-pd)
  relative_path=${device_info##* }
  MASTER_PD_DEVICE="/dev/disk/by-id/${relative_path}"
}

# Mounts a persistent disk (formatting if needed) to store the persistent data
# on the master -- etcd's data, a few settings, and security certs/keys/tokens.
# safe-format-and-mount only formats an unformatted disk, and mkdir -p will
# leave a directory be if it already exists.
function mount-master-pd {
  find-master-pd
  if [[ -z "${MASTER_PD_DEVICE:-}" ]]; then
    return
  fi

  echo "Mounting master-pd"
  local -r pd_path="/dev/disk/by-id/google-master-pd"
  local -r mount_point="/mnt/disks/master-pd"
  # Format and mount the disk, create directories on it for all of the master's
  # persistent data, and link them to where they're used.
  mkdir -p "${mount_point}"
  safe-format-and-mount "${pd_path}" "${mount_point}"
  echo "Mounted master-pd '${pd_path}' at '${mount_point}'"

  # NOTE: These locations on the PD store persistent data, so to maintain
  # upgradeability, these locations should not change.  If they do, take care
  # to maintain a migration path from these locations to whatever new
  # locations.

  # Contains all the data stored in etcd.
  mkdir -m 700 -p "${mount_point}/var/etcd"
  ln -s -f "${mount_point}/var/etcd" /var/etcd
  mkdir -p /etc/srv
  # Contains the dynamically generated apiserver auth certs and keys.
  mkdir -p "${mount_point}/srv/kubernetes"
  ln -s -f "${mount_point}/srv/kubernetes" /etc/srv/kubernetes
  # Directory for kube-apiserver to store SSH key (if necessary).
  mkdir -p "${mount_point}/srv/sshproxy"
  ln -s -f "${mount_point}/srv/sshproxy" /etc/srv/sshproxy

  if ! id etcd &>/dev/null; then
    useradd -s /sbin/nologin -d /var/etcd etcd
  fi
  chown -R etcd "${mount_point}/var/etcd"
  chgrp -R etcd "${mount_point}/var/etcd"
}

# replace_prefixed_line ensures:
# 1. the specified file exists
# 2. existing lines with the specified ${prefix} are removed
# 3. a new line with the specified ${prefix}${suffix} is appended
function replace_prefixed_line {
  local -r file="${1:-}"
  local -r prefix="${2:-}"
  local -r suffix="${3:-}"

  touch "${file}"
  awk "substr(\$0,0,length(\"${prefix}\")) != \"${prefix}\" { print }" "${file}" > "${file}.filtered"  && mv "${file}.filtered" "${file}"
  echo "${prefix}${suffix}" >> "${file}"
}

# After the first boot and on upgrade, these files exist on the master-pd
# and should never be touched again (except perhaps an additional service
# account, see NB below.)
function create-master-auth {
  echo "Creating master auth files"
  local -r auth_dir="/etc/srv/kubernetes"
  if [[ ! -e "${auth_dir}/ca.crt" && ! -z "${CA_CERT:-}" && ! -z "${MASTER_CERT:-}" && ! -z "${MASTER_KEY:-}" ]]; then
    echo "${CA_CERT}" | base64 --decode > "${auth_dir}/ca.crt"
    echo "${MASTER_CERT}" | base64 --decode > "${auth_dir}/server.cert"
    echo "${MASTER_KEY}" | base64 --decode > "${auth_dir}/server.key"
  fi
  local -r basic_auth_csv="${auth_dir}/basic_auth.csv"
  if [[ -n "${KUBE_PASSWORD:-}" && -n "${KUBE_USER:-}" ]]; then
    replace_prefixed_line "${basic_auth_csv}" "${KUBE_PASSWORD},${KUBE_USER}," "admin,system:masters"
  fi
  local -r known_tokens_csv="${auth_dir}/known_tokens.csv"
  if [[ -n "${KUBE_BEARER_TOKEN:-}" ]]; then
    replace_prefixed_line "${known_tokens_csv}" "${KUBE_BEARER_TOKEN},"             "admin,admin,system:masters"
  fi
  if [[ -n "${KUBE_CONTROLLER_MANAGER_TOKEN:-}" ]]; then
    replace_prefixed_line "${known_tokens_csv}" "${KUBE_CONTROLLER_MANAGER_TOKEN}," "system:kube-controller-manager,uid:system:kube-controller-manager"
  fi
  if [[ -n "${KUBE_SCHEDULER_TOKEN:-}" ]]; then
    replace_prefixed_line "${known_tokens_csv}" "${KUBE_SCHEDULER_TOKEN},"          "system:kube-scheduler,uid:system:kube-scheduler"
  fi
  if [[ -n "${KUBELET_TOKEN:-}" ]]; then
    replace_prefixed_line "${known_tokens_csv}" "${KUBELET_TOKEN},"                 "kubelet,uid:kubelet,system:nodes"
  fi
  if [[ -n "${KUBE_PROXY_TOKEN:-}" ]]; then
    replace_prefixed_line "${known_tokens_csv}" "${KUBE_PROXY_TOKEN},"              "system:kube-proxy,uid:kube_proxy"
  fi
  local use_cloud_config="false"
  cat <<EOF >/etc/gce.conf
[global]
EOF
  if [[ -n "${PROJECT_ID:-}" && -n "${TOKEN_URL:-}" && -n "${TOKEN_BODY:-}" && -n "${NODE_NETWORK:-}" ]]; then
    use_cloud_config="true"
    cat <<EOF >>/etc/gce.conf
token-url = ${TOKEN_URL}
token-body = ${TOKEN_BODY}
project-id = ${PROJECT_ID}
network-name = ${NODE_NETWORK}
EOF
    if [[ -n "${NODE_SUBNETWORK:-}" ]]; then
      cat <<EOF >>/etc/gce.conf
subnetwork-name = ${NODE_SUBNETWORK}
EOF
    fi
  fi
  if [[ -n "${NODE_INSTANCE_PREFIX:-}" ]]; then
    use_cloud_config="true"
    if [[ -n "${NODE_TAGS:-}" ]]; then
      local -r node_tags="${NODE_TAGS}"
    else
      local -r node_tags="${NODE_INSTANCE_PREFIX}"
    fi
    cat <<EOF >>/etc/gce.conf
node-tags = ${node_tags}
node-instance-prefix = ${NODE_INSTANCE_PREFIX}
EOF
  fi
  if [[ -n "${MULTIZONE:-}" ]]; then
    use_cloud_config="true"
    cat <<EOF >>/etc/gce.conf
multizone = ${MULTIZONE}
EOF
  fi
  if [[ "${use_cloud_config}" != "true" ]]; then
    rm -f /etc/gce.conf
  fi

  if [[ -n "${GCP_AUTHN_URL:-}" ]]; then
    cat <<EOF >/etc/gcp_authn.config
clusters:
  - name: gcp-authentication-server
    cluster:
      server: ${GCP_AUTHN_URL}
users:
  - name: kube-apiserver
    user:
      auth-provider:
        name: gcp
current-context: webhook
contexts:
- context:
    cluster: gcp-authentication-server
    user: kube-apiserver
  name: webhook
EOF
  fi

  if [[ -n "${GCP_AUTHZ_URL:-}" ]]; then
    cat <<EOF >/etc/gcp_authz.config
clusters:
  - name: gcp-authorization-server
    cluster:
      server: ${GCP_AUTHZ_URL}
users:
  - name: kube-apiserver
    user:
      auth-provider:
        name: gcp
current-context: webhook
contexts:
- context:
    cluster: gcp-authorization-server
    user: kube-apiserver
  name: webhook
EOF
  fi

if [[ -n "${GCP_IMAGE_VERIFICATION_URL:-}" ]]; then
    # This is the config file for the image review webhook.
    cat <<EOF >/etc/gcp_image_review.config
clusters:
  - name: gcp-image-review-server
    cluster:
      server: ${GCP_IMAGE_VERIFICATION_URL}
users:
  - name: kube-apiserver
    user:
      auth-provider:
        name: gcp
current-context: webhook
contexts:
- context:
    cluster: gcp-image-review-server
    user: kube-apiserver
  name: webhook
EOF
    # This is the config for the image review admission controller.
    cat <<EOF >/etc/admission_controller.config
imagePolicy:
  kubeConfigFile: /etc/gcp_image_review.config
  allowTTL: 30
  denyTTL: 30
  retryBackoff: 500
  defaultAllow: true
EOF
  fi
}

function create-kubelet-kubeconfig {
  echo "Creating kubelet kubeconfig file"
  if [[ -z "${KUBELET_CA_CERT:-}" ]]; then
    KUBELET_CA_CERT="${CA_CERT}"
  fi
  cat <<EOF >/var/lib/kubelet/kubeconfig
apiVersion: v1
kind: Config
users:
- name: kubelet
  user:
    client-certificate-data: ${KUBELET_CERT}
    client-key-data: ${KUBELET_KEY}
clusters:
- name: local
  cluster:
    certificate-authority-data: ${KUBELET_CA_CERT}
contexts:
- context:
    cluster: local
    user: kubelet
  name: service-account-context
current-context: service-account-context
EOF
}

# Uses KUBELET_CA_CERT (falling back to CA_CERT), KUBELET_CERT, and KUBELET_KEY
# to generate a kubeconfig file for the kubelet to securely connect to the apiserver.
# Set REGISTER_MASTER_KUBELET to true if kubelet on the master node
# should register to the apiserver.
function create-master-kubelet-auth {
  # Only configure the kubelet on the master if the required variables are
  # set in the environment.
  if [[ -n "${KUBELET_APISERVER:-}" && -n "${KUBELET_CERT:-}" && -n "${KUBELET_KEY:-}" ]]; then
    REGISTER_MASTER_KUBELET="true"
    create-kubelet-kubeconfig
  fi
}

function create-kubeproxy-kubeconfig {
  echo "Creating kube-proxy kubeconfig file"
  cat <<EOF >/var/lib/kube-proxy/kubeconfig
apiVersion: v1
kind: Config
users:
- name: kube-proxy
  user:
    token: ${KUBE_PROXY_TOKEN}
clusters:
- name: local
  cluster:
    certificate-authority-data: ${CA_CERT}
contexts:
- context:
    cluster: local
    user: kube-proxy
  name: service-account-context
current-context: service-account-context
EOF
}

function create-kubecontrollermanager-kubeconfig {
  echo "Creating kube-controller-manager kubeconfig file"
  mkdir -p /etc/srv/kubernetes/kube-controller-manager
  cat <<EOF >/etc/srv/kubernetes/kube-controller-manager/kubeconfig
apiVersion: v1
kind: Config
users:
- name: kube-controller-manager
  user:
    token: ${KUBE_CONTROLLER_MANAGER_TOKEN}
clusters:
- name: local
  cluster:
    insecure-skip-tls-verify: true
    server: https://localhost:443
contexts:
- context:
    cluster: local
    user: kube-controller-manager
  name: service-account-context
current-context: service-account-context
EOF
}

function create-kubescheduler-kubeconfig {
  echo "Creating kube-scheduler kubeconfig file"
  mkdir -p /etc/srv/kubernetes/kube-scheduler
  cat <<EOF >/etc/srv/kubernetes/kube-scheduler/kubeconfig
apiVersion: v1
kind: Config
users:
- name: kube-scheduler
  user:
    token: ${KUBE_SCHEDULER_TOKEN}
clusters:
- name: local
  cluster:
    insecure-skip-tls-verify: true
    server: https://localhost:443
contexts:
- context:
    cluster: local
    user: kube-scheduler
  name: kube-scheduler
current-context: kube-scheduler
EOF
}

function create-master-etcd-auth {
  if [[ -n "${ETCD_CA_CERT:-}" && -n "${ETCD_PEER_KEY:-}" && -n "${ETCD_PEER_CERT:-}" ]]; then
    local -r auth_dir="/etc/srv/kubernetes"
    echo "${ETCD_CA_CERT}" | base64 --decode | gunzip > "${auth_dir}/etcd-ca.crt"
    echo "${ETCD_PEER_KEY}" | base64 --decode > "${auth_dir}/etcd-peer.key"
    echo "${ETCD_PEER_CERT}" | base64 --decode | gunzip > "${auth_dir}/etcd-peer.crt"
  fi
}

function configure-docker-daemon {
  echo "Configuring the Docker daemon"
  local docker_opts="-p /var/run/docker.pid --iptables=false --ip-masq=false"
  if [[ "${TEST_CLUSTER:-}" == "true" ]]; then
    docker_opts+=" --log-level=debug"
  else
    docker_opts+=" --log-level=warn"
  fi
  local use_net_plugin="true"
  if [[ "${NETWORK_PROVIDER:-}" == "kubenet" || "${NETWORK_PROVIDER:-}" == "cni" ]]; then
    # set docker0 cidr to private ip address range to avoid conflict with cbr0 cidr range
    docker_opts+=" --bip=169.254.123.1/24"
  else
    use_net_plugin="false"
    docker_opts+=" --bridge=cbr0"
  fi

  # Decide whether to enable a docker registry mirror. This is taken from
  # the "kube-env" metadata value.
  if [[ -n "${DOCKER_REGISTRY_MIRROR_URL:-}" ]]; then
    echo "Enable docker registry mirror at: ${DOCKER_REGISTRY_MIRROR_URL}"
    docker_opts+=" --registry-mirror=${DOCKER_REGISTRY_MIRROR_URL}"
  fi

  mkdir -p /etc/systemd/system/docker.service.d/
  local kubernetes_conf_dropin="/etc/systemd/system/docker.service.d/00_kubelet.conf"
  cat > "${kubernetes_conf_dropin}" <<EOF
[Service]
Environment="DOCKER_OPTS=${docker_opts} ${EXTRA_DOCKER_OPTS:-}"
EOF
  # Always restart to get the cbr0 change
  echo "Docker daemon options updated. Restarting docker..."
  systemctl daemon-reload
  systemctl restart docker
}
# A helper function for loading a docker image. It keeps trying up to 5 times.
#
# $1: Full path of the docker image
function try-load-docker-image {
  local -r img=$1
  echo "Try to load docker image file ${img}"
  # Temporarily turn off errexit, because we don't want to exit on first failure.
  set +e
  local -r max_attempts=5
  local -i attempt_num=1

  if [[ "${CONTAINER_RUNTIME:-}" == "rkt" ]]; then
    for attempt_num in $(seq 1 "${max_attempts}"); do
      local aci_tmpdir="$(mktemp -t -d docker2aci.XXXXX)"
      (cd "${aci_tmpdir}"; timeout 40 "${DOCKER2ACI_BIN}" "$1")
      local aci_success=$?
      timeout 40 "${RKT_BIN}" fetch --insecure-options=image "${aci_tmpdir}"/*.aci
      local fetch_success=$?
      rm -f "${aci_tmpdir}"/*.aci
      rmdir "${aci_tmpdir}"
      if [[ ${fetch_success} && ${aci_success} ]]; then
        echo "rkt: Loaded ${img}"
        break
      fi
      if [[ "${attempt}" == "${max_attempts}" ]]; then
        echo "rkt: Failed to load image file ${img} after ${max_attempts} retries."
        exit 1
      fi
      sleep 5
    done
  else
    until timeout 30 docker load -i "${img}"; do
      if [[ "${attempt_num}" == "${max_attempts}" ]]; then
        echo "Fail to load docker image file ${img} after ${max_attempts} retries."
        exit 1
      else
        attempt_num=$((attempt_num+1))
        sleep 5
      fi
    done
  fi
  # Re-enable errexit.
  set -e
}

# Loads kube-system docker images. It is better to do it before starting kubelet,
# as kubelet will restart docker daemon, which may interfere with loading images.
function load-docker-images {
  echo "Start loading kube-system docker images"
  local -r img_dir="${KUBE_HOME}/kube-docker-files"
  if [[ "${KUBERNETES_MASTER:-}" == "true" ]]; then
    try-load-docker-image "${img_dir}/kube-apiserver.tar"
    try-load-docker-image "${img_dir}/kube-controller-manager.tar"
    try-load-docker-image "${img_dir}/kube-scheduler.tar"
  else
    try-load-docker-image "${img_dir}/kube-proxy.tar"
  fi
}

# This function assembles the kubelet systemd service file and starts it
# using systemctl.
function start-kubelet {
  echo "Start kubelet"
  local kubelet_bin="${KUBE_HOME}/bin/kubelet"
  local -r version="$("${kubelet_bin}" --version=true | cut -f2 -d " ")"
  echo "Using kubelet binary at ${kubelet_bin}"
  local flags="${KUBELET_TEST_LOG_LEVEL:-"--v=2"} ${KUBELET_TEST_ARGS:-}"
  flags+=" --allow-privileged=true"
  flags+=" --cgroup-root=/"
  flags+=" --cloud-provider=gce"
  flags+=" --cluster-dns=${DNS_SERVER_IP}"
  flags+=" --cluster-domain=${DNS_DOMAIN}"
  flags+=" --pod-manifest-path=/etc/kubernetes/manifests"
  flags+=" --experimental-check-node-capabilities-before-mount=true"

  if [[ -n "${KUBELET_PORT:-}" ]]; then
    flags+=" --port=${KUBELET_PORT}"
  fi
  if [[ "${KUBERNETES_MASTER:-}" == "true" ]]; then
    flags+=" --enable-debugging-handlers=false"
    flags+=" --hairpin-mode=none"
    if [[ "${REGISTER_MASTER_KUBELET:-false}" == "true" ]]; then
      flags+=" --api-servers=https://${KUBELET_APISERVER}"
      flags+=" --register-schedulable=false"
    else
      # Standalone mode (not widely used?)
      flags+=" --pod-cidr=${MASTER_IP_RANGE}"
    fi
  else # For nodes
    flags+=" --enable-debugging-handlers=true"
    flags+=" --api-servers=https://${KUBERNETES_MASTER_NAME}"
    if [[ "${HAIRPIN_MODE:-}" == "promiscuous-bridge" ]] || \
       [[ "${HAIRPIN_MODE:-}" == "hairpin-veth" ]] || \
       [[ "${HAIRPIN_MODE:-}" == "none" ]]; then
      flags+=" --hairpin-mode=${HAIRPIN_MODE}"
    fi
  fi
  # Network plugin
  if [[ -n "${NETWORK_PROVIDER:-}" ]]; then
    if [[ "${NETWORK_PROVIDER:-}" == "cni" ]]; then
      flags+=" --cni-bin-dir=/opt/kubernetes/bin"
    else
      flags+=" --network-plugin-dir=/opt/kubernetes/bin"
    fi
    flags+=" --network-plugin=${NETWORK_PROVIDER}"
  fi
  if [[ -n "${NON_MASQUERADE_CIDR:-}" ]]; then
    flags+=" --non-masquerade-cidr=${NON_MASQUERADE_CIDR}"
  fi
  if [[ "${ENABLE_MANIFEST_URL:-}" == "true" ]]; then
    flags+=" --manifest-url=${MANIFEST_URL}"
    flags+=" --manifest-url-header=${MANIFEST_URL_HEADER}"
  fi
  if [[ -n "${ENABLE_CUSTOM_METRICS:-}" ]]; then
    flags+=" --enable-custom-metrics=${ENABLE_CUSTOM_METRICS}"
  fi
  if [[ -n "${NODE_LABELS:-}" ]]; then
    flags+=" --node-labels=${NODE_LABELS}"
  fi
  if [[ -n "${EVICTION_HARD:-}" ]]; then
    flags+=" --eviction-hard=${EVICTION_HARD}"
  fi
  if [[ -n "${FEATURE_GATES:-}" ]]; then
    flags+=" --feature-gates=${FEATURE_GATES}"
  fi
  if [[ -n "${CONTAINER_RUNTIME:-}" ]]; then
    flags+=" --container-runtime=${CONTAINER_RUNTIME}"
    flags+=" --rkt-path=${KUBE_HOME}/bin/rkt"
    flags+=" --rkt-stage1-image=${RKT_STAGE1_IMAGE}"
  fi

  local -r kubelet_env_file="/etc/kubelet-env"
  echo "KUBELET_OPTS=\"${flags}\"" > "${kubelet_env_file}"

  # Write the systemd service file for kubelet.
  cat <<EOF >/etc/systemd/system/kubelet.service
[Unit]
Description=Kubernetes kubelet
Requires=network-online.target
After=network-online.target

[Service]
Restart=always
RestartSec=10
EnvironmentFile=${kubelet_env_file}
ExecStart=${kubelet_bin} \$KUBELET_OPTS

[Install]
WantedBy=multi-user.target
EOF

  # Flush iptables nat table
  iptables -t nat -F || true

  systemctl start kubelet.service
}

# Create the log file and set its properties.
#
# $1 is the file to create.
function prepare-log-file {
  touch $1
  chmod 644 $1
  chown root:root $1
}

# Starts kube-proxy pod.
function start-kube-proxy {
  echo "Start kube-proxy pod"
  prepare-log-file /var/log/kube-proxy.log
  local -r src_file="${KUBE_HOME}/kube-manifests/kubernetes/kube-proxy.manifest"
  remove-salt-config-comments "${src_file}"

  local -r kubeconfig="--kubeconfig=/var/lib/kube-proxy/kubeconfig"
  local kube_docker_registry="gcr.io/google_containers"
  if [[ -n "${KUBE_DOCKER_REGISTRY:-}" ]]; then
    kube_docker_registry=${KUBE_DOCKER_REGISTRY}
  fi
  local -r kube_proxy_docker_tag=$(cat /opt/kubernetes/kube-docker-files/kube-proxy.docker_tag)
  local api_servers="--master=https://${KUBERNETES_MASTER_NAME}"
  local params="${KUBEPROXY_TEST_LOG_LEVEL:-"--v=2"}"
  if [[ -n "${FEATURE_GATES:-}" ]]; then
    params+=" --feature-gates=${FEATURE_GATES}"
  fi
  params+=" --iptables-sync-period=1m --iptables-min-sync-period=10s"
  if [[ -n "${KUBEPROXY_TEST_ARGS:-}" ]]; then
    params+=" ${KUBEPROXY_TEST_ARGS}"
  fi
  local container_env=""
  if [[ -n "${ENABLE_CACHE_MUTATION_DETECTOR:-}" ]]; then
    container_env="env:\n    - name: KUBE_CACHE_MUTATION_DETECTOR\n    value: \"${ENABLE_CACHE_MUTATION_DETECTOR}\""
  fi
  sed -i -e "s@{{kubeconfig}}@${kubeconfig}@g" ${src_file}
  sed -i -e "s@{{pillar\['kube_docker_registry'\]}}@${kube_docker_registry}@g" ${src_file}
  sed -i -e "s@{{pillar\['kube-proxy_docker_tag'\]}}@${kube_proxy_docker_tag}@g" ${src_file}
  sed -i -e "s@{{params}}@${params}@g" ${src_file}
  sed -i -e "s@{{container_env}}@${container_env}@g" ${src_file}
  sed -i -e "s@{{ cpurequest }}@100m@g" ${src_file}
  sed -i -e "s@{{api_servers_with_port}}@${api_servers}@g" ${src_file}
  if [[ -n "${CLUSTER_IP_RANGE:-}" ]]; then
    sed -i -e "s@{{cluster_cidr}}@--cluster-cidr=${CLUSTER_IP_RANGE}@g" ${src_file}
  fi
  if [[ "${CONTAINER_RUNTIME:-}" == "rkt" ]]; then
    # Work arounds for https://github.com/coreos/rkt/issues/3245 and https://github.com/coreos/rkt/issues/3264
    # This is an incredibly hacky workaround. It's fragile too. If the kube-proxy command changes too much, this breaks
    # TODO, this could be done much better in many other places, such as an
    # init script within the container, or even within kube-proxy's code.
    local extra_workaround_cmd="ln -sf /proc/self/mounts /etc/mtab; \
      mount -o remount,rw /proc; \
      mount -o remount,rw /proc/sys; \
      mount -o remount,rw /sys; "
    sed -i -e "s@-\\s\\+kube-proxy@- ${extra_workaround_cmd} kube-proxy@g" "${src_file}"
  fi

  cp "${src_file}" /etc/kubernetes/manifests
}

# Replaces the variables in the etcd manifest file with the real values, and then
# copy the file to the manifest dir
# $1: value for variable 'suffix'
# $2: value for variable 'port'
# $3: value for variable 'server_port'
# $4: value for variable 'cpulimit'
# $5: pod name, which should be either etcd or etcd-events
function prepare-etcd-manifest {
  local host_name=$(hostname -s)
  local etcd_cluster=""
  local cluster_state="new"
  local etcd_protocol="http"
  local etcd_creds=""

  if [[ -n "${ETCD_CA_KEY:-}" && -n "${ETCD_CA_CERT:-}" && -n "${ETCD_PEER_KEY:-}" && -n "${ETCD_PEER_CERT:-}" ]]; then
    etcd_creds=" --peer-trusted-ca-file /etc/srv/kubernetes/etcd-ca.crt --peer-cert-file /etc/srv/kubernetes/etcd-peer.crt --peer-key-file /etc/srv/kubernetes/etcd-peer.key -peer-client-cert-auth "
    etcd_protocol="https"
  fi

  for host in $(echo "${INITIAL_ETCD_CLUSTER:-${host_name}}" | tr "," "\n"); do
    etcd_host="etcd-${host}=${etcd_protocol}://${host}:$3"
    if [[ -n "${etcd_cluster}" ]]; then
      etcd_cluster+=","
      cluster_state="existing"
    fi
    etcd_cluster+="${etcd_host}"
  done

  local -r temp_file="/tmp/$5"
  cp "${KUBE_HOME}/kube-manifests/kubernetes/gci-trusty/etcd.manifest" "${temp_file}"
  remove-salt-config-comments "${temp_file}"
  sed -i -e "s@{{ *suffix *}}@$1@g" "${temp_file}"
  sed -i -e "s@{{ *port *}}@$2@g" "${temp_file}"
  sed -i -e "s@{{ *server_port *}}@$3@g" "${temp_file}"
  sed -i -e "s@{{ *cpulimit *}}@\"$4\"@g" "${temp_file}"
  sed -i -e "s@{{ *hostname *}}@$host_name@g" "${temp_file}"
  sed -i -e "s@{{ *srv_kube_path *}}@/etc/srv/kubernetes@g" "${temp_file}"
  sed -i -e "s@{{ *etcd_cluster *}}@$etcd_cluster@g" "${temp_file}"
  # Get default storage backend from manifest file.
  local -r default_storage_backend=$(cat "${temp_file}" | \
    grep -o "{{ *pillar\.get('storage_backend', '\(.*\)') *}}" | \
    sed -e "s@{{ *pillar\.get('storage_backend', '\(.*\)') *}}@\1@g")
  if [[ -n "${STORAGE_BACKEND:-}" ]]; then
    sed -i -e "s@{{ *pillar\.get('storage_backend', '\(.*\)') *}}@${STORAGE_BACKEND}@g" "${temp_file}"
  else
    sed -i -e "s@{{ *pillar\.get('storage_backend', '\(.*\)') *}}@\1@g" "${temp_file}"
  fi
  if [[ "${STORAGE_BACKEND:-${default_storage_backend}}" == "etcd3" ]]; then
    sed -i -e "s@{{ *quota_bytes *}}@--quota-backend-bytes=4294967296@g" "${temp_file}"
  else
    sed -i -e "s@{{ *quota_bytes *}}@@g" "${temp_file}"
  fi
  sed -i -e "s@{{ *cluster_state *}}@$cluster_state@g" "${temp_file}"
  if [[ -n "${ETCD_IMAGE:-}" ]]; then
    sed -i -e "s@{{ *pillar\.get('etcd_docker_tag', '\(.*\)') *}}@${ETCD_IMAGE}@g" "${temp_file}"
  else
    sed -i -e "s@{{ *pillar\.get('etcd_docker_tag', '\(.*\)') *}}@\1@g" "${temp_file}"
  fi

  sed -i -e "s@{{ *etcd_protocol *}}@$etcd_protocol@g" "${temp_file}"
  sed -i -e "s@{{ *etcd_creds *}}@$etcd_creds@g" "${temp_file}"
  if [[ -n "${ETCD_VERSION:-}" ]]; then
    sed -i -e "s@{{ *pillar\.get('etcd_version', '\(.*\)') *}}@${ETCD_VERSION}@g" "${temp_file}"
  else
    sed -i -e "s@{{ *pillar\.get('etcd_version', '\(.*\)') *}}@\1@g" "${temp_file}"
  fi
  # Replace the volume host path.
  sed -i -e "s@/mnt/master-pd/var/etcd@/mnt/disks/master-pd/var/etcd@g" "${temp_file}"
  mv "${temp_file}" /etc/kubernetes/manifests
}

function start-etcd-empty-dir-cleanup-pod {
  cp "${KUBE_HOME}/kube-manifests/kubernetes/gci-trusty/etcd-empty-dir-cleanup/etcd-empty-dir-cleanup.yaml" "/etc/kubernetes/manifests"
}

# Starts etcd server pod (and etcd-events pod if needed).
# More specifically, it prepares dirs and files, sets the variable value
# in the manifests, and copies them to /etc/kubernetes/manifests.
function start-etcd-servers {
  echo "Start etcd pods"
  if [[ -d /etc/etcd ]]; then
    rm -rf /etc/etcd
  fi
  if [[ -e /etc/default/etcd ]]; then
    rm -f /etc/default/etcd
  fi
  if [[ -e /etc/systemd/system/etcd.service ]]; then
    rm -f /etc/systemd/system/etcd.service
  fi
  if [[ -e /etc/init.d/etcd ]]; then
    rm -f /etc/init.d/etcd
  fi
  prepare-log-file /var/log/etcd.log
  prepare-etcd-manifest "" "2379" "2380" "200m" "etcd.manifest"

  prepare-log-file /var/log/etcd-events.log
  prepare-etcd-manifest "-events" "4002" "2381" "100m" "etcd-events.manifest"
}

# Calculates the following variables based on env variables, which will be used
# by the manifests of several kube-master components.
#   CLOUD_CONFIG_OPT
#   CLOUD_CONFIG_VOLUME
#   CLOUD_CONFIG_MOUNT
#   DOCKER_REGISTRY
function compute-master-manifest-variables {
  CLOUD_CONFIG_OPT=""
  CLOUD_CONFIG_VOLUME=""
  CLOUD_CONFIG_MOUNT=""
  if [[ -f /etc/gce.conf ]]; then
    CLOUD_CONFIG_OPT="--cloud-config=/etc/gce.conf"
    CLOUD_CONFIG_VOLUME="{\"name\": \"cloudconfigmount\",\"hostPath\": {\"path\": \"/etc/gce.conf\"}},"
    CLOUD_CONFIG_MOUNT="{\"name\": \"cloudconfigmount\",\"mountPath\": \"/etc/gce.conf\", \"readOnly\": true},"
  fi
  DOCKER_REGISTRY="gcr.io/google_containers"
  if [[ -n "${KUBE_DOCKER_REGISTRY:-}" ]]; then
    DOCKER_REGISTRY="${KUBE_DOCKER_REGISTRY}"
  fi
}

# A helper function for removing salt configuration and comments from a file.
# This is mainly for preparing a manifest file.
#
# $1: Full path of the file to manipulate
function remove-salt-config-comments {
  # Remove salt configuration.
  sed -i "/^[ |\t]*{[#|%]/d" $1
  # Remove comments.
  sed -i "/^[ |\t]*#/d" $1
}

# Starts kubernetes apiserver.
# It prepares the log file, loads the docker image, calculates variables, sets them
# in the manifest file, and then copies the manifest file to /etc/kubernetes/manifests.
#
# Assumed vars (which are calculated in function compute-master-manifest-variables)
#   CLOUD_CONFIG_OPT
#   CLOUD_CONFIG_VOLUME
#   CLOUD_CONFIG_MOUNT
#   DOCKER_REGISTRY
function start-kube-apiserver {
  echo "Start kubernetes api-server"
  prepare-log-file /var/log/kube-apiserver.log
  prepare-log-file /var/log/kube-apiserver-audit.log

  # Calculate variables and assemble the command line.
  local params="${API_SERVER_TEST_LOG_LEVEL:-"--v=2"} ${APISERVER_TEST_ARGS:-} ${CLOUD_CONFIG_OPT}"
  params+=" --address=127.0.0.1"
  params+=" --allow-privileged=true"
  params+=" --cloud-provider=gce"
  params+=" --client-ca-file=/etc/srv/kubernetes/ca.crt"
  params+=" --etcd-servers=http://127.0.0.1:2379"
  params+=" --etcd-servers-overrides=/events#http://127.0.0.1:4002"
  params+=" --secure-port=443"
  params+=" --tls-cert-file=/etc/srv/kubernetes/server.cert"
  params+=" --tls-private-key-file=/etc/srv/kubernetes/server.key"
  params+=" --token-auth-file=/etc/srv/kubernetes/known_tokens.csv"
  params+=" --enable-aggregator-routing=true"
  if [[ -n "${KUBE_PASSWORD:-}" && -n "${KUBE_USER:-}" ]]; then
    params+=" --basic-auth-file=/etc/srv/kubernetes/basic_auth.csv"
  fi
  if [[ -n "${STORAGE_BACKEND:-}" ]]; then
    params+=" --storage-backend=${STORAGE_BACKEND}"
  fi
  if [[ -n "${STORAGE_MEDIA_TYPE:-}" ]]; then
    params+=" --storage-media-type=${STORAGE_MEDIA_TYPE}"
  fi
  if [[ -n "${ENABLE_GARBAGE_COLLECTOR:-}" ]]; then
    params+=" --enable-garbage-collector=${ENABLE_GARBAGE_COLLECTOR}"
  fi
  if [[ -n "${NUM_NODES:-}" ]]; then
    # If the cluster is large, increase max-requests-inflight limit in apiserver.
    if [[ "${NUM_NODES}" -ge 1000 ]]; then
      params+=" --max-requests-inflight=1500 --max-mutating-requests-inflight=500"
    fi
    # Set amount of memory available for apiserver based on number of nodes.
    # TODO: Once we start setting proper requests and limits for apiserver
    # we should reuse the same logic here instead of current heuristic.
    params+=" --target-ram-mb=$((${NUM_NODES} * 60))"
  fi
  if [[ -n "${SERVICE_CLUSTER_IP_RANGE:-}" ]]; then
    params+=" --service-cluster-ip-range=${SERVICE_CLUSTER_IP_RANGE}"
  fi
  if [[ -n "${ETCD_QUORUM_READ:-}" ]]; then
    params+=" --etcd-quorum-read=${ETCD_QUORUM_READ}"
  fi

  if [[ "${ENABLE_APISERVER_BASIC_AUDIT:-}" == "true" ]]; then
    # We currently only support enabling with a fixed path and with built-in log
    # rotation "disabled" (large value) so it behaves like kube-apiserver.log.
    # External log rotation should be set up the same as for kube-apiserver.log.
    params+=" --audit-log-path=/var/log/kube-apiserver-audit.log"
    params+=" --audit-log-maxage=0"
    params+=" --audit-log-maxbackup=0"
    # Lumberjack doesn't offer any way to disable size-based rotation. It also
    # has an in-memory counter that doesn't notice if you truncate the file.
    # 2000000000 (in MiB) is a large number that fits in 31 bits. If the log
    # grows at 10MiB/s (~30K QPS), it will rotate after ~6 years if apiserver
    # never restarts. Please manually restart apiserver before this time.
    params+=" --audit-log-maxsize=2000000000"
  fi

  if [[ "${ENABLE_APISERVER_LOGS_HANDLER:-}" == "false" ]]; then
    params+=" --enable-logs-handler=false"
  fi

  local admission_controller_config_mount=""
  local admission_controller_config_volume=""
  local image_policy_webhook_config_mount=""
  local image_policy_webhook_config_volume=""
  if [[ -n "${ADMISSION_CONTROL:-}" ]]; then
    params+=" --admission-control=${ADMISSION_CONTROL}"
    if [[ ${ADMISSION_CONTROL} == *"ImagePolicyWebhook"* ]]; then
      params+=" --admission-control-config-file=/etc/admission_controller.config"
      # Mount the file to configure admission controllers if ImagePolicyWebhook is set.
      admission_controller_config_mount="{\"name\": \"admissioncontrollerconfigmount\",\"mountPath\": \"/etc/admission_controller.config\", \"readOnly\": false},"
      admission_controller_config_volume="{\"name\": \"admissioncontrollerconfigmount\",\"hostPath\": {\"path\": \"/etc/admission_controller.config\"}},"
      # Mount the file to configure the ImagePolicyWebhook's webhook.
      image_policy_webhook_config_mount="{\"name\": \"imagepolicywebhookconfigmount\",\"mountPath\": \"/etc/gcp_image_review.config\", \"readOnly\": false},"
      image_policy_webhook_config_volume="{\"name\": \"imagepolicywebhookconfigmount\",\"hostPath\": {\"path\": \"/etc/gcp_image_review.config\"}},"
    fi
  fi

  if [[ -n "${KUBE_APISERVER_REQUEST_TIMEOUT:-}" ]]; then
    params+=" --min-request-timeout=${KUBE_APISERVER_REQUEST_TIMEOUT}"
  fi
  if [[ -n "${RUNTIME_CONFIG:-}" ]]; then
    params+=" --runtime-config=${RUNTIME_CONFIG}"
  fi
  if [[ -n "${FEATURE_GATES:-}" ]]; then
    params+=" --feature-gates=${FEATURE_GATES}"
  fi
  if [[ -n "${PROJECT_ID:-}" && -n "${TOKEN_URL:-}" && -n "${TOKEN_BODY:-}" && -n "${NODE_NETWORK:-}" ]]; then
    local -r vm_external_ip=$(curl --retry 5 --retry-delay 3 --fail --silent -H 'Metadata-Flavor: Google' "http://metadata/computeMetadata/v1/instance/network-interfaces/0/access-configs/0/external-ip")
    params+=" --advertise-address=${vm_external_ip}"
    params+=" --ssh-user=${PROXY_SSH_USER}"
    params+=" --ssh-keyfile=/etc/srv/sshproxy/.sshkeyfile"
  elif [ -n "${MASTER_ADVERTISE_ADDRESS:-}" ]; then
    params="${params} --advertise-address=${MASTER_ADVERTISE_ADDRESS}"
  fi

  local webhook_authn_config_mount=""
  local webhook_authn_config_volume=""
  if [[ -n "${GCP_AUTHN_URL:-}" ]]; then
    params+=" --authentication-token-webhook-config-file=/etc/gcp_authn.config"
    webhook_authn_config_mount="{\"name\": \"webhookauthnconfigmount\",\"mountPath\": \"/etc/gcp_authn.config\", \"readOnly\": false},"
    webhook_authn_config_volume="{\"name\": \"webhookauthnconfigmount\",\"hostPath\": {\"path\": \"/etc/gcp_authn.config\"}},"
  fi

  local authorization_mode="RBAC"
  local -r src_dir="${KUBE_HOME}/kube-manifests/kubernetes/gci-trusty"

  # Enable ABAC mode unless the user explicitly opts out with ENABLE_LEGACY_ABAC=false
  if [[ "${ENABLE_LEGACY_ABAC:-}" != "false" ]]; then
    echo "Warning: Enabling legacy ABAC policy. All service accounts will have superuser API access. Set ENABLE_LEGACY_ABAC=false to disable this."
    # Create the ABAC file if it doesn't exist yet, or if we have a KUBE_USER set (to ensure the right user is given permissions)
    if [[ -n "${KUBE_USER:-}" || ! -e /etc/srv/kubernetes/abac-authz-policy.jsonl ]]; then
      local -r abac_policy_json="${src_dir}/abac-authz-policy.jsonl"
      remove-salt-config-comments "${abac_policy_json}"
      if [[ -n "${KUBE_USER:-}" ]]; then
        sed -i -e "s/{{kube_user}}/${KUBE_USER}/g" "${abac_policy_json}"
      else
        sed -i -e "/{{kube_user}}/d" "${abac_policy_json}"
      fi
      cp "${abac_policy_json}" /etc/srv/kubernetes/
    fi

    params+=" --authorization-policy-file=/etc/srv/kubernetes/abac-authz-policy.jsonl"
    authorization_mode+=",ABAC"
  fi

  local webhook_config_mount=""
  local webhook_config_volume=""
  if [[ -n "${GCP_AUTHZ_URL:-}" ]]; then
    authorization_mode+=",Webhook"
    params+=" --authorization-webhook-config-file=/etc/gcp_authz.config"
    webhook_config_mount="{\"name\": \"webhookconfigmount\",\"mountPath\": \"/etc/gcp_authz.config\", \"readOnly\": false},"
    webhook_config_volume="{\"name\": \"webhookconfigmount\",\"hostPath\": {\"path\": \"/etc/gcp_authz.config\"}},"
  fi
  params+=" --authorization-mode=${authorization_mode}"

  local container_env=""
  if [[ -n "${ENABLE_CACHE_MUTATION_DETECTOR:-}" ]]; then
    container_env="\"env\":[{\"name\": \"KUBE_CACHE_MUTATION_DETECTOR\", \"value\": \"${ENABLE_CACHE_MUTATION_DETECTOR}\"}],"
  fi

  src_file="${src_dir}/kube-apiserver.manifest"
  remove-salt-config-comments "${src_file}"
  # Evaluate variables.
  local -r kube_apiserver_docker_tag=$(cat /opt/kubernetes/kube-docker-files/kube-apiserver.docker_tag)
  sed -i -e "s@{{params}}@${params}@g" "${src_file}"
  sed -i -e "s@{{container_env}}@${container_env}@g" "${src_file}"
  sed -i -e "s@{{srv_kube_path}}@/etc/srv/kubernetes@g" "${src_file}"
  sed -i -e "s@{{srv_sshproxy_path}}@/etc/srv/sshproxy@g" "${src_file}"
  sed -i -e "s@{{cloud_config_mount}}@${CLOUD_CONFIG_MOUNT}@g" "${src_file}"
  sed -i -e "s@{{cloud_config_volume}}@${CLOUD_CONFIG_VOLUME}@g" "${src_file}"
  sed -i -e "s@{{pillar\['kube_docker_registry'\]}}@${DOCKER_REGISTRY}@g" "${src_file}"
  sed -i -e "s@{{pillar\['kube-apiserver_docker_tag'\]}}@${kube_apiserver_docker_tag}@g" "${src_file}"
  sed -i -e "s@{{pillar\['allow_privileged'\]}}@true@g" "${src_file}"
  sed -i -e "s@{{secure_port}}@443@g" "${src_file}"
  sed -i -e "s@{{secure_port}}@8080@g" "${src_file}"
  sed -i -e "s@{{additional_cloud_config_mount}}@@g" "${src_file}"
  sed -i -e "s@{{additional_cloud_config_volume}}@@g" "${src_file}"
  sed -i -e "s@{{webhook_authn_config_mount}}@${webhook_authn_config_mount}@g" "${src_file}"
  sed -i -e "s@{{webhook_authn_config_volume}}@${webhook_authn_config_volume}@g" "${src_file}"
  sed -i -e "s@{{webhook_config_mount}}@${webhook_config_mount}@g" "${src_file}"
  sed -i -e "s@{{webhook_config_volume}}@${webhook_config_volume}@g" "${src_file}"
  sed -i -e "s@{{admission_controller_config_mount}}@${admission_controller_config_mount}@g" "${src_file}"
  sed -i -e "s@{{admission_controller_config_volume}}@${admission_controller_config_volume}@g" "${src_file}"
  sed -i -e "s@{{image_policy_webhook_config_mount}}@${image_policy_webhook_config_mount}@g" "${src_file}"
  sed -i -e "s@{{image_policy_webhook_config_volume}}@${image_policy_webhook_config_volume}@g" "${src_file}"
  cp "${src_file}" /etc/kubernetes/manifests
}

# Starts kubernetes controller manager.
# It prepares the log file, loads the docker image, calculates variables, sets them
# in the manifest file, and then copies the manifest file to /etc/kubernetes/manifests.
#
# Assumed vars (which are calculated in function compute-master-manifest-variables)
#   CLOUD_CONFIG_OPT
#   CLOUD_CONFIG_VOLUME
#   CLOUD_CONFIG_MOUNT
#   DOCKER_REGISTRY
function start-kube-controller-manager {
  echo "Start kubernetes controller-manager"
  create-kubecontrollermanager-kubeconfig
  prepare-log-file /var/log/kube-controller-manager.log
  # Calculate variables and assemble the command line.
  local params="${CONTROLLER_MANAGER_TEST_LOG_LEVEL:-"--v=2"} ${CONTROLLER_MANAGER_TEST_ARGS:-} ${CLOUD_CONFIG_OPT}"
  params+=" --use-service-account-credentials"
  params+=" --cloud-provider=gce"
  params+=" --kubeconfig=/etc/srv/kubernetes/kube-controller-manager/kubeconfig"
  params+=" --root-ca-file=/etc/srv/kubernetes/ca.crt"
  params+=" --service-account-private-key-file=/etc/srv/kubernetes/server.key"
  if [[ -n "${ENABLE_GARBAGE_COLLECTOR:-}" ]]; then
    params+=" --enable-garbage-collector=${ENABLE_GARBAGE_COLLECTOR}"
  fi
  if [[ -n "${INSTANCE_PREFIX:-}" ]]; then
    params+=" --cluster-name=${INSTANCE_PREFIX}"
  fi
  if [[ -n "${CLUSTER_IP_RANGE:-}" ]]; then
    params+=" --cluster-cidr=${CLUSTER_IP_RANGE}"
  fi
  if [[ -n "${SERVICE_CLUSTER_IP_RANGE:-}" ]]; then
    params+=" --service-cluster-ip-range=${SERVICE_CLUSTER_IP_RANGE}"
  fi
  if [[ "${NETWORK_PROVIDER:-}" == "kubenet" ]]; then
    params+=" --allocate-node-cidrs=true"
  elif [[ -n "${ALLOCATE_NODE_CIDRS:-}" ]]; then
    params+=" --allocate-node-cidrs=${ALLOCATE_NODE_CIDRS}"
  fi
  if [[ -n "${TERMINATED_POD_GC_THRESHOLD:-}" ]]; then
    params+=" --terminated-pod-gc-threshold=${TERMINATED_POD_GC_THRESHOLD}"
  fi
  if [[ "${ENABLE_IP_ALIASES:-}" == 'true' ]]; then
    params+=" --cidr-allocator-type=CloudAllocator"
    params+=" --configure-cloud-routes=false"
  fi
  if [[ -n "${FEATURE_GATES:-}" ]]; then
    params+=" --feature-gates=${FEATURE_GATES}"
  fi
  local -r kube_rc_docker_tag=$(cat /opt/kubernetes/kube-docker-files/kube-controller-manager.docker_tag)
  local container_env=""
  if [[ -n "${ENABLE_CACHE_MUTATION_DETECTOR:-}" ]]; then
    container_env="\"env\":[{\"name\": \"KUBE_CACHE_MUTATION_DETECTOR\", \"value\": \"${ENABLE_CACHE_MUTATION_DETECTOR}\"}],"
  fi

  local -r src_file="${KUBE_HOME}/kube-manifests/kubernetes/gci-trusty/kube-controller-manager.manifest"
  remove-salt-config-comments "${src_file}"
  # Evaluate variables.
  sed -i -e "s@{{srv_kube_path}}@/etc/srv/kubernetes@g" "${src_file}"
  sed -i -e "s@{{pillar\['kube_docker_registry'\]}}@${DOCKER_REGISTRY}@g" "${src_file}"
  sed -i -e "s@{{pillar\['kube-controller-manager_docker_tag'\]}}@${kube_rc_docker_tag}@g" "${src_file}"
  sed -i -e "s@{{params}}@${params}@g" "${src_file}"
  sed -i -e "s@{{container_env}}@${container_env}@g" "${src_file}"
  sed -i -e "s@{{cloud_config_mount}}@${CLOUD_CONFIG_MOUNT}@g" "${src_file}"
  sed -i -e "s@{{cloud_config_volume}}@${CLOUD_CONFIG_VOLUME}@g" "${src_file}"
  sed -i -e "s@{{additional_cloud_config_mount}}@@g" "${src_file}"
  sed -i -e "s@{{additional_cloud_config_volume}}@@g" "${src_file}"
  cp "${src_file}" /etc/kubernetes/manifests
}

# Starts kubernetes scheduler.
# It prepares the log file, loads the docker image, calculates variables, sets them
# in the manifest file, and then copies the manifest file to /etc/kubernetes/manifests.
#
# Assumed vars (which are calculated in compute-master-manifest-variables)
#   DOCKER_REGISTRY
function start-kube-scheduler {
  echo "Start kubernetes scheduler"
  create-kubescheduler-kubeconfig
  prepare-log-file /var/log/kube-scheduler.log

  # Calculate variables and set them in the manifest.
  params="${SCHEDULER_TEST_LOG_LEVEL:-"--v=2"} ${SCHEDULER_TEST_ARGS:-}"
  params+=" --kubeconfig=/etc/srv/kubernetes/kube-scheduler/kubeconfig"
  if [[ -n "${FEATURE_GATES:-}" ]]; then
    params+=" --feature-gates=${FEATURE_GATES}"
  fi
  if [[ -n "${SCHEDULING_ALGORITHM_PROVIDER:-}"  ]]; then
    params+=" --algorithm-provider=${SCHEDULING_ALGORITHM_PROVIDER}"
  fi
  local -r kube_scheduler_docker_tag=$(cat "${KUBE_HOME}/kube-docker-files/kube-scheduler.docker_tag")

  # Remove salt comments and replace variables with values.
  local -r src_file="${KUBE_HOME}/kube-manifests/kubernetes/gci-trusty/kube-scheduler.manifest"
  remove-salt-config-comments "${src_file}"

  sed -i -e "s@{{srv_kube_path}}@/etc/srv/kubernetes@g" "${src_file}"
  sed -i -e "s@{{params}}@${params}@g" "${src_file}"
  sed -i -e "s@{{pillar\['kube_docker_registry'\]}}@${DOCKER_REGISTRY}@g" "${src_file}"
  sed -i -e "s@{{pillar\['kube-scheduler_docker_tag'\]}}@${kube_scheduler_docker_tag}@g" "${src_file}"
  cp "${src_file}" /etc/kubernetes/manifests
}

# Starts cluster autoscaler.
# Assumed vars (which are calculated in function compute-master-manifest-variables)
#   CLOUD_CONFIG_OPT
#   CLOUD_CONFIG_VOLUME
#   CLOUD_CONFIG_MOUNT
function start-cluster-autoscaler {
  if [[ "${ENABLE_CLUSTER_AUTOSCALER:-}" == "true" ]]; then
    echo "Start kubernetes cluster autoscaler"
    prepare-log-file /var/log/cluster-autoscaler.log

    # Remove salt comments and replace variables with values
    local -r src_file="${KUBE_HOME}/kube-manifests/kubernetes/gci-trusty/cluster-autoscaler.manifest"
    remove-salt-config-comments "${src_file}"

    local params="${AUTOSCALER_MIG_CONFIG} ${CLOUD_CONFIG_OPT}"
    sed -i -e "s@{{params}}@${params}@g" "${src_file}"
    sed -i -e "s@{{cloud_config_mount}}@${CLOUD_CONFIG_MOUNT}@g" "${src_file}"
    sed -i -e "s@{{cloud_config_volume}}@${CLOUD_CONFIG_VOLUME}@g" "${src_file}"
    sed -i -e "s@{%.*%}@@g" "${src_file}"

    cp "${src_file}" /etc/kubernetes/manifests
  fi
}

# A helper function for copying addon manifests and set dir/files
# permissions.
#
# $1: addon category under /etc/kubernetes
# $2: manifest source dir
function setup-addon-manifests {
  local -r src_dir="${KUBE_HOME}/kube-manifests/kubernetes/gci-trusty/$2"
  local -r dst_dir="/etc/kubernetes/$1/$2"
  if [[ ! -d "${dst_dir}" ]]; then
    mkdir -p "${dst_dir}"
  fi
  local files=$(find "${src_dir}" -maxdepth 1 -name "*.yaml")
  if [[ -n "${files}" ]]; then
    cp "${src_dir}/"*.yaml "${dst_dir}"
  fi
  files=$(find "${src_dir}" -maxdepth 1 -name "*.json")
  if [[ -n "${files}" ]]; then
    cp "${src_dir}/"*.json "${dst_dir}"
  fi
  files=$(find "${src_dir}" -maxdepth 1 -name "*.yaml.in")
  if [[ -n "${files}" ]]; then
    cp "${src_dir}/"*.yaml.in "${dst_dir}"
  fi
  chown -R root:root "${dst_dir}"
  chmod 755 "${dst_dir}"
  chmod 644 "${dst_dir}"/*
}

# Prepares the manifests of k8s addons, and starts the addon manager.
function start-kube-addons {
  echo "Prepare kube-addons manifests and start kube addon manager"
  local -r src_dir="${KUBE_HOME}/kube-manifests/kubernetes/gci-trusty"
  local -r dst_dir="/etc/kubernetes/addons"

  # prep addition kube-up specific rbac objects
  setup-addon-manifests "addons" "rbac"

  # Set up manifests of other addons.
  if [[ "${ENABLE_CLUSTER_MONITORING:-}" == "influxdb" ]] || \
     [[ "${ENABLE_CLUSTER_MONITORING:-}" == "google" ]] || \
     [[ "${ENABLE_CLUSTER_MONITORING:-}" == "stackdriver" ]] || \
     [[ "${ENABLE_CLUSTER_MONITORING:-}" == "standalone" ]] || \
     [[ "${ENABLE_CLUSTER_MONITORING:-}" == "googleinfluxdb" ]]; then
    local -r file_dir="cluster-monitoring/${ENABLE_CLUSTER_MONITORING}"
    setup-addon-manifests "addons" "cluster-monitoring"
    setup-addon-manifests "addons" "${file_dir}"
    # Replace the salt configurations with variable values.
    base_metrics_memory="140Mi"
    base_eventer_memory="190Mi"
    base_metrics_cpu="80m"
    nanny_memory="90Mi"
    local -r metrics_memory_per_node="4"
    local -r metrics_cpu_per_node="0.5"
    local -r eventer_memory_per_node="500"
    local -r nanny_memory_per_node="200"
    if [[ -n "${NUM_NODES:-}" && "${NUM_NODES}" -ge 1 ]]; then
      num_kube_nodes="$((${NUM_NODES}+1))"
      nanny_memory="$((${num_kube_nodes} * ${nanny_memory_per_node} + 90 * 1024))Ki"
    fi
    controller_yaml="${dst_dir}/${file_dir}"
    if [[ "${ENABLE_CLUSTER_MONITORING:-}" == "googleinfluxdb" ]]; then
      controller_yaml="${controller_yaml}/heapster-controller-combined.yaml"
    else
      controller_yaml="${controller_yaml}/heapster-controller.yaml"
    fi
    remove-salt-config-comments "${controller_yaml}"
    sed -i -e "s@{{ *base_metrics_memory *}}@${base_metrics_memory}@g" "${controller_yaml}"
    sed -i -e "s@{{ *base_metrics_cpu *}}@${base_metrics_cpu}@g" "${controller_yaml}"
    sed -i -e "s@{{ *base_eventer_memory *}}@${base_eventer_memory}@g" "${controller_yaml}"
    sed -i -e "s@{{ *metrics_memory_per_node *}}@${metrics_memory_per_node}@g" "${controller_yaml}"
    sed -i -e "s@{{ *eventer_memory_per_node *}}@${eventer_memory_per_node}@g" "${controller_yaml}"
    sed -i -e "s@{{ *nanny_memory *}}@${nanny_memory}@g" "${controller_yaml}"
    sed -i -e "s@{{ *metrics_cpu_per_node *}}@${metrics_cpu_per_node}@g" "${controller_yaml}"
  fi
  if [[ "${ENABLE_CLUSTER_DNS:-}" == "true" ]]; then
    setup-addon-manifests "addons" "dns"
    local -r dns_controller_file="${dst_dir}/dns/kubedns-controller.yaml"
    local -r dns_svc_file="${dst_dir}/dns/kubedns-svc.yaml"
    mv "${dst_dir}/dns/kubedns-controller.yaml.in" "${dns_controller_file}"
    mv "${dst_dir}/dns/kubedns-svc.yaml.in" "${dns_svc_file}"
    # Replace the salt configurations with variable values.
    sed -i -e "s@{{ *pillar\['dns_domain'\] *}}@${DNS_DOMAIN}@g" "${dns_controller_file}"
    sed -i -e "s@{{ *pillar\['dns_server'\] *}}@${DNS_SERVER_IP}@g" "${dns_svc_file}"

    if [[ "${ENABLE_DNS_HORIZONTAL_AUTOSCALER:-}" == "true" ]]; then
      setup-addon-manifests "addons" "dns-horizontal-autoscaler"
    fi
  fi
  if [[ "${ENABLE_CLUSTER_REGISTRY:-}" == "true" ]]; then
    setup-addon-manifests "addons" "registry"
    local -r registry_pv_file="${dst_dir}/registry/registry-pv.yaml"
    local -r registry_pvc_file="${dst_dir}/registry/registry-pvc.yaml"
    mv "${dst_dir}/registry/registry-pv.yaml.in" "${registry_pv_file}"
    mv "${dst_dir}/registry/registry-pvc.yaml.in" "${registry_pvc_file}"
    # Replace the salt configurations with variable values.
    remove-salt-config-comments "${controller_yaml}"
    sed -i -e "s@{{ *pillar\['cluster_registry_disk_size'\] *}}@${CLUSTER_REGISTRY_DISK_SIZE}@g" "${registry_pv_file}"
    sed -i -e "s@{{ *pillar\['cluster_registry_disk_size'\] *}}@${CLUSTER_REGISTRY_DISK_SIZE}@g" "${registry_pvc_file}"
    sed -i -e "s@{{ *pillar\['cluster_registry_disk_name'\] *}}@${CLUSTER_REGISTRY_DISK}@g" "${registry_pvc_file}"
  fi
  if [[ "${ENABLE_NODE_LOGGING:-}" == "true" ]] && \
     [[ "${LOGGING_DESTINATION:-}" == "elasticsearch" ]] && \
     [[ "${ENABLE_CLUSTER_LOGGING:-}" == "true" ]]; then
    setup-addon-manifests "addons" "fluentd-elasticsearch"
  fi
  if [[ "${ENABLE_NODE_LOGGING:-}" == "true" ]] && \
     [[ "${LOGGING_DESTINATION:-}" == "gcp" ]]; then
    setup-addon-manifests "addons" "fluentd-gcp"
  fi
  if [[ "${ENABLE_CLUSTER_UI:-}" == "true" ]]; then
    setup-addon-manifests "addons" "dashboard"
  fi
  if [[ "${ENABLE_NODE_PROBLEM_DETECTOR:-}" == "daemonset" ]]; then
    setup-addon-manifests "addons" "node-problem-detector"
  fi
  if echo "${ADMISSION_CONTROL:-}" | grep -q "LimitRanger"; then
    setup-addon-manifests "admission-controls" "limit-range"
  fi
  if [[ "${NETWORK_POLICY_PROVIDER:-}" == "calico" ]]; then
    setup-addon-manifests "addons" "calico-policy-controller"

    # Configure Calico based on cluster size and image type. 
    local -r ds_file="${dst_dir}/calico-policy-controller/calico-node-daemonset.yaml"
    local -r typha_dep_file="${dst_dir}/calico-policy-controller/typha-deployment.yaml"
    sed -i -e "s@__CALICO_CNI_DIR__@/opt/cni/bin@g" "${ds_file}"
    sed -i -e "s@__CALICO_NODE_CPU__@$(get-calico-node-cpu)@g" "${ds_file}"
    sed -i -e "s@__CALICO_TYPHA_CPU__@$(get-calico-typha-cpu)@g" "${typha_dep_file}"
    sed -i -e "s@__CALICO_TYPHA_REPLICAS__@$(get-calico-typha-replicas)@g" "${typha_dep_file}"
  fi
  if [[ "${ENABLE_DEFAULT_STORAGE_CLASS:-}" == "true" ]]; then
    setup-addon-manifests "addons" "storage-class/gce"
  fi

  # Place addon manager pod manifest.
  cp "${src_dir}/kube-addon-manager.yaml" /etc/kubernetes/manifests
}

# Starts an image-puller - used in test clusters.
function start-image-puller {
  echo "Start image-puller"
  cp "${KUBE_HOME}/kube-manifests/kubernetes/gci-trusty/e2e-image-puller.manifest" \
    /etc/kubernetes/manifests/
}

# Starts kube-registry proxy
function start-kube-registry-proxy {
  echo "Start kube-registry-proxy"
  cp "${KUBE_HOME}/kube-manifests/kubernetes/kube-registry-proxy.yaml" /etc/kubernetes/manifests
}

# Starts a l7 loadbalancing controller for ingress.
function start-lb-controller {
  if [[ "${ENABLE_L7_LOADBALANCING:-}" == "glbc" ]]; then
    echo "Start GCE L7 pod"
    prepare-log-file /var/log/glbc.log
    setup-addon-manifests "addons" "cluster-loadbalancing/glbc"
    cp "${KUBE_HOME}/kube-manifests/kubernetes/gci-trusty/glbc.manifest" \
       /etc/kubernetes/manifests/
  fi
}

# Starts rescheduler.
function start-rescheduler {
  if [[ "${ENABLE_RESCHEDULER:-}" == "true" ]]; then
    echo "Start Rescheduler"
    prepare-log-file /var/log/rescheduler.log
    cp "${KUBE_HOME}/kube-manifests/kubernetes/gci-trusty/rescheduler.manifest" \
       /etc/kubernetes/manifests/
  fi
}

# Install and setup rkt
# TODO(euank): There should be a toggle to use the distro-provided rkt binary
# Sets the following variables:
#   RKT_BIN: the path to the rkt binary
function setup-rkt {
    local rkt_bin="${KUBE_HOME}/bin/rkt"
    if [[ -x "${rkt_bin}" ]]; then
      # idempotency, skip downloading this time
      # TODO(euank): this might get in the way of updates, but 'file busy'
      # because of rkt-api would too
      RKT_BIN="${rkt_bin}"
      return
    fi
    mkdir -p /etc/rkt "${KUBE_HOME}/download/"
    local rkt_tar="${KUBE_HOME}/download/rkt.tar.gz"
    local rkt_tmpdir=$(mktemp -d "${KUBE_HOME}/rkt_download.XXXXX")
    curl --retry 5 --retry-delay 3 --fail --silent --show-error \
      --location --create-dirs --output "${rkt_tar}" \
      https://github.com/coreos/rkt/releases/download/v${RKT_VERSION}/rkt-v${RKT_VERSION}.tar.gz
    tar --strip-components=1 -xf "${rkt_tar}" -C "${rkt_tmpdir}" --overwrite
    mv "${rkt_tmpdir}/rkt" "${rkt_bin}"
    if [[ ! -x "${rkt_bin}" ]]; then
      echo "Could not download requested rkt binary"
      exit 1
    fi
    RKT_BIN="${rkt_bin}"
    # Cache rkt stage1 images for speed
    "${RKT_BIN}" fetch --insecure-options=image "${rkt_tmpdir}"/*.aci
    rm -rf "${rkt_tmpdir}"

    cat > /etc/systemd/system/rkt-api.service <<EOF
[Unit]
Description=rkt api service
Documentation=http://github.com/coreos/rkt
After=network.target

[Service]
ExecStart=${RKT_BIN} api-service --listen=127.0.0.1:15441
Restart=on-failure

[Install]
WantedBy=multi-user.target
EOF
    systemctl enable rkt-api.service
    systemctl start rkt-api.service
}

# Install docker2aci, needed to load server images if using rkt runtime
# This should be removed once rkt can fetch on-disk docker tarballs directly
# Sets the following variables:
#   DOCKER2ACI_BIN: the path to the docker2aci binary
function install-docker2aci {
  local tar_path="${KUBE_HOME}/download/docker2aci.tar.gz"
  local tmp_path="${KUBE_HOME}/docker2aci"
  mkdir -p "${KUBE_HOME}/download/" "${tmp_path}"
  curl --retry 5 --retry-delay 3 --fail --silent --show-error \
    --location --create-dirs --output "${tar_path}" \
    https://github.com/appc/docker2aci/releases/download/v0.14.0/docker2aci-v0.14.0.tar.gz
  tar --strip-components=1 -xf "${tar_path}" -C "${tmp_path}" --overwrite
  DOCKER2ACI_BIN="${KUBE_HOME}/bin/docker2aci"
  mv "${tmp_path}/docker2aci" "${DOCKER2ACI_BIN}"
}

########### Main Function ###########
echo "Start to configure instance for kubernetes"

# Note: this name doesn't make as much sense here as in gci where it's actually
# /home/kubernetes, but for ease of diff-ing, retain the same variable name
KUBE_HOME="/opt/kubernetes"
if [[ ! -e "${KUBE_HOME}/kube-env" ]]; then
  echo "The ${KUBE_HOME}/kube-env file does not exist!! Terminate cluster initialization."
  exit 1
fi

source "${KUBE_HOME}/kube-env"

if [[ -n "${KUBE_USER:-}" ]]; then
  if ! [[ "${KUBE_USER}" =~ ^[-._@a-zA-Z0-9]+$ ]]; then
    echo "Bad KUBE_USER format."
    exit 1
  fi
fi

# generate the controller manager and scheduler tokens here since they are only used on the master.
KUBE_CONTROLLER_MANAGER_TOKEN=$(dd if=/dev/urandom bs=128 count=1 2>/dev/null | base64 | tr -d "=+/" | dd bs=32 count=1 2>/dev/null)
KUBE_SCHEDULER_TOKEN=$(dd if=/dev/urandom bs=128 count=1 2>/dev/null | base64 | tr -d "=+/" | dd bs=32 count=1 2>/dev/null)

# KUBERNETES_CONTAINER_RUNTIME is set by the `kube-env` file, but it's a bit of a mouthful
if [[ "${CONTAINER_RUNTIME:-}" == "" ]]; then
  CONTAINER_RUNTIME="${KUBERNETES_CONTAINER_RUNTIME:-docker}"
fi

create-dirs
ensure-local-ssds
if [[ "${KUBERNETES_MASTER:-}" == "true" ]]; then
  mount-master-pd
  create-master-auth
  create-master-kubelet-auth
  create-master-etcd-auth
else
  create-kubelet-kubeconfig
  create-kubeproxy-kubeconfig
fi

if [[ "${CONTAINER_RUNTIME:-}" == "rkt" ]]; then
  systemctl stop docker
  systemctl disable docker
  setup-rkt
  install-docker2aci
  create-kube-controller-manager-dirs
else
  configure-docker-daemon
fi

load-docker-images
start-kubelet

if [[ "${KUBERNETES_MASTER:-}" == "true" ]]; then
  compute-master-manifest-variables
  start-etcd-servers
  start-etcd-empty-dir-cleanup-pod
  start-kube-apiserver
  start-kube-controller-manager
  start-kube-scheduler
  start-kube-addons
  start-cluster-autoscaler
  start-lb-controller
  start-rescheduler
else
  start-kube-proxy
  # Kube-registry-proxy.
  if [[ "${ENABLE_CLUSTER_REGISTRY:-}" == "true" ]]; then
    start-kube-registry-proxy
  fi
  if [[ "${PREPULL_E2E_IMAGES:-}" == "true" ]]; then
    start-image-puller
  fi
fi
echo "Done for the configuration for kubernetes"<|MERGE_RESOLUTION|>--- conflicted
+++ resolved
@@ -66,13 +66,6 @@
   if [[ "${NUM_NODES}" -gt "500" ]]; then
     typha_count=5
   fi
-<<<<<<< HEAD
-=======
-  if [[ "${NETWORK_POLICY_PROVIDER:-}" != "calico" ]]; then
-    # We're not configured to use Calico, so don't start any Typhas.
-    typha_count=0
-  fi
->>>>>>> 5aacfdce
   echo "${typha_count}"
 }
 
@@ -231,6 +224,11 @@
   cat <<EOF >/etc/gce.conf
 [global]
 EOF
+  if [[ -n "${GCE_API_ENDPOINT:-}" ]]; then
+    cat <<EOF >>/etc/gce.conf
+api-endpoint = ${GCE_API_ENDPOINT}
+EOF
+  fi
   if [[ -n "${PROJECT_ID:-}" && -n "${TOKEN_URL:-}" && -n "${TOKEN_BODY:-}" && -n "${NODE_NETWORK:-}" ]]; then
     use_cloud_config="true"
     cat <<EOF >>/etc/gce.conf
@@ -239,6 +237,11 @@
 project-id = ${PROJECT_ID}
 network-name = ${NODE_NETWORK}
 EOF
+    if [[ -n "${NETWORK_PROJECT_ID:-}" ]]; then
+      cat <<EOF >>/etc/gce.conf
+network-project-id = ${NETWORK_PROJECT_ID}
+EOF
+    fi
     if [[ -n "${NODE_SUBNETWORK:-}" ]]; then
       cat <<EOF >>/etc/gce.conf
 subnetwork-name = ${NODE_SUBNETWORK}
@@ -338,7 +341,13 @@
   fi
 }
 
-function create-kubelet-kubeconfig {
+# Arg 1: the address of the API server
+function create-kubelet-kubeconfig() {
+  local apiserver_address="${1}"
+  if [[ -z "${apiserver_address}" ]]; then
+    echo "Must provide API server address to create Kubelet kubeconfig file!"
+    exit 1
+  fi
   echo "Creating kubelet kubeconfig file"
   if [[ -z "${KUBELET_CA_CERT:-}" ]]; then
     KUBELET_CA_CERT="${CA_CERT}"
@@ -354,6 +363,7 @@
 clusters:
 - name: local
   cluster:
+    server: ${apiserver_address}
     certificate-authority-data: ${KUBELET_CA_CERT}
 contexts:
 - context:
@@ -373,7 +383,7 @@
   # set in the environment.
   if [[ -n "${KUBELET_APISERVER:-}" && -n "${KUBELET_CERT:-}" && -n "${KUBELET_KEY:-}" ]]; then
     REGISTER_MASTER_KUBELET="true"
-    create-kubelet-kubeconfig
+    create-kubelet-kubeconfig "https://${KUBELET_APISERVER}"
   fi
 }
 
@@ -573,7 +583,7 @@
     flags+=" --enable-debugging-handlers=false"
     flags+=" --hairpin-mode=none"
     if [[ "${REGISTER_MASTER_KUBELET:-false}" == "true" ]]; then
-      flags+=" --api-servers=https://${KUBELET_APISERVER}"
+      flags+=" --kubeconfig=/var/lib/kubelet/kubeconfig"
       flags+=" --register-schedulable=false"
     else
       # Standalone mode (not widely used?)
@@ -581,7 +591,7 @@
     fi
   else # For nodes
     flags+=" --enable-debugging-handlers=true"
-    flags+=" --api-servers=https://${KUBERNETES_MASTER_NAME}"
+    flags+=" --kubeconfig=/var/lib/kubelet/kubeconfig"
     if [[ "${HAIRPIN_MODE:-}" == "promiscuous-bridge" ]] || \
        [[ "${HAIRPIN_MODE:-}" == "hairpin-veth" ]] || \
        [[ "${HAIRPIN_MODE:-}" == "none" ]]; then
@@ -590,11 +600,7 @@
   fi
   # Network plugin
   if [[ -n "${NETWORK_PROVIDER:-}" ]]; then
-    if [[ "${NETWORK_PROVIDER:-}" == "cni" ]]; then
-      flags+=" --cni-bin-dir=/opt/kubernetes/bin"
-    else
-      flags+=" --network-plugin-dir=/opt/kubernetes/bin"
-    fi
+    flags+=" --cni-bin-dir=/opt/kubernetes/bin"
     flags+=" --network-plugin=${NETWORK_PROVIDER}"
   fi
   if [[ -n "${NON_MASQUERADE_CIDR:-}" ]]; then
@@ -609,6 +615,9 @@
   fi
   if [[ -n "${NODE_LABELS:-}" ]]; then
     flags+=" --node-labels=${NODE_LABELS}"
+  fi
+  if [[ -n "${NODE_TAINTS:-}" ]]; then
+    flags+=" --register-with-taints=${NODE_TAINTS}"
   fi
   if [[ -n "${EVICTION_HARD:-}" ]]; then
     flags+=" --eviction-hard=${EVICTION_HARD}"
@@ -991,7 +1000,16 @@
 
   local container_env=""
   if [[ -n "${ENABLE_CACHE_MUTATION_DETECTOR:-}" ]]; then
-    container_env="\"env\":[{\"name\": \"KUBE_CACHE_MUTATION_DETECTOR\", \"value\": \"${ENABLE_CACHE_MUTATION_DETECTOR}\"}],"
+    container_env="\"name\": \"KUBE_CACHE_MUTATION_DETECTOR\", \"value\": \"${ENABLE_CACHE_MUTATION_DETECTOR}\""
+  fi
+  if [[ -n "${ENABLE_PATCH_CONVERSION_DETECTOR:-}" ]]; then
+    if [[ -n "${container_env}" ]]; then
+      container_env="${container_env}, "
+    fi
+    container_env="\"name\": \"KUBE_PATCH_CONVERSION_DETECTOR\", \"value\": \"${ENABLE_PATCH_CONVERSION_DETECTOR}\""
+  fi
+  if [[ -n "${container_env}" ]]; then
+    container_env="\"env\":[{${container_env}}],"
   fi
 
   src_file="${src_dir}/kube-apiserver.manifest"
@@ -1137,7 +1155,7 @@
     local -r src_file="${KUBE_HOME}/kube-manifests/kubernetes/gci-trusty/cluster-autoscaler.manifest"
     remove-salt-config-comments "${src_file}"
 
-    local params="${AUTOSCALER_MIG_CONFIG} ${CLOUD_CONFIG_OPT}"
+    local params="${AUTOSCALER_MIG_CONFIG} ${CLOUD_CONFIG_OPT} ${AUTOSCALER_EXPANDER_CONFIG:---expander=price}"
     sed -i -e "s@{{params}}@${params}@g" "${src_file}"
     sed -i -e "s@{{cloud_config_mount}}@${CLOUD_CONFIG_MOUNT}@g" "${src_file}"
     sed -i -e "s@{{cloud_config_volume}}@${CLOUD_CONFIG_VOLUME}@g" "${src_file}"
@@ -1176,6 +1194,8 @@
 }
 
 # Prepares the manifests of k8s addons, and starts the addon manager.
+# Vars assumed:
+#   CLUSTER_NAME
 function start-kube-addons {
   echo "Prepare kube-addons manifests and start kube addon manager"
   local -r src_dir="${KUBE_HOME}/kube-manifests/kubernetes/gci-trusty"
@@ -1213,6 +1233,7 @@
       controller_yaml="${controller_yaml}/heapster-controller.yaml"
     fi
     remove-salt-config-comments "${controller_yaml}"
+    sed -i -e "s@{{ cluster_name }}@${CLUSTER_NAME}@g" "${controller_yaml}"
     sed -i -e "s@{{ *base_metrics_memory *}}@${base_metrics_memory}@g" "${controller_yaml}"
     sed -i -e "s@{{ *base_metrics_cpu *}}@${base_metrics_cpu}@g" "${controller_yaml}"
     sed -i -e "s@{{ *base_eventer_memory *}}@${base_eventer_memory}@g" "${controller_yaml}"
@@ -1268,13 +1289,20 @@
   if [[ "${NETWORK_POLICY_PROVIDER:-}" == "calico" ]]; then
     setup-addon-manifests "addons" "calico-policy-controller"
 
-    # Configure Calico based on cluster size and image type. 
+    # Configure Calico based on cluster size and image type.
     local -r ds_file="${dst_dir}/calico-policy-controller/calico-node-daemonset.yaml"
     local -r typha_dep_file="${dst_dir}/calico-policy-controller/typha-deployment.yaml"
     sed -i -e "s@__CALICO_CNI_DIR__@/opt/cni/bin@g" "${ds_file}"
     sed -i -e "s@__CALICO_NODE_CPU__@$(get-calico-node-cpu)@g" "${ds_file}"
     sed -i -e "s@__CALICO_TYPHA_CPU__@$(get-calico-typha-cpu)@g" "${typha_dep_file}"
     sed -i -e "s@__CALICO_TYPHA_REPLICAS__@$(get-calico-typha-replicas)@g" "${typha_dep_file}"
+  else
+    # If not configured to use Calico, the set the typha replica count to 0, but only if the
+    # addon is present.
+    local -r typha_dep_file="${dst_dir}/calico-policy-controller/typha-deployment.yaml"
+    if [[ -e $typha_dep_file ]]; then
+      sed -i -e "s@__CALICO_TYPHA_REPLICAS__@0@g" "${typha_dep_file}"
+    fi
   fi
   if [[ "${ENABLE_DEFAULT_STORAGE_CLASS:-}" == "true" ]]; then
     setup-addon-manifests "addons" "storage-class/gce"
@@ -1418,7 +1446,7 @@
   create-master-kubelet-auth
   create-master-etcd-auth
 else
-  create-kubelet-kubeconfig
+  create-kubelet-kubeconfig "https://${KUBERNETES_MASTER_NAME}"
   create-kubeproxy-kubeconfig
 fi
 
