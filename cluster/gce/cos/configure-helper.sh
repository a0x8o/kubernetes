#!/bin/bash

# Copyright 2016 The Kubernetes Authors.
#
# Licensed under the Apache License, Version 2.0 (the "License");
# you may not use this file except in compliance with the License.
# You may obtain a copy of the License at
#
#     http://www.apache.org/licenses/LICENSE-2.0
#
# Unless required by applicable law or agreed to in writing, software
# distributed under the License is distributed on an "AS IS" BASIS,
# WITHOUT WARRANTIES OR CONDITIONS OF ANY KIND, either express or implied.
# See the License for the specific language governing permissions and
# limitations under the License.

# This script is for configuring kubernetes master and node instances. It is
# uploaded in the manifests tar ball.

# TODO: this script duplicates templating logic from cluster/saltbase/salt
# using sed. It should use an actual template parser on the manifest
# files.

set -o errexit
set -o nounset
set -o pipefail

readonly UUID_MNT_PREFIX="/mnt/disks/by-uuid/google-local-ssds"
readonly UUID_BLOCK_PREFIX="/dev/disk/by-uuid/google-local-ssds"

# Use --retry-connrefused opt only if it's supported by curl.
CURL_RETRY_CONNREFUSED=""
if curl --help | grep -q -- '--retry-connrefused'; then
  CURL_RETRY_CONNREFUSED='--retry-connrefused'
fi

function setup-os-params {
  # Reset core_pattern. On GCI, the default core_pattern pipes the core dumps to
  # /sbin/crash_reporter which is more restrictive in saving crash dumps. So for
  # now, set a generic core_pattern that users can work with.
  echo "core.%e.%p.%t" > /proc/sys/kernel/core_pattern
}

function config-ip-firewall {
  echo "Configuring IP firewall rules"

  # Do not consider loopback addresses as martian source or destination while
  # routing. This enables the use of 127/8 for local routing purposes.
  sysctl -w net.ipv4.conf.all.route_localnet=1

  # The GCI image has host firewall which drop most inbound/forwarded packets.
  # We need to add rules to accept all TCP/UDP/ICMP packets.
  if iptables -w -L INPUT | grep "Chain INPUT (policy DROP)" > /dev/null; then
    echo "Add rules to accept all inbound TCP/UDP/ICMP packets"
    iptables -A INPUT -w -p TCP -j ACCEPT
    iptables -A INPUT -w -p UDP -j ACCEPT
    iptables -A INPUT -w -p ICMP -j ACCEPT
  fi
  if iptables -w -L FORWARD | grep "Chain FORWARD (policy DROP)" > /dev/null; then
    echo "Add rules to accept all forwarded TCP/UDP/ICMP packets"
    iptables -A FORWARD -w -p TCP -j ACCEPT
    iptables -A FORWARD -w -p UDP -j ACCEPT
    iptables -A FORWARD -w -p ICMP -j ACCEPT
  fi

  # Flush iptables nat table
  iptables -w -t nat -F || true

  if [[ "${NON_MASQUERADE_CIDR:-}" == "0.0.0.0/0" ]]; then
    echo "Add rules for ip masquerade"
    iptables -w -t nat -N IP-MASQ
    iptables -w -t nat -A POSTROUTING -m comment --comment "ip-masq: ensure nat POSTROUTING directs all non-LOCAL destination traffic to our custom IP-MASQ chain" -m addrtype ! --dst-type LOCAL -j IP-MASQ
    iptables -w -t nat -A IP-MASQ -d 169.254.0.0/16 -m comment --comment "ip-masq: local traffic is not subject to MASQUERADE" -j RETURN
    iptables -w -t nat -A IP-MASQ -d 10.0.0.0/8 -m comment --comment "ip-masq: local traffic is not subject to MASQUERADE" -j RETURN
    iptables -w -t nat -A IP-MASQ -d 172.16.0.0/12 -m comment --comment "ip-masq: local traffic is not subject to MASQUERADE" -j RETURN
    iptables -w -t nat -A IP-MASQ -d 192.168.0.0/16 -m comment --comment "ip-masq: local traffic is not subject to MASQUERADE" -j RETURN
    iptables -w -t nat -A IP-MASQ -m comment --comment "ip-masq: outbound traffic is subject to MASQUERADE (must be last in chain)" -j MASQUERADE
  fi

<<<<<<< HEAD
  if [[ "${ENABLE_METADATA_CONCEALMENT:-}" == "true" ]]; then
=======
  # If METADATA_CONCEALMENT_NO_FIREWALL is set, don't create a firewall on this
  # node because we don't expect the daemonset to run on this node.
  if [[ "${ENABLE_METADATA_CONCEALMENT:-}" == "true" ]] && [[ ! "${METADATA_CONCEALMENT_NO_FIREWALL:-}" == "true" ]]; then
>>>>>>> ed33434d
    echo "Add rule for metadata concealment"
    iptables -w -t nat -I PREROUTING -p tcp -d 169.254.169.254 --dport 80 -m comment --comment "metadata-concealment: bridge traffic to metadata server goes to metadata proxy" -j DNAT --to-destination 127.0.0.1:988
  fi
}

function create-dirs {
  echo "Creating required directories"
  mkdir -p /var/lib/kubelet
  mkdir -p /etc/kubernetes/manifests
  if [[ "${KUBERNETES_MASTER:-}" == "false" ]]; then
    mkdir -p /var/lib/kube-proxy
  fi
}

# Gets the total number of $(1) and $(2) type disks specified
# by the user in ${NODE_LOCAL_SSDS_EXT}
function get-local-disk-num() {
  local interface="${1}"
  local format="${2}"

  localdisknum=0
  if [[ ! -z "${NODE_LOCAL_SSDS_EXT:-}" ]]; then
    IFS=";" read -r -a ssdgroups <<< "${NODE_LOCAL_SSDS_EXT:-}"
    for ssdgroup in "${ssdgroups[@]}"; do
      IFS="," read -r -a ssdopts <<< "${ssdgroup}"
      local opnum="${ssdopts[0]}"
      local opinterface="${ssdopts[1]}"
      local opformat="${ssdopts[2]}"

      if [[ "${opformat,,}" == "${format,,}" && "${opinterface,,}" == "${interface,,}" ]]; then
        localdisknum=$((localdisknum+opnum))
      fi
    done
  fi
}

# Creates a symlink for a ($1) so that it may be used as block storage
function safe-block-symlink(){
  local device="${1}"
  local symdir="${2}"

  mkdir -p "${symdir}"

  get-or-generate-uuid "${device}"
  local myuuid="${retuuid}"

  local sym="${symdir}/local-ssd-${myuuid}"
  # Do not "mkdir -p ${sym}" as that will cause unintended symlink behavior
  ln -s "${device}" "${sym}"
  echo "Created a symlink for SSD $ssd at ${sym}"
  chmod a+w "${sym}"
}

# Gets a pregenerated UUID from ${ssdmap} if it exists, otherwise generates a new
# UUID and places it inside ${ssdmap}
function get-or-generate-uuid(){
  local device="${1}"

  local ssdmap="/home/kubernetes/localssdmap.txt"
  echo "Generating or getting UUID from ${ssdmap}"

  if [[ ! -e "${ssdmap}" ]]; then
    touch "${ssdmap}"
    chmod +w "${ssdmap}"
  fi

  # each line of the ssdmap looks like "${device} persistent-uuid"
  if [[ ! -z $(grep ${device} ${ssdmap}) ]]; then
    #create symlink based on saved uuid
    local myuuid=$(grep ${device} ${ssdmap} | cut -d ' ' -f 2)
  else
    # generate new uuid and add it to the map
    local myuuid=$(uuidgen)
    if [[ ! ${?} -eq 0 ]]; then
      echo "Failed to generate valid UUID with uuidgen" >&2
      exit 2
    fi
    echo "${device} ${myuuid}" >> "${ssdmap}"
  fi

  if [[ -z "${myuuid}" ]]; then
    echo "Failed to get a uuid for device ${device} when symlinking." >&2
    exit 2
  fi

  retuuid="${myuuid}"
}

#Formats the given device ($1) if needed and mounts it at given mount point
# ($2).
function safe-format-and-mount() {
  local device="${1}"
  local mountpoint="${2}"

  # Format only if the disk is not already formatted.
  if ! tune2fs -l "${device}" ; then
    echo "Formatting '${device}'"
    mkfs.ext4 -F "${device}"
  fi

  mkdir -p "${mountpoint}"
  echo "Mounting '${device}' at '${mountpoint}'"
  mount -o discard,defaults "${device}" "${mountpoint}"
}

# Gets a devices UUID and bind mounts the device to mount location in
# /mnt/disks/by-id/
function unique-uuid-bind-mount(){
  local mountpoint="${1}"
  local actual_device="${2}"

  # Trigger udev refresh so that newly formatted devices are propagated in by-uuid
  udevadm control --reload-rules
  udevadm trigger
  udevadm settle

  # grep the exact match of actual device, prevents substring matching
  local myuuid=$(ls -l /dev/disk/by-uuid/ | grep "/${actual_device}$" | tr -s ' ' | cut -d ' ' -f 9)
  # myuuid should be the uuid of the device as found in /dev/disk/by-uuid/
  if [[ -z "${myuuid}" ]]; then
    echo "Failed to get a uuid for device ${actual_device} when mounting." >&2
    exit 2
  fi

  # bindpoint should be the full path of the to-be-bound device
  local bindpoint="${UUID_MNT_PREFIX}-${interface}-fs/local-ssd-${myuuid}"

  safe-bind-mount "${mountpoint}" "${bindpoint}"
}

# Bind mounts device at mountpoint to bindpoint
function safe-bind-mount(){
  local mountpoint="${1}"
  local bindpoint="${2}"

  # Mount device to the mountpoint
  mkdir -p "${bindpoint}"
  echo "Binding '${mountpoint}' at '${bindpoint}'"
  mount --bind "${mountpoint}" "${bindpoint}"
  chmod a+w "${bindpoint}"
}


# Mounts, bindmounts, or symlinks depending on the interface and format
# of the incoming device
function mount-ext(){
  local ssd="${1}"
  local devicenum="${2}"
  local interface="${3}"
  local format="${4}"


  if [[ -z "${devicenum}" ]]; then
    echo "Failed to get the local disk number for device ${ssd}" >&2
    exit 2
  fi

  # TODO: Handle partitioned disks. Right now this code just ignores partitions
  if [[ "${format}" == "fs" ]]; then
    if [[ "${interface}" == "scsi" ]]; then
      local actual_device=$(readlink -f "${ssd}" | cut -d '/' -f 3)
      # Error checking
      if [[ "${actual_device}" != sd* ]]; then
        echo "'actual_device' is not of the correct format. It must be the kernel name of the device, got ${actual_device} instead" >&2
        exit 1
      fi
      local mountpoint="/mnt/disks/ssd${devicenum}"
    else
      # This path is required because the existing Google images do not
      # expose NVMe devices in /dev/disk/by-id so we are using the /dev/nvme instead
      local actual_device=$(echo ${ssd} | cut -d '/' -f 3)
      # Error checking
      if [[ "${actual_device}" != nvme* ]]; then
        echo "'actual_device' is not of the correct format. It must be the kernel name of the device, got ${actual_device} instead" >&2
        exit 1
      fi
      local mountpoint="/mnt/disks/ssd-nvme${devicenum}"
    fi

    safe-format-and-mount "${ssd}" "${mountpoint}"
    # We only do the bindmount if users are using the new local ssd request method
    # see https://github.com/kubernetes/kubernetes/pull/53466#discussion_r146431894
    if [[ ! -z "${NODE_LOCAL_SSDS_EXT:-}" ]]; then
      unique-uuid-bind-mount "${mountpoint}" "${actual_device}"
    fi
  elif [[ "${format}" == "block" ]]; then
    local symdir="${UUID_BLOCK_PREFIX}-${interface}-block"
    safe-block-symlink "${ssd}" "${symdir}"
  else
    echo "Disk format must be either fs or block, got ${format}"
  fi
}

# Local ssds, if present, are mounted or symlinked to their appropriate
# locations
function ensure-local-ssds() {
  get-local-disk-num "scsi" "block"
  local scsiblocknum="${localdisknum}"
  local i=0
  for ssd in /dev/disk/by-id/google-local-ssd-*; do
    if [ -e "${ssd}" ]; then
      local devicenum=`echo ${ssd} | sed -e 's/\/dev\/disk\/by-id\/google-local-ssd-\([0-9]*\)/\1/'`
      if [[ "${i}" -lt "${scsiblocknum}" ]]; then
        mount-ext "${ssd}" "${devicenum}" "scsi" "block"
      else
        # GKE does not set NODE_LOCAL_SSDS so all non-block devices
        # are assumed to be filesystem devices
        mount-ext "${ssd}" "${devicenum}" "scsi" "fs"
      fi
      i=$((i+1))
    else
      echo "No local SCSI SSD disks found."
    fi
  done

  # The following mounts or symlinks NVMe devices
  get-local-disk-num "nvme" "block"
  local nvmeblocknum="${localdisknum}"
  local i=0
  for ssd in /dev/nvme*; do
    if [ -e "${ssd}" ]; then
      # This workaround to find if the NVMe device is a disk is required because
      # the existing Google images does not expose NVMe devices in /dev/disk/by-id
      if [[ `udevadm info --query=property --name=${ssd} | grep DEVTYPE | sed "s/DEVTYPE=//"` == "disk" ]]; then
        local devicenum=`echo ${ssd} | sed -e 's/\/dev\/nvme0n\([0-9]*\)/\1/'`
        if [[ "${i}" -lt "${nvmeblocknum}" ]]; then
          mount-ext "${ssd}" "${devicenum}" "nvme" "block"
        else
          mount-ext "${ssd}" "${devicenum}" "nvme" "fs"
        fi
        i=$((i+1))
      fi
    else
      echo "No local NVMe SSD disks found."
    fi
  done
}

# Installs logrotate configuration files
function setup-logrotate() {
  mkdir -p /etc/logrotate.d/
  # Configure log rotation for all logs in /var/log, which is where k8s services
  # are configured to write their log files. Whenever logrotate is ran, this
  # config will:
  # * rotate the log file if its size is > 100Mb OR if one day has elapsed
  # * save rotated logs into a gzipped timestamped backup
  # * log file timestamp (controlled by 'dateformat') includes seconds too. This
  #   ensures that logrotate can generate unique logfiles during each rotation
  #   (otherwise it skips rotation if 'maxsize' is reached multiple times in a
  #   day).
  # * keep only 5 old (rotated) logs, and will discard older logs.
  cat > /etc/logrotate.d/allvarlogs <<EOF
/var/log/*.log {
    rotate ${LOGROTATE_FILES_MAX_COUNT:-5}
    copytruncate
    missingok
    notifempty
    compress
    maxsize ${LOGROTATE_MAX_SIZE:-100M}
    daily
    dateext
    dateformat -%Y%m%d-%s
    create 0644 root root
}
EOF

}

# Finds the master PD device; returns it in MASTER_PD_DEVICE
function find-master-pd {
  MASTER_PD_DEVICE=""
  if [[ ! -e /dev/disk/by-id/google-master-pd ]]; then
    return
  fi
  device_info=$(ls -l /dev/disk/by-id/google-master-pd)
  relative_path=${device_info##* }
  MASTER_PD_DEVICE="/dev/disk/by-id/${relative_path}"
}

# Mounts a persistent disk (formatting if needed) to store the persistent data
# on the master -- etcd's data, a few settings, and security certs/keys/tokens.
# safe-format-and-mount only formats an unformatted disk, and mkdir -p will
# leave a directory be if it already exists.
function mount-master-pd {
  find-master-pd
  if [[ -z "${MASTER_PD_DEVICE:-}" ]]; then
    return
  fi

  echo "Mounting master-pd"
  local -r pd_path="/dev/disk/by-id/google-master-pd"
  local -r mount_point="/mnt/disks/master-pd"
  # Format and mount the disk, create directories on it for all of the master's
  # persistent data, and link them to where they're used.
  mkdir -p "${mount_point}"
  safe-format-and-mount "${pd_path}" "${mount_point}"
  echo "Mounted master-pd '${pd_path}' at '${mount_point}'"

  # NOTE: These locations on the PD store persistent data, so to maintain
  # upgradeability, these locations should not change.  If they do, take care
  # to maintain a migration path from these locations to whatever new
  # locations.

  # Contains all the data stored in etcd.
  mkdir -m 700 -p "${mount_point}/var/etcd"
  ln -s -f "${mount_point}/var/etcd" /var/etcd
  mkdir -p /etc/srv
  # Contains the dynamically generated apiserver auth certs and keys.
  mkdir -p "${mount_point}/srv/kubernetes"
  ln -s -f "${mount_point}/srv/kubernetes" /etc/srv/kubernetes
  # Directory for kube-apiserver to store SSH key (if necessary).
  mkdir -p "${mount_point}/srv/sshproxy"
  ln -s -f "${mount_point}/srv/sshproxy" /etc/srv/sshproxy

  if ! id etcd &>/dev/null; then
    useradd -s /sbin/nologin -d /var/etcd etcd
  fi
  chown -R etcd "${mount_point}/var/etcd"
  chgrp -R etcd "${mount_point}/var/etcd"
}

# append_or_replace_prefixed_line ensures:
# 1. the specified file exists
# 2. existing lines with the specified ${prefix} are removed
# 3. a new line with the specified ${prefix}${suffix} is appended
function append_or_replace_prefixed_line {
  local -r file="${1:-}"
  local -r prefix="${2:-}"
  local -r suffix="${3:-}"
  local -r dirname="$(dirname ${file})"
  local -r tmpfile="$(mktemp -t filtered.XXXX --tmpdir=${dirname})"

  touch "${file}"
  awk "substr(\$0,0,length(\"${prefix}\")) != \"${prefix}\" { print }" "${file}" > "${tmpfile}"
  echo "${prefix}${suffix}" >> "${tmpfile}"
  mv "${tmpfile}" "${file}"
}

function write-pki-data {
  local data="${1}"
  local path="${2}"
  (umask 077; echo "${data}" | base64 --decode > "${path}")
}

function create-node-pki {
  echo "Creating node pki files"

  local -r pki_dir="/etc/srv/kubernetes/pki"
  mkdir -p "${pki_dir}"

  if [[ -z "${CA_CERT_BUNDLE:-}" ]]; then
    CA_CERT_BUNDLE="${CA_CERT}"
  fi

  CA_CERT_BUNDLE_PATH="${pki_dir}/ca-certificates.crt"
  write-pki-data "${CA_CERT_BUNDLE}" "${CA_CERT_BUNDLE_PATH}"

  if [[ ! -z "${KUBELET_CERT:-}" && ! -z "${KUBELET_KEY:-}" ]]; then
    KUBELET_CERT_PATH="${pki_dir}/kubelet.crt"
    write-pki-data "${KUBELET_CERT}" "${KUBELET_CERT_PATH}"

    KUBELET_KEY_PATH="${pki_dir}/kubelet.key"
    write-pki-data "${KUBELET_KEY}" "${KUBELET_KEY_PATH}"
  fi
}

function create-master-pki {
  echo "Creating master pki files"

  local -r pki_dir="/etc/srv/kubernetes/pki"
  mkdir -p "${pki_dir}"

  CA_CERT_PATH="${pki_dir}/ca.crt"
  write-pki-data "${CA_CERT}" "${CA_CERT_PATH}"

  # this is not true on GKE
  if [[ ! -z "${CA_KEY:-}" ]]; then
    CA_KEY_PATH="${pki_dir}/ca.key"
    write-pki-data "${CA_KEY}" "${CA_KEY_PATH}"
  fi

  if [[ -z "${APISERVER_SERVER_CERT:-}" || -z "${APISERVER_SERVER_KEY:-}" ]]; then
    APISERVER_SERVER_CERT="${MASTER_CERT}"
    APISERVER_SERVER_KEY="${MASTER_KEY}"
  fi

  APISERVER_SERVER_CERT_PATH="${pki_dir}/apiserver.crt"
  write-pki-data "${APISERVER_SERVER_CERT}" "${APISERVER_SERVER_CERT_PATH}"

  APISERVER_SERVER_KEY_PATH="${pki_dir}/apiserver.key"
  write-pki-data "${APISERVER_SERVER_KEY}" "${APISERVER_SERVER_KEY_PATH}"

  if [[ -z "${APISERVER_CLIENT_CERT:-}" || -z "${APISERVER_CLIENT_KEY:-}" ]]; then
    APISERVER_CLIENT_CERT="${KUBEAPISERVER_CERT}"
    APISERVER_CLIENT_KEY="${KUBEAPISERVER_KEY}"
  fi

  APISERVER_CLIENT_CERT_PATH="${pki_dir}/apiserver-client.crt"
  write-pki-data "${APISERVER_CLIENT_CERT}" "${APISERVER_CLIENT_CERT_PATH}"

  APISERVER_CLIENT_KEY_PATH="${pki_dir}/apiserver-client.key"
  write-pki-data "${APISERVER_CLIENT_KEY}" "${APISERVER_CLIENT_KEY_PATH}"

  if [[ -z "${SERVICEACCOUNT_CERT:-}" || -z "${SERVICEACCOUNT_KEY:-}" ]]; then
    SERVICEACCOUNT_CERT="${MASTER_CERT}"
    SERVICEACCOUNT_KEY="${MASTER_KEY}"
  fi

  SERVICEACCOUNT_CERT_PATH="${pki_dir}/serviceaccount.crt"
  write-pki-data "${SERVICEACCOUNT_CERT}" "${SERVICEACCOUNT_CERT_PATH}"

  SERVICEACCOUNT_KEY_PATH="${pki_dir}/serviceaccount.key"
  write-pki-data "${SERVICEACCOUNT_KEY}" "${SERVICEACCOUNT_KEY_PATH}"

  if [[ ! -z "${REQUESTHEADER_CA_CERT:-}" ]]; then
    AGGREGATOR_CA_KEY_PATH="${pki_dir}/aggr_ca.key"
    write-pki-data "${AGGREGATOR_CA_KEY}" "${AGGREGATOR_CA_KEY_PATH}"

    REQUESTHEADER_CA_CERT_PATH="${pki_dir}/aggr_ca.crt"
    write-pki-data "${REQUESTHEADER_CA_CERT}" "${REQUESTHEADER_CA_CERT_PATH}"

    PROXY_CLIENT_KEY_PATH="${pki_dir}/proxy_client.key"
    write-pki-data "${PROXY_CLIENT_KEY}" "${PROXY_CLIENT_KEY_PATH}"

    PROXY_CLIENT_CERT_PATH="${pki_dir}/proxy_client.crt"
    write-pki-data "${PROXY_CLIENT_CERT}" "${PROXY_CLIENT_CERT_PATH}"
  fi
}

# After the first boot and on upgrade, these files exist on the master-pd
# and should never be touched again (except perhaps an additional service
# account, see NB below.) One exception is if METADATA_CLOBBERS_CONFIG is
# enabled. In that case the basic_auth.csv file will be rewritten to make
# sure it matches the metadata source of truth.
function create-master-auth {
  echo "Creating master auth files"
  local -r auth_dir="/etc/srv/kubernetes"
  local -r basic_auth_csv="${auth_dir}/basic_auth.csv"
  if [[ -n "${KUBE_PASSWORD:-}" && -n "${KUBE_USER:-}" ]]; then
    if [[ -e "${basic_auth_csv}" && "${METADATA_CLOBBERS_CONFIG:-false}" == "true" ]]; then
      # If METADATA_CLOBBERS_CONFIG is true, we want to rewrite the file
      # completely, because if we're changing KUBE_USER and KUBE_PASSWORD, we
      # have nothing to match on.  The file is replaced just below with
      # append_or_replace_prefixed_line.
      rm "${basic_auth_csv}"
    fi
    append_or_replace_prefixed_line "${basic_auth_csv}" "${KUBE_PASSWORD},${KUBE_USER},"      "admin,system:masters"
  fi

  local -r known_tokens_csv="${auth_dir}/known_tokens.csv"
  if [[ -e "${known_tokens_csv}" && "${METADATA_CLOBBERS_CONFIG:-false}" == "true" ]]; then
    rm "${known_tokens_csv}"
  fi
  if [[ -n "${KUBE_BEARER_TOKEN:-}" ]]; then
    append_or_replace_prefixed_line "${known_tokens_csv}" "${KUBE_BEARER_TOKEN},"             "admin,admin,system:masters"
  fi
  if [[ -n "${KUBE_CONTROLLER_MANAGER_TOKEN:-}" ]]; then
    append_or_replace_prefixed_line "${known_tokens_csv}" "${KUBE_CONTROLLER_MANAGER_TOKEN}," "system:kube-controller-manager,uid:system:kube-controller-manager"
  fi
  if [[ -n "${KUBE_SCHEDULER_TOKEN:-}" ]]; then
    append_or_replace_prefixed_line "${known_tokens_csv}" "${KUBE_SCHEDULER_TOKEN},"          "system:kube-scheduler,uid:system:kube-scheduler"
  fi
  if [[ -n "${KUBE_PROXY_TOKEN:-}" ]]; then
    append_or_replace_prefixed_line "${known_tokens_csv}" "${KUBE_PROXY_TOKEN},"              "system:kube-proxy,uid:kube_proxy"
  fi
  if [[ -n "${NODE_PROBLEM_DETECTOR_TOKEN:-}" ]]; then
    append_or_replace_prefixed_line "${known_tokens_csv}" "${NODE_PROBLEM_DETECTOR_TOKEN},"   "system:node-problem-detector,uid:node-problem-detector"
  fi
  local use_cloud_config="false"
  cat <<EOF >/etc/gce.conf
[global]
EOF
  if [[ -n "${GCE_API_ENDPOINT:-}" ]]; then
    cat <<EOF >>/etc/gce.conf
api-endpoint = ${GCE_API_ENDPOINT}
EOF
  fi
  if [[ -n "${TOKEN_URL:-}" && -n "${TOKEN_BODY:-}" ]]; then
    use_cloud_config="true"
    cat <<EOF >>/etc/gce.conf
token-url = ${TOKEN_URL}
token-body = ${TOKEN_BODY}
EOF
  fi
  if [[ -n "${PROJECT_ID:-}" ]]; then
    use_cloud_config="true"
    cat <<EOF >>/etc/gce.conf
project-id = ${PROJECT_ID}
EOF
  fi
  if [[ -n "${NETWORK_PROJECT_ID:-}" ]]; then
    use_cloud_config="true"
    cat <<EOF >>/etc/gce.conf
network-project-id = ${NETWORK_PROJECT_ID}
EOF
  fi
  if [[ -n "${NODE_NETWORK:-}" ]]; then
    use_cloud_config="true"
    cat <<EOF >>/etc/gce.conf
network-name = ${NODE_NETWORK}
EOF
  fi
  if [[ -n "${NODE_SUBNETWORK:-}" ]]; then
    use_cloud_config="true"
    cat <<EOF >>/etc/gce.conf
subnetwork-name = ${NODE_SUBNETWORK}
EOF
  fi
  if [[ -n "${NODE_INSTANCE_PREFIX:-}" ]]; then
    use_cloud_config="true"
    if [[ -n "${NODE_TAGS:-}" ]]; then
      # split NODE_TAGS into an array by comma.
      IFS=',' read -r -a node_tags <<< ${NODE_TAGS}
    else
      local -r node_tags="${NODE_INSTANCE_PREFIX}"
    fi
    cat <<EOF >>/etc/gce.conf
node-instance-prefix = ${NODE_INSTANCE_PREFIX}
EOF
    for tag in ${node_tags[@]}; do
      cat <<EOF >>/etc/gce.conf
node-tags = ${tag}
EOF
    done
  fi
  if [[ -n "${MULTIZONE:-}" ]]; then
    use_cloud_config="true"
    cat <<EOF >>/etc/gce.conf
multizone = ${MULTIZONE}
EOF
  fi
  if [[ -n "${GCE_ALPHA_FEATURES:-}" ]]; then
    use_cloud_config="true"
    # split GCE_ALPHA_FEATURES into an array by comma.
    IFS=',' read -r -a alpha_features <<< ${GCE_ALPHA_FEATURES}
    for feature in ${alpha_features[@]}; do
      cat <<EOF >>/etc/gce.conf
alpha-features = ${feature}
EOF
    done
  fi
  if [[ -n "${SECONDARY_RANGE_NAME:-}" ]]; then
    use_cloud_config="true"
    cat <<EOF >> /etc/gce.conf
secondary-range-name = ${SECONDARY_RANGE_NAME}
EOF
  fi
  if [[ "${use_cloud_config}" != "true" ]]; then
    rm -f /etc/gce.conf
  fi

  if [[ -n "${GCP_AUTHN_URL:-}" ]]; then
    cat <<EOF >/etc/gcp_authn.config
clusters:
  - name: gcp-authentication-server
    cluster:
      server: ${GCP_AUTHN_URL}
users:
  - name: kube-apiserver
    user:
      auth-provider:
        name: gcp
current-context: webhook
contexts:
- context:
    cluster: gcp-authentication-server
    user: kube-apiserver
  name: webhook
EOF
  fi

  if [[ -n "${GCP_AUTHZ_URL:-}" ]]; then
    cat <<EOF >/etc/gcp_authz.config
clusters:
  - name: gcp-authorization-server
    cluster:
      server: ${GCP_AUTHZ_URL}
users:
  - name: kube-apiserver
    user:
      auth-provider:
        name: gcp
current-context: webhook
contexts:
- context:
    cluster: gcp-authorization-server
    user: kube-apiserver
  name: webhook
EOF
  fi

if [[ -n "${GCP_IMAGE_VERIFICATION_URL:-}" ]]; then
    # This is the config file for the image review webhook.
    cat <<EOF >/etc/gcp_image_review.config
clusters:
  - name: gcp-image-review-server
    cluster:
      server: ${GCP_IMAGE_VERIFICATION_URL}
users:
  - name: kube-apiserver
    user:
      auth-provider:
        name: gcp
current-context: webhook
contexts:
- context:
    cluster: gcp-image-review-server
    user: kube-apiserver
  name: webhook
EOF
    # This is the config for the image review admission controller.
    cat <<EOF >/etc/admission_controller.config
imagePolicy:
  kubeConfigFile: /etc/gcp_image_review.config
  allowTTL: 30
  denyTTL: 30
  retryBackoff: 500
  defaultAllow: true
EOF
  fi
}

# Write the config for the audit policy.
function create-master-audit-policy {
  local -r path="${1}"
  local -r policy="${2:-}"

  if [[ -n "${policy}" ]]; then
    echo "${policy}" > "${path}"
    return
  fi

  # Known api groups
  local -r known_apis='
      - group: "" # core
      - group: "admissionregistration.k8s.io"
      - group: "apiextensions.k8s.io"
      - group: "apiregistration.k8s.io"
      - group: "apps"
      - group: "authentication.k8s.io"
      - group: "authorization.k8s.io"
      - group: "autoscaling"
      - group: "batch"
      - group: "certificates.k8s.io"
      - group: "extensions"
      - group: "metrics.k8s.io"
      - group: "networking.k8s.io"
      - group: "policy"
      - group: "rbac.authorization.k8s.io"
      - group: "scheduling.k8s.io"
      - group: "settings.k8s.io"
      - group: "storage.k8s.io"'

  cat <<EOF >"${path}"
apiVersion: audit.k8s.io/v1beta1
kind: Policy
rules:
  # The following requests were manually identified as high-volume and low-risk,
  # so drop them.
  - level: None
    users: ["system:kube-proxy"]
    verbs: ["watch"]
    resources:
      - group: "" # core
        resources: ["endpoints", "services", "services/status"]
  - level: None
    # Ingress controller reads 'configmaps/ingress-uid' through the unsecured port.
    # TODO(#46983): Change this to the ingress controller service account.
    users: ["system:unsecured"]
    namespaces: ["kube-system"]
    verbs: ["get"]
    resources:
      - group: "" # core
        resources: ["configmaps"]
  - level: None
    users: ["kubelet"] # legacy kubelet identity
    verbs: ["get"]
    resources:
      - group: "" # core
        resources: ["nodes", "nodes/status"]
  - level: None
    userGroups: ["system:nodes"]
    verbs: ["get"]
    resources:
      - group: "" # core
        resources: ["nodes", "nodes/status"]
  - level: None
    users:
      - system:kube-controller-manager
      - system:kube-scheduler
      - system:serviceaccount:kube-system:endpoint-controller
    verbs: ["get", "update"]
    namespaces: ["kube-system"]
    resources:
      - group: "" # core
        resources: ["endpoints"]
  - level: None
    users: ["system:apiserver"]
    verbs: ["get"]
    resources:
      - group: "" # core
        resources: ["namespaces", "namespaces/status", "namespaces/finalize"]
  # Don't log HPA fetching metrics.
  - level: None
    users:
      - system:kube-controller-manager
    verbs: ["get", "list"]
    resources:
      - group: "metrics.k8s.io"

  # Don't log these read-only URLs.
  - level: None
    nonResourceURLs:
      - /healthz*
      - /version
      - /swagger*

  # Don't log events requests.
  - level: None
    resources:
      - group: "" # core
        resources: ["events"]

  # node and pod status calls from nodes are high-volume and can be large, don't log responses for expected updates from nodes
  - level: Request
    users: ["kubelet", "system:node-problem-detector", "system:serviceaccount:kube-system:node-problem-detector"]
    verbs: ["update","patch"]
    resources:
      - group: "" # core
        resources: ["nodes/status", "pods/status"]
    omitStages:
      - "RequestReceived"
  - level: Request
    userGroups: ["system:nodes"]
    verbs: ["update","patch"]
    resources:
      - group: "" # core
        resources: ["nodes/status", "pods/status"]
    omitStages:
      - "RequestReceived"

  # deletecollection calls can be large, don't log responses for expected namespace deletions
  - level: Request
    users: ["system:serviceaccount:kube-system:namespace-controller"]
    verbs: ["deletecollection"]
    omitStages:
      - "RequestReceived"

  # Secrets, ConfigMaps, and TokenReviews can contain sensitive & binary data,
  # so only log at the Metadata level.
  - level: Metadata
    resources:
      - group: "" # core
        resources: ["secrets", "configmaps"]
      - group: authentication.k8s.io
        resources: ["tokenreviews"]
    omitStages:
      - "RequestReceived"
  # Get repsonses can be large; skip them.
  - level: Request
    verbs: ["get", "list", "watch"]
    resources: ${known_apis}
    omitStages:
      - "RequestReceived"
  # Default level for known APIs
  - level: RequestResponse
    resources: ${known_apis}
    omitStages:
      - "RequestReceived"
  # Default level for all other requests.
  - level: Metadata
    omitStages:
      - "RequestReceived"
EOF
}

# Writes the configuration file used by the webhook advanced auditing backend.
function create-master-audit-webhook-config {
  local -r path="${1}"

  if [[ -n "${GCP_AUDIT_URL:-}" ]]; then
    # The webhook config file is a kubeconfig file describing the webhook endpoint.
    cat <<EOF >"${path}"
clusters:
  - name: gcp-audit-server
    cluster:
      server: ${GCP_AUDIT_URL}
users:
  - name: kube-apiserver
    user:
      auth-provider:
        name: gcp
current-context: webhook
contexts:
- context:
    cluster: gcp-audit-server
    user: kube-apiserver
  name: webhook
EOF
  fi
}

# Arg 1: the IP address of the API server
function create-kubelet-kubeconfig() {
  local apiserver_address="${1}"
  if [[ -z "${apiserver_address}" ]]; then
    echo "Must provide API server address to create Kubelet kubeconfig file!"
    exit 1
  fi
  echo "Creating kubelet kubeconfig file"
  cat <<EOF >/var/lib/kubelet/bootstrap-kubeconfig
apiVersion: v1
kind: Config
users:
- name: kubelet
  user:
    client-certificate: ${KUBELET_CERT_PATH}
    client-key: ${KUBELET_KEY_PATH}
clusters:
- name: local
  cluster:
    server: https://${apiserver_address}
    certificate-authority: ${CA_CERT_BUNDLE_PATH}
contexts:
- context:
    cluster: local
    user: kubelet
  name: service-account-context
current-context: service-account-context
EOF
}

# Uses KUBELET_CA_CERT (falling back to CA_CERT), KUBELET_CERT, and KUBELET_KEY
# to generate a kubeconfig file for the kubelet to securely connect to the apiserver.
# Set REGISTER_MASTER_KUBELET to true if kubelet on the master node
# should register to the apiserver.
function create-master-kubelet-auth {
  # Only configure the kubelet on the master if the required variables are
  # set in the environment.
  if [[ -n "${KUBELET_APISERVER:-}" && -n "${KUBELET_CERT:-}" && -n "${KUBELET_KEY:-}" ]]; then
    REGISTER_MASTER_KUBELET="true"
    create-kubelet-kubeconfig ${KUBELET_APISERVER}
  fi
}

function create-kubeproxy-user-kubeconfig {
  echo "Creating kube-proxy user kubeconfig file"
  cat <<EOF >/var/lib/kube-proxy/kubeconfig
apiVersion: v1
kind: Config
users:
- name: kube-proxy
  user:
    token: ${KUBE_PROXY_TOKEN}
clusters:
- name: local
  cluster:
    certificate-authority-data: ${CA_CERT_BUNDLE}
contexts:
- context:
    cluster: local
    user: kube-proxy
  name: service-account-context
current-context: service-account-context
EOF
}

function create-kubecontrollermanager-kubeconfig {
  echo "Creating kube-controller-manager kubeconfig file"
  mkdir -p /etc/srv/kubernetes/kube-controller-manager
  cat <<EOF >/etc/srv/kubernetes/kube-controller-manager/kubeconfig
apiVersion: v1
kind: Config
users:
- name: kube-controller-manager
  user:
    token: ${KUBE_CONTROLLER_MANAGER_TOKEN}
clusters:
- name: local
  cluster:
    insecure-skip-tls-verify: true
    server: https://localhost:443
contexts:
- context:
    cluster: local
    user: kube-controller-manager
  name: service-account-context
current-context: service-account-context
EOF
}

function create-kubescheduler-kubeconfig {
  echo "Creating kube-scheduler kubeconfig file"
  mkdir -p /etc/srv/kubernetes/kube-scheduler
  cat <<EOF >/etc/srv/kubernetes/kube-scheduler/kubeconfig
apiVersion: v1
kind: Config
users:
- name: kube-scheduler
  user:
    token: ${KUBE_SCHEDULER_TOKEN}
clusters:
- name: local
  cluster:
    insecure-skip-tls-verify: true
    server: https://localhost:443
contexts:
- context:
    cluster: local
    user: kube-scheduler
  name: kube-scheduler
current-context: kube-scheduler
EOF
}

function create-kubescheduler-policy-config {
  echo "Creating kube-scheduler policy config file"
  mkdir -p /etc/srv/kubernetes/kube-scheduler
  cat <<EOF >/etc/srv/kubernetes/kube-scheduler/policy-config
${SCHEDULER_POLICY_CONFIG}
EOF
}

function create-node-problem-detector-kubeconfig {
  echo "Creating node-problem-detector kubeconfig file"
  mkdir -p /var/lib/node-problem-detector
  cat <<EOF >/var/lib/node-problem-detector/kubeconfig
apiVersion: v1
kind: Config
users:
- name: node-problem-detector
  user:
    token: ${NODE_PROBLEM_DETECTOR_TOKEN}
clusters:
- name: local
  cluster:
    certificate-authority-data: ${CA_CERT}
contexts:
- context:
    cluster: local
    user: node-problem-detector
  name: service-account-context
current-context: service-account-context
EOF
}

function create-master-etcd-auth {
  if [[ -n "${ETCD_CA_CERT:-}" && -n "${ETCD_PEER_KEY:-}" && -n "${ETCD_PEER_CERT:-}" ]]; then
    local -r auth_dir="/etc/srv/kubernetes"
    echo "${ETCD_CA_CERT}" | base64 --decode | gunzip > "${auth_dir}/etcd-ca.crt"
    echo "${ETCD_PEER_KEY}" | base64 --decode > "${auth_dir}/etcd-peer.key"
    echo "${ETCD_PEER_CERT}" | base64 --decode | gunzip > "${auth_dir}/etcd-peer.crt"
  fi
}

function assemble-docker-flags {
  echo "Assemble docker command line flags"
  local docker_opts="-p /var/run/docker.pid --iptables=false --ip-masq=false"
  if [[ "${TEST_CLUSTER:-}" == "true" ]]; then
    docker_opts+=" --log-level=debug"
  else
    docker_opts+=" --log-level=warn"
  fi
  local use_net_plugin="true"
  if [[ "${NETWORK_PROVIDER:-}" == "kubenet" || "${NETWORK_PROVIDER:-}" == "cni" ]]; then
    # set docker0 cidr to private ip address range to avoid conflict with cbr0 cidr range
    docker_opts+=" --bip=169.254.123.1/24"
  else
    use_net_plugin="false"
    docker_opts+=" --bridge=cbr0"
  fi

  # Decide whether to enable a docker registry mirror. This is taken from
  # the "kube-env" metadata value.
  if [[ -n "${DOCKER_REGISTRY_MIRROR_URL:-}" ]]; then
    echo "Enable docker registry mirror at: ${DOCKER_REGISTRY_MIRROR_URL}"
    docker_opts+=" --registry-mirror=${DOCKER_REGISTRY_MIRROR_URL}"
  fi

  # Configure docker logging
  docker_opts+=" --log-driver=${DOCKER_LOG_DRIVER:-json-file}"
  docker_opts+=" --log-opt=max-size=${DOCKER_LOG_MAX_SIZE:-10m}"
  docker_opts+=" --log-opt=max-file=${DOCKER_LOG_MAX_FILE:-5}"

  # Disable live-restore if the environment variable is set.

  if [[ "${DISABLE_DOCKER_LIVE_RESTORE:-false}" == "true" ]]; then
    docker_opts+=" --live-restore=false"
  fi

  echo "DOCKER_OPTS=\"${docker_opts} ${EXTRA_DOCKER_OPTS:-}\"" > /etc/default/docker

  # Ensure TasksMax is sufficient for docker.
  # (https://github.com/kubernetes/kubernetes/issues/51977)
  echo "Extend the docker.service configuration to set a higher pids limit"
  mkdir -p /etc/systemd/system/docker.service.d
  cat <<EOF >/etc/systemd/system/docker.service.d/01tasksmax.conf
[Service]
TasksMax=infinity
EOF

    systemctl daemon-reload
    echo "Docker command line is updated. Restart docker to pick it up"
    systemctl restart docker
}

# This function assembles the kubelet systemd service file and starts it
# using systemctl.
function start-kubelet {
  echo "Start kubelet"

  # TODO(#60123): The kubelet should create the cert-dir directory if it doesn't exist
  mkdir -p /var/lib/kubelet/pki/

  local kubelet_bin="${KUBE_HOME}/bin/kubelet"
  local -r version="$("${kubelet_bin}" --version=true | cut -f2 -d " ")"
  local -r builtin_kubelet="/usr/bin/kubelet"
  if [[ "${TEST_CLUSTER:-}" == "true" ]]; then
    # Determine which binary to use on test clusters. We use the built-in
    # version only if the downloaded version is the same as the built-in
    # version. This allows GCI to run some of the e2e tests to qualify the
    # built-in kubelet.
    if [[ -x "${builtin_kubelet}" ]]; then
      local -r builtin_version="$("${builtin_kubelet}"  --version=true | cut -f2 -d " ")"
      if [[ "${builtin_version}" == "${version}" ]]; then
        kubelet_bin="${builtin_kubelet}"
      fi
    fi
  fi
  echo "Using kubelet binary at ${kubelet_bin}"

  local -r kubelet_env_file="/etc/default/kubelet"
  echo "KUBELET_OPTS=\"${KUBELET_ARGS}\"" > "${kubelet_env_file}"

  # Write the systemd service file for kubelet.
  cat <<EOF >/etc/systemd/system/kubelet.service
[Unit]
Description=Kubernetes kubelet
Requires=network-online.target
After=network-online.target

[Service]
Restart=always
RestartSec=10
EnvironmentFile=${kubelet_env_file}
ExecStart=${kubelet_bin} \$KUBELET_OPTS

[Install]
WantedBy=multi-user.target
EOF

  systemctl start kubelet.service
}

# This function assembles the node problem detector systemd service file and
# starts it using systemctl.
function start-node-problem-detector {
  echo "Start node problem detector"
  local -r npd_bin="${KUBE_HOME}/bin/node-problem-detector"
  local -r km_config="${KUBE_HOME}/node-problem-detector/config/kernel-monitor.json"
  # TODO(random-liu): Handle this for alternative container runtime.
  local -r dm_config="${KUBE_HOME}/node-problem-detector/config/docker-monitor.json"
  echo "Using node problem detector binary at ${npd_bin}"
  local flags="${NPD_TEST_LOG_LEVEL:-"--v=2"} ${NPD_TEST_ARGS:-}"
  flags+=" --logtostderr"
  flags+=" --system-log-monitors=${km_config},${dm_config}"
  flags+=" --apiserver-override=https://${KUBERNETES_MASTER_NAME}?inClusterConfig=false&auth=/var/lib/node-problem-detector/kubeconfig"
  local -r npd_port=${NODE_PROBLEM_DETECTOR_PORT:-20256}
  flags+=" --port=${npd_port}"

  # Write the systemd service file for node problem detector.
  cat <<EOF >/etc/systemd/system/node-problem-detector.service
[Unit]
Description=Kubernetes node problem detector
Requires=network-online.target
After=network-online.target

[Service]
Restart=always
RestartSec=10
ExecStart=${npd_bin} ${flags}

[Install]
WantedBy=multi-user.target
EOF

  systemctl start node-problem-detector.service
}

# Create the log file and set its properties.
#
# $1 is the file to create.
function prepare-log-file {
  touch $1
  chmod 644 $1
  chown root:root $1
}

# Prepares parameters for kube-proxy manifest.
# $1 source path of kube-proxy manifest.
function prepare-kube-proxy-manifest-variables {
  local -r src_file=$1;

  local -r kubeconfig="--kubeconfig=/var/lib/kube-proxy/kubeconfig"
  local kube_docker_registry="k8s.gcr.io"
  if [[ -n "${KUBE_DOCKER_REGISTRY:-}" ]]; then
    kube_docker_registry=${KUBE_DOCKER_REGISTRY}
  fi
  local -r kube_proxy_docker_tag=$(cat /home/kubernetes/kube-docker-files/kube-proxy.docker_tag)
  local api_servers="--master=https://${KUBERNETES_MASTER_NAME}"
  local params="${KUBEPROXY_TEST_LOG_LEVEL:-"--v=2"}"
  if [[ -n "${FEATURE_GATES:-}" ]]; then
    params+=" --feature-gates=${FEATURE_GATES}"
  fi
  if [[ "${KUBE_PROXY_MODE:-}" == "ipvs" ]];then
    params+=" --proxy-mode=ipvs --feature-gates=SupportIPVSProxyMode=true"
  fi
  params+=" --iptables-sync-period=1m --iptables-min-sync-period=10s --ipvs-sync-period=1m --ipvs-min-sync-period=10s"
  if [[ -n "${KUBEPROXY_TEST_ARGS:-}" ]]; then
    params+=" ${KUBEPROXY_TEST_ARGS}"
  fi
  local container_env=""
  local kube_cache_mutation_detector_env_name=""
  local kube_cache_mutation_detector_env_value=""
  if [[ -n "${ENABLE_CACHE_MUTATION_DETECTOR:-}" ]]; then
    container_env="env:"
    kube_cache_mutation_detector_env_name="- name: KUBE_CACHE_MUTATION_DETECTOR"
    kube_cache_mutation_detector_env_value="value: \"${ENABLE_CACHE_MUTATION_DETECTOR}\""
  fi
  local pod_priority=""
  if [[ "${ENABLE_POD_PRIORITY:-}" == "true" ]]; then
    pod_priority="priorityClassName: system-node-critical"
  fi
  sed -i -e "s@{{kubeconfig}}@${kubeconfig}@g" ${src_file}
  sed -i -e "s@{{pillar\['kube_docker_registry'\]}}@${kube_docker_registry}@g" ${src_file}
  sed -i -e "s@{{pillar\['kube-proxy_docker_tag'\]}}@${kube_proxy_docker_tag}@g" ${src_file}
  sed -i -e "s@{{params}}@${params}@g" ${src_file}
  sed -i -e "s@{{container_env}}@${container_env}@g" ${src_file}
  sed -i -e "s@{{kube_cache_mutation_detector_env_name}}@${kube_cache_mutation_detector_env_name}@g" ${src_file}
  sed -i -e "s@{{kube_cache_mutation_detector_env_value}}@${kube_cache_mutation_detector_env_value}@g" ${src_file}
  sed -i -e "s@{{pod_priority}}@${pod_priority}@g" ${src_file}
  sed -i -e "s@{{ cpurequest }}@100m@g" ${src_file}
  sed -i -e "s@{{api_servers_with_port}}@${api_servers}@g" ${src_file}
  sed -i -e "s@{{kubernetes_service_host_env_value}}@${KUBERNETES_MASTER_NAME}@g" ${src_file}
  if [[ -n "${CLUSTER_IP_RANGE:-}" ]]; then
    sed -i -e "s@{{cluster_cidr}}@--cluster-cidr=${CLUSTER_IP_RANGE}@g" ${src_file}
  fi
}

# Starts kube-proxy static pod.
function start-kube-proxy {
  echo "Start kube-proxy static pod"
  prepare-log-file /var/log/kube-proxy.log
  local -r src_file="${KUBE_HOME}/kube-manifests/kubernetes/gci-trusty/kube-proxy.manifest"
  prepare-kube-proxy-manifest-variables "${src_file}"

  cp "${src_file}" /etc/kubernetes/manifests
}

# Replaces the variables in the etcd manifest file with the real values, and then
# copy the file to the manifest dir
# $1: value for variable 'suffix'
# $2: value for variable 'port'
# $3: value for variable 'server_port'
# $4: value for variable 'cpulimit'
# $5: pod name, which should be either etcd or etcd-events
function prepare-etcd-manifest {
  local host_name=${ETCD_HOSTNAME:-$(hostname -s)}
  local host_ip=$(python -c "import socket;print(socket.gethostbyname(\"${host_name}\"))")
  local etcd_cluster=""
  local cluster_state="new"
  local etcd_protocol="http"
  local etcd_creds=""

  if [[ -n "${INITIAL_ETCD_CLUSTER_STATE:-}" ]]; then
    cluster_state="${INITIAL_ETCD_CLUSTER_STATE}"
  fi
  if [[ -n "${ETCD_CA_KEY:-}" && -n "${ETCD_CA_CERT:-}" && -n "${ETCD_PEER_KEY:-}" && -n "${ETCD_PEER_CERT:-}" ]]; then
    etcd_creds=" --peer-trusted-ca-file /etc/srv/kubernetes/etcd-ca.crt --peer-cert-file /etc/srv/kubernetes/etcd-peer.crt --peer-key-file /etc/srv/kubernetes/etcd-peer.key -peer-client-cert-auth "
    etcd_protocol="https"
  fi

  for host in $(echo "${INITIAL_ETCD_CLUSTER:-${host_name}}" | tr "," "\n"); do
    etcd_host="etcd-${host}=${etcd_protocol}://${host}:$3"
    if [[ -n "${etcd_cluster}" ]]; then
      etcd_cluster+=","
    fi
    etcd_cluster+="${etcd_host}"
  done

  local -r temp_file="/tmp/$5"
  cp "${KUBE_HOME}/kube-manifests/kubernetes/gci-trusty/etcd.manifest" "${temp_file}"
  sed -i -e "s@{{ *suffix *}}@$1@g" "${temp_file}"
  sed -i -e "s@{{ *port *}}@$2@g" "${temp_file}"
  sed -i -e "s@{{ *server_port *}}@$3@g" "${temp_file}"
  sed -i -e "s@{{ *cpulimit *}}@\"$4\"@g" "${temp_file}"
  sed -i -e "s@{{ *hostname *}}@$host_name@g" "${temp_file}"
  sed -i -e "s@{{ *host_ip *}}@$host_ip@g" "${temp_file}"
  sed -i -e "s@{{ *srv_kube_path *}}@/etc/srv/kubernetes@g" "${temp_file}"
  sed -i -e "s@{{ *etcd_cluster *}}@$etcd_cluster@g" "${temp_file}"
  sed -i -e "s@{{ *liveness_probe_initial_delay *}}@${ETCD_LIVENESS_PROBE_INITIAL_DELAY_SEC:-15}@g" "${temp_file}"
  # Get default storage backend from manifest file.
  local -r default_storage_backend=$(cat "${temp_file}" | \
    grep -o "{{ *pillar\.get('storage_backend', '\(.*\)') *}}" | \
    sed -e "s@{{ *pillar\.get('storage_backend', '\(.*\)') *}}@\1@g")
  if [[ -n "${STORAGE_BACKEND:-}" ]]; then
    sed -i -e "s@{{ *pillar\.get('storage_backend', '\(.*\)') *}}@${STORAGE_BACKEND}@g" "${temp_file}"
  else
    sed -i -e "s@{{ *pillar\.get('storage_backend', '\(.*\)') *}}@\1@g" "${temp_file}"
  fi
  if [[ "${STORAGE_BACKEND:-${default_storage_backend}}" == "etcd3" ]]; then
    sed -i -e "s@{{ *quota_bytes *}}@--quota-backend-bytes=${ETCD_QUOTA_BACKEND_BYTES:-4294967296}@g" "${temp_file}"
  else
    sed -i -e "s@{{ *quota_bytes *}}@@g" "${temp_file}"
  fi
  sed -i -e "s@{{ *cluster_state *}}@$cluster_state@g" "${temp_file}"
  if [[ -n "${ETCD_IMAGE:-}" ]]; then
    sed -i -e "s@{{ *pillar\.get('etcd_docker_tag', '\(.*\)') *}}@${ETCD_IMAGE}@g" "${temp_file}"
  else
    sed -i -e "s@{{ *pillar\.get('etcd_docker_tag', '\(.*\)') *}}@\1@g" "${temp_file}"
  fi
  if [[ -n "${ETCD_DOCKER_REPOSITORY:-}" ]]; then
    sed -i -e "s@{{ *pillar\.get('etcd_docker_repository', '\(.*\)') *}}@${ETCD_DOCKER_REPOSITORY}@g" "${temp_file}"
  else
    sed -i -e "s@{{ *pillar\.get('etcd_docker_repository', '\(.*\)') *}}@\1@g" "${temp_file}"
  fi
  sed -i -e "s@{{ *etcd_protocol *}}@$etcd_protocol@g" "${temp_file}"
  sed -i -e "s@{{ *etcd_creds *}}@$etcd_creds@g" "${temp_file}"
  if [[ -n "${ETCD_VERSION:-}" ]]; then
    sed -i -e "s@{{ *pillar\.get('etcd_version', '\(.*\)') *}}@${ETCD_VERSION}@g" "${temp_file}"
  else
    sed -i -e "s@{{ *pillar\.get('etcd_version', '\(.*\)') *}}@\1@g" "${temp_file}"
  fi
  # Replace the volume host path.
  sed -i -e "s@/mnt/master-pd/var/etcd@/mnt/disks/master-pd/var/etcd@g" "${temp_file}"
  mv "${temp_file}" /etc/kubernetes/manifests
}

function start-etcd-empty-dir-cleanup-pod {
  cp "${KUBE_HOME}/kube-manifests/kubernetes/gci-trusty/etcd-empty-dir-cleanup/etcd-empty-dir-cleanup.yaml" "/etc/kubernetes/manifests"
}

# Starts etcd server pod (and etcd-events pod if needed).
# More specifically, it prepares dirs and files, sets the variable value
# in the manifests, and copies them to /etc/kubernetes/manifests.
function start-etcd-servers {
  echo "Start etcd pods"
  if [[ -d /etc/etcd ]]; then
    rm -rf /etc/etcd
  fi
  if [[ -e /etc/default/etcd ]]; then
    rm -f /etc/default/etcd
  fi
  if [[ -e /etc/systemd/system/etcd.service ]]; then
    rm -f /etc/systemd/system/etcd.service
  fi
  if [[ -e /etc/init.d/etcd ]]; then
    rm -f /etc/init.d/etcd
  fi
  prepare-log-file /var/log/etcd.log
  prepare-etcd-manifest "" "2379" "2380" "200m" "etcd.manifest"

  prepare-log-file /var/log/etcd-events.log
  prepare-etcd-manifest "-events" "4002" "2381" "100m" "etcd-events.manifest"
}

# Calculates the following variables based on env variables, which will be used
# by the manifests of several kube-master components.
#   CLOUD_CONFIG_OPT
#   CLOUD_CONFIG_VOLUME
#   CLOUD_CONFIG_MOUNT
#   DOCKER_REGISTRY
#   FLEXVOLUME_HOSTPATH_MOUNT
#   FLEXVOLUME_HOSTPATH_VOLUME
function compute-master-manifest-variables {
  CLOUD_CONFIG_OPT=""
  CLOUD_CONFIG_VOLUME=""
  CLOUD_CONFIG_MOUNT=""
  if [[ -f /etc/gce.conf ]]; then
    CLOUD_CONFIG_OPT="--cloud-config=/etc/gce.conf"
    CLOUD_CONFIG_VOLUME="{\"name\": \"cloudconfigmount\",\"hostPath\": {\"path\": \"/etc/gce.conf\", \"type\": \"FileOrCreate\"}},"
    CLOUD_CONFIG_MOUNT="{\"name\": \"cloudconfigmount\",\"mountPath\": \"/etc/gce.conf\", \"readOnly\": true},"
  fi
  DOCKER_REGISTRY="k8s.gcr.io"
  if [[ -n "${KUBE_DOCKER_REGISTRY:-}" ]]; then
    DOCKER_REGISTRY="${KUBE_DOCKER_REGISTRY}"
  fi

  FLEXVOLUME_HOSTPATH_MOUNT=""
  FLEXVOLUME_HOSTPATH_VOLUME=""
  if [[ -n "${VOLUME_PLUGIN_DIR:-}" ]]; then
    FLEXVOLUME_HOSTPATH_MOUNT="{ \"name\": \"flexvolumedir\", \"mountPath\": \"${VOLUME_PLUGIN_DIR}\", \"readOnly\": true},"
    FLEXVOLUME_HOSTPATH_VOLUME="{ \"name\": \"flexvolumedir\", \"hostPath\": {\"path\": \"${VOLUME_PLUGIN_DIR}\"}},"
  fi
}

# A helper function that bind mounts kubelet dirs for running mount in a chroot
function prepare-mounter-rootfs {
  echo "Prepare containerized mounter"
  mount --bind "${CONTAINERIZED_MOUNTER_HOME}" "${CONTAINERIZED_MOUNTER_HOME}"
  mount -o remount,exec "${CONTAINERIZED_MOUNTER_HOME}"
  CONTAINERIZED_MOUNTER_ROOTFS="${CONTAINERIZED_MOUNTER_HOME}/rootfs"
  mount --rbind /var/lib/kubelet/ "${CONTAINERIZED_MOUNTER_ROOTFS}/var/lib/kubelet"
  mount --make-rshared "${CONTAINERIZED_MOUNTER_ROOTFS}/var/lib/kubelet"
  mount --bind -o ro /proc "${CONTAINERIZED_MOUNTER_ROOTFS}/proc"
  mount --bind -o ro /dev "${CONTAINERIZED_MOUNTER_ROOTFS}/dev"
  cp /etc/resolv.conf "${CONTAINERIZED_MOUNTER_ROOTFS}/etc/"
}

# Starts kubernetes apiserver.
# It prepares the log file, loads the docker image, calculates variables, sets them
# in the manifest file, and then copies the manifest file to /etc/kubernetes/manifests.
#
# Assumed vars (which are calculated in function compute-master-manifest-variables)
#   CLOUD_CONFIG_OPT
#   CLOUD_CONFIG_VOLUME
#   CLOUD_CONFIG_MOUNT
#   DOCKER_REGISTRY
function start-kube-apiserver {
  echo "Start kubernetes api-server"
  prepare-log-file /var/log/kube-apiserver.log
  prepare-log-file /var/log/kube-apiserver-audit.log

  # Calculate variables and assemble the command line.
  local params="${API_SERVER_TEST_LOG_LEVEL:-"--v=2"} ${APISERVER_TEST_ARGS:-} ${CLOUD_CONFIG_OPT}"
  params+=" --address=127.0.0.1"
  params+=" --allow-privileged=true"
  params+=" --cloud-provider=gce"
  params+=" --client-ca-file=${CA_CERT_BUNDLE_PATH}"
  params+=" --etcd-servers=http://127.0.0.1:2379"
  params+=" --etcd-servers-overrides=/events#http://127.0.0.1:4002"
  params+=" --secure-port=443"
  params+=" --tls-cert-file=${APISERVER_SERVER_CERT_PATH}"
  params+=" --tls-private-key-file=${APISERVER_SERVER_KEY_PATH}"
  params+=" --kubelet-preferred-address-types=InternalIP,ExternalIP,Hostname"
  if [[ -s "${REQUESTHEADER_CA_CERT_PATH:-}" ]]; then
    params+=" --requestheader-client-ca-file=${REQUESTHEADER_CA_CERT_PATH}"
    params+=" --requestheader-allowed-names=aggregator"
    params+=" --requestheader-extra-headers-prefix=X-Remote-Extra-"
    params+=" --requestheader-group-headers=X-Remote-Group"
    params+=" --requestheader-username-headers=X-Remote-User"
    params+=" --proxy-client-cert-file=${PROXY_CLIENT_CERT_PATH}"
    params+=" --proxy-client-key-file=${PROXY_CLIENT_KEY_PATH}"
  fi
  params+=" --enable-aggregator-routing=true"
  if [[ -e "${APISERVER_CLIENT_CERT_PATH}" ]] && [[ -e "${APISERVER_CLIENT_KEY_PATH}" ]]; then
    params+=" --kubelet-client-certificate=${APISERVER_CLIENT_CERT_PATH}"
    params+=" --kubelet-client-key=${APISERVER_CLIENT_KEY_PATH}"
  fi
  if [[ -n "${SERVICEACCOUNT_CERT_PATH:-}" ]]; then
    params+=" --service-account-key-file=${SERVICEACCOUNT_CERT_PATH}"
  fi
  params+=" --token-auth-file=/etc/srv/kubernetes/known_tokens.csv"
  if [[ -n "${KUBE_PASSWORD:-}" && -n "${KUBE_USER:-}" ]]; then
    params+=" --basic-auth-file=/etc/srv/kubernetes/basic_auth.csv"
  fi
  if [[ -n "${STORAGE_BACKEND:-}" ]]; then
    params+=" --storage-backend=${STORAGE_BACKEND}"
  fi
  if [[ -n "${STORAGE_MEDIA_TYPE:-}" ]]; then
    params+=" --storage-media-type=${STORAGE_MEDIA_TYPE}"
  fi
  if [[ -n "${ETCD_COMPACTION_INTERVAL_SEC:-}" ]]; then
    params+=" --etcd-compaction-interval=${ETCD_COMPACTION_INTERVAL_SEC}s"
  fi
  if [[ -n "${KUBE_APISERVER_REQUEST_TIMEOUT_SEC:-}" ]]; then
    params+=" --request-timeout=${KUBE_APISERVER_REQUEST_TIMEOUT_SEC}s"
  fi
  if [[ -n "${ENABLE_GARBAGE_COLLECTOR:-}" ]]; then
    params+=" --enable-garbage-collector=${ENABLE_GARBAGE_COLLECTOR}"
  fi
  if [[ -n "${NUM_NODES:-}" ]]; then
    # If the cluster is large, increase max-requests-inflight limit in apiserver.
    if [[ "${NUM_NODES}" -ge 1000 ]]; then
      params+=" --max-requests-inflight=1500 --max-mutating-requests-inflight=500"
    fi
    # Set amount of memory available for apiserver based on number of nodes.
    # TODO: Once we start setting proper requests and limits for apiserver
    # we should reuse the same logic here instead of current heuristic.
    params+=" --target-ram-mb=$((${NUM_NODES} * 60))"
  fi
  if [[ -n "${SERVICE_CLUSTER_IP_RANGE:-}" ]]; then
    params+=" --service-cluster-ip-range=${SERVICE_CLUSTER_IP_RANGE}"
  fi
  if [[ -n "${ETCD_QUORUM_READ:-}" ]]; then
    params+=" --etcd-quorum-read=${ETCD_QUORUM_READ}"
  fi
  if [[ -n "${SERVICEACCOUNT_ISSUER:-}" ]]; then
    params+=" --service-account-issuer=${SERVICEACCOUNT_ISSUER}"
    params+=" --service-account-signing-key-file=${SERVICEACCOUNT_KEY_PATH}"
    params+=" --service-account-api-audiences=${SERVICEACCOUNT_API_AUDIENCES}"
  fi

  local audit_policy_config_mount=""
  local audit_policy_config_volume=""
  local audit_webhook_config_mount=""
  local audit_webhook_config_volume=""
  if [[ "${ENABLE_APISERVER_BASIC_AUDIT:-}" == "true" ]]; then
    # We currently only support enabling with a fixed path and with built-in log
    # rotation "disabled" (large value) so it behaves like kube-apiserver.log.
    # External log rotation should be set up the same as for kube-apiserver.log.
    params+=" --audit-log-path=/var/log/kube-apiserver-audit.log"
    params+=" --audit-log-maxage=0"
    params+=" --audit-log-maxbackup=0"
    # Lumberjack doesn't offer any way to disable size-based rotation. It also
    # has an in-memory counter that doesn't notice if you truncate the file.
    # 2000000000 (in MiB) is a large number that fits in 31 bits. If the log
    # grows at 10MiB/s (~30K QPS), it will rotate after ~6 years if apiserver
    # never restarts. Please manually restart apiserver before this time.
    params+=" --audit-log-maxsize=2000000000"
    # Disable AdvancedAuditing enabled by default
    if [[ -z "${FEATURE_GATES:-}" ]]; then
      FEATURE_GATES="AdvancedAuditing=false"
    else
      FEATURE_GATES="${FEATURE_GATES},AdvancedAuditing=false"
    fi
  elif [[ "${ENABLE_APISERVER_ADVANCED_AUDIT:-}" == "true" ]]; then
    local -r audit_policy_file="/etc/audit_policy.config"
    params+=" --audit-policy-file=${audit_policy_file}"
    # Create the audit policy file, and mount it into the apiserver pod.
    create-master-audit-policy "${audit_policy_file}" "${ADVANCED_AUDIT_POLICY:-}"
    audit_policy_config_mount="{\"name\": \"auditpolicyconfigmount\",\"mountPath\": \"${audit_policy_file}\", \"readOnly\": true},"
    audit_policy_config_volume="{\"name\": \"auditpolicyconfigmount\",\"hostPath\": {\"path\": \"${audit_policy_file}\", \"type\": \"FileOrCreate\"}},"

    if [[ "${ADVANCED_AUDIT_BACKEND:-log}" == *"log"* ]]; then
      # The advanced audit log backend config matches the basic audit log config.
      params+=" --audit-log-path=/var/log/kube-apiserver-audit.log"
      params+=" --audit-log-maxage=0"
      params+=" --audit-log-maxbackup=0"
      # Lumberjack doesn't offer any way to disable size-based rotation. It also
      # has an in-memory counter that doesn't notice if you truncate the file.
      # 2000000000 (in MiB) is a large number that fits in 31 bits. If the log
      # grows at 10MiB/s (~30K QPS), it will rotate after ~6 years if apiserver
      # never restarts. Please manually restart apiserver before this time.
      params+=" --audit-log-maxsize=2000000000"
    fi
    if [[ "${ADVANCED_AUDIT_BACKEND:-}" == *"webhook"* ]]; then
      params+=" --audit-webhook-mode=batch"

      # Create the audit webhook config file, and mount it into the apiserver pod.
      local -r audit_webhook_config_file="/etc/audit_webhook.config"
      params+=" --audit-webhook-config-file=${audit_webhook_config_file}"
      if [[ -n "${ADVANCED_AUDIT_WEBHOOK_BUFFER_SIZE:-}" ]]; then
        params+=" --audit-webhook-batch-buffer-size=${ADVANCED_AUDIT_WEBHOOK_BUFFER_SIZE}"
      fi
      if [[ -n "${ADVANCED_AUDIT_WEBHOOK_MAX_BATCH_SIZE:-}" ]]; then
        params+=" --audit-webhook-batch-max-size=${ADVANCED_AUDIT_WEBHOOK_MAX_BATCH_SIZE}"
      fi
      if [[ -n "${ADVANCED_AUDIT_WEBHOOK_MAX_BATCH_WAIT:-}" ]]; then
        params+=" --audit-webhook-batch-max-wait=${ADVANCED_AUDIT_WEBHOOK_MAX_BATCH_WAIT}"
      fi
      if [[ -n "${ADVANCED_AUDIT_WEBHOOK_THROTTLE_QPS:-}" ]]; then
        params+=" --audit-webhook-batch-throttle-qps=${ADVANCED_AUDIT_WEBHOOK_THROTTLE_QPS}"
      fi
      if [[ -n "${ADVANCED_AUDIT_WEBHOOK_THROTTLE_BURST:-}" ]]; then
        params+=" --audit-webhook-batch-throttle-burst=${ADVANCED_AUDIT_WEBHOOK_THROTTLE_BURST}"
      fi
      if [[ -n "${ADVANCED_AUDIT_WEBHOOK_INITIAL_BACKOFF:-}" ]]; then
<<<<<<< HEAD
        params+=" --audit-webhook-batch-initial-backoff=${ADVANCED_AUDIT_WEBHOOK_INITIAL_BACKOFF}"
=======
        params+=" --audit-webhook-initial-backoff=${ADVANCED_AUDIT_WEBHOOK_INITIAL_BACKOFF}"
>>>>>>> ed33434d
      fi
      create-master-audit-webhook-config "${audit_webhook_config_file}"
      audit_webhook_config_mount="{\"name\": \"auditwebhookconfigmount\",\"mountPath\": \"${audit_webhook_config_file}\", \"readOnly\": true},"
      audit_webhook_config_volume="{\"name\": \"auditwebhookconfigmount\",\"hostPath\": {\"path\": \"${audit_webhook_config_file}\", \"type\": \"FileOrCreate\"}},"
    fi
  fi

  if [[ "${ENABLE_APISERVER_LOGS_HANDLER:-}" == "false" ]]; then
    params+=" --enable-logs-handler=false"
  fi

  local admission_controller_config_mount=""
  local admission_controller_config_volume=""
  local image_policy_webhook_config_mount=""
  local image_policy_webhook_config_volume=""
  if [[ -n "${ADMISSION_CONTROL:-}" ]]; then
    params+=" --admission-control=${ADMISSION_CONTROL}"
    if [[ ${ADMISSION_CONTROL} == *"ImagePolicyWebhook"* ]]; then
      params+=" --admission-control-config-file=/etc/admission_controller.config"
      # Mount the file to configure admission controllers if ImagePolicyWebhook is set.
      admission_controller_config_mount="{\"name\": \"admissioncontrollerconfigmount\",\"mountPath\": \"/etc/admission_controller.config\", \"readOnly\": false},"
      admission_controller_config_volume="{\"name\": \"admissioncontrollerconfigmount\",\"hostPath\": {\"path\": \"/etc/admission_controller.config\", \"type\": \"FileOrCreate\"}},"
      # Mount the file to configure the ImagePolicyWebhook's webhook.
      image_policy_webhook_config_mount="{\"name\": \"imagepolicywebhookconfigmount\",\"mountPath\": \"/etc/gcp_image_review.config\", \"readOnly\": false},"
      image_policy_webhook_config_volume="{\"name\": \"imagepolicywebhookconfigmount\",\"hostPath\": {\"path\": \"/etc/gcp_image_review.config\", \"type\": \"FileOrCreate\"}},"
    fi
  fi

  if [[ -n "${KUBE_APISERVER_REQUEST_TIMEOUT:-}" ]]; then
    params+=" --min-request-timeout=${KUBE_APISERVER_REQUEST_TIMEOUT}"
  fi
  if [[ -n "${RUNTIME_CONFIG:-}" ]]; then
    params+=" --runtime-config=${RUNTIME_CONFIG}"
  fi
  if [[ -n "${FEATURE_GATES:-}" ]]; then
    params+=" --feature-gates=${FEATURE_GATES}"
  fi
  if [[ -n "${PROJECT_ID:-}" && -n "${TOKEN_URL:-}" && -n "${TOKEN_BODY:-}" && -n "${NODE_NETWORK:-}" ]]; then
    local -r vm_external_ip=$(curl --retry 5 --retry-delay 3 ${CURL_RETRY_CONNREFUSED} --fail --silent -H 'Metadata-Flavor: Google' "http://metadata/computeMetadata/v1/instance/network-interfaces/0/access-configs/0/external-ip")
    if [[ -n "${PROXY_SSH_USER:-}" ]]; then
      params+=" --advertise-address=${vm_external_ip}"
      params+=" --ssh-user=${PROXY_SSH_USER}"
      params+=" --ssh-keyfile=/etc/srv/sshproxy/.sshkeyfile"
    fi
  elif [ -n "${MASTER_ADVERTISE_ADDRESS:-}" ]; then
    params="${params} --advertise-address=${MASTER_ADVERTISE_ADDRESS}"
  fi

  local webhook_authn_config_mount=""
  local webhook_authn_config_volume=""
  if [[ -n "${GCP_AUTHN_URL:-}" ]]; then
    params+=" --authentication-token-webhook-config-file=/etc/gcp_authn.config"
    webhook_authn_config_mount="{\"name\": \"webhookauthnconfigmount\",\"mountPath\": \"/etc/gcp_authn.config\", \"readOnly\": false},"
    webhook_authn_config_volume="{\"name\": \"webhookauthnconfigmount\",\"hostPath\": {\"path\": \"/etc/gcp_authn.config\", \"type\": \"FileOrCreate\"}},"
    if [[ -n "${GCP_AUTHN_CACHE_TTL:-}" ]]; then
      params+=" --authentication-token-webhook-cache-ttl=${GCP_AUTHN_CACHE_TTL}"
    fi
  fi


  local authorization_mode="RBAC"
  local -r src_dir="${KUBE_HOME}/kube-manifests/kubernetes/gci-trusty"

  # Enable ABAC mode unless the user explicitly opts out with ENABLE_LEGACY_ABAC=false
  if [[ "${ENABLE_LEGACY_ABAC:-}" != "false" ]]; then
    echo "Warning: Enabling legacy ABAC policy. All service accounts will have superuser API access. Set ENABLE_LEGACY_ABAC=false to disable this."
    # Create the ABAC file if it doesn't exist yet, or if we have a KUBE_USER set (to ensure the right user is given permissions)
    if [[ -n "${KUBE_USER:-}" || ! -e /etc/srv/kubernetes/abac-authz-policy.jsonl ]]; then
      local -r abac_policy_json="${src_dir}/abac-authz-policy.jsonl"
      if [[ -n "${KUBE_USER:-}" ]]; then
        sed -i -e "s/{{kube_user}}/${KUBE_USER}/g" "${abac_policy_json}"
      else
        sed -i -e "/{{kube_user}}/d" "${abac_policy_json}"
      fi
      cp "${abac_policy_json}" /etc/srv/kubernetes/
    fi

    params+=" --authorization-policy-file=/etc/srv/kubernetes/abac-authz-policy.jsonl"
    authorization_mode+=",ABAC"
  fi

  local webhook_config_mount=""
  local webhook_config_volume=""
  if [[ -n "${GCP_AUTHZ_URL:-}" ]]; then
    authorization_mode="Webhook,${authorization_mode}"
    params+=" --authorization-webhook-config-file=/etc/gcp_authz.config"
    webhook_config_mount="{\"name\": \"webhookconfigmount\",\"mountPath\": \"/etc/gcp_authz.config\", \"readOnly\": false},"
    webhook_config_volume="{\"name\": \"webhookconfigmount\",\"hostPath\": {\"path\": \"/etc/gcp_authz.config\", \"type\": \"FileOrCreate\"}},"
    if [[ -n "${GCP_AUTHZ_CACHE_AUTHORIZED_TTL:-}" ]]; then
      params+=" --authorization-webhook-cache-authorized-ttl=${GCP_AUTHZ_CACHE_AUTHORIZED_TTL}"
    fi
    if [[ -n "${GCP_AUTHZ_CACHE_UNAUTHORIZED_TTL:-}" ]]; then
      params+=" --authorization-webhook-cache-unauthorized-ttl=${GCP_AUTHZ_CACHE_UNAUTHORIZED_TTL}"
    fi
  fi
  authorization_mode="Node,${authorization_mode}"
  params+=" --authorization-mode=${authorization_mode}"

  local container_env=""
  if [[ -n "${ENABLE_CACHE_MUTATION_DETECTOR:-}" ]]; then
    container_env="\"name\": \"KUBE_CACHE_MUTATION_DETECTOR\", \"value\": \"${ENABLE_CACHE_MUTATION_DETECTOR}\""
  fi
  if [[ -n "${ENABLE_PATCH_CONVERSION_DETECTOR:-}" ]]; then
    if [[ -n "${container_env}" ]]; then
      container_env="${container_env}, "
    fi
    container_env="\"name\": \"KUBE_PATCH_CONVERSION_DETECTOR\", \"value\": \"${ENABLE_PATCH_CONVERSION_DETECTOR}\""
  fi
  if [[ -n "${container_env}" ]]; then
    container_env="\"env\":[{${container_env}}],"
  fi

  if [[ -n "${ENCRYPTION_PROVIDER_CONFIG:-}" ]]; then
    local encryption_provider_config_path="/etc/srv/kubernetes/encryption-provider-config.yml"
    echo "${ENCRYPTION_PROVIDER_CONFIG}" | base64 --decode > "${encryption_provider_config_path}"
    params+=" --experimental-encryption-provider-config=${encryption_provider_config_path}"
  fi

  src_file="${src_dir}/kube-apiserver.manifest"
  # Evaluate variables.
  local -r kube_apiserver_docker_tag=$(cat /home/kubernetes/kube-docker-files/kube-apiserver.docker_tag)
  sed -i -e "s@{{params}}@${params}@g" "${src_file}"
  sed -i -e "s@{{container_env}}@${container_env}@g" ${src_file}
  sed -i -e "s@{{srv_kube_path}}@/etc/srv/kubernetes@g" "${src_file}"
  sed -i -e "s@{{srv_sshproxy_path}}@/etc/srv/sshproxy@g" "${src_file}"
  sed -i -e "s@{{cloud_config_mount}}@${CLOUD_CONFIG_MOUNT}@g" "${src_file}"
  sed -i -e "s@{{cloud_config_volume}}@${CLOUD_CONFIG_VOLUME}@g" "${src_file}"
  sed -i -e "s@{{pillar\['kube_docker_registry'\]}}@${DOCKER_REGISTRY}@g" "${src_file}"
  sed -i -e "s@{{pillar\['kube-apiserver_docker_tag'\]}}@${kube_apiserver_docker_tag}@g" "${src_file}"
  sed -i -e "s@{{pillar\['allow_privileged'\]}}@true@g" "${src_file}"
  sed -i -e "s@{{liveness_probe_initial_delay}}@${KUBE_APISERVER_LIVENESS_PROBE_INITIAL_DELAY_SEC:-15}@g" "${src_file}"
  sed -i -e "s@{{secure_port}}@443@g" "${src_file}"
  sed -i -e "s@{{secure_port}}@8080@g" "${src_file}"
  sed -i -e "s@{{additional_cloud_config_mount}}@@g" "${src_file}"
  sed -i -e "s@{{additional_cloud_config_volume}}@@g" "${src_file}"
  sed -i -e "s@{{webhook_authn_config_mount}}@${webhook_authn_config_mount}@g" "${src_file}"
  sed -i -e "s@{{webhook_authn_config_volume}}@${webhook_authn_config_volume}@g" "${src_file}"
  sed -i -e "s@{{webhook_config_mount}}@${webhook_config_mount}@g" "${src_file}"
  sed -i -e "s@{{webhook_config_volume}}@${webhook_config_volume}@g" "${src_file}"
  sed -i -e "s@{{audit_policy_config_mount}}@${audit_policy_config_mount}@g" "${src_file}"
  sed -i -e "s@{{audit_policy_config_volume}}@${audit_policy_config_volume}@g" "${src_file}"
  sed -i -e "s@{{audit_webhook_config_mount}}@${audit_webhook_config_mount}@g" "${src_file}"
  sed -i -e "s@{{audit_webhook_config_volume}}@${audit_webhook_config_volume}@g" "${src_file}"
  sed -i -e "s@{{admission_controller_config_mount}}@${admission_controller_config_mount}@g" "${src_file}"
  sed -i -e "s@{{admission_controller_config_volume}}@${admission_controller_config_volume}@g" "${src_file}"
  sed -i -e "s@{{image_policy_webhook_config_mount}}@${image_policy_webhook_config_mount}@g" "${src_file}"
  sed -i -e "s@{{image_policy_webhook_config_volume}}@${image_policy_webhook_config_volume}@g" "${src_file}"
  cp "${src_file}" /etc/kubernetes/manifests
}

# Starts kubernetes controller manager.
# It prepares the log file, loads the docker image, calculates variables, sets them
# in the manifest file, and then copies the manifest file to /etc/kubernetes/manifests.
#
# Assumed vars (which are calculated in function compute-master-manifest-variables)
#   CLOUD_CONFIG_OPT
#   CLOUD_CONFIG_VOLUME
#   CLOUD_CONFIG_MOUNT
#   DOCKER_REGISTRY
function start-kube-controller-manager {
  echo "Start kubernetes controller-manager"
  create-kubecontrollermanager-kubeconfig
  prepare-log-file /var/log/kube-controller-manager.log
  # Calculate variables and assemble the command line.
  local params="${CONTROLLER_MANAGER_TEST_LOG_LEVEL:-"--v=2"} ${CONTROLLER_MANAGER_TEST_ARGS:-} ${CLOUD_CONFIG_OPT}"
  params+=" --use-service-account-credentials"
  params+=" --cloud-provider=gce"
  params+=" --kubeconfig=/etc/srv/kubernetes/kube-controller-manager/kubeconfig"
  params+=" --root-ca-file=${CA_CERT_BUNDLE_PATH}"
  params+=" --service-account-private-key-file=${SERVICEACCOUNT_KEY_PATH}"
  if [[ -n "${ENABLE_GARBAGE_COLLECTOR:-}" ]]; then
    params+=" --enable-garbage-collector=${ENABLE_GARBAGE_COLLECTOR}"
  fi
  if [[ -n "${INSTANCE_PREFIX:-}" ]]; then
    params+=" --cluster-name=${INSTANCE_PREFIX}"
  fi
  if [[ -n "${CLUSTER_IP_RANGE:-}" ]]; then
    params+=" --cluster-cidr=${CLUSTER_IP_RANGE}"
  fi
  if [[ -n "${CA_KEY:-}" ]]; then
    params+=" --cluster-signing-cert-file=${CA_CERT_PATH}"
    params+=" --cluster-signing-key-file=${CA_KEY_PATH}"
  fi
  if [[ -n "${SERVICE_CLUSTER_IP_RANGE:-}" ]]; then
    params+=" --service-cluster-ip-range=${SERVICE_CLUSTER_IP_RANGE}"
  fi
  if [[ -n "${CONCURRENT_SERVICE_SYNCS:-}" ]]; then
    params+=" --concurrent-service-syncs=${CONCURRENT_SERVICE_SYNCS}"
  fi
  if [[ "${NETWORK_PROVIDER:-}" == "kubenet" ]]; then
    params+=" --allocate-node-cidrs=true"
  elif [[ -n "${ALLOCATE_NODE_CIDRS:-}" ]]; then
    params+=" --allocate-node-cidrs=${ALLOCATE_NODE_CIDRS}"
  fi
  if [[ -n "${TERMINATED_POD_GC_THRESHOLD:-}" ]]; then
    params+=" --terminated-pod-gc-threshold=${TERMINATED_POD_GC_THRESHOLD}"
  fi
  if [[ "${ENABLE_IP_ALIASES:-}" == 'true' ]]; then
    params+=" --cidr-allocator-type=${NODE_IPAM_MODE}"
    params+=" --configure-cloud-routes=false"
  fi
  if [[ -n "${FEATURE_GATES:-}" ]]; then
    params+=" --feature-gates=${FEATURE_GATES}"
  fi
  if [[ -n "${VOLUME_PLUGIN_DIR:-}" ]]; then
    params+=" --flex-volume-plugin-dir=${VOLUME_PLUGIN_DIR}"
  fi
  if [[ -n "${CLUSTER_SIGNING_DURATION:-}" ]]; then
    params+=" --experimental-cluster-signing-duration=$CLUSTER_SIGNING_DURATION"
  fi
  # Disable using HPA metrics REST clients if metrics-server isn't enabled,
  # or if we want to explicitly disable it by setting HPA_USE_REST_CLIENT.
  if [[ "${ENABLE_METRICS_SERVER:-}" != "true" ]] ||
     [[ "${HPA_USE_REST_CLIENTS:-}" == "false" ]]; then
    params+=" --horizontal-pod-autoscaler-use-rest-clients=false"
  fi
  if [[ -n "${PV_RECYCLER_OVERRIDE_TEMPLATE:-}" ]]; then
    params+=" --pv-recycler-pod-template-filepath-nfs=$PV_RECYCLER_OVERRIDE_TEMPLATE"
    params+=" --pv-recycler-pod-template-filepath-hostpath=$PV_RECYCLER_OVERRIDE_TEMPLATE"
  fi

  local -r kube_rc_docker_tag=$(cat /home/kubernetes/kube-docker-files/kube-controller-manager.docker_tag)
  local container_env=""
  if [[ -n "${ENABLE_CACHE_MUTATION_DETECTOR:-}" ]]; then
    container_env="\"env\":[{\"name\": \"KUBE_CACHE_MUTATION_DETECTOR\", \"value\": \"${ENABLE_CACHE_MUTATION_DETECTOR}\"}],"
  fi

  local -r src_file="${KUBE_HOME}/kube-manifests/kubernetes/gci-trusty/kube-controller-manager.manifest"
  # Evaluate variables.
  sed -i -e "s@{{srv_kube_path}}@/etc/srv/kubernetes@g" "${src_file}"
  sed -i -e "s@{{pillar\['kube_docker_registry'\]}}@${DOCKER_REGISTRY}@g" "${src_file}"
  sed -i -e "s@{{pillar\['kube-controller-manager_docker_tag'\]}}@${kube_rc_docker_tag}@g" "${src_file}"
  sed -i -e "s@{{params}}@${params}@g" "${src_file}"
  sed -i -e "s@{{container_env}}@${container_env}@g" ${src_file}
  sed -i -e "s@{{cloud_config_mount}}@${CLOUD_CONFIG_MOUNT}@g" "${src_file}"
  sed -i -e "s@{{cloud_config_volume}}@${CLOUD_CONFIG_VOLUME}@g" "${src_file}"
  sed -i -e "s@{{additional_cloud_config_mount}}@@g" "${src_file}"
  sed -i -e "s@{{additional_cloud_config_volume}}@@g" "${src_file}"
  sed -i -e "s@{{pv_recycler_mount}}@${PV_RECYCLER_MOUNT}@g" "${src_file}"
  sed -i -e "s@{{pv_recycler_volume}}@${PV_RECYCLER_VOLUME}@g" "${src_file}"
<<<<<<< HEAD
=======
  sed -i -e "s@{{flexvolume_hostpath_mount}}@${FLEXVOLUME_HOSTPATH_MOUNT}@g" "${src_file}"
  sed -i -e "s@{{flexvolume_hostpath}}@${FLEXVOLUME_HOSTPATH_VOLUME}@g" "${src_file}"

>>>>>>> ed33434d
  cp "${src_file}" /etc/kubernetes/manifests
}

# Starts kubernetes scheduler.
# It prepares the log file, loads the docker image, calculates variables, sets them
# in the manifest file, and then copies the manifest file to /etc/kubernetes/manifests.
#
# Assumed vars (which are calculated in compute-master-manifest-variables)
#   DOCKER_REGISTRY
function start-kube-scheduler {
  echo "Start kubernetes scheduler"
  create-kubescheduler-kubeconfig
  prepare-log-file /var/log/kube-scheduler.log

  # Calculate variables and set them in the manifest.
  params="${SCHEDULER_TEST_LOG_LEVEL:-"--v=2"} ${SCHEDULER_TEST_ARGS:-}"
  params+=" --kubeconfig=/etc/srv/kubernetes/kube-scheduler/kubeconfig"
  if [[ -n "${FEATURE_GATES:-}" ]]; then
    params+=" --feature-gates=${FEATURE_GATES}"
  fi
  if [[ -n "${SCHEDULING_ALGORITHM_PROVIDER:-}"  ]]; then
    params+=" --algorithm-provider=${SCHEDULING_ALGORITHM_PROVIDER}"
  fi
  if [[ -n "${SCHEDULER_POLICY_CONFIG:-}" ]]; then
    create-kubescheduler-policy-config
    params+=" --use-legacy-policy-config"
    params+=" --policy-config-file=/etc/srv/kubernetes/kube-scheduler/policy-config"
  fi
  local -r kube_scheduler_docker_tag=$(cat "${KUBE_HOME}/kube-docker-files/kube-scheduler.docker_tag")

  # Remove salt comments and replace variables with values.
  local -r src_file="${KUBE_HOME}/kube-manifests/kubernetes/gci-trusty/kube-scheduler.manifest"

  sed -i -e "s@{{srv_kube_path}}@/etc/srv/kubernetes@g" "${src_file}"
  sed -i -e "s@{{params}}@${params}@g" "${src_file}"
  sed -i -e "s@{{pillar\['kube_docker_registry'\]}}@${DOCKER_REGISTRY}@g" "${src_file}"
  sed -i -e "s@{{pillar\['kube-scheduler_docker_tag'\]}}@${kube_scheduler_docker_tag}@g" "${src_file}"
  cp "${src_file}" /etc/kubernetes/manifests
}

# Starts cluster autoscaler.
# Assumed vars (which are calculated in function compute-master-manifest-variables)
#   CLOUD_CONFIG_OPT
#   CLOUD_CONFIG_VOLUME
#   CLOUD_CONFIG_MOUNT
function start-cluster-autoscaler {
  if [[ "${ENABLE_CLUSTER_AUTOSCALER:-}" == "true" ]]; then
    echo "Start kubernetes cluster autoscaler"
    prepare-log-file /var/log/cluster-autoscaler.log

    # Remove salt comments and replace variables with values
    local -r src_file="${KUBE_HOME}/kube-manifests/kubernetes/gci-trusty/cluster-autoscaler.manifest"

    local params="${AUTOSCALER_MIG_CONFIG} ${CLOUD_CONFIG_OPT} ${AUTOSCALER_EXPANDER_CONFIG:---expander=price}"
    sed -i -e "s@{{params}}@${params}@g" "${src_file}"
    sed -i -e "s@{{cloud_config_mount}}@${CLOUD_CONFIG_MOUNT}@g" "${src_file}"
    sed -i -e "s@{{cloud_config_volume}}@${CLOUD_CONFIG_VOLUME}@g" "${src_file}"
    sed -i -e "s@{%.*%}@@g" "${src_file}"

    cp "${src_file}" /etc/kubernetes/manifests
  fi
}

# A helper function for setting up addon manifests.
#
# $1: addon category under /etc/kubernetes
# $2: manifest source dir
# $3: (optional) auxiliary manifest source dir
function setup-addon-manifests {
  local -r src_dir="${KUBE_HOME}/kube-manifests/kubernetes/gci-trusty"
  local -r dst_dir="/etc/kubernetes/$1/$2"

  copy-manifests "${src_dir}/$2" "${dst_dir}"

  # If the PodSecurityPolicy admission controller is enabled,
  # set up the corresponding addon policies.
  if [[ "${ENABLE_POD_SECURITY_POLICY:-}" == "true" ]]; then
    local -r psp_dir="${src_dir}/${3:-$2}/podsecuritypolicies"
    if [[ -d "${psp_dir}" ]]; then
      copy-manifests "${psp_dir}" "${dst_dir}"
    fi
  fi
}

# A function that downloads extra addons from a URL and puts them in the GCI
# manifests directory.
function download-extra-addons {
  local -r out_dir="${KUBE_HOME}/kube-manifests/kubernetes/gci-trusty/gce-extras"

  mkdir -p "${out_dir}"

  local curl_cmd=(
    "curl"
    "--fail"
    "--retry" "5"
    "--retry-delay" "3"
    "--silent"
    "--show-error"
  )
  if [[ -n "${CURL_RETRY_CONNREFUSED:-}" ]]; then
    curl_cmd+=("${CURL_RETRY_CONNREFUSED}")
  fi
  if [[ -n "${EXTRA_ADDONS_HEADER:-}" ]]; then
    curl_cmd+=("-H" "${EXTRA_ADDONS_HEADER}")
  fi
  curl_cmd+=("-o" "${out_dir}/extras.json")
  curl_cmd+=("${EXTRA_ADDONS_URL}")

  "${curl_cmd[@]}"
}

# A helper function for copying manifests and setting dir/files
# permissions.
#
# $1: absolute source dir
# $2: absolute destination dir
function copy-manifests {
  local -r src_dir="$1"
  local -r dst_dir="$2"
  if [[ ! -d "${dst_dir}" ]]; then
    mkdir -p "${dst_dir}"
  fi
  local files=$(find "${src_dir}" -maxdepth 1 -name "*.yaml")
  if [[ -n "${files}" ]]; then
    cp "${src_dir}/"*.yaml "${dst_dir}"
  fi
  files=$(find "${src_dir}" -maxdepth 1 -name "*.json")
  if [[ -n "${files}" ]]; then
    cp "${src_dir}/"*.json "${dst_dir}"
  fi
  files=$(find "${src_dir}" -maxdepth 1 -name "*.yaml.in")
  if [[ -n "${files}" ]]; then
    cp "${src_dir}/"*.yaml.in "${dst_dir}"
  fi
  chown -R root:root "${dst_dir}"
  chmod 755 "${dst_dir}"
  chmod 644 "${dst_dir}"/*
}

# Fluentd resources are modified using ScalingPolicy CR, which may not be
# available at this point. Run this as a background process.
function wait-for-apiserver-and-update-fluentd {
<<<<<<< HEAD
  local -r fluentd_gcp_yaml="${1}"

  local modifying_flags=""
  if [[ -n "${FLUENTD_GCP_MEMORY_LIMIT:-}" ]]; then
    modifying_flags="${modifying_flags} --limits=memory=${FLUENTD_GCP_MEMORY_LIMIT}"
  fi
  local request_resources=""
  if [[ -n "${FLUENTD_GCP_CPU_REQUEST:-}" ]]; then
    request_resources="cpu=${FLUENTD_GCP_CPU_REQUEST}"
  fi
  if [[ -n "${FLUENTD_GCP_MEMORY_REQUEST:-}" ]]; then
    if [[ -n "${request_resources}" ]]; then
      request_resources="${request_resources},"
    fi
    request_resources="memory=${FLUENTD_GCP_MEMORY_REQUEST}"
  fi
  if [[ -n "${request_resources}" ]]; then
    modifying_flags="${modifying_flags} --requests=${request_resources}"
  fi

  until kubectl get nodes
=======
  local any_overrides=false
  if [[ -n "${FLUENTD_GCP_MEMORY_LIMIT:-}" ]]; then
    any_overrides=true
  fi
  if [[ -n "${FLUENTD_GCP_CPU_REQUEST:-}" ]]; then
    any_overrides=true
  fi
  if [[ -n "${FLUENTD_GCP_MEMORY_REQUEST:-}" ]]; then
    any_overrides=true
  fi
  if ! $any_overrides; then
    # Nothing to do here.
    exit
  fi

  # Wait until ScalingPolicy CRD is in place.
  until kubectl get scalingpolicies.scalingpolicy.kope.io
>>>>>>> ed33434d
  do
    sleep 10
  done

<<<<<<< HEAD
  local -r temp_fluentd_gcp_yaml="${fluentd_gcp_yaml}.tmp"
  if kubectl set resources --dry-run --local -f ${fluentd_gcp_yaml} ${modifying_flags} \
      --containers=fluentd-gcp -o yaml > ${temp_fluentd_gcp_yaml}; then
    mv ${temp_fluentd_gcp_yaml} ${fluentd_gcp_yaml}
  else
    (echo "Failed to update fluentd resources. Used manifest:" && cat ${temp_fluentd_gcp_yaml}) >&2
    rm ${temp_fluentd_gcp_yaml}
  fi
=======
  # Single-shot, not managed by addon manager. Can be later modified or removed
  # at will.
  cat <<EOF | kubectl apply -f -
apiVersion: scalingpolicy.kope.io/v1alpha1
kind: ScalingPolicy
metadata:
  name: fluentd-gcp-scaling-policy
  namespace: kube-system
spec:
  containers:
  - name: fluentd-gcp
    resources:
      requests:
      - resource: cpu
        base: ${FLUENTD_GCP_CPU_REQUEST:-}
      - resource: memory
        base: ${FLUENTD_GCP_MEMORY_REQUEST:-}
      limits:
      - resource: memory
        base: ${FLUENTD_GCP_MEMORY_LIMIT:-}
EOF
>>>>>>> ed33434d
}

# Trigger background process that will ultimately update fluentd resource
# requirements.
function start-fluentd-resource-update {
  local -r fluentd_gcp_yaml="${1}"

  wait-for-apiserver-and-update-fluentd ${fluentd_gcp_yaml} &
}

# Update {{ container-runtime }} with actual container runtime name.
function update-container-runtime {
  local -r configmap_yaml="$1"
  sed -i -e "s@{{ *container_runtime *}}@${CONTAINER_RUNTIME_NAME:-docker}@g" "${configmap_yaml}"
}

# Updates parameters in yaml file for prometheus-to-sd configuration, or
# removes component if it is disabled.
function update-prometheus-to-sd-parameters {
  if [[ "${ENABLE_PROMETHEUS_TO_SD:-}" == "true" ]]; then
    sed -i -e "s@{{ *prometheus_to_sd_prefix *}}@${PROMETHEUS_TO_SD_PREFIX}@g" "$1"
    sed -i -e "s@{{ *prometheus_to_sd_endpoint *}}@${PROMETHEUS_TO_SD_ENDPOINT}@g" "$1"
  else
    # Removes all lines between two patterns (throws away prometheus-to-sd)
    sed -i -e "/# BEGIN_PROMETHEUS_TO_SD/,/# END_PROMETHEUS_TO_SD/d" "$1"
   fi
}

<<<<<<< HEAD
=======
# Updates parameters in yaml file for event-exporter configuration
function update-event-exporter {
    sed -i -e "s@{{ *event_exporter_zone *}}@${ZONE:-}@g" "$1"
}

>>>>>>> ed33434d
# Sets up the manifests of coreDNS for k8s addons.
function setup-coredns-manifest {
  local -r coredns_file="${dst_dir}/dns/coredns.yaml"
  mv "${dst_dir}/dns/coredns.yaml.in" "${coredns_file}"
  # Replace the salt configurations with variable values.
  sed -i -e "s@{{ *pillar\['dns_domain'\] *}}@${DNS_DOMAIN}@g" "${coredns_file}"
  sed -i -e "s@{{ *pillar\['dns_server'\] *}}@${DNS_SERVER_IP}@g" "${coredns_file}"
  sed -i -e "s@{{ *pillar\['service_cluster_ip_range'\] *}}@${SERVICE_CLUSTER_IP_RANGE}@g" "${coredns_file}"
}

# Sets up the manifests of kube-dns for k8s addons.
function setup-kube-dns-manifest {
  local -r kubedns_file="${dst_dir}/dns/kube-dns.yaml"
  mv "${dst_dir}/dns/kube-dns.yaml.in" "${kubedns_file}"
  if [ -n "${CUSTOM_KUBE_DNS_YAML:-}" ]; then
    # Replace with custom GKE kube-dns deployment.
    cat > "${kubedns_file}" <<EOF
$(echo "$CUSTOM_KUBE_DNS_YAML")
EOF
    update-prometheus-to-sd-parameters ${kubedns_file}
  fi
  # Replace the salt configurations with variable values.
  sed -i -e "s@{{ *pillar\['dns_domain'\] *}}@${DNS_DOMAIN}@g" "${kubedns_file}"
  sed -i -e "s@{{ *pillar\['dns_server'\] *}}@${DNS_SERVER_IP}@g" "${kubedns_file}"

  if [[ "${ENABLE_DNS_HORIZONTAL_AUTOSCALER:-}" == "true" ]]; then
<<<<<<< HEAD
    setup-addon-manifests "addons" "dns-horizontal-autoscaler"
=======
    setup-addon-manifests "addons" "dns-horizontal-autoscaler" "gce"
>>>>>>> ed33434d
  fi
}

# Prepares the manifests of k8s addons, and starts the addon manager.
# Vars assumed:
#   CLUSTER_NAME
function start-kube-addons {
  echo "Prepare kube-addons manifests and start kube addon manager"
  local -r src_dir="${KUBE_HOME}/kube-manifests/kubernetes/gci-trusty"
  local -r dst_dir="/etc/kubernetes/addons"

  # prep addition kube-up specific rbac objects
  setup-addon-manifests "addons" "rbac/kubelet-api-auth"
  setup-addon-manifests "addons" "rbac/kubelet-cert-rotation"
  if [[ "${REGISTER_MASTER_KUBELET:-false}" == "true" ]]; then
    setup-addon-manifests "addons" "rbac/legacy-kubelet-user"
  else
    setup-addon-manifests "addons" "rbac/legacy-kubelet-user-disable"
  fi

  if [[ "${ENABLE_POD_SECURITY_POLICY:-}" == "true" ]]; then
    setup-addon-manifests "addons" "podsecuritypolicies"
  fi

  # Set up manifests of other addons.
  if [[ "${KUBE_PROXY_DAEMONSET:-}" == "true" ]]; then
    if [ -n "${CUSTOM_KUBE_PROXY_YAML:-}" ]; then
      # Replace with custom GKE kube proxy.
      cat > "$src_dir/kube-proxy/kube-proxy-ds.yaml" <<EOF
$(echo "$CUSTOM_KUBE_PROXY_YAML")
EOF
      update-prometheus-to-sd-parameters "$src_dir/kube-proxy/kube-proxy-ds.yaml"
    fi
    prepare-kube-proxy-manifest-variables "$src_dir/kube-proxy/kube-proxy-ds.yaml"
    setup-addon-manifests "addons" "kube-proxy"
  fi
  if [[ "${ENABLE_CLUSTER_MONITORING:-}" == "influxdb" ]] || \
     [[ "${ENABLE_CLUSTER_MONITORING:-}" == "google" ]] || \
     [[ "${ENABLE_CLUSTER_MONITORING:-}" == "stackdriver" ]] || \
     [[ "${ENABLE_CLUSTER_MONITORING:-}" == "standalone" ]] || \
     [[ "${ENABLE_CLUSTER_MONITORING:-}" == "googleinfluxdb" ]]; then
    local -r file_dir="cluster-monitoring/${ENABLE_CLUSTER_MONITORING}"
    setup-addon-manifests "addons" "cluster-monitoring"
    setup-addon-manifests "addons" "${file_dir}"
    # Replace the salt configurations with variable values.
    base_metrics_memory="${HEAPSTER_GCP_BASE_MEMORY:-140Mi}"
    base_eventer_memory="190Mi"
    base_metrics_cpu="${HEAPSTER_GCP_BASE_CPU:-80m}"
    nanny_memory="90Mi"
    local -r metrics_memory_per_node="${HEAPSTER_GCP_MEMORY_PER_NODE:-4}"
    local -r metrics_cpu_per_node="${HEAPSTER_GCP_CPU_PER_NODE:-0.5}"
    local -r eventer_memory_per_node="500"
    local -r nanny_memory_per_node="200"
    if [[ -n "${NUM_NODES:-}" && "${NUM_NODES}" -ge 1 ]]; then
      num_kube_nodes="$((${NUM_NODES}+1))"
      nanny_memory="$((${num_kube_nodes} * ${nanny_memory_per_node} + 90 * 1024))Ki"
    fi
    controller_yaml="${dst_dir}/${file_dir}"
    if [[ "${ENABLE_CLUSTER_MONITORING:-}" == "googleinfluxdb" ]]; then
      controller_yaml="${controller_yaml}/heapster-controller-combined.yaml"
    else
      controller_yaml="${controller_yaml}/heapster-controller.yaml"
    fi
<<<<<<< HEAD
    remove-salt-config-comments "${controller_yaml}"
=======
>>>>>>> ed33434d

    sed -i -e "s@{{ cluster_name }}@${CLUSTER_NAME}@g" "${controller_yaml}"
    sed -i -e "s@{{ *base_metrics_memory *}}@${base_metrics_memory}@g" "${controller_yaml}"
    sed -i -e "s@{{ *base_metrics_cpu *}}@${base_metrics_cpu}@g" "${controller_yaml}"
    sed -i -e "s@{{ *base_eventer_memory *}}@${base_eventer_memory}@g" "${controller_yaml}"
    sed -i -e "s@{{ *metrics_memory_per_node *}}@${metrics_memory_per_node}@g" "${controller_yaml}"
    sed -i -e "s@{{ *eventer_memory_per_node *}}@${eventer_memory_per_node}@g" "${controller_yaml}"
    sed -i -e "s@{{ *nanny_memory *}}@${nanny_memory}@g" "${controller_yaml}"
    sed -i -e "s@{{ *metrics_cpu_per_node *}}@${metrics_cpu_per_node}@g" "${controller_yaml}"
    update-prometheus-to-sd-parameters ${controller_yaml}

    if [[ "${ENABLE_CLUSTER_MONITORING:-}" == "stackdriver" ]]; then
      use_old_resources="${HEAPSTER_USE_OLD_STACKDRIVER_RESOURCES:-true}"
      use_new_resources="${HEAPSTER_USE_NEW_STACKDRIVER_RESOURCES:-false}"
      sed -i -e "s@{{ use_old_resources }}@${use_old_resources}@g" "${controller_yaml}"
      sed -i -e "s@{{ use_new_resources }}@${use_new_resources}@g" "${controller_yaml}"
    fi
  fi
  if [[ "${ENABLE_CLUSTER_MONITORING:-}" == "stackdriver" ]] ||
     ([[ "${ENABLE_CLUSTER_LOGGING:-}" == "true" ]] &&
     [[ "${LOGGING_DESTINATION:-}" == "gcp" ]]); then
    if [[ "${ENABLE_METADATA_AGENT:-}" == "stackdriver" ]] &&
       [[ "${METADATA_AGENT_VERSION:-}" != "" ]]; then
      metadata_agent_cpu_request="${METADATA_AGENT_CPU_REQUEST:-40m}"
      metadata_agent_memory_request="${METADATA_AGENT_MEMORY_REQUEST:-50Mi}"
      setup-addon-manifests "addons" "metadata-agent/stackdriver"
      daemon_set_yaml="${dst_dir}/metadata-agent/stackdriver/metadata-agent.yaml"
      sed -i -e "s@{{ metadata_agent_version }}@${METADATA_AGENT_VERSION}@g" "${daemon_set_yaml}"
      sed -i -e "s@{{ metadata_agent_cpu_request }}@${metadata_agent_cpu_request}@g" "${daemon_set_yaml}"
      sed -i -e "s@{{ metadata_agent_memory_request }}@${metadata_agent_memory_request}@g" "${daemon_set_yaml}"
    fi
  fi
  if [[ "${ENABLE_METRICS_SERVER:-}" == "true" ]]; then
    setup-addon-manifests "addons" "metrics-server"
  fi
  if [[ "${ENABLE_NVIDIA_GPU_DEVICE_PLUGIN:-}" == "true" ]]; then
    setup-addon-manifests "addons" "device-plugins/nvidia-gpu"
  fi
  if [[ "${ENABLE_CLUSTER_DNS:-}" == "true" ]]; then
    setup-addon-manifests "addons" "dns"
    if [[ "${CLUSTER_DNS_CORE_DNS:-}" == "true" ]]; then
      setup-coredns-manifest
    else
      setup-kube-dns-manifest
    fi
  fi
  if [[ "${ENABLE_NODE_LOGGING:-}" == "true" ]] && \
     [[ "${LOGGING_DESTINATION:-}" == "elasticsearch" ]] && \
     [[ "${ENABLE_CLUSTER_LOGGING:-}" == "true" ]]; then
    setup-addon-manifests "addons" "fluentd-elasticsearch"
    local -r fluentd_es_configmap_yaml="${dst_dir}/fluentd-elasticsearch/fluentd-es-configmap.yaml"
    update-container-runtime ${fluentd_es_configmap_yaml}
  fi
  if [[ "${ENABLE_NODE_LOGGING:-}" == "true" ]] && \
     [[ "${LOGGING_DESTINATION:-}" == "gcp" ]]; then
    setup-addon-manifests "addons" "fluentd-gcp"
    local -r event_exporter_yaml="${dst_dir}/fluentd-gcp/event-exporter.yaml"
    local -r fluentd_gcp_yaml="${dst_dir}/fluentd-gcp/fluentd-gcp-ds.yaml"
    local -r fluentd_gcp_configmap_yaml="${dst_dir}/fluentd-gcp/fluentd-gcp-configmap.yaml"
    update-event-exporter ${event_exporter_yaml}
    fluentd_gcp_version="${FLUENTD_GCP_VERSION:-0.2-1.5.28-1}"
    sed -i -e "s@{{ fluentd_gcp_version }}@${fluentd_gcp_version}@g" "${fluentd_gcp_yaml}"
    update-prometheus-to-sd-parameters ${event_exporter_yaml}
    update-prometheus-to-sd-parameters ${fluentd_gcp_yaml}
    start-fluentd-resource-update ${fluentd_gcp_yaml}
<<<<<<< HEAD
=======
    update-container-runtime ${fluentd_gcp_configmap_yaml}
>>>>>>> ed33434d
  fi
  if [[ "${ENABLE_CLUSTER_UI:-}" == "true" ]]; then
    setup-addon-manifests "addons" "dashboard"
  fi
  if [[ "${ENABLE_NODE_PROBLEM_DETECTOR:-}" == "daemonset" ]]; then
    setup-addon-manifests "addons" "node-problem-detector"
  fi
  if [[ "${ENABLE_NODE_PROBLEM_DETECTOR:-}" == "standalone" ]]; then
    # Setup role binding for standalone node problem detector.
    setup-addon-manifests "addons" "node-problem-detector/standalone" "node-problem-detector"
  fi
  if echo "${ADMISSION_CONTROL:-}" | grep -q "LimitRanger"; then
    setup-addon-manifests "admission-controls" "limit-range" "gce"
  fi
  if [[ "${NETWORK_POLICY_PROVIDER:-}" == "calico" ]]; then
    setup-addon-manifests "addons" "calico-policy-controller"

    # Configure Calico CNI directory.
    local -r ds_file="${dst_dir}/calico-policy-controller/calico-node-daemonset.yaml"
    sed -i -e "s@__CALICO_CNI_DIR__@/home/kubernetes/bin@g" "${ds_file}"
  fi
  if [[ "${ENABLE_DEFAULT_STORAGE_CLASS:-}" == "true" ]]; then
    setup-addon-manifests "addons" "storage-class/gce"
  fi
  if [[ "${ENABLE_IP_MASQ_AGENT:-}" == "true" ]]; then
    setup-addon-manifests "addons" "ip-masq-agent"
  fi
  if [[ "${ENABLE_METADATA_CONCEALMENT:-}" == "true" ]]; then
    setup-addon-manifests "addons" "metadata-proxy/gce"
    local -r metadata_proxy_yaml="${dst_dir}/metadata-proxy/gce/metadata-proxy.yaml"
    update-prometheus-to-sd-parameters ${metadata_proxy_yaml}
  fi
  if [[ "${ENABLE_ISTIO:-}" == "true" ]]; then
    if [[ "${ISTIO_AUTH_TYPE:-}" == "MUTUAL_TLS" ]]; then
      setup-addon-manifests "addons" "istio/auth"
    else
      setup-addon-manifests "addons" "istio/noauth"
    fi
  fi
  if [[ -n "${EXTRA_ADDONS_URL:-}" ]]; then
    download-extra-addons
    setup-addon-manifests "addons" "gce-extras"
  fi

  # Place addon manager pod manifest.
  cp "${src_dir}/kube-addon-manager.yaml" /etc/kubernetes/manifests
}

# Starts an image-puller - used in test clusters.
function start-image-puller {
  echo "Start image-puller"
  cp "${KUBE_HOME}/kube-manifests/kubernetes/gci-trusty/e2e-image-puller.manifest" \
    /etc/kubernetes/manifests/
}

# Setups manifests for ingress controller and gce-specific policies for service controller.
function start-lb-controller {
  setup-addon-manifests "addons" "loadbalancing"

  # Starts a l7 loadbalancing controller for ingress.
  if [[ "${ENABLE_L7_LOADBALANCING:-}" == "glbc" ]]; then
    echo "Start GCE L7 pod"
    prepare-log-file /var/log/glbc.log
    setup-addon-manifests "addons" "cluster-loadbalancing/glbc"

    local -r glbc_manifest="${KUBE_HOME}/kube-manifests/kubernetes/gci-trusty/glbc.manifest"
    if [[ ! -z "${GCE_GLBC_IMAGE:-}" ]]; then
      sed -i "s@image:.*@image: ${GCE_GLBC_IMAGE}@" "${glbc_manifest}"
    fi
    cp "${glbc_manifest}" /etc/kubernetes/manifests/
  fi
}

# Starts rescheduler.
function start-rescheduler {
  if [[ "${ENABLE_RESCHEDULER:-}" == "true" ]]; then
    echo "Start Rescheduler"
    prepare-log-file /var/log/rescheduler.log
    cp "${KUBE_HOME}/kube-manifests/kubernetes/gci-trusty/rescheduler.manifest" \
       /etc/kubernetes/manifests/
  fi
}

# Setup working directory for kubelet.
function setup-kubelet-dir {
    echo "Making /var/lib/kubelet executable for kubelet"
    mount -B /var/lib/kubelet /var/lib/kubelet/
    mount -B -o remount,exec,suid,dev /var/lib/kubelet
}

function reset-motd {
  # kubelet is installed both on the master and nodes, and the version is easy to parse (unlike kubectl)
  local -r version="$("${KUBE_HOME}"/bin/kubelet --version=true | cut -f2 -d " ")"
  # This logic grabs either a release tag (v1.2.1 or v1.2.1-alpha.1),
  # or the git hash that's in the build info.
  local gitref="$(echo "${version}" | sed -r "s/(v[0-9]+\.[0-9]+\.[0-9]+)(-[a-z]+\.[0-9]+)?.*/\1\2/g")"
  local devel=""
  if [[ "${gitref}" != "${version}" ]]; then
    devel="
Note: This looks like a development version, which might not be present on GitHub.
If it isn't, the closest tag is at:
  https://github.com/kubernetes/kubernetes/tree/${gitref}
"
    gitref="${version//*+/}"
  fi
  cat > /etc/motd <<EOF

Welcome to Kubernetes ${version}!

You can find documentation for Kubernetes at:
  http://docs.kubernetes.io/

The source for this release can be found at:
  /home/kubernetes/kubernetes-src.tar.gz
Or you can download it at:
  https://storage.googleapis.com/kubernetes-release/release/${version}/kubernetes-src.tar.gz

It is based on the Kubernetes source at:
  https://github.com/kubernetes/kubernetes/tree/${gitref}
${devel}
For Kubernetes copyright and licensing information, see:
  /home/kubernetes/LICENSES

EOF
}

function override-kubectl {
    echo "overriding kubectl"
    echo "export PATH=${KUBE_HOME}/bin:\$PATH" > /etc/profile.d/kube_env.sh
}

function override-pv-recycler {
  if [[ -z "${PV_RECYCLER_OVERRIDE_TEMPLATE:-}" ]]; then
    echo "PV_RECYCLER_OVERRIDE_TEMPLATE is not set"
    exit 1
  fi

  PV_RECYCLER_VOLUME="{\"name\": \"pv-recycler-mount\",\"hostPath\": {\"path\": \"${PV_RECYCLER_OVERRIDE_TEMPLATE}\", \"type\": \"FileOrCreate\"}},"
  PV_RECYCLER_MOUNT="{\"name\": \"pv-recycler-mount\",\"mountPath\": \"${PV_RECYCLER_OVERRIDE_TEMPLATE}\", \"readOnly\": true},"

  cat > ${PV_RECYCLER_OVERRIDE_TEMPLATE} <<EOF
version: v1
kind: Pod
metadata:
  generateName: pv-recycler-
  namespace: default
spec:
  activeDeadlineSeconds: 60
  restartPolicy: Never
  volumes:
  - name: vol
  containers:
  - name: pv-recycler
<<<<<<< HEAD
    image: gcr.io/google_containers/busybox:1.27
=======
    image: k8s.gcr.io/busybox:1.27
>>>>>>> ed33434d
    command:
    - /bin/sh
    args:
    - -c
    - test -e /scrub && rm -rf /scrub/..?* /scrub/.[!.]* /scrub/* && test -z $(ls -A /scrub) || exit 1
    volumeMounts:
    - name: vol
      mountPath: /scrub
EOF
}

########### Main Function ###########
echo "Start to configure instance for kubernetes"

KUBE_HOME="/home/kubernetes"
CONTAINERIZED_MOUNTER_HOME="${KUBE_HOME}/containerized_mounter"
PV_RECYCLER_OVERRIDE_TEMPLATE="${KUBE_HOME}/kube-manifests/kubernetes/pv-recycler-template.yaml"

if [[ ! -e "${KUBE_HOME}/kube-env" ]]; then
  echo "The ${KUBE_HOME}/kube-env file does not exist!! Terminate cluster initialization."
  exit 1
fi

source "${KUBE_HOME}/kube-env"

if [[ -e "${KUBE_HOME}/kube-master-certs" ]]; then
  source "${KUBE_HOME}/kube-master-certs"
fi

if [[ -n "${KUBE_USER:-}" ]]; then
  if ! [[ "${KUBE_USER}" =~ ^[-._@a-zA-Z0-9]+$ ]]; then
    echo "Bad KUBE_USER format."
    exit 1
  fi
fi

# generate the controller manager and scheduler tokens here since they are only used on the master.
KUBE_CONTROLLER_MANAGER_TOKEN=$(dd if=/dev/urandom bs=128 count=1 2>/dev/null | base64 | tr -d "=+/" | dd bs=32 count=1 2>/dev/null)
KUBE_SCHEDULER_TOKEN=$(dd if=/dev/urandom bs=128 count=1 2>/dev/null | base64 | tr -d "=+/" | dd bs=32 count=1 2>/dev/null)

setup-os-params
config-ip-firewall
create-dirs
setup-kubelet-dir
ensure-local-ssds
setup-logrotate
if [[ "${KUBERNETES_MASTER:-}" == "true" ]]; then
  mount-master-pd
  create-node-pki
  create-master-pki
  create-master-auth
  create-master-kubelet-auth
  create-master-etcd-auth
  override-pv-recycler
else
  create-node-pki
  create-kubelet-kubeconfig ${KUBERNETES_MASTER_NAME}
  if [[ "${KUBE_PROXY_DAEMONSET:-}" != "true" ]]; then
    create-kubeproxy-user-kubeconfig
  fi
  if [[ "${ENABLE_NODE_PROBLEM_DETECTOR:-}" == "standalone" ]]; then
    create-node-problem-detector-kubeconfig
  fi
fi

override-kubectl
# Run the containerized mounter once to pre-cache the container image.
if [[ "${CONTAINER_RUNTIME:-docker}" == "docker" ]]; then
  assemble-docker-flags
fi
start-kubelet

if [[ "${KUBERNETES_MASTER:-}" == "true" ]]; then
  compute-master-manifest-variables
  start-etcd-servers
  start-etcd-empty-dir-cleanup-pod
  start-kube-apiserver
  start-kube-controller-manager
  start-kube-scheduler
  start-kube-addons
  start-cluster-autoscaler
  start-lb-controller
  start-rescheduler
else
  if [[ "${KUBE_PROXY_DAEMONSET:-}" != "true" ]]; then
    start-kube-proxy
  fi
  if [[ "${PREPULL_E2E_IMAGES:-}" == "true" ]]; then
    start-image-puller
  fi
  if [[ "${ENABLE_NODE_PROBLEM_DETECTOR:-}" == "standalone" ]]; then
    start-node-problem-detector
  fi
fi
reset-motd
prepare-mounter-rootfs
modprobe configs
echo "Done for the configuration for kubernetes"<|MERGE_RESOLUTION|>--- conflicted
+++ resolved
@@ -77,13 +77,9 @@
     iptables -w -t nat -A IP-MASQ -m comment --comment "ip-masq: outbound traffic is subject to MASQUERADE (must be last in chain)" -j MASQUERADE
   fi
 
-<<<<<<< HEAD
-  if [[ "${ENABLE_METADATA_CONCEALMENT:-}" == "true" ]]; then
-=======
   # If METADATA_CONCEALMENT_NO_FIREWALL is set, don't create a firewall on this
   # node because we don't expect the daemonset to run on this node.
   if [[ "${ENABLE_METADATA_CONCEALMENT:-}" == "true" ]] && [[ ! "${METADATA_CONCEALMENT_NO_FIREWALL:-}" == "true" ]]; then
->>>>>>> ed33434d
     echo "Add rule for metadata concealment"
     iptables -w -t nat -I PREROUTING -p tcp -d 169.254.169.254 --dport 80 -m comment --comment "metadata-concealment: bridge traffic to metadata server goes to metadata proxy" -j DNAT --to-destination 127.0.0.1:988
   fi
@@ -1519,6 +1515,29 @@
       # grows at 10MiB/s (~30K QPS), it will rotate after ~6 years if apiserver
       # never restarts. Please manually restart apiserver before this time.
       params+=" --audit-log-maxsize=2000000000"
+
+      # Batching parameters
+      if [[ -n "${ADVANCED_AUDIT_LOG_MODE:-}" ]]; then
+        params+=" --audit-log-mode=${ADVANCED_AUDIT_LOG_MODE}"
+      fi
+      if [[ -n "${ADVANCED_AUDIT_LOG_BUFFER_SIZE:-}" ]]; then
+        params+=" --audit-log-batch-buffer-size=${ADVANCED_AUDIT_LOG_BUFFER_SIZE}"
+      fi
+      if [[ -n "${ADVANCED_AUDIT_LOG_MAX_BATCH_SIZE:-}" ]]; then
+        params+=" --audit-log-batch-max-size=${ADVANCED_AUDIT_LOG_MAX_BATCH_SIZE}"
+      fi
+      if [[ -n "${ADVANCED_AUDIT_LOG_MAX_BATCH_WAIT:-}" ]]; then
+        params+=" --audit-log-batch-max-wait=${ADVANCED_AUDIT_LOG_MAX_BATCH_WAIT}"
+      fi
+      if [[ -n "${ADVANCED_AUDIT_LOG_THROTTLE_QPS:-}" ]]; then
+        params+=" --audit-log-batch-throttle-qps=${ADVANCED_AUDIT_LOG_THROTTLE_QPS}"
+      fi
+      if [[ -n "${ADVANCED_AUDIT_LOG_THROTTLE_BURST:-}" ]]; then
+        params+=" --audit-log-batch-throttle-burst=${ADVANCED_AUDIT_LOG_THROTTLE_BURST}"
+      fi
+      if [[ -n "${ADVANCED_AUDIT_LOG_INITIAL_BACKOFF:-}" ]]; then
+        params+=" --audit-log-initial-backoff=${ADVANCED_AUDIT_LOG_INITIAL_BACKOFF}"
+      fi
     fi
     if [[ "${ADVANCED_AUDIT_BACKEND:-}" == *"webhook"* ]]; then
       params+=" --audit-webhook-mode=batch"
@@ -1526,6 +1545,14 @@
       # Create the audit webhook config file, and mount it into the apiserver pod.
       local -r audit_webhook_config_file="/etc/audit_webhook.config"
       params+=" --audit-webhook-config-file=${audit_webhook_config_file}"
+      create-master-audit-webhook-config "${audit_webhook_config_file}"
+      audit_webhook_config_mount="{\"name\": \"auditwebhookconfigmount\",\"mountPath\": \"${audit_webhook_config_file}\", \"readOnly\": true},"
+      audit_webhook_config_volume="{\"name\": \"auditwebhookconfigmount\",\"hostPath\": {\"path\": \"${audit_webhook_config_file}\", \"type\": \"FileOrCreate\"}},"
+
+      # Batching parameters
+      if [[ -n "${ADVANCED_AUDIT_WEBHOOK_MODE:-}" ]]; then
+        params+=" --audit-webhook-mode=${ADVANCED_AUDIT_WEBHOOK_MODE}"
+      fi
       if [[ -n "${ADVANCED_AUDIT_WEBHOOK_BUFFER_SIZE:-}" ]]; then
         params+=" --audit-webhook-batch-buffer-size=${ADVANCED_AUDIT_WEBHOOK_BUFFER_SIZE}"
       fi
@@ -1542,15 +1569,8 @@
         params+=" --audit-webhook-batch-throttle-burst=${ADVANCED_AUDIT_WEBHOOK_THROTTLE_BURST}"
       fi
       if [[ -n "${ADVANCED_AUDIT_WEBHOOK_INITIAL_BACKOFF:-}" ]]; then
-<<<<<<< HEAD
-        params+=" --audit-webhook-batch-initial-backoff=${ADVANCED_AUDIT_WEBHOOK_INITIAL_BACKOFF}"
-=======
         params+=" --audit-webhook-initial-backoff=${ADVANCED_AUDIT_WEBHOOK_INITIAL_BACKOFF}"
->>>>>>> ed33434d
       fi
-      create-master-audit-webhook-config "${audit_webhook_config_file}"
-      audit_webhook_config_mount="{\"name\": \"auditwebhookconfigmount\",\"mountPath\": \"${audit_webhook_config_file}\", \"readOnly\": true},"
-      audit_webhook_config_volume="{\"name\": \"auditwebhookconfigmount\",\"hostPath\": {\"path\": \"${audit_webhook_config_file}\", \"type\": \"FileOrCreate\"}},"
     fi
   fi
 
@@ -1787,12 +1807,9 @@
   sed -i -e "s@{{additional_cloud_config_volume}}@@g" "${src_file}"
   sed -i -e "s@{{pv_recycler_mount}}@${PV_RECYCLER_MOUNT}@g" "${src_file}"
   sed -i -e "s@{{pv_recycler_volume}}@${PV_RECYCLER_VOLUME}@g" "${src_file}"
-<<<<<<< HEAD
-=======
   sed -i -e "s@{{flexvolume_hostpath_mount}}@${FLEXVOLUME_HOSTPATH_MOUNT}@g" "${src_file}"
   sed -i -e "s@{{flexvolume_hostpath}}@${FLEXVOLUME_HOSTPATH_VOLUME}@g" "${src_file}"
 
->>>>>>> ed33434d
   cp "${src_file}" /etc/kubernetes/manifests
 }
 
@@ -1935,29 +1952,6 @@
 # Fluentd resources are modified using ScalingPolicy CR, which may not be
 # available at this point. Run this as a background process.
 function wait-for-apiserver-and-update-fluentd {
-<<<<<<< HEAD
-  local -r fluentd_gcp_yaml="${1}"
-
-  local modifying_flags=""
-  if [[ -n "${FLUENTD_GCP_MEMORY_LIMIT:-}" ]]; then
-    modifying_flags="${modifying_flags} --limits=memory=${FLUENTD_GCP_MEMORY_LIMIT}"
-  fi
-  local request_resources=""
-  if [[ -n "${FLUENTD_GCP_CPU_REQUEST:-}" ]]; then
-    request_resources="cpu=${FLUENTD_GCP_CPU_REQUEST}"
-  fi
-  if [[ -n "${FLUENTD_GCP_MEMORY_REQUEST:-}" ]]; then
-    if [[ -n "${request_resources}" ]]; then
-      request_resources="${request_resources},"
-    fi
-    request_resources="memory=${FLUENTD_GCP_MEMORY_REQUEST}"
-  fi
-  if [[ -n "${request_resources}" ]]; then
-    modifying_flags="${modifying_flags} --requests=${request_resources}"
-  fi
-
-  until kubectl get nodes
-=======
   local any_overrides=false
   if [[ -n "${FLUENTD_GCP_MEMORY_LIMIT:-}" ]]; then
     any_overrides=true
@@ -1975,21 +1969,10 @@
 
   # Wait until ScalingPolicy CRD is in place.
   until kubectl get scalingpolicies.scalingpolicy.kope.io
->>>>>>> ed33434d
   do
     sleep 10
   done
 
-<<<<<<< HEAD
-  local -r temp_fluentd_gcp_yaml="${fluentd_gcp_yaml}.tmp"
-  if kubectl set resources --dry-run --local -f ${fluentd_gcp_yaml} ${modifying_flags} \
-      --containers=fluentd-gcp -o yaml > ${temp_fluentd_gcp_yaml}; then
-    mv ${temp_fluentd_gcp_yaml} ${fluentd_gcp_yaml}
-  else
-    (echo "Failed to update fluentd resources. Used manifest:" && cat ${temp_fluentd_gcp_yaml}) >&2
-    rm ${temp_fluentd_gcp_yaml}
-  fi
-=======
   # Single-shot, not managed by addon manager. Can be later modified or removed
   # at will.
   cat <<EOF | kubectl apply -f -
@@ -2011,15 +1994,12 @@
       - resource: memory
         base: ${FLUENTD_GCP_MEMORY_LIMIT:-}
 EOF
->>>>>>> ed33434d
 }
 
 # Trigger background process that will ultimately update fluentd resource
 # requirements.
 function start-fluentd-resource-update {
-  local -r fluentd_gcp_yaml="${1}"
-
-  wait-for-apiserver-and-update-fluentd ${fluentd_gcp_yaml} &
+  wait-for-apiserver-and-update-fluentd &
 }
 
 # Update {{ container-runtime }} with actual container runtime name.
@@ -2040,14 +2020,17 @@
    fi
 }
 
-<<<<<<< HEAD
-=======
 # Updates parameters in yaml file for event-exporter configuration
 function update-event-exporter {
     sed -i -e "s@{{ *event_exporter_zone *}}@${ZONE:-}@g" "$1"
 }
 
->>>>>>> ed33434d
+function update-dashboard-controller {
+  if [ -n "${CUSTOM_KUBE_DASHBOARD_BANNER:-}" ]; then
+    sed -i -e "s@\( \+\)# PLATFORM-SPECIFIC ARGS HERE@\1- --system-banner=${CUSTOM_KUBE_DASHBOARD_BANNER}\n\1- --system-banner-severity=WARNING@" "$1"
+  fi
+}
+
 # Sets up the manifests of coreDNS for k8s addons.
 function setup-coredns-manifest {
   local -r coredns_file="${dst_dir}/dns/coredns.yaml"
@@ -2074,11 +2057,7 @@
   sed -i -e "s@{{ *pillar\['dns_server'\] *}}@${DNS_SERVER_IP}@g" "${kubedns_file}"
 
   if [[ "${ENABLE_DNS_HORIZONTAL_AUTOSCALER:-}" == "true" ]]; then
-<<<<<<< HEAD
-    setup-addon-manifests "addons" "dns-horizontal-autoscaler"
-=======
     setup-addon-manifests "addons" "dns-horizontal-autoscaler" "gce"
->>>>>>> ed33434d
   fi
 }
 
@@ -2142,10 +2121,6 @@
     else
       controller_yaml="${controller_yaml}/heapster-controller.yaml"
     fi
-<<<<<<< HEAD
-    remove-salt-config-comments "${controller_yaml}"
-=======
->>>>>>> ed33434d
 
     sed -i -e "s@{{ cluster_name }}@${CLUSTER_NAME}@g" "${controller_yaml}"
     sed -i -e "s@{{ *base_metrics_memory *}}@${base_metrics_memory}@g" "${controller_yaml}"
@@ -2211,13 +2186,12 @@
     update-prometheus-to-sd-parameters ${event_exporter_yaml}
     update-prometheus-to-sd-parameters ${fluentd_gcp_yaml}
     start-fluentd-resource-update ${fluentd_gcp_yaml}
-<<<<<<< HEAD
-=======
     update-container-runtime ${fluentd_gcp_configmap_yaml}
->>>>>>> ed33434d
   fi
   if [[ "${ENABLE_CLUSTER_UI:-}" == "true" ]]; then
     setup-addon-manifests "addons" "dashboard"
+    local -r dashboard_controller_yaml="${dst_dir}/dashboard/dashboard-controller.yaml"
+    update-dashboard-controller ${dashboard_controller_yaml}
   fi
   if [[ "${ENABLE_NODE_PROBLEM_DETECTOR:-}" == "daemonset" ]]; then
     setup-addon-manifests "addons" "node-problem-detector"
@@ -2368,11 +2342,7 @@
   - name: vol
   containers:
   - name: pv-recycler
-<<<<<<< HEAD
-    image: gcr.io/google_containers/busybox:1.27
-=======
     image: k8s.gcr.io/busybox:1.27
->>>>>>> ed33434d
     command:
     - /bin/sh
     args:
