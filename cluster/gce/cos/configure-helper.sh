--- conflicted
+++ resolved
@@ -197,15 +197,12 @@
   awk "substr(\$0,0,length(\"${prefix}\")) != \"${prefix}\" { print }" "${file}" > "${tmpfile}"
   echo "${prefix}${suffix}" >> "${tmpfile}"
   mv "${tmpfile}" "${file}"
-<<<<<<< HEAD
 }
 
 function write-pki-data {
   local data="${1}"
   local path="${2}"
   (umask 077; echo "${data}" | base64 --decode > "${path}")
-=======
->>>>>>> 66f5f2bc
 }
 
 function create-node-pki {
@@ -289,7 +286,6 @@
 
   if [[ ! -z "${REQUESTHEADER_CA_CERT:-}" ]]; then
     AGGREGATOR_CA_KEY_PATH="${pki_dir}/aggr_ca.key"
-<<<<<<< HEAD
     write-pki-data "${AGGREGATOR_CA_KEY}" "${AGGREGATOR_CA_KEY_PATH}"
 
     REQUESTHEADER_CA_CERT_PATH="${pki_dir}/aggr_ca.crt"
@@ -300,18 +296,6 @@
 
     PROXY_CLIENT_CERT_PATH="${pki_dir}/proxy_client.crt"
     write-pki-data "${PROXY_CLIENT_CERT}" "${PROXY_CLIENT_CERT_PATH}"
-=======
-    echo "${AGGREGATOR_CA_KEY}" | base64 --decode > "${AGGREGATOR_CA_KEY_PATH}"
-
-    REQUESTHEADER_CA_CERT_PATH="${pki_dir}/aggr_ca.crt"
-    echo "${REQUESTHEADER_CA_CERT}" | base64 --decode > "${REQUESTHEADER_CA_CERT_PATH}"
-
-    PROXY_CLIENT_KEY_PATH="${pki_dir}/proxy_client.key"
-    echo "${PROXY_CLIENT_KEY}" | base64 --decode > "${PROXY_CLIENT_KEY_PATH}"
-
-    PROXY_CLIENT_CERT_PATH="${pki_dir}/proxy_client.crt"
-    echo "${PROXY_CLIENT_CERT}" | base64 --decode > "${PROXY_CLIENT_CERT_PATH}"
->>>>>>> 66f5f2bc
   fi
 }
 
@@ -522,11 +506,7 @@
       - group: "batch"
       - group: "certificates.k8s.io"
       - group: "extensions"
-<<<<<<< HEAD
       - group: "metrics.k8s.io"
-=======
-      - group: "metrics"
->>>>>>> 66f5f2bc
       - group: "networking.k8s.io"
       - group: "policy"
       - group: "rbac.authorization.k8s.io"
@@ -588,11 +568,7 @@
       - system:kube-controller-manager
     verbs: ["get", "list"]
     resources:
-<<<<<<< HEAD
       - group: "metrics.k8s.io"
-=======
-      - group: "metrics"
->>>>>>> 66f5f2bc
 
   # Don't log these read-only URLs.
   - level: None
@@ -751,30 +727,6 @@
 EOF
 }
 
-function create-kubeproxy-serviceaccount-kubeconfig {
-  echo "Creating kube-proxy serviceaccount kubeconfig file"
-  cat <<EOF >/var/lib/kube-proxy/kubeconfig
-apiVersion: v1
-kind: Config
-clusters:
-- cluster:
-    certificate-authority: /var/run/secrets/kubernetes.io/serviceaccount/ca.crt
-    server: https://${KUBERNETES_MASTER_NAME}
-  name: default
-contexts:
-- context:
-    cluster: default
-    namespace: default
-    user: default
-  name: default
-current-context: default
-users:
-- name: default
-  user:
-    tokenFile: /var/run/secrets/kubernetes.io/serviceaccount/token
-EOF
-}
-
 function create-kubecontrollermanager-kubeconfig {
   echo "Creating kube-controller-manager kubeconfig file"
   mkdir -p /etc/srv/kubernetes/kube-controller-manager
@@ -897,7 +849,6 @@
 ExecStartPre=/bin/sh -x -c "rm -rf /var/lib/docker/network"
 EOF
   fi
-<<<<<<< HEAD
 
   # Ensure TasksMax is sufficient for docker.
   # (https://github.com/kubernetes/kubernetes/issues/51977)
@@ -908,18 +859,6 @@
 TasksMax=infinity
 EOF
 
-=======
-
-  # Ensure TasksMax is sufficient for docker.
-  # (https://github.com/kubernetes/kubernetes/issues/51977)
-  echo "Extend the docker.service configuration to set a higher pids limit"
-  mkdir -p /etc/systemd/system/docker.service.d
-  cat <<EOF >/etc/systemd/system/docker.service.d/02tasksmax.conf
-[Service]
-TasksMax=infinity
-EOF
-
->>>>>>> 66f5f2bc
     systemctl daemon-reload
     echo "Docker command line is updated. Restart docker to pick it up"
     systemctl restart docker
@@ -1156,6 +1095,7 @@
   sed -i -e "s@{{pod_priority}}@${pod_priority}@g" ${src_file}
   sed -i -e "s@{{ cpurequest }}@100m@g" ${src_file}
   sed -i -e "s@{{api_servers_with_port}}@${api_servers}@g" ${src_file}
+  sed -i -e "s@{{kubernetes_service_host_env_value}}@${KUBERNETES_MASTER_NAME}@g" ${src_file}
   if [[ -n "${CLUSTER_IP_RANGE:-}" ]]; then
     sed -i -e "s@{{cluster_cidr}}@--cluster-cidr=${CLUSTER_IP_RANGE}@g" ${src_file}
   fi
@@ -1647,13 +1587,10 @@
   if [[ -n "${CLUSTER_SIGNING_DURATION:-}" ]]; then
     params+=" --experimental-cluster-signing-duration=$CLUSTER_SIGNING_DURATION"
   fi
-<<<<<<< HEAD
   # disable using HPA metrics REST clients if metrics-server isn't enabled
   if [[ "${ENABLE_METRICS_SERVER:-}" != "true" ]]; then
     params+=" --horizontal-pod-autoscaler-use-rest-clients=false"
   fi
-=======
->>>>>>> 66f5f2bc
 
   local -r kube_rc_docker_tag=$(cat /home/kubernetes/kube-docker-files/kube-controller-manager.docker_tag)
   local container_env=""
@@ -2049,8 +1986,6 @@
   create-kubelet-kubeconfig ${KUBERNETES_MASTER_NAME}
   if [[ "${KUBE_PROXY_DAEMONSET:-}" != "true" ]]; then
     create-kubeproxy-user-kubeconfig
-  else
-    create-kubeproxy-serviceaccount-kubeconfig
   fi
   if [[ "${ENABLE_NODE_PROBLEM_DETECTOR:-}" == "standalone" ]]; then
     create-node-problem-detector-kubeconfig
