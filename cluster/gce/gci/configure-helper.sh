--- conflicted
+++ resolved
@@ -64,13 +64,6 @@
   if [[ "${NUM_NODES}" -gt "500" ]]; then
     typha_count=5
   fi
-<<<<<<< HEAD
-=======
-  if [[ "${NETWORK_POLICY_PROVIDER:-}" != "calico" ]]; then
-    # We're not configured to use Calico, so don't start any Typhas.
-    typha_count=0
-  fi
->>>>>>> 5aacfdce
   echo "${typha_count}"
 }
 
@@ -170,12 +163,12 @@
   # * keep only 5 old (rotated) logs, and will discard older logs.
   cat > /etc/logrotate.d/allvarlogs <<EOF
 /var/log/*.log {
-    rotate 5
+    rotate ${LOGROTATE_FILES_MAX_COUNT:-5}
     copytruncate
     missingok
     notifempty
     compress
-    maxsize 100M
+    maxsize ${LOGROTATE_MAX_SIZE:-100M}
     daily
     dateext
     dateformat -%Y%m%d-%s
@@ -246,10 +239,13 @@
   local -r file="${1:-}"
   local -r prefix="${2:-}"
   local -r suffix="${3:-}"
+  local -r dirname="$(dirname ${file})"
+  local -r tmpfile="$(mktemp -t filtered.XXXX --tmpdir=${dirname})"
 
   touch "${file}"
-  awk "substr(\$0,0,length(\"${prefix}\")) != \"${prefix}\" { print }" "${file}" > "${file}.filtered"  && mv "${file}.filtered" "${file}"
-  echo "${prefix}${suffix}" >> "${file}"
+  awk "substr(\$0,0,length(\"${prefix}\")) != \"${prefix}\" { print }" "${file}" > "${tmpfile}"
+  echo "${prefix}${suffix}" >> "${tmpfile}"
+  mv "${tmpfile}" "${file}"
 }
 
 function create-node-pki {
@@ -331,17 +327,19 @@
   ln -sf "${APISERVER_SERVER_KEY_PATH}" /etc/srv/kubernetes/server.key
   ln -sf "${APISERVER_SERVER_CERT_PATH}" /etc/srv/kubernetes/server.cert
 
-  AGGREGATOR_CA_KEY_PATH="${pki_dir}/aggr_ca.key"
-  echo "${AGGREGATOR_CA_KEY:-}" | base64 --decode > "${AGGREGATOR_CA_KEY_PATH}"
-
-  REQUESTHEADER_CA_CERT_PATH="${pki_dir}/aggr_ca.crt"
-  echo "${REQUESTHEADER_CA_CERT:-}" | base64 --decode > "${REQUESTHEADER_CA_CERT_PATH}"
-
-  PROXY_CLIENT_KEY_PATH="${pki_dir}/proxy_client.key"
-  echo "${PROXY_CLIENT_KEY:-}" | base64 --decode > "${PROXY_CLIENT_KEY_PATH}"
-
-  PROXY_CLIENT_CERT_PATH="${pki_dir}/proxy_client.crt"
-  echo "${PROXY_CLIENT_CERT:-}" | base64 --decode > "${PROXY_CLIENT_CERT_PATH}"
+  if [[ ! -z "${REQUESTHEADER_CA_CERT:-}" ]]; then
+    AGGREGATOR_CA_KEY_PATH="${pki_dir}/aggr_ca.key"
+    echo "${AGGREGATOR_CA_KEY}" | base64 --decode > "${AGGREGATOR_CA_KEY_PATH}"
+
+    REQUESTHEADER_CA_CERT_PATH="${pki_dir}/aggr_ca.crt"
+    echo "${REQUESTHEADER_CA_CERT}" | base64 --decode > "${REQUESTHEADER_CA_CERT_PATH}"
+
+    PROXY_CLIENT_KEY_PATH="${pki_dir}/proxy_client.key"
+    echo "${PROXY_CLIENT_KEY}" | base64 --decode > "${PROXY_CLIENT_KEY_PATH}"
+
+    PROXY_CLIENT_CERT_PATH="${pki_dir}/proxy_client.crt"
+    echo "${PROXY_CLIENT_CERT}" | base64 --decode > "${PROXY_CLIENT_CERT_PATH}"
+  fi
 }
 
 # After the first boot and on upgrade, these files exist on the master-pd
@@ -363,7 +361,11 @@
     fi
     append_or_replace_prefixed_line "${basic_auth_csv}" "${KUBE_PASSWORD},${KUBE_USER},"      "admin,system:masters"
   fi
+
   local -r known_tokens_csv="${auth_dir}/known_tokens.csv"
+  if [[ -e "${known_tokens_csv}" && "${METADATA_CLOBBERS_CONFIG:-false}" == "true" ]]; then
+    rm "${known_tokens_csv}"
+  fi
   if [[ -n "${KUBE_BEARER_TOKEN:-}" ]]; then
     append_or_replace_prefixed_line "${known_tokens_csv}" "${KUBE_BEARER_TOKEN},"             "admin,admin,system:masters"
   fi
@@ -372,9 +374,6 @@
   fi
   if [[ -n "${KUBE_SCHEDULER_TOKEN:-}" ]]; then
     append_or_replace_prefixed_line "${known_tokens_csv}" "${KUBE_SCHEDULER_TOKEN},"          "system:kube-scheduler,uid:system:kube-scheduler"
-  fi
-  if [[ -n "${KUBELET_TOKEN:-}" ]]; then
-    append_or_replace_prefixed_line "${known_tokens_csv}" "${KUBELET_TOKEN},"                 "kubelet,uid:kubelet,system:nodes"
   fi
   if [[ -n "${KUBE_PROXY_TOKEN:-}" ]]; then
     append_or_replace_prefixed_line "${known_tokens_csv}" "${KUBE_PROXY_TOKEN},"              "system:kube-proxy,uid:kube_proxy"
@@ -386,6 +385,11 @@
   cat <<EOF >/etc/gce.conf
 [global]
 EOF
+  if [[ -n "${GCE_API_ENDPOINT:-}" ]]; then
+    cat <<EOF >>/etc/gce.conf
+api-endpoint = ${GCE_API_ENDPOINT}
+EOF
+  fi
   if [[ -n "${PROJECT_ID:-}" && -n "${TOKEN_URL:-}" && -n "${TOKEN_BODY:-}" && -n "${NODE_NETWORK:-}" ]]; then
     use_cloud_config="true"
     cat <<EOF >>/etc/gce.conf
@@ -394,6 +398,11 @@
 project-id = ${PROJECT_ID}
 network-name = ${NODE_NETWORK}
 EOF
+    if [[ -n "${NETWORK_PROJECT_ID:-}" ]]; then
+        cat <<EOF >>/etc/gce.conf
+network-project-id = ${NETWORK_PROJECT_ID}
+EOF
+    fi
     if [[ -n "${NODE_SUBNETWORK:-}" ]]; then
       cat <<EOF >>/etc/gce.conf
 subnetwork-name = ${NODE_SUBNETWORK}
@@ -500,21 +509,23 @@
   # Known api groups
   local -r known_apis='
       - group: "" # core
-      - group: "admissionregistration.k8s.io/v1alpha1"
-      - group: "apps/v1beta1"
+      - group: "admissionregistration.k8s.io"
+      - group: "apps"
       - group: "authentication.k8s.io"
       - group: "authorization.k8s.io"
       - group: "autoscaling"
       - group: "batch"
-      - group: "certificates.k8s.io/v1beta1"
-      - group: "extensions/v1beta1"
-      - group: "networking.k8s.io/v1"
-      - group: "policy/v1beta1"
+      - group: "certificates.k8s.io"
+      - group: "extensions"
+      - group: "networking.k8s.io"
+      - group: "policy"
       - group: "rbac.authorization.k8s.io"
-      - group: "settings.k8s.io/v1alpha1"
+      - group: "settings.k8s.io"
       - group: "storage.k8s.io"'
 
   cat <<EOF >"${path}"
+apiVersion: audit.k8s.io/v1alpha1
+kind: Policy
 rules:
   # The following requests were manually identified as high-volume and low-risk,
   # so drop them.
@@ -575,12 +586,14 @@
       - group: "" # core
         resources: ["events"]
 
-  # Secrets & ConfigMaps can contain sensitive & binary data,
+  # Secrets, ConfigMaps, and TokenReviews can contain sensitive & binary data,
   # so only log at the Metadata level.
   - level: Metadata
     resources:
       - group: "" # core
         resources: ["secrets", "configmaps"]
+      - group: authentication.k8s.io
+        resources: ["tokenreviews"]
   # Get repsonses can be large; skip them.
   - level: Request
     verbs: ["get", "list", "watch"]
@@ -619,7 +632,13 @@
   fi
 }
 
-function create-kubelet-kubeconfig {
+# Arg 1: the IP address of the API server
+function create-kubelet-kubeconfig() {
+  local apiserver_address="${1}"
+  if [[ -z "${apiserver_address}" ]]; then
+    echo "Must provide API server address to create Kubelet kubeconfig file!"
+    exit 1
+  fi
   echo "Creating kubelet kubeconfig file"
   cat <<EOF >/var/lib/kubelet/bootstrap-kubeconfig
 apiVersion: v1
@@ -632,6 +651,7 @@
 clusters:
 - name: local
   cluster:
+    server: https://${apiserver_address}
     certificate-authority: ${CA_CERT_BUNDLE_PATH}
     server: https://${KUBERNETES_MASTER_NAME}
 contexts:
@@ -652,7 +672,7 @@
   # set in the environment.
   if [[ -n "${KUBELET_APISERVER:-}" && -n "${KUBELET_CERT:-}" && -n "${KUBELET_KEY:-}" ]]; then
     REGISTER_MASTER_KUBELET="true"
-    create-kubelet-kubeconfig
+    create-kubelet-kubeconfig ${KUBELET_APISERVER}
   fi
 }
 
@@ -809,43 +829,6 @@
   fi
 }
 
-# A helper function for loading a docker image. It keeps trying up to 5 times.
-#
-# $1: Full path of the docker image
-function try-load-docker-image {
-  local -r img=$1
-  echo "Try to load docker image file ${img}"
-  # Temporarily turn off errexit, because we don't want to exit on first failure.
-  set +e
-  local -r max_attempts=5
-  local -i attempt_num=1
-  until timeout 30 docker load -i "${img}"; do
-    if [[ "${attempt_num}" == "${max_attempts}" ]]; then
-      echo "Fail to load docker image file ${img} after ${max_attempts} retries. Exit!!"
-      exit 1
-    else
-      attempt_num=$((attempt_num+1))
-      sleep 5
-    fi
-  done
-  # Re-enable errexit.
-  set -e
-}
-
-# Loads kube-system docker images. It is better to do it before starting kubelet,
-# as kubelet will restart docker daemon, which may interfere with loading images.
-function load-docker-images {
-  echo "Start loading kube-system docker images"
-  local -r img_dir="${KUBE_HOME}/kube-docker-files"
-  if [[ "${KUBERNETES_MASTER:-}" == "true" ]]; then
-    try-load-docker-image "${img_dir}/kube-apiserver.tar"
-    try-load-docker-image "${img_dir}/kube-controller-manager.tar"
-    try-load-docker-image "${img_dir}/kube-scheduler.tar"
-  else
-    try-load-docker-image "${img_dir}/kube-proxy.tar"
-  fi
-}
-
 # This function assembles the kubelet systemd service file and starts it
 # using systemctl.
 function start-kubelet {
@@ -885,7 +868,7 @@
     flags+=" --port=${KUBELET_PORT}"
   fi
   if [[ "${KUBERNETES_MASTER:-}" == "true" ]]; then
-    flags+="${MASTER_KUBELET_TEST_ARGS:-}"
+    flags+=" ${MASTER_KUBELET_TEST_ARGS:-}"
     flags+=" --enable-debugging-handlers=false"
     flags+=" --hairpin-mode=none"
     if [[ "${REGISTER_MASTER_KUBELET:-false}" == "true" ]]; then
@@ -893,17 +876,15 @@
       #flags+=" --bootstrap-kubeconfig=/var/lib/kubelet/bootstrap-kubeconfig"
       #flags+=" --kubeconfig=/var/lib/kubelet/kubeconfig"
       flags+=" --kubeconfig=/var/lib/kubelet/bootstrap-kubeconfig"
-      flags+=" --require-kubeconfig"
       flags+=" --register-schedulable=false"
     else
       # Standalone mode (not widely used?)
       flags+=" --pod-cidr=${MASTER_IP_RANGE}"
     fi
   else # For nodes
-    flags+="${NODE_KUBELET_TEST_ARGS:-}"
+    flags+=" ${NODE_KUBELET_TEST_ARGS:-}"
     flags+=" --enable-debugging-handlers=true"
     flags+=" --bootstrap-kubeconfig=/var/lib/kubelet/bootstrap-kubeconfig"
-    flags+=" --require-kubeconfig"
     flags+=" --kubeconfig=/var/lib/kubelet/kubeconfig"
     if [[ "${HAIRPIN_MODE:-}" == "promiscuous-bridge" ]] || \
        [[ "${HAIRPIN_MODE:-}" == "hairpin-veth" ]] || \
@@ -914,14 +895,14 @@
   fi
   # Network plugin
   if [[ -n "${NETWORK_PROVIDER:-}" || -n "${NETWORK_POLICY_PROVIDER:-}" ]]; then
-    if [[ "${NETWORK_PROVIDER:-}" == "cni" || "${NETWORK_POLICY_PROVIDER:-}" == "calico" ]]; then
-      flags+=" --cni-bin-dir=/home/kubernetes/bin"
-    else
-      flags+=" --network-plugin-dir=/home/kubernetes/bin"
-    fi
+    flags+=" --cni-bin-dir=/home/kubernetes/bin"
     if [[ "${NETWORK_POLICY_PROVIDER:-}" == "calico" ]]; then
       # Calico uses CNI always.
-      flags+=" --network-plugin=cni"
+      if [[ "${KUBERNETES_PRIVATE_MASTER:-}" == "true" ]]; then
+        flags+=" --network-plugin=${NETWORK_PROVIDER}"
+      else
+        flags+=" --network-plugin=cni"
+      fi
     else
       # Otherwise use the configured value.
       flags+=" --network-plugin=${NETWORK_PROVIDER}"
@@ -943,6 +924,9 @@
   fi
   if [[ -n "${NODE_LABELS:-}" ]]; then
     flags+=" --node-labels=${NODE_LABELS}"
+  fi
+  if [[ -n "${NODE_TAINTS:-}" ]]; then
+    flags+=" --register-with-taints=${NODE_TAINTS}"
   fi
   if [[ -n "${EVICTION_HARD:-}" ]]; then
     flags+=" --eviction-hard=${EVICTION_HARD}"
@@ -983,11 +967,14 @@
   echo "Start node problem detector"
   local -r npd_bin="${KUBE_HOME}/bin/node-problem-detector"
   local -r km_config="${KUBE_HOME}/node-problem-detector/config/kernel-monitor.json"
+  local -r dm_config="${KUBE_HOME}/node-problem-detector/config/docker-monitor.json"
   echo "Using node problem detector binary at ${npd_bin}"
   local flags="${NPD_TEST_LOG_LEVEL:-"--v=2"} ${NPD_TEST_ARGS:-}"
   flags+=" --logtostderr"
-  flags+=" --system-log-monitors=${km_config}"
+  flags+=" --system-log-monitors=${km_config},${dm_config}"
   flags+=" --apiserver-override=https://${KUBERNETES_MASTER_NAME}?inClusterConfig=false&auth=/var/lib/node-problem-detector/kubeconfig"
+  local -r npd_port=${NODE_PROBLEM_DETECTOR_PORT:-20256}
+  flags+=" --port=${npd_port}"
 
   # Write the systemd service file for node problem detector.
   cat <<EOF >/etc/systemd/system/node-problem-detector.service
@@ -1187,6 +1174,7 @@
   mount --make-rshared "${CONTAINERIZED_MOUNTER_ROOTFS}/var/lib/kubelet"
   mount --bind -o ro /proc "${CONTAINERIZED_MOUNTER_ROOTFS}/proc"
   mount --bind -o ro /dev "${CONTAINERIZED_MOUNTER_ROOTFS}/dev"
+  mount --bind -o ro /etc/resolv.conf "${CONTAINERIZED_MOUNTER_ROOTFS}/etc/resolv.conf"
 }
 
 # A helper function for removing salt configuration and comments from a file.
@@ -1225,7 +1213,7 @@
   params+=" --secure-port=443"
   params+=" --tls-cert-file=${APISERVER_SERVER_CERT_PATH}"
   params+=" --tls-private-key-file=${APISERVER_SERVER_KEY_PATH}"
-  if [[ ! -z "${REQUESTHEADER_CA_CERT:-}" ]]; then
+  if [[ -s "${REQUESTHEADER_CA_CERT_PATH:-}" ]]; then
     params+=" --requestheader-client-ca-file=${REQUESTHEADER_CA_CERT_PATH}"
     params+=" --requestheader-allowed-names=aggregator"
     params+=" --requestheader-extra-headers-prefix=X-Remote-Extra-"
@@ -1403,7 +1391,16 @@
 
   local container_env=""
   if [[ -n "${ENABLE_CACHE_MUTATION_DETECTOR:-}" ]]; then
-    container_env="\"env\":[{\"name\": \"KUBE_CACHE_MUTATION_DETECTOR\", \"value\": \"${ENABLE_CACHE_MUTATION_DETECTOR}\"}],"
+    container_env="\"name\": \"KUBE_CACHE_MUTATION_DETECTOR\", \"value\": \"${ENABLE_CACHE_MUTATION_DETECTOR}\""
+  fi
+  if [[ -n "${ENABLE_PATCH_CONVERSION_DETECTOR:-}" ]]; then
+    if [[ -n "${container_env}" ]]; then
+      container_env="${container_env}, "
+    fi
+    container_env="\"name\": \"KUBE_PATCH_CONVERSION_DETECTOR\", \"value\": \"${ENABLE_PATCH_CONVERSION_DETECTOR}\""
+  fi
+  if [[ -n "${container_env}" ]]; then
+    container_env="\"env\":[{${container_env}}],"
   fi
 
   if [[ -n "${ENCRYPTION_PROVIDER_CONFIG:-}" ]]; then
@@ -1563,7 +1560,7 @@
     local -r src_file="${KUBE_HOME}/kube-manifests/kubernetes/gci-trusty/cluster-autoscaler.manifest"
     remove-salt-config-comments "${src_file}"
 
-    local params="${AUTOSCALER_MIG_CONFIG} ${CLOUD_CONFIG_OPT}"
+    local params="${AUTOSCALER_MIG_CONFIG} ${CLOUD_CONFIG_OPT} ${AUTOSCALER_EXPANDER_CONFIG:---expander=price}"
     sed -i -e "s@{{params}}@${params}@g" "${src_file}"
     sed -i -e "s@{{cloud_config_mount}}@${CLOUD_CONFIG_MOUNT}@g" "${src_file}"
     sed -i -e "s@{{cloud_config_volume}}@${CLOUD_CONFIG_VOLUME}@g" "${src_file}"
@@ -1601,7 +1598,29 @@
   chmod 644 "${dst_dir}"/*
 }
 
+# Fluentd manifest is modified using kubectl, which may not be available at
+# this point. Run this as a background process.
+function wait-for-apiserver-and-update-fluentd {
+  until kubectl get nodes
+  do
+    sleep 10
+  done
+  kubectl set resources --dry-run --local -f ${fluentd_gcp_yaml} \
+    --limits=memory=${FLUENTD_GCP_MEMORY_LIMIT} \
+    --requests=cpu=${FLUENTD_GCP_CPU_REQUEST},memory=${FLUENTD_GCP_MEMORY_REQUEST} \
+    --containers=fluentd-gcp -o yaml > ${fluentd_gcp_yaml}.tmp
+  mv ${fluentd_gcp_yaml}.tmp ${fluentd_gcp_yaml}
+}
+
+# Trigger background process that will ultimately update fluentd resource
+# requirements.
+function start-fluentd-resource-update {
+  wait-for-apiserver-and-update-fluentd &
+}
+
 # Prepares the manifests of k8s addons, and starts the addon manager.
+# Vars assumed:
+#   CLUSTER_NAME
 function start-kube-addons {
   echo "Prepare kube-addons manifests and start kube addon manager"
   local -r src_dir="${KUBE_HOME}/kube-manifests/kubernetes/gci-trusty"
@@ -1639,6 +1658,7 @@
       controller_yaml="${controller_yaml}/heapster-controller.yaml"
     fi
     remove-salt-config-comments "${controller_yaml}"
+    sed -i -e "s@{{ cluster_name }}@${CLUSTER_NAME}@g" "${controller_yaml}"
     sed -i -e "s@{{ *base_metrics_memory *}}@${base_metrics_memory}@g" "${controller_yaml}"
     sed -i -e "s@{{ *base_metrics_cpu *}}@${base_metrics_cpu}@g" "${controller_yaml}"
     sed -i -e "s@{{ *base_eventer_memory *}}@${base_eventer_memory}@g" "${controller_yaml}"
@@ -1681,6 +1701,8 @@
   if [[ "${ENABLE_NODE_LOGGING:-}" == "true" ]] && \
      [[ "${LOGGING_DESTINATION:-}" == "gcp" ]]; then
     setup-addon-manifests "addons" "fluentd-gcp"
+    local -r fluentd_gcp_yaml="${dst_dir}/fluentd-gcp/fluentd-gcp-ds.yaml"
+    start-fluentd-resource-update
   fi
   if [[ "${ENABLE_CLUSTER_UI:-}" == "true" ]]; then
     setup-addon-manifests "addons" "dashboard"
@@ -1698,22 +1720,25 @@
   if [[ "${NETWORK_POLICY_PROVIDER:-}" == "calico" ]]; then
     setup-addon-manifests "addons" "calico-policy-controller"
 
-<<<<<<< HEAD
-    # Configure Calico based on cluster size and image type. 
-=======
     # Configure Calico based on cluster size and image type.
->>>>>>> 5aacfdce
     local -r ds_file="${dst_dir}/calico-policy-controller/calico-node-daemonset.yaml"
     local -r typha_dep_file="${dst_dir}/calico-policy-controller/typha-deployment.yaml"
     sed -i -e "s@__CALICO_CNI_DIR__@/home/kubernetes/bin@g" "${ds_file}"
     sed -i -e "s@__CALICO_NODE_CPU__@$(get-calico-node-cpu)@g" "${ds_file}"
     sed -i -e "s@__CALICO_TYPHA_CPU__@$(get-calico-typha-cpu)@g" "${typha_dep_file}"
     sed -i -e "s@__CALICO_TYPHA_REPLICAS__@$(get-calico-typha-replicas)@g" "${typha_dep_file}"
+  else
+    # If not configured to use Calico, the set the typha replica count to 0, but only if the
+    # addon is present.
+    local -r typha_dep_file="${dst_dir}/calico-policy-controller/typha-deployment.yaml"
+    if [[ -e $typha_dep_file ]]; then
+      sed -i -e "s@__CALICO_TYPHA_REPLICAS__@0@g" "${typha_dep_file}"
+    fi
   fi
   if [[ "${ENABLE_DEFAULT_STORAGE_CLASS:-}" == "true" ]]; then
     setup-addon-manifests "addons" "storage-class/gce"
   fi
-  if [[ "${NON_MASQUERADE_CIDR:-}" == "0.0.0.0/0" ]]; then
+  if [[ "${ENABLE_IP_MASQ_AGENT:-}" == "true" ]]; then
     setup-addon-manifests "addons" "ip-masq-agent"
   fi
   if [[ "${ENABLE_METADATA_PROXY:-}" == "simple" ]]; then
@@ -1848,7 +1873,7 @@
   create-master-etcd-auth
 else
   create-node-pki
-  create-kubelet-kubeconfig
+  create-kubelet-kubeconfig ${KUBERNETES_MASTER_NAME}
   create-kubeproxy-kubeconfig
   if [[ "${ENABLE_NODE_PROBLEM_DETECTOR:-}" == "standalone" ]]; then
     create-node-problem-detector-kubeconfig
@@ -1858,7 +1883,6 @@
 override-kubectl
 # Run the containerized mounter once to pre-cache the container image.
 assemble-docker-flags
-load-docker-images
 start-kubelet
 
 if [[ "${KUBERNETES_MASTER:-}" == "true" ]]; then
