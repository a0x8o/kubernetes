#!/usr/bin/env bash
# Copyright 2016 The Kubernetes Authors.
#
# Licensed under the Apache License, Version 2.0 (the "License");
# you may not use this file except in compliance with the License.
# You may obtain a copy of the License at
#
#     http://www.apache.org/licenses/LICENSE-2.0
#
# Unless required by applicable law or agreed to in writing, software
# distributed under the License is distributed on an "AS IS" BASIS,
# WITHOUT WARRANTIES OR CONDITIONS OF ANY KIND, either express or implied.
# See the License for the specific language governing permissions and
# limitations under the License.

set -o errexit
set -o nounset
set -o pipefail

export KUBE_ROOT=$(dirname "${BASH_SOURCE}")/..
source "${KUBE_ROOT}/hack/lib/init.sh"

kube::util::ensure-gnu-sed

# Remove generated files prior to running kazel.
# TODO(spxtr): Remove this line once Bazel is the only way to build.
rm -f "${KUBE_ROOT}/pkg/generated/openapi/zz_generated.openapi.go"

# The git commit sha1s here should match the values in $KUBE_ROOT/WORKSPACE.
kube::util::go_install_from_commit \
    github.com/kubernetes/repo-infra/kazel \
    97099dccc8807e9159dc28f374a8f0602cab07e1
kube::util::go_install_from_commit \
<<<<<<< HEAD
    github.com/bazelbuild/rules_go/go/tools/gazelle/gazelle \
    737df20c53499fd84b67f04c6ca9ccdee2e77089
=======
    github.com/bazelbuild/bazel-gazelle/cmd/gazelle \
    578e73e57d6a4054ef933db1553405c9284322c7
>>>>>>> ed33434d

touch "${KUBE_ROOT}/vendor/BUILD"

gazelle fix \
    -build_file_name=BUILD,BUILD.bazel \
    -external=vendored \
    -proto=legacy \
    -mode=fix
# gazelle gets confused by our staging/ directory, prepending an extra
# "k8s.io/kubernetes/staging/src" to the import path.
# gazelle won't follow the symlinks in vendor/, so we can't just exclude
# staging/. Instead we just fix the bad paths with sed.
find staging -name BUILD -o -name BUILD.bazel | \
  xargs ${SED} -i 's|\(importpath = "\)k8s.io/kubernetes/staging/src/\(.*\)|\1\2|'

kazel<|MERGE_RESOLUTION|>--- conflicted
+++ resolved
@@ -31,13 +31,8 @@
     github.com/kubernetes/repo-infra/kazel \
     97099dccc8807e9159dc28f374a8f0602cab07e1
 kube::util::go_install_from_commit \
-<<<<<<< HEAD
-    github.com/bazelbuild/rules_go/go/tools/gazelle/gazelle \
-    737df20c53499fd84b67f04c6ca9ccdee2e77089
-=======
     github.com/bazelbuild/bazel-gazelle/cmd/gazelle \
     578e73e57d6a4054ef933db1553405c9284322c7
->>>>>>> ed33434d
 
 touch "${KUBE_ROOT}/vendor/BUILD"
 
