--- conflicted
+++ resolved
@@ -25,27 +25,25 @@
 rm -f "${KUBE_ROOT}/pkg/generated/openapi/zz_generated.openapi.go"
 
 # The git commit sha1s here should match the values in $KUBE_ROOT/WORKSPACE.
-<<<<<<< HEAD
 kube::util::go_install_from_commit \
     github.com/kubernetes/repo-infra/kazel \
-    4eaf9e671bbb549fb4ec292cf251f921d7ef80ac
+    e26fc85d14a1d3dc25569831acc06919673c545a
 kube::util::go_install_from_commit \
     github.com/bazelbuild/rules_go/go/tools/gazelle/gazelle \
-    82483596ec203eb9c1849937636f4cbed83733eb
+    a280fbac1a0a4c67b0eee660b4fd1b3db7c9f058
 
 touch "${KUBE_ROOT}/vendor/BUILD"
 
 gazelle fix \
     -build_file_name=BUILD,BUILD.bazel \
     -external=vendored \
+    -proto=legacy \
     -mode=fix
-kazel
-=======
-kube::util::go_install_from_commit github.com/kubernetes/repo-infra/kazel 4eaf9e671bbb549fb4ec292cf251f921d7ef80ac
-kube::util::go_install_from_commit github.com/bazelbuild/rules_go/go/tools/gazelle/gazelle 82483596ec203eb9c1849937636f4cbed83733eb
+# gazelle gets confused by our staging/ directory, prepending an extra
+# "k8s.io/kubernetes/staging/src" to the import path.
+# gazelle won't follow the symlinks in vendor/, so we can't just exclude
+# staging/. Instead we just fix the bad paths with sed.
+find staging -name BUILD -o -name BUILD.bazel | \
+  xargs sed -i 's|\(importpath = "\)k8s.io/kubernetes/staging/src/\(.*\)|\1\2|'
 
-touch "${KUBE_ROOT}/vendor/BUILD"
-
-gazelle fix -build_file_name=BUILD,BUILD.bazel -external=vendored -mode=fix -repo_root="$(kube::realpath ${KUBE_ROOT})"
-kazel -root="$(kube::realpath ${KUBE_ROOT})"
->>>>>>> 66f5f2bc
+kazel