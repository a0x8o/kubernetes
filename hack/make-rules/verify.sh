--- conflicted
+++ resolved
@@ -120,15 +120,6 @@
   for t in $(ls ${pattern})
   do
     local check_name="$(basename "${t}")"
-<<<<<<< HEAD
-    if is-excluded "${t}" ; then
-      echo "Skipping ${check_name}"
-      continue
-    fi
-    if ${QUICK} && ! is-quick "${t}" ; then
-      echo "Skipping ${check_name} in quick mode"
-      continue
-=======
     if [[ ! -z ${WHAT:-} ]]; then
       if ! is-explicitly-chosen "${check_name}"; then
         continue
@@ -142,7 +133,6 @@
         echo "Skipping ${check_name} in quick mode"
         continue
       fi
->>>>>>> ed33434d
     fi
     echo -e "Verifying ${check_name}"
     local start=$(date +%s)
