#!/bin/bash

# Copyright 2016 The Kubernetes Authors.
#
# Licensed under the Apache License, Version 2.0 (the "License");
# you may not use this file except in compliance with the License.
# You may obtain a copy of the License at
#
#     http://www.apache.org/licenses/LICENSE-2.0
#
# Unless required by applicable law or agreed to in writing, software
# distributed under the License is distributed on an "AS IS" BASIS,
# WITHOUT WARRANTIES OR CONDITIONS OF ANY KIND, either express or implied.
# See the License for the specific language governing permissions and
# limitations under the License.

# This contains util code for testing kubectl.

set -o errexit
set -o nounset
set -o pipefail

# Set locale to ensure english responses from kubectl commands
export LANG=C

KUBE_ROOT=$(dirname "${BASH_SOURCE}")/../..
# Expects the following has already been done by whatever sources this script
# source "${KUBE_ROOT}/hack/lib/init.sh"
# source "${KUBE_ROOT}/hack/lib/test.sh"

ETCD_HOST=${ETCD_HOST:-127.0.0.1}
ETCD_PORT=${ETCD_PORT:-2379}
API_PORT=${API_PORT:-8080}
SECURE_API_PORT=${SECURE_API_PORT:-6443}
API_HOST=${API_HOST:-127.0.0.1}
KUBELET_HEALTHZ_PORT=${KUBELET_HEALTHZ_PORT:-10248}
CTLRMGR_PORT=${CTLRMGR_PORT:-10252}
PROXY_HOST=127.0.0.1 # kubectl only serves on localhost.

IMAGE_NGINX="gcr.io/google-containers/nginx:1.7.9"
IMAGE_DEPLOYMENT_R1="gcr.io/google-containers/nginx:test-cmd"  # deployment-revision1.yaml
IMAGE_DEPLOYMENT_R2="$IMAGE_NGINX"  # deployment-revision2.yaml
IMAGE_PERL="gcr.io/google-containers/perl"
IMAGE_DAEMONSET_R1="gcr.io/google-containers/pause:2.0"
IMAGE_DAEMONSET_R2="gcr.io/google-containers/pause:latest"
IMAGE_DAEMONSET_R2_2="gcr.io/google-containers/nginx:test-cmd"  # rollingupdate-daemonset-rv2.yaml

# Expose kubectl directly for readability
PATH="${KUBE_OUTPUT_HOSTBIN}":$PATH

# Define variables for resource types to prevent typos.
clusterroles="clusterroles"
configmaps="configmaps"
csr="csr"
deployments="deployments"
horizontalpodautoscalers="horizontalpodautoscalers"
metrics="metrics"
namespaces="namespaces"
nodes="nodes"
persistentvolumeclaims="persistentvolumeclaims"
persistentvolumes="persistentvolumes"
pods="pods"
podtemplates="podtemplates"
replicasets="replicasets"
replicationcontrollers="replicationcontrollers"
roles="roles"
secrets="secrets"
serviceaccounts="serviceaccounts"
services="services"
statefulsets="statefulsets"
static="static"
storageclass="storageclass"
subjectaccessreviews="subjectaccessreviews"
thirdpartyresources="thirdpartyresources"
customresourcedefinitions="customresourcedefinitions"
daemonsets="daemonsets"
controllerrevisions="controllerrevisions"


# include shell2junit library
sh2ju="${KUBE_ROOT}/third_party/forked/shell2junit/sh2ju.sh"
if [[ -f "${sh2ju}" ]]; then
  source "${sh2ju}"
else
  echo "failed to find third_party/forked/shell2junit/sh2ju.sh"
  exit 1
fi

# record_command runs the command and records its output/error messages in junit format
# it expects the first to be the name of the command
# Example:
# record_command run_kubectl_tests
#
# WARNING: Variable changes in the command will NOT be effective after record_command returns.
#          This is because the command runs in subshell.
function record_command() {
    set +o nounset
    set +o errexit

    local name="$1"
    local output="${KUBE_JUNIT_REPORT_DIR:-/tmp/junit-results}"
    echo "Recording: ${name}"
    echo "Running command: $@"
    juLog -output="${output}" -class="test-cmd" -name="${name}" "$@"
    if [[ $? -ne 0 ]]; then
      echo "Error when running ${name}"
      foundError="True"
    fi

    set -o nounset
    set -o errexit
}

# Stops the running kubectl proxy, if there is one.
function stop-proxy()
{
  [[ -n "${PROXY_PORT-}" ]] && kube::log::status "Stopping proxy on port ${PROXY_PORT}"
  [[ -n "${PROXY_PID-}" ]] && kill "${PROXY_PID}" 1>&2 2>/dev/null
  [[ -n "${PROXY_PORT_FILE-}" ]] && rm -f ${PROXY_PORT_FILE}
  PROXY_PID=
  PROXY_PORT=
  PROXY_PORT_FILE=
}

# Starts "kubect proxy" to test the client proxy. $1: api_prefix
function start-proxy()
{
  stop-proxy

  PROXY_PORT_FILE=$(mktemp proxy-port.out.XXXXX)
  kube::log::status "Starting kubectl proxy on random port; output file in ${PROXY_PORT_FILE}; args: ${1-}"


  if [ $# -eq 0 ]; then
    kubectl proxy --port=0 --www=. 1>${PROXY_PORT_FILE} 2>&1 &
  else
    kubectl proxy --port=0 --www=. --api-prefix="$1" 1>${PROXY_PORT_FILE} 2>&1 &
  fi
  PROXY_PID=$!
  PROXY_PORT=

  local attempts=0
  while [[ -z ${PROXY_PORT} ]]; do
    if (( ${attempts} > 9 )); then
      kill "${PROXY_PID}"
      kube::log::error_exit "Couldn't start proxy. Failed to read port after ${attempts} tries. Got: $(cat ${PROXY_PORT_FILE})"
    fi
    sleep .5
    kube::log::status "Attempt ${attempts} to read ${PROXY_PORT_FILE}..."
    PROXY_PORT=$(sed 's/.*Starting to serve on 127.0.0.1:\([0-9]*\)$/\1/'< ${PROXY_PORT_FILE})
    attempts=$((attempts+1))
  done

  kube::log::status "kubectl proxy running on port ${PROXY_PORT}"

  # We try checking kubectl proxy 30 times with 1s delays to avoid occasional
  # failures.
  if [ $# -eq 0 ]; then
    kube::util::wait_for_url "http://127.0.0.1:${PROXY_PORT}/healthz" "kubectl proxy"
  else
    kube::util::wait_for_url "http://127.0.0.1:${PROXY_PORT}/$1/healthz" "kubectl proxy --api-prefix=$1"
  fi
}

function cleanup()
{
  [[ -n "${APISERVER_PID-}" ]] && kill "${APISERVER_PID}" 1>&2 2>/dev/null
  [[ -n "${CTLRMGR_PID-}" ]] && kill "${CTLRMGR_PID}" 1>&2 2>/dev/null
  [[ -n "${KUBELET_PID-}" ]] && kill "${KUBELET_PID}" 1>&2 2>/dev/null
  stop-proxy

  kube::etcd::cleanup
  rm -rf "${KUBE_TEMP}"

  kube::log::status "Clean up complete"
}

# Executes curl against the proxy. $1 is the path to use, $2 is the desired
# return code. Prints a helpful message on failure.
function check-curl-proxy-code()
{
  local status
  local -r address=$1
  local -r desired=$2
  local -r full_address="${PROXY_HOST}:${PROXY_PORT}${address}"
  status=$(curl -w "%{http_code}" --silent --output /dev/null "${full_address}")
  if [ "${status}" == "${desired}" ]; then
    return 0
  fi
  echo "For address ${full_address}, got ${status} but wanted ${desired}"
  return 1
}

# TODO: Remove this function when we do the retry inside the kubectl commands. See #15333.
function kubectl-with-retry()
{
  ERROR_FILE="${KUBE_TEMP}/kubectl-error"
  preserve_err_file=${PRESERVE_ERR_FILE-false}
  for count in {0..3}; do
    kubectl "$@" 2> ${ERROR_FILE} || true
    if grep -q "the object has been modified" "${ERROR_FILE}"; then
      kube::log::status "retry $1, error: $(cat ${ERROR_FILE})"
      rm "${ERROR_FILE}"
      sleep $((2**count))
    else
      if [ "$preserve_err_file" != true ] ; then
        rm "${ERROR_FILE}"
      fi
      break
    fi
  done
}

# Waits for the pods with the given label to match the list of names. Don't call
# this function unless you know the exact pod names, or expect no pods.
# $1: label to match
# $2: list of pod names sorted by name
# Example invocation:
# wait-for-pods-with-label "app=foo" "nginx-0nginx-1"
function wait-for-pods-with-label()
{
  local i
  for i in $(seq 1 10); do
    kubeout=`kubectl get po -l $1 --template '{{range.items}}{{.metadata.name}}{{end}}' --sort-by metadata.name "${kube_flags[@]}"`
    if [[ $kubeout = $2 ]]; then
        return
    fi
    echo Waiting for pods: $2, found $kubeout
    sleep $i
  done
  kube::log::error_exit "Timeout waiting for pods with label $1"
}

# Code to be run before running the tests.
setup() {
  kube::util::trap_add cleanup EXIT SIGINT
  kube::util::ensure-temp-dir
  # ensure ~/.kube/config isn't loaded by tests
  HOME="${KUBE_TEMP}"

  kube::etcd::start

  # Find a standard sed instance for use with edit scripts
  SED=sed
  if which gsed &>/dev/null; then
    SED=gsed
  fi
  if ! ($SED --version 2>&1 | grep -q GNU); then
    echo "!!! GNU sed is required.  If on OS X, use 'brew install gnu-sed'."
    exit 1
  fi

  kube::log::status "Building kubectl"
  make -C "${KUBE_ROOT}" WHAT="cmd/kubectl"

  # Check kubectl
  kube::log::status "Running kubectl with no options"
  "${KUBE_OUTPUT_HOSTBIN}/kubectl"

  # TODO: we need to note down the current default namespace and set back to this
  # namespace after the tests are done.
  kubectl config view
  CONTEXT="test"
  kubectl config set-context "${CONTEXT}"
  kubectl config use-context "${CONTEXT}"

  kube::log::status "Setup complete"
}

########################################################
# Kubectl version (--short, --client, --output) #
########################################################
run_kubectl_version_tests() {
  set -o nounset
  set -o errexit

  kube::log::status "Testing kubectl version"
  TEMP="${KUBE_TEMP}"

  kubectl get "${kube_flags[@]}" --raw /version

  # create version files, one for the client, one for the server.
  # these are the files we will use to ensure that the remainder output is correct
  kube::test::version::object_to_file "Client" "" "${TEMP}/client_version_test"
  kube::test::version::object_to_file "Server" "" "${TEMP}/server_version_test"

  kube::log::status "Testing kubectl version: check client only output matches expected output"
  kube::test::version::object_to_file "Client" "--client" "${TEMP}/client_only_version_test"
  kube::test::version::object_to_file "Client" "--client" "${TEMP}/server_client_only_version_test"
  kube::test::version::diff_assert "${TEMP}/client_version_test" "eq" "${TEMP}/client_only_version_test" "the flag '--client' shows correct client info"
  kube::test::version::diff_assert "${TEMP}/server_version_test" "ne" "${TEMP}/server_client_only_version_test" "the flag '--client' correctly has no server version info"

  kube::log::status "Testing kubectl version: verify json output"
  kube::test::version::json_client_server_object_to_file "" "clientVersion" "${TEMP}/client_json_version_test"
  kube::test::version::json_client_server_object_to_file "" "serverVersion" "${TEMP}/server_json_version_test"
  kube::test::version::diff_assert "${TEMP}/client_version_test" "eq" "${TEMP}/client_json_version_test" "--output json has correct client info"
  kube::test::version::diff_assert "${TEMP}/server_version_test" "eq" "${TEMP}/server_json_version_test" "--output json has correct server info"

  kube::log::status "Testing kubectl version: verify json output using additional --client flag does not contain serverVersion"
  kube::test::version::json_client_server_object_to_file "--client" "clientVersion" "${TEMP}/client_only_json_version_test"
  kube::test::version::json_client_server_object_to_file "--client" "serverVersion" "${TEMP}/server_client_only_json_version_test"
  kube::test::version::diff_assert "${TEMP}/client_version_test" "eq" "${TEMP}/client_only_json_version_test" "--client --output json has correct client info"
  kube::test::version::diff_assert "${TEMP}/server_version_test" "ne" "${TEMP}/server_client_only_json_version_test" "--client --output json has no server info"

  kube::log::status "Testing kubectl version: compare json output using additional --short flag"
  kube::test::version::json_client_server_object_to_file "--short" "clientVersion" "${TEMP}/client_short_json_version_test"
  kube::test::version::json_client_server_object_to_file "--short" "serverVersion" "${TEMP}/server_short_json_version_test"
  kube::test::version::diff_assert "${TEMP}/client_version_test" "eq" "${TEMP}/client_short_json_version_test" "--short --output client json info is equal to non short result"
  kube::test::version::diff_assert "${TEMP}/server_version_test" "eq" "${TEMP}/server_short_json_version_test" "--short --output server json info is equal to non short result"

  kube::log::status "Testing kubectl version: compare json output with yaml output"
  kube::test::version::json_object_to_file "" "${TEMP}/client_server_json_version_test"
  kube::test::version::yaml_object_to_file "" "${TEMP}/client_server_yaml_version_test"
  kube::test::version::diff_assert "${TEMP}/client_server_json_version_test" "eq" "${TEMP}/client_server_yaml_version_test" "--output json/yaml has identical information"

  set +o nounset
  set +o errexit
}

# Runs all pod related tests.
run_pod_tests() {
  set -o nounset
  set -o errexit

  kube::log::status "Testing kubectl(v1:pods)"

  ### Create POD valid-pod from JSON
  # Pre-condition: no POD exists
  create_and_use_new_namespace
  kube::test::get_object_assert pods "{{range.items}}{{$id_field}}:{{end}}" ''
  # Command
  kubectl create "${kube_flags[@]}" -f test/fixtures/doc-yaml/admin/limitrange/valid-pod.yaml
  # Post-condition: valid-pod POD is created
  kubectl get "${kube_flags[@]}" pods -o json
  kube::test::get_object_assert pods "{{range.items}}{{$id_field}}:{{end}}" 'valid-pod:'
  kube::test::get_object_assert 'pod valid-pod' "{{$id_field}}" 'valid-pod'
  kube::test::get_object_assert 'pod/valid-pod' "{{$id_field}}" 'valid-pod'
  kube::test::get_object_assert 'pods/valid-pod' "{{$id_field}}" 'valid-pod'
  # Repeat above test using jsonpath template
  kube::test::get_object_jsonpath_assert pods "{.items[*]$id_field}" 'valid-pod'
  kube::test::get_object_jsonpath_assert 'pod valid-pod' "{$id_field}" 'valid-pod'
  kube::test::get_object_jsonpath_assert 'pod/valid-pod' "{$id_field}" 'valid-pod'
  kube::test::get_object_jsonpath_assert 'pods/valid-pod' "{$id_field}" 'valid-pod'
  # Describe command should print detailed information
  kube::test::describe_object_assert pods 'valid-pod' "Name:" "Image:" "Node:" "Labels:" "Status:"
  # Describe command should print events information by default
  kube::test::describe_object_events_assert pods 'valid-pod'
  # Describe command should not print events information when show-events=false
  kube::test::describe_object_events_assert pods 'valid-pod' false
  # Describe command should print events information when show-events=true
  kube::test::describe_object_events_assert pods 'valid-pod' true
  # Describe command (resource only) should print detailed information
  kube::test::describe_resource_assert pods "Name:" "Image:" "Node:" "Labels:" "Status:"

  # Describe command should print events information by default
  kube::test::describe_resource_events_assert pods
  # Describe command should not print events information when show-events=false
  kube::test::describe_resource_events_assert pods false
  # Describe command should print events information when show-events=true
  kube::test::describe_resource_events_assert pods true
  ### Validate Export ###
  kube::test::get_object_assert 'pods/valid-pod' "{{.metadata.namespace}} {{.metadata.name}}" '<no value> valid-pod' "--export=true"

  ### Dump current valid-pod POD
  output_pod=$(kubectl get pod valid-pod -o yaml --output-version=v1 "${kube_flags[@]}")

  ### Delete POD valid-pod by id
  # Pre-condition: valid-pod POD exists
  kube::test::get_object_assert pods "{{range.items}}{{$id_field}}:{{end}}" 'valid-pod:'
  # Command
  kubectl delete pod valid-pod "${kube_flags[@]}" --grace-period=0 --force
  # Post-condition: valid-pod POD doesn't exist
  kube::test::get_object_assert pods "{{range.items}}{{$id_field}}:{{end}}" ''

  ### Delete POD valid-pod by id with --now
  # Pre-condition: valid-pod POD exists
  kubectl create "${kube_flags[@]}" -f test/fixtures/doc-yaml/admin/limitrange/valid-pod.yaml
  kube::test::get_object_assert pods "{{range.items}}{{$id_field}}:{{end}}" 'valid-pod:'
  # Command
  kubectl delete pod valid-pod "${kube_flags[@]}" --now
  # Post-condition: valid-pod POD doesn't exist
  kube::test::get_object_assert pods "{{range.items}}{{$id_field}}:{{end}}" ''

  ### Delete POD valid-pod by id with --grace-period=0
  # Pre-condition: valid-pod POD exists
  kubectl create "${kube_flags[@]}" -f test/fixtures/doc-yaml/admin/limitrange/valid-pod.yaml
  kube::test::get_object_assert pods "{{range.items}}{{$id_field}}:{{end}}" 'valid-pod:'
  # Command succeeds without --force by waiting
  kubectl delete pod valid-pod "${kube_flags[@]}" --grace-period=0
  # Post-condition: valid-pod POD doesn't exist
  kube::test::get_object_assert pods "{{range.items}}{{$id_field}}:{{end}}" ''

  ### Create POD valid-pod from dumped YAML
  # Pre-condition: no POD exists
  create_and_use_new_namespace
  kube::test::get_object_assert pods "{{range.items}}{{$id_field}}:{{end}}" ''
  # Command
  echo "${output_pod}" | $SED '/namespace:/d' | kubectl create -f - "${kube_flags[@]}"
  # Post-condition: valid-pod POD is created
  kube::test::get_object_assert pods "{{range.items}}{{$id_field}}:{{end}}" 'valid-pod:'

  ### Delete POD valid-pod from JSON
  # Pre-condition: valid-pod POD exists
  kube::test::get_object_assert pods "{{range.items}}{{$id_field}}:{{end}}" 'valid-pod:'
  # Command
  kubectl delete -f test/fixtures/doc-yaml/admin/limitrange/valid-pod.yaml "${kube_flags[@]}" --grace-period=0 --force
  # Post-condition: valid-pod POD doesn't exist
  kube::test::get_object_assert pods "{{range.items}}{{$id_field}}:{{end}}" ''

  ### Create POD valid-pod from JSON
  # Pre-condition: no POD exists
  create_and_use_new_namespace
  kube::test::get_object_assert pods "{{range.items}}{{$id_field}}:{{end}}" ''
  # Command
  kubectl create -f test/fixtures/doc-yaml/admin/limitrange/valid-pod.yaml "${kube_flags[@]}"
  # Post-condition: valid-pod POD is created
  kube::test::get_object_assert pods "{{range.items}}{{$id_field}}:{{end}}" 'valid-pod:'

  ### Delete POD valid-pod with label
  # Pre-condition: valid-pod POD exists
  kube::test::get_object_assert "pods -l'name in (valid-pod)'" '{{range.items}}{{$id_field}}:{{end}}' 'valid-pod:'
  # Command
  kubectl delete pods -l'name in (valid-pod)' "${kube_flags[@]}" --grace-period=0 --force
  # Post-condition: valid-pod POD doesn't exist
  kube::test::get_object_assert "pods -l'name in (valid-pod)'" '{{range.items}}{{$id_field}}:{{end}}' ''

  ### Create POD valid-pod from YAML
  # Pre-condition: no POD exists
  create_and_use_new_namespace
  kube::test::get_object_assert pods "{{range.items}}{{$id_field}}:{{end}}" ''
  # Command
  kubectl create -f test/fixtures/doc-yaml/admin/limitrange/valid-pod.yaml "${kube_flags[@]}"
  # Post-condition: valid-pod POD is created
  kube::test::get_object_assert pods "{{range.items}}{{$id_field}}:{{end}}" 'valid-pod:'

  ### Delete PODs with no parameter mustn't kill everything
  # Pre-condition: valid-pod POD exists
  kube::test::get_object_assert pods "{{range.items}}{{$id_field}}:{{end}}" 'valid-pod:'
  # Command
  ! kubectl delete pods "${kube_flags[@]}"
  # Post-condition: valid-pod POD exists
  kube::test::get_object_assert pods "{{range.items}}{{$id_field}}:{{end}}" 'valid-pod:'

  ### Delete PODs with --all and a label selector is not permitted
  # Pre-condition: valid-pod POD exists
  kube::test::get_object_assert pods "{{range.items}}{{$id_field}}:{{end}}" 'valid-pod:'
  # Command
  ! kubectl delete --all pods -l'name in (valid-pod)' "${kube_flags[@]}"
  # Post-condition: valid-pod POD exists
  kube::test::get_object_assert pods "{{range.items}}{{$id_field}}:{{end}}" 'valid-pod:'

  ### Delete all PODs
  # Pre-condition: valid-pod POD exists
  kube::test::get_object_assert pods "{{range.items}}{{$id_field}}:{{end}}" 'valid-pod:'
  # Command
  kubectl delete --all pods "${kube_flags[@]}" --grace-period=0 --force # --all remove all the pods
  # Post-condition: no POD exists
  kube::test::get_object_assert "pods -l'name in (valid-pod)'" '{{range.items}}{{$id_field}}:{{end}}' ''

  # Detailed tests for describe pod output
    ### Create a new namespace
  # Pre-condition: the test-secrets namespace does not exist
  kube::test::get_object_assert 'namespaces' '{{range.items}}{{ if eq $id_field \"test-kubectl-describe-pod\" }}found{{end}}{{end}}:' ':'
  # Command
  kubectl create namespace test-kubectl-describe-pod
  # Post-condition: namespace 'test-secrets' is created.
  kube::test::get_object_assert 'namespaces/test-kubectl-describe-pod' "{{$id_field}}" 'test-kubectl-describe-pod'

  ### Create a generic secret
  # Pre-condition: no SECRET exists
  kube::test::get_object_assert 'secrets --namespace=test-kubectl-describe-pod' "{{range.items}}{{$id_field}}:{{end}}" ''
  # Command
  kubectl create secret generic test-secret --from-literal=key-1=value1 --type=test-type --namespace=test-kubectl-describe-pod
  # Post-condition: secret exists and has expected values
  kube::test::get_object_assert 'secret/test-secret --namespace=test-kubectl-describe-pod' "{{$id_field}}" 'test-secret'
  kube::test::get_object_assert 'secret/test-secret --namespace=test-kubectl-describe-pod' "{{$secret_type}}" 'test-type'

  ### Create a generic configmap
  # Pre-condition: no CONFIGMAP exists
  kube::test::get_object_assert 'configmaps --namespace=test-kubectl-describe-pod' "{{range.items}}{{$id_field}}:{{end}}" ''
  # Command
  kubectl create configmap test-configmap --from-literal=key-2=value2 --namespace=test-kubectl-describe-pod
  # Post-condition: configmap exists and has expected values
  kube::test::get_object_assert 'configmap/test-configmap --namespace=test-kubectl-describe-pod' "{{$id_field}}" 'test-configmap'

  ### Create a pod disruption budget with minAvailable
  # Command
  kubectl create pdb test-pdb-1 --selector=app=rails --min-available=2 --namespace=test-kubectl-describe-pod
  # Post-condition: pdb exists and has expected values
  kube::test::get_object_assert 'pdb/test-pdb-1 --namespace=test-kubectl-describe-pod' "{{$pdb_min_available}}" '2'
  # Command
  kubectl create pdb test-pdb-2 --selector=app=rails --min-available=50% --namespace=test-kubectl-describe-pod
  # Post-condition: pdb exists and has expected values
  kube::test::get_object_assert 'pdb/test-pdb-2 --namespace=test-kubectl-describe-pod' "{{$pdb_min_available}}" '50%'

  ### Create a pod disruption budget with maxUnavailable
  # Command
  kubectl create pdb test-pdb-3 --selector=app=rails --max-unavailable=2 --namespace=test-kubectl-describe-pod
  # Post-condition: pdb exists and has expected values
  kube::test::get_object_assert 'pdb/test-pdb-3 --namespace=test-kubectl-describe-pod' "{{$pdb_max_unavailable}}" '2'
  # Command
  kubectl create pdb test-pdb-4 --selector=app=rails --max-unavailable=50% --namespace=test-kubectl-describe-pod
  # Post-condition: pdb exists and has expected values
  kube::test::get_object_assert 'pdb/test-pdb-4 --namespace=test-kubectl-describe-pod' "{{$pdb_max_unavailable}}" '50%'

  ### Fail creating a pod disruption budget if both maxUnavailable and minAvailable specified
  ! kubectl create pdb test-pdb --selector=app=rails --min-available=2 --max-unavailable=3 --namespace=test-kubectl-describe-pod

  # Create a pod that consumes secret, configmap, and downward API keys as envs
  kube::test::get_object_assert 'pods --namespace=test-kubectl-describe-pod' "{{range.items}}{{$id_field}}:{{end}}" ''
  kubectl create -f hack/testdata/pod-with-api-env.yaml --namespace=test-kubectl-describe-pod

  kube::test::describe_object_assert 'pods --namespace=test-kubectl-describe-pod' 'env-test-pod' "TEST_CMD_1" "<set to the key 'key-1' in secret 'test-secret'>" "TEST_CMD_2" "<set to the key 'key-2' of config map 'test-configmap'>" "TEST_CMD_3" "env-test-pod (v1:metadata.name)"
  # Describe command (resource only) should print detailed information about environment variables
  kube::test::describe_resource_assert 'pods --namespace=test-kubectl-describe-pod' "TEST_CMD_1" "<set to the key 'key-1' in secret 'test-secret'>" "TEST_CMD_2" "<set to the key 'key-2' of config map 'test-configmap'>" "TEST_CMD_3" "env-test-pod (v1:metadata.name)"

  # Clean-up
  kubectl delete pod env-test-pod --namespace=test-kubectl-describe-pod
  kubectl delete secret test-secret --namespace=test-kubectl-describe-pod
  kubectl delete configmap test-configmap --namespace=test-kubectl-describe-pod
  kubectl delete pdb/test-pdb-1 pdb/test-pdb-2 pdb/test-pdb-3 pdb/test-pdb-4 --namespace=test-kubectl-describe-pod
  kubectl delete namespace test-kubectl-describe-pod

  ### Create two PODs
  # Pre-condition: no POD exists
  create_and_use_new_namespace
  kube::test::get_object_assert pods "{{range.items}}{{$id_field}}:{{end}}" ''
  # Command
  kubectl create -f test/fixtures/doc-yaml/admin/limitrange/valid-pod.yaml "${kube_flags[@]}"
  kubectl create -f examples/storage/redis/redis-master.yaml "${kube_flags[@]}"
  # Post-condition: valid-pod and redis-master PODs are created
  kube::test::get_object_assert pods "{{range.items}}{{$id_field}}:{{end}}" 'redis-master:valid-pod:'

  ### Delete multiple PODs at once
  # Pre-condition: valid-pod and redis-master PODs exist
  kube::test::get_object_assert pods "{{range.items}}{{$id_field}}:{{end}}" 'redis-master:valid-pod:'
  # Command
  kubectl delete pods valid-pod redis-master "${kube_flags[@]}" --grace-period=0 --force # delete multiple pods at once
  # Post-condition: no POD exists
  kube::test::get_object_assert pods "{{range.items}}{{$id_field}}:{{end}}" ''

  ### Create valid-pod POD
  # Pre-condition: no POD exists
  create_and_use_new_namespace
  kube::test::get_object_assert pods "{{range.items}}{{$id_field}}:{{end}}" ''
  # Command
  kubectl create -f test/fixtures/doc-yaml/admin/limitrange/valid-pod.yaml "${kube_flags[@]}"
  # Post-condition: valid-pod POD is created
  kube::test::get_object_assert pods "{{range.items}}{{$id_field}}:{{end}}" 'valid-pod:'

  ### Label the valid-pod POD
  # Pre-condition: valid-pod is not labelled
  kube::test::get_object_assert 'pod valid-pod' "{{range$labels_field}}{{.}}:{{end}}" 'valid-pod:'
  # Command
  kubectl label pods valid-pod new-name=new-valid-pod "${kube_flags[@]}"
  # Post-condition: valid-pod is labelled
  kube::test::get_object_assert 'pod valid-pod' "{{range$labels_field}}{{.}}:{{end}}" 'valid-pod:new-valid-pod:'

  ### Label the valid-pod POD with empty label value
  # Pre-condition: valid-pod does not have label "emptylabel"
  kube::test::get_object_assert 'pod valid-pod' "{{range$labels_field}}{{.}}:{{end}}" 'valid-pod:new-valid-pod:'
  # Command
  kubectl label pods valid-pod emptylabel="" "${kube_flags[@]}"
  # Post-condition: valid pod contains "emptylabel" with no value
  kube::test::get_object_assert 'pod valid-pod' "{{${labels_field}.emptylabel}}" ''

  ### Annotate the valid-pod POD with empty annotation value
  # Pre-condition: valid-pod does not have annotation "emptyannotation"
  kube::test::get_object_assert 'pod valid-pod' "{{${annotations_field}.emptyannotation}}" '<no value>'
  # Command
  kubectl annotate pods valid-pod emptyannotation="" "${kube_flags[@]}"
  # Post-condition: valid pod contains "emptyannotation" with no value
  kube::test::get_object_assert 'pod valid-pod' "{{${annotations_field}.emptyannotation}}" ''

  ### Record label change
  # Pre-condition: valid-pod does not have record annotation
  kube::test::get_object_assert 'pod valid-pod' "{{range.items}}{{$annotations_field}}:{{end}}" ''
  # Command
  kubectl label pods valid-pod record-change=true --record=true "${kube_flags[@]}"
  # Post-condition: valid-pod has record annotation
  kube::test::get_object_assert 'pod valid-pod' "{{range$annotations_field}}{{.}}:{{end}}" ".*--record=true.*"

  ### Do not record label change
  # Command
  kubectl label pods valid-pod no-record-change=true --record=false "${kube_flags[@]}"
  # Post-condition: valid-pod's record annotation still contains command with --record=true
  kube::test::get_object_assert 'pod valid-pod' "{{range$annotations_field}}{{.}}:{{end}}" ".*--record=true.*"

  ### Record label change with unspecified flag and previous change already recorded
  # Command
  kubectl label pods valid-pod new-record-change=true "${kube_flags[@]}"
  # Post-condition: valid-pod's record annotation contains new change
  kube::test::get_object_assert 'pod valid-pod' "{{range$annotations_field}}{{.}}:{{end}}" ".*new-record-change=true.*"


  ### Delete POD by label
  # Pre-condition: valid-pod POD exists
  kube::test::get_object_assert pods "{{range.items}}{{$id_field}}:{{end}}" 'valid-pod:'
  # Command
  kubectl delete pods -lnew-name=new-valid-pod --grace-period=0 --force "${kube_flags[@]}"
  # Post-condition: valid-pod POD doesn't exist
  kube::test::get_object_assert pods "{{range.items}}{{$id_field}}:{{end}}" ''

  ### Create pod-with-precision POD
  # Pre-condition: no POD is running
  kube::test::get_object_assert pods "{{range.items}}{{$id_field}}:{{end}}" ''
  # Command
  kubectl create -f hack/testdata/pod-with-precision.json "${kube_flags[@]}"
  # Post-condition: valid-pod POD is running
  kube::test::get_object_assert pods "{{range.items}}{{$id_field}}:{{end}}" 'pod-with-precision:'

  ## Patch preserves precision
  # Command
  kubectl patch "${kube_flags[@]}" pod pod-with-precision -p='{"metadata":{"annotations":{"patchkey": "patchvalue"}}}'
  # Post-condition: pod-with-precision POD has patched annotation
  kube::test::get_object_assert 'pod pod-with-precision' "{{${annotations_field}.patchkey}}" 'patchvalue'
  # Command
  kubectl label pods pod-with-precision labelkey=labelvalue "${kube_flags[@]}"
  # Post-condition: pod-with-precision POD has label
  kube::test::get_object_assert 'pod pod-with-precision' "{{${labels_field}.labelkey}}" 'labelvalue'
  # Command
  kubectl annotate pods pod-with-precision annotatekey=annotatevalue "${kube_flags[@]}"
  # Post-condition: pod-with-precision POD has annotation
  kube::test::get_object_assert 'pod pod-with-precision' "{{${annotations_field}.annotatekey}}" 'annotatevalue'
  # Cleanup
  kubectl delete pod pod-with-precision "${kube_flags[@]}"

  ### Annotate POD YAML file locally without effecting the live pod.
  kubectl create -f hack/testdata/pod.yaml "${kube_flags[@]}"
  # Command
  kubectl annotate -f hack/testdata/pod.yaml annotatekey=annotatevalue "${kube_flags[@]}"

  # Pre-condition: annotationkey is annotationvalue
  kube::test::get_object_assert 'pod test-pod' "{{${annotations_field}.annotatekey}}" 'annotatevalue'

  # Command
  output_message=$(kubectl annotate --local -f hack/testdata/pod.yaml annotatekey=localvalue -o yaml "${kube_flags[@]}")
  echo $output_message

  # Post-condition: annotationkey is still annotationvalue in the live pod, but command output is the new value
  kube::test::get_object_assert 'pod test-pod' "{{${annotations_field}.annotatekey}}" 'annotatevalue'
  kube::test::if_has_string "${output_message}" "localvalue"

  # Cleanup
  kubectl delete -f hack/testdata/pod.yaml "${kube_flags[@]}"

  ### Create valid-pod POD
  # Pre-condition: no services and no rcs exist
  kube::test::get_object_assert service "{{range.items}}{{$id_field}}:{{end}}" ''
  kube::test::get_object_assert rc "{{range.items}}{{$id_field}}:{{end}}" ''
  ## kubectl create --edit can update the label filed of multiple resources. tmp-editor.sh is a fake editor
  TEMP=$(mktemp /tmp/tmp-editor-XXXXXXXX.sh)
  echo -e "#!/bin/bash\n$SED -i \"s/mock/modified/g\" \$1" > ${TEMP}
  chmod +x ${TEMP}
  # Command
  EDITOR=${TEMP} kubectl create --edit -f hack/testdata/multi-resource-json.json "${kube_flags[@]}"
  # Post-condition: service named modified and rc named modified are created
  kube::test::get_object_assert service "{{range.items}}{{$id_field}}:{{end}}" 'modified:'
  kube::test::get_object_assert rc "{{range.items}}{{$id_field}}:{{end}}" 'modified:'
  # Clean up
  kubectl delete service/modified "${kube_flags[@]}"
  kubectl delete rc/modified "${kube_flags[@]}"

  # Pre-condition: no services and no rcs exist
  kube::test::get_object_assert service "{{range.items}}{{$id_field}}:{{end}}" ''
  kube::test::get_object_assert rc "{{range.items}}{{$id_field}}:{{end}}" ''
  # Command
  EDITOR=${TEMP} kubectl create --edit -f hack/testdata/multi-resource-list.json "${kube_flags[@]}"
  # Post-condition: service named modified and rc named modified are created
  kube::test::get_object_assert service "{{range.items}}{{$id_field}}:{{end}}" 'modified:'
  kube::test::get_object_assert rc "{{range.items}}{{$id_field}}:{{end}}" 'modified:'
  # Clean up
  rm ${TEMP}
  kubectl delete service/modified "${kube_flags[@]}"
  kubectl delete rc/modified "${kube_flags[@]}"

  ## kubectl create --edit won't create anything if user makes no changes
  [ "$(EDITOR=cat kubectl create --edit -f test/fixtures/doc-yaml/admin/limitrange/valid-pod.yaml -o json 2>&1 | grep 'Edit cancelled')" ]

  ## Create valid-pod POD
  # Pre-condition: no POD exists
  kube::test::get_object_assert pods "{{range.items}}{{$id_field}}:{{end}}" ''
  # Command
  kubectl create -f test/fixtures/doc-yaml/admin/limitrange/valid-pod.yaml "${kube_flags[@]}"
  # Post-condition: valid-pod POD is created
  kube::test::get_object_assert pods "{{range.items}}{{$id_field}}:{{end}}" 'valid-pod:'

  ## Patch can modify a local object
  kubectl patch --local -f pkg/api/validation/testdata/v1/validPod.yaml --patch='{"spec": {"restartPolicy":"Never"}}' -o jsonpath='{.spec.restartPolicy}' | grep -q "Never"

  ## Patch pod can change image
  # Command
  kubectl patch "${kube_flags[@]}" pod valid-pod --record -p='{"spec":{"containers":[{"name": "kubernetes-serve-hostname", "image": "nginx"}]}}'
  # Post-condition: valid-pod POD has image nginx
  kube::test::get_object_assert pods "{{range.items}}{{$image_field}}:{{end}}" 'nginx:'
  # Post-condition: valid-pod has the record annotation
  kube::test::get_object_assert pods "{{range.items}}{{$annotations_field}}:{{end}}" "${change_cause_annotation}"
  # prove that patch can use different types
  kubectl patch "${kube_flags[@]}" pod valid-pod --type="json" -p='[{"op": "replace", "path": "/spec/containers/0/image", "value":"nginx2"}]'
  # Post-condition: valid-pod POD has image nginx
  kube::test::get_object_assert pods "{{range.items}}{{$image_field}}:{{end}}" 'nginx2:'
  # prove that patch can use different types
  kubectl patch "${kube_flags[@]}" pod valid-pod --type="json" -p='[{"op": "replace", "path": "/spec/containers/0/image", "value":"nginx"}]'
  # Post-condition: valid-pod POD has image nginx
  kube::test::get_object_assert pods "{{range.items}}{{$image_field}}:{{end}}" 'nginx:'
  # prove that yaml input works too
  YAML_PATCH=$'spec:\n  containers:\n  - name: kubernetes-serve-hostname\n    image: changed-with-yaml\n'
  kubectl patch "${kube_flags[@]}" pod valid-pod -p="${YAML_PATCH}"
  # Post-condition: valid-pod POD has image nginx
  kube::test::get_object_assert pods "{{range.items}}{{$image_field}}:{{end}}" 'changed-with-yaml:'
  ## Patch pod from JSON can change image
  # Command
  kubectl patch "${kube_flags[@]}" -f test/fixtures/doc-yaml/admin/limitrange/valid-pod.yaml -p='{"spec":{"containers":[{"name": "kubernetes-serve-hostname", "image": "gcr.io/google_containers/pause-amd64:3.0"}]}}'
  # Post-condition: valid-pod POD has image gcr.io/google_containers/pause-amd64:3.0
  kube::test::get_object_assert pods "{{range.items}}{{$image_field}}:{{end}}" 'gcr.io/google_containers/pause-amd64:3.0:'

  ## If resourceVersion is specified in the patch, it will be treated as a precondition, i.e., if the resourceVersion is different from that is stored in the server, the Patch should be rejected
  ERROR_FILE="${KUBE_TEMP}/conflict-error"
  ## If the resourceVersion is the same as the one stored in the server, the patch will be applied.
  # Command
  # Needs to retry because other party may change the resource.
  for count in {0..3}; do
    resourceVersion=$(kubectl get "${kube_flags[@]}" pod valid-pod -o go-template='{{ .metadata.resourceVersion }}')
    kubectl patch "${kube_flags[@]}" pod valid-pod -p='{"spec":{"containers":[{"name": "kubernetes-serve-hostname", "image": "nginx"}]},"metadata":{"resourceVersion":"'$resourceVersion'"}}' 2> "${ERROR_FILE}" || true
    if grep -q "the object has been modified" "${ERROR_FILE}"; then
      kube::log::status "retry $1, error: $(cat ${ERROR_FILE})"
      rm "${ERROR_FILE}"
      sleep $((2**count))
    else
      rm "${ERROR_FILE}"
      kube::test::get_object_assert pods "{{range.items}}{{$image_field}}:{{end}}" 'nginx:'
      break
    fi
  done

  ## If the resourceVersion is the different from the one stored in the server, the patch will be rejected.
  resourceVersion=$(kubectl get "${kube_flags[@]}" pod valid-pod -o go-template='{{ .metadata.resourceVersion }}')
  ((resourceVersion+=100))
  # Command
  kubectl patch "${kube_flags[@]}" pod valid-pod -p='{"spec":{"containers":[{"name": "kubernetes-serve-hostname", "image": "nginx"}]},"metadata":{"resourceVersion":"'$resourceVersion'"}}' 2> "${ERROR_FILE}" || true
  # Post-condition: should get an error reporting the conflict
  if grep -q "please apply your changes to the latest version and try again" "${ERROR_FILE}"; then
    kube::log::status "\"kubectl patch with resourceVersion $resourceVersion\" returns error as expected: $(cat ${ERROR_FILE})"
  else
    kube::log::status "\"kubectl patch with resourceVersion $resourceVersion\" returns unexpected error or non-error: $(cat ${ERROR_FILE})"
    exit 1
  fi
  rm "${ERROR_FILE}"

  ## --force replace pod can change other field, e.g., spec.container.name
  # Command
  kubectl get "${kube_flags[@]}" pod valid-pod -o json | $SED 's/"kubernetes-serve-hostname"/"replaced-k8s-serve-hostname"/g' > /tmp/tmp-valid-pod.json
  kubectl replace "${kube_flags[@]}" --force -f /tmp/tmp-valid-pod.json
  # Post-condition: spec.container.name = "replaced-k8s-serve-hostname"
  kube::test::get_object_assert 'pod valid-pod' "{{(index .spec.containers 0).name}}" 'replaced-k8s-serve-hostname'

  ## check replace --grace-period requires --force
  output_message=$(! kubectl replace "${kube_flags[@]}" --grace-period=1 -f /tmp/tmp-valid-pod.json 2>&1)
  kube::test::if_has_string "${output_message}" '\-\-grace-period must have \-\-force specified'

  ## check replace --timeout requires --force
  output_message=$(! kubectl replace "${kube_flags[@]}" --timeout=1s -f /tmp/tmp-valid-pod.json 2>&1)
  kube::test::if_has_string "${output_message}" '\-\-timeout must have \-\-force specified'

  #cleaning
  rm /tmp/tmp-valid-pod.json

  ## replace of a cluster scoped resource can succeed
  # Pre-condition: a node exists
  kubectl create -f - "${kube_flags[@]}" << __EOF__
{
  "kind": "Node",
  "apiVersion": "v1",
  "metadata": {
    "name": "node-v1-test"
  }
}
__EOF__
  kubectl replace -f - "${kube_flags[@]}" << __EOF__
{
  "kind": "Node",
  "apiVersion": "v1",
  "metadata": {
    "name": "node-v1-test",
    "annotations": {"a":"b"},
    "resourceVersion": "0"
  }
}
__EOF__

  # Post-condition: the node command succeeds
  kube::test::get_object_assert "node node-v1-test" "{{.metadata.annotations.a}}" 'b'
  kubectl delete node node-v1-test "${kube_flags[@]}"

  ## kubectl edit can update the image field of a POD. tmp-editor.sh is a fake editor
  echo -e "#!/bin/bash\n$SED -i \"s/nginx/gcr.io\/google_containers\/serve_hostname/g\" \$1" > /tmp/tmp-editor.sh
  chmod +x /tmp/tmp-editor.sh
  # Pre-condition: valid-pod POD has image nginx
  kube::test::get_object_assert pods "{{range.items}}{{$image_field}}:{{end}}" 'nginx:'
  EDITOR=/tmp/tmp-editor.sh kubectl edit "${kube_flags[@]}" pods/valid-pod
  # Post-condition: valid-pod POD has image gcr.io/google_containers/serve_hostname
  kube::test::get_object_assert pods "{{range.items}}{{$image_field}}:{{end}}" 'gcr.io/google_containers/serve_hostname:'
  # cleaning
  rm /tmp/tmp-editor.sh

  ## kubectl edit should work on Windows
  [ "$(EDITOR=cat kubectl edit pod/valid-pod 2>&1 | grep 'Edit cancelled')" ]
  [ "$(EDITOR=cat kubectl edit pod/valid-pod | grep 'name: valid-pod')" ]
  [ "$(EDITOR=cat kubectl edit --windows-line-endings pod/valid-pod | file - | grep CRLF)" ]
  [ ! "$(EDITOR=cat kubectl edit --windows-line-endings=false pod/valid-pod | file - | grep CRLF)" ]
  [ "$(EDITOR=cat kubectl edit ns | grep 'kind: List')" ]

  ### Label POD YAML file locally without effecting the live pod.
  # Pre-condition: name is valid-pod
  kube::test::get_object_assert 'pod valid-pod' "{{${labels_field}.name}}" 'valid-pod'
  # Command
  output_message=$(kubectl label --local --overwrite -f hack/testdata/pod.yaml name=localonlyvalue -o yaml "${kube_flags[@]}")
  echo $output_message
  # Post-condition: name is still valid-pod in the live pod, but command output is the new value
  kube::test::get_object_assert 'pod valid-pod' "{{${labels_field}.name}}" 'valid-pod'
  kube::test::if_has_string "${output_message}" "localonlyvalue"

  ### Overwriting an existing label is not permitted
  # Pre-condition: name is valid-pod
  kube::test::get_object_assert 'pod valid-pod' "{{${labels_field}.name}}" 'valid-pod'
  # Command
  ! kubectl label pods valid-pod name=valid-pod-super-sayan "${kube_flags[@]}"
  # Post-condition: name is still valid-pod
  kube::test::get_object_assert 'pod valid-pod' "{{${labels_field}.name}}" 'valid-pod'

  ### --overwrite must be used to overwrite existing label, can be applied to all resources
  # Pre-condition: name is valid-pod
  kube::test::get_object_assert 'pod valid-pod' "{{${labels_field}.name}}" 'valid-pod'
  # Command
  kubectl label --overwrite pods --all name=valid-pod-super-sayan "${kube_flags[@]}"
  # Post-condition: name is valid-pod-super-sayan
  kube::test::get_object_assert 'pod valid-pod' "{{${labels_field}.name}}" 'valid-pod-super-sayan'

  ### Delete POD by label
  # Pre-condition: valid-pod POD exists
  kube::test::get_object_assert pods "{{range.items}}{{$id_field}}:{{end}}" 'valid-pod:'
  # Command
  kubectl delete pods -l'name in (valid-pod-super-sayan)' --grace-period=0 --force "${kube_flags[@]}"
  # Post-condition: valid-pod POD doesn't exist
  kube::test::get_object_assert pods "{{range.items}}{{$id_field}}:{{end}}" ''

  ### Create two PODs from 1 yaml file
  # Pre-condition: no POD exists
  create_and_use_new_namespace
  kube::test::get_object_assert pods "{{range.items}}{{$id_field}}:{{end}}" ''
  # Command
  kubectl create -f test/fixtures/doc-yaml/user-guide/multi-pod.yaml "${kube_flags[@]}"
  # Post-condition: redis-master and valid-pod PODs exist
  kube::test::get_object_assert pods "{{range.items}}{{$id_field}}:{{end}}" 'redis-master:valid-pod:'

  ### Delete two PODs from 1 yaml file
  # Pre-condition: redis-master and valid-pod PODs exist
  kube::test::get_object_assert pods "{{range.items}}{{$id_field}}:{{end}}" 'redis-master:valid-pod:'
  # Command
  kubectl delete -f test/fixtures/doc-yaml/user-guide/multi-pod.yaml "${kube_flags[@]}"
  # Post-condition: no PODs exist
  kube::test::get_object_assert pods "{{range.items}}{{$id_field}}:{{end}}" ''

  ## kubectl apply should update configuration annotations only if apply is already called
  ## 1. kubectl create doesn't set the annotation
  # Pre-Condition: no POD exists
  create_and_use_new_namespace
  kube::test::get_object_assert pods "{{range.items}}{{$id_field}}:{{end}}" ''
  # Command: create a pod "test-pod"
  kubectl create -f hack/testdata/pod.yaml "${kube_flags[@]}"
  # Post-Condition: pod "test-pod" is created
  kube::test::get_object_assert 'pods test-pod' "{{${labels_field}.name}}" 'test-pod-label'
  # Post-Condition: pod "test-pod" doesn't have configuration annotation
  ! [[ "$(kubectl get pods test-pod -o yaml "${kube_flags[@]}" | grep kubectl.kubernetes.io/last-applied-configuration)" ]]
  ## 2. kubectl replace doesn't set the annotation
  kubectl get pods test-pod -o yaml "${kube_flags[@]}" | $SED 's/test-pod-label/test-pod-replaced/g' > "${KUBE_TEMP}"/test-pod-replace.yaml
  # Command: replace the pod "test-pod"
  kubectl replace -f "${KUBE_TEMP}"/test-pod-replace.yaml "${kube_flags[@]}"
  # Post-Condition: pod "test-pod" is replaced
  kube::test::get_object_assert 'pods test-pod' "{{${labels_field}.name}}" 'test-pod-replaced'
  # Post-Condition: pod "test-pod" doesn't have configuration annotation
  ! [[ "$(kubectl get pods test-pod -o yaml "${kube_flags[@]}" | grep kubectl.kubernetes.io/last-applied-configuration)" ]]
  ## 3. kubectl apply does set the annotation
  # Command: apply the pod "test-pod"
  kubectl apply -f hack/testdata/pod-apply.yaml "${kube_flags[@]}"
  # Post-Condition: pod "test-pod" is applied
  kube::test::get_object_assert 'pods test-pod' "{{${labels_field}.name}}" 'test-pod-applied'
  # Post-Condition: pod "test-pod" has configuration annotation
  [[ "$(kubectl get pods test-pod -o yaml "${kube_flags[@]}" | grep kubectl.kubernetes.io/last-applied-configuration)" ]]
  kubectl get pods test-pod -o yaml "${kube_flags[@]}" | grep kubectl.kubernetes.io/last-applied-configuration > "${KUBE_TEMP}"/annotation-configuration
  ## 4. kubectl replace updates an existing annotation
  kubectl get pods test-pod -o yaml "${kube_flags[@]}" | $SED 's/test-pod-applied/test-pod-replaced/g' > "${KUBE_TEMP}"/test-pod-replace.yaml
  # Command: replace the pod "test-pod"
  kubectl replace -f "${KUBE_TEMP}"/test-pod-replace.yaml "${kube_flags[@]}"
  # Post-Condition: pod "test-pod" is replaced
  kube::test::get_object_assert 'pods test-pod' "{{${labels_field}.name}}" 'test-pod-replaced'
  # Post-Condition: pod "test-pod" has configuration annotation, and it's updated (different from the annotation when it's applied)
  [[ "$(kubectl get pods test-pod -o yaml "${kube_flags[@]}" | grep kubectl.kubernetes.io/last-applied-configuration)" ]]
  kubectl get pods test-pod -o yaml "${kube_flags[@]}" | grep kubectl.kubernetes.io/last-applied-configuration > "${KUBE_TEMP}"/annotation-configuration-replaced
  ! [[ $(diff -q "${KUBE_TEMP}"/annotation-configuration "${KUBE_TEMP}"/annotation-configuration-replaced > /dev/null) ]]
  # Clean up
  rm "${KUBE_TEMP}"/test-pod-replace.yaml "${KUBE_TEMP}"/annotation-configuration "${KUBE_TEMP}"/annotation-configuration-replaced
  kubectl delete pods test-pod "${kube_flags[@]}"

  set +o nounset
  set +o errexit
}

# Runs tests related to kubectl apply.
run_kubectl_apply_tests() {
  set -o nounset
  set -o errexit

  create_and_use_new_namespace
  kube::log::status "Testing kubectl apply"
  ## kubectl apply should create the resource that doesn't exist yet
  # Pre-Condition: no POD exists
  kube::test::get_object_assert pods "{{range.items}}{{$id_field}}:{{end}}" ''
  # Command: apply a pod "test-pod" (doesn't exist) should create this pod
  kubectl apply -f hack/testdata/pod.yaml "${kube_flags[@]}"
  # Post-Condition: pod "test-pod" is created
  kube::test::get_object_assert 'pods test-pod' "{{${labels_field}.name}}" 'test-pod-label'
  # Post-Condition: pod "test-pod" has configuration annotation
  [[ "$(kubectl get pods test-pod -o yaml "${kube_flags[@]}" | grep kubectl.kubernetes.io/last-applied-configuration)" ]]
  # Clean up
  kubectl delete pods test-pod "${kube_flags[@]}"


  ## kubectl apply -f with label selector should only apply matching objects
  # Pre-Condition: no POD exists
  kube::test::get_object_assert pods "{{range.items}}{{$id_field}}:{{end}}" ''
  # apply
  kubectl apply -l unique-label=bingbang -f hack/testdata/filter "${kube_flags[@]}"
  # check right pod exists
  kube::test::get_object_assert 'pods selector-test-pod' "{{${labels_field}.name}}" 'selector-test-pod'
  # check wrong pod doesn't exist
  output_message=$(! kubectl get pods selector-test-pod-dont-apply 2>&1 "${kube_flags[@]}")
  kube::test::if_has_string "${output_message}" 'pods "selector-test-pod-dont-apply" not found'
  # cleanup
  kubectl delete pods selector-test-pod


  ## kubectl apply --prune
  # Pre-Condition: no POD exists
  kube::test::get_object_assert pods "{{range.items}}{{$id_field}}:{{end}}" ''

  # apply a
  kubectl apply --prune -l prune-group=true -f hack/testdata/prune/a.yaml "${kube_flags[@]}"
  # check right pod exists
  kube::test::get_object_assert 'pods a' "{{${id_field}}}" 'a'
  # check wrong pod doesn't exist
  output_message=$(! kubectl get pods b 2>&1 "${kube_flags[@]}")
  kube::test::if_has_string "${output_message}" 'pods "b" not found'

  # apply b
  kubectl apply --prune -l prune-group=true -f hack/testdata/prune/b.yaml "${kube_flags[@]}"
  # check right pod exists
  kube::test::get_object_assert 'pods b' "{{${id_field}}}" 'b'
  # check wrong pod doesn't exist
  output_message=$(! kubectl get pods a 2>&1 "${kube_flags[@]}")
  kube::test::if_has_string "${output_message}" 'pods "a" not found'

  # cleanup
  kubectl delete pods b

  # same thing without prune for a sanity check
  # Pre-Condition: no POD exists
  kube::test::get_object_assert pods "{{range.items}}{{$id_field}}:{{end}}" ''

  # apply a
  kubectl apply -l prune-group=true -f hack/testdata/prune/a.yaml "${kube_flags[@]}"
  # check right pod exists
  kube::test::get_object_assert 'pods a' "{{${id_field}}}" 'a'
  # check wrong pod doesn't exist
  output_message=$(! kubectl get pods b 2>&1 "${kube_flags[@]}")
  kube::test::if_has_string "${output_message}" 'pods "b" not found'

  # apply b
  kubectl apply -l prune-group=true -f hack/testdata/prune/b.yaml "${kube_flags[@]}"
  # check both pods exist
  kube::test::get_object_assert 'pods a' "{{${id_field}}}" 'a'
  kube::test::get_object_assert 'pods b' "{{${id_field}}}" 'b'
  # check wrong pod doesn't exist

  # cleanup
  kubectl delete pod/a pod/b

  ## kubectl apply --prune requires a --all flag to select everything
  output_message=$(! kubectl apply --prune -f hack/testdata/prune 2>&1 "${kube_flags[@]}")
  kube::test::if_has_string "${output_message}" \
    'all resources selected for prune without explicitly passing --all'
  # should apply everything
  kubectl apply --all --prune -f hack/testdata/prune
  kube::test::get_object_assert 'pods a' "{{${id_field}}}" 'a'
  kube::test::get_object_assert 'pods b' "{{${id_field}}}" 'b'
  kubectl delete pod/a pod/b

  ## kubectl apply --prune should fallback to delete for non reapable types
  kubectl apply --all --prune -f hack/testdata/prune-reap/a.yml 2>&1 "${kube_flags[@]}"
  kube::test::get_object_assert 'pvc a-pvc' "{{${id_field}}}" 'a-pvc'
  kubectl apply --all --prune -f hack/testdata/prune-reap/b.yml 2>&1 "${kube_flags[@]}"
  kube::test::get_object_assert 'pvc b-pvc' "{{${id_field}}}" 'b-pvc'
  kube::test::get_object_assert pods "{{range.items}}{{$id_field}}:{{end}}" ''
  kubectl delete pvc b-pvc 2>&1 "${kube_flags[@]}"

  ## kubectl apply --prune --prune-whitelist
  # Pre-Condition: no POD exists
  kube::test::get_object_assert pods "{{range.items}}{{$id_field}}:{{end}}" ''
  # apply pod a
  kubectl apply --prune -l prune-group=true -f hack/testdata/prune/a.yaml "${kube_flags[@]}"
  # check right pod exists
  kube::test::get_object_assert 'pods a' "{{${id_field}}}" 'a'
  # apply svc and don't prune pod a by overwriting whitelist
  kubectl apply --prune -l prune-group=true -f hack/testdata/prune/svc.yaml --prune-whitelist core/v1/Service 2>&1 "${kube_flags[@]}"
  kube::test::get_object_assert 'service prune-svc' "{{${id_field}}}" 'prune-svc'
  kube::test::get_object_assert 'pods a' "{{${id_field}}}" 'a'
  # apply svc and prune pod a with default whitelist
  kubectl apply --prune -l prune-group=true -f hack/testdata/prune/svc.yaml 2>&1 "${kube_flags[@]}"
  kube::test::get_object_assert 'service prune-svc' "{{${id_field}}}" 'prune-svc'
  kube::test::get_object_assert pods "{{range.items}}{{$id_field}}:{{end}}" ''
  # cleanup
  kubectl delete svc prune-svc 2>&1 "${kube_flags[@]}"

  set +o nounset
  set +o errexit
}

# Runs tests related to kubectl create --filename(-f) --selector(-l).
run_kubectl_create_filter_tests() {
  set -o nounset
  set -o errexit

  create_and_use_new_namespace
  kube::log::status "Testing kubectl create filter"
  ## kubectl create -f with label selector should only create matching objects
  # Pre-Condition: no POD exists
  kube::test::get_object_assert pods "{{range.items}}{{$id_field}}:{{end}}" ''
  # create
  kubectl create -l unique-label=bingbang -f hack/testdata/filter "${kube_flags[@]}"
  # check right pod exists
  kube::test::get_object_assert 'pods selector-test-pod' "{{${labels_field}.name}}" 'selector-test-pod'
  # check wrong pod doesn't exist
  output_message=$(! kubectl get pods selector-test-pod-dont-apply 2>&1 "${kube_flags[@]}")
  kube::test::if_has_string "${output_message}" 'pods "selector-test-pod-dont-apply" not found'
  # cleanup
  kubectl delete pods selector-test-pod

  set +o nounset
  set +o errexit
}

run_kubectl_apply_deployments_tests() {
  set -o nounset
  set -o errexit

  create_and_use_new_namespace
  kube::log::status "Testing kubectl apply deployments"
  ## kubectl apply should propagate user defined null values
  # Pre-Condition: no Deployments, ReplicaSets, Pods exist
  kube::test::get_object_assert deployments "{{range.items}}{{$id_field}}:{{end}}" ''
  kube::test::get_object_assert replicasets "{{range.items}}{{$id_field}}:{{end}}" ''
  kube::test::get_object_assert pods "{{range.items}}{{$id_field}}:{{end}}" ''
  # apply base deployment
  kubectl apply -f hack/testdata/null-propagation/deployment-l1.yaml "${kube_flags[@]}"
  # check right deployment exists
  kube::test::get_object_assert 'deployments my-depl' "{{${id_field}}}" 'my-depl'
  # check right labels exists
  kube::test::get_object_assert 'deployments my-depl' "{{.spec.template.metadata.labels.l1}}" 'l1'
  kube::test::get_object_assert 'deployments my-depl' "{{.spec.selector.matchLabels.l1}}" 'l1'
  kube::test::get_object_assert 'deployments my-depl' "{{.metadata.labels.l1}}" 'l1'

  # apply new deployment with new template labels
  kubectl apply -f hack/testdata/null-propagation/deployment-l2.yaml "${kube_flags[@]}"
  # check right labels exists
  kube::test::get_object_assert 'deployments my-depl' "{{.spec.template.metadata.labels.l1}}" '<no value>'
  kube::test::get_object_assert 'deployments my-depl' "{{.spec.selector.matchLabels.l1}}" '<no value>'
  kube::test::get_object_assert 'deployments my-depl' "{{.metadata.labels.l1}}" '<no value>'
  kube::test::get_object_assert 'deployments my-depl' "{{.spec.template.metadata.labels.l2}}" 'l2'
  kube::test::get_object_assert 'deployments my-depl' "{{.spec.selector.matchLabels.l2}}" 'l2'
  kube::test::get_object_assert 'deployments my-depl' "{{.metadata.labels.l2}}" 'l2'

  # cleanup
  # need to explicitly remove replicasets and pods because we changed the deployment selector and orphaned things
  kubectl delete deployments,rs,pods --all --cascade=false --grace-period=0
  # Post-Condition: no Deployments, ReplicaSets, Pods exist
  kube::test::wait_object_assert deployments "{{range.items}}{{$id_field}}:{{end}}" ''
  kube::test::wait_object_assert replicasets "{{range.items}}{{$id_field}}:{{end}}" ''
  kube::test::get_object_assert pods "{{range.items}}{{$id_field}}:{{end}}" ''

  set +o nounset
  set +o errexit
}

# Runs tests for --save-config tests.
run_save_config_tests() {
  set -o nounset
  set -o errexit

  kube::log::status "Testing kubectl --save-config"
  ## Configuration annotations should be set when --save-config is enabled
  ## 1. kubectl create --save-config should generate configuration annotation
  # Pre-Condition: no POD exists
  create_and_use_new_namespace
  kube::test::get_object_assert pods "{{range.items}}{{$id_field}}:{{end}}" ''
  # Command: create a pod "test-pod"
  kubectl create -f hack/testdata/pod.yaml --save-config "${kube_flags[@]}"
  # Post-Condition: pod "test-pod" has configuration annotation
  [[ "$(kubectl get pods test-pod -o yaml "${kube_flags[@]}" | grep kubectl.kubernetes.io/last-applied-configuration)" ]]
  # Clean up
  kubectl delete -f hack/testdata/pod.yaml "${kube_flags[@]}"
  ## 2. kubectl edit --save-config should generate configuration annotation
  # Pre-Condition: no POD exists, then create pod "test-pod", which shouldn't have configuration annotation
  create_and_use_new_namespace
  kube::test::get_object_assert pods "{{range.items}}{{$id_field}}:{{end}}" ''
  kubectl create -f hack/testdata/pod.yaml "${kube_flags[@]}"
  ! [[ "$(kubectl get pods test-pod -o yaml "${kube_flags[@]}" | grep kubectl.kubernetes.io/last-applied-configuration)" ]]
  # Command: edit the pod "test-pod"
  temp_editor="${KUBE_TEMP}/tmp-editor.sh"
  echo -e "#!/bin/bash\n$SED -i \"s/test-pod-label/test-pod-label-edited/g\" \$@" > "${temp_editor}"
  chmod +x "${temp_editor}"
  EDITOR=${temp_editor} kubectl edit pod test-pod --save-config "${kube_flags[@]}"
  # Post-Condition: pod "test-pod" has configuration annotation
  [[ "$(kubectl get pods test-pod -o yaml "${kube_flags[@]}" | grep kubectl.kubernetes.io/last-applied-configuration)" ]]
  # Clean up
  kubectl delete -f hack/testdata/pod.yaml "${kube_flags[@]}"
  ## 3. kubectl replace --save-config should generate configuration annotation
  # Pre-Condition: no POD exists, then create pod "test-pod", which shouldn't have configuration annotation
  create_and_use_new_namespace
  kube::test::get_object_assert pods "{{range.items}}{{$id_field}}:{{end}}" ''
  kubectl create -f hack/testdata/pod.yaml "${kube_flags[@]}"
  ! [[ "$(kubectl get pods test-pod -o yaml "${kube_flags[@]}" | grep kubectl.kubernetes.io/last-applied-configuration)" ]]
  # Command: replace the pod "test-pod"
  kubectl replace -f hack/testdata/pod.yaml --save-config "${kube_flags[@]}"
  # Post-Condition: pod "test-pod" has configuration annotation
  [[ "$(kubectl get pods test-pod -o yaml "${kube_flags[@]}" | grep kubectl.kubernetes.io/last-applied-configuration)" ]]
  # Clean up
  kubectl delete -f hack/testdata/pod.yaml "${kube_flags[@]}"
  ## 4. kubectl run --save-config should generate configuration annotation
  # Pre-Condition: no RC exists
  kube::test::get_object_assert rc "{{range.items}}{{$id_field}}:{{end}}" ''
  # Command: create the rc "nginx" with image nginx
  kubectl run nginx "--image=$IMAGE_NGINX" --save-config --generator=run/v1 "${kube_flags[@]}"
  # Post-Condition: rc "nginx" has configuration annotation
  [[ "$(kubectl get rc nginx -o yaml "${kube_flags[@]}" | grep kubectl.kubernetes.io/last-applied-configuration)" ]]
  ## 5. kubectl expose --save-config should generate configuration annotation
  # Pre-Condition: no service exists
  kube::test::get_object_assert svc "{{range.items}}{{$id_field}}:{{end}}" ''
  # Command: expose the rc "nginx"
  kubectl expose rc nginx --save-config --port=80 --target-port=8000 "${kube_flags[@]}"
  # Post-Condition: service "nginx" has configuration annotation
  [[ "$(kubectl get svc nginx -o yaml "${kube_flags[@]}" | grep kubectl.kubernetes.io/last-applied-configuration)" ]]
  # Clean up
  kubectl delete rc,svc nginx
  ## 6. kubectl autoscale --save-config should generate configuration annotation
  # Pre-Condition: no RC exists, then create the rc "frontend", which shouldn't have configuration annotation
  kube::test::get_object_assert rc "{{range.items}}{{$id_field}}:{{end}}" ''
  kubectl create -f hack/testdata/frontend-controller.yaml "${kube_flags[@]}"
  ! [[ "$(kubectl get rc frontend -o yaml "${kube_flags[@]}" | grep kubectl.kubernetes.io/last-applied-configuration)" ]]
  # Command: autoscale rc "frontend"
  kubectl autoscale -f hack/testdata/frontend-controller.yaml --save-config "${kube_flags[@]}" --max=2
  # Post-Condition: hpa "frontend" has configuration annotation
  [[ "$(kubectl get hpa frontend -o yaml "${kube_flags[@]}" | grep kubectl.kubernetes.io/last-applied-configuration)" ]]
  # Ensure we can interact with HPA objects in lists through autoscaling/v1 APIs
  output_message=$(kubectl get hpa -o=jsonpath='{.items[0].apiVersion}' 2>&1 "${kube_flags[@]}")
  kube::test::if_has_string "${output_message}" 'autoscaling/v1'
  output_message=$(kubectl get hpa.autoscaling -o=jsonpath='{.items[0].apiVersion}' 2>&1 "${kube_flags[@]}")
  kube::test::if_has_string "${output_message}" 'autoscaling/v1'
  # tests kubectl group prefix matching
  output_message=$(kubectl get hpa.autoscal -o=jsonpath='{.items[0].apiVersion}' 2>&1 "${kube_flags[@]}")
  kube::test::if_has_string "${output_message}" 'autoscaling/v1'
  # Clean up
  # Note that we should delete hpa first, otherwise it may fight with the rc reaper.
  kubectl delete hpa frontend "${kube_flags[@]}"
  kubectl delete rc  frontend "${kube_flags[@]}"

  set +o nounset
  set +o errexit
}

run_kubectl_run_tests() {
  set -o nounset
  set -o errexit

  create_and_use_new_namespace
  kube::log::status "Testing kubectl run"
  ## kubectl run should create deployments or jobs
  # Pre-Condition: no Job exists
  kube::test::get_object_assert jobs "{{range.items}}{{$id_field}}:{{end}}" ''
  # Command
  kubectl run pi --generator=job/v1 "--image=$IMAGE_PERL" --restart=OnFailure -- perl -Mbignum=bpi -wle 'print bpi(20)' "${kube_flags[@]}"
  # Post-Condition: Job "pi" is created
  kube::test::get_object_assert jobs "{{range.items}}{{$id_field}}:{{end}}" 'pi:'
  # Describe command (resource only) should print detailed information
  kube::test::describe_resource_assert pods "Name:" "Image:" "Node:" "Labels:" "Status:" "Created By"
  # Clean up
  kubectl delete jobs pi "${kube_flags[@]}"
  # Post-condition: no pods exist.
  kube::test::get_object_assert pods "{{range.items}}{{$id_field}}:{{end}}" ''
  # Pre-Condition: no Deployment exists
  kube::test::get_object_assert deployment "{{range.items}}{{$id_field}}:{{end}}" ''
  # Command
  kubectl run nginx-extensions "--image=$IMAGE_NGINX" "${kube_flags[@]}"
  # Post-Condition: Deployment "nginx" is created
  kube::test::get_object_assert deployment.extensions "{{range.items}}{{$id_field}}:{{end}}" 'nginx-extensions:'
  # and old generator was used, iow. old defaults are applied
  output_message=$(kubectl get deployment.extensions/nginx-extensions -o jsonpath='{.spec.revisionHistoryLimit}')
  kube::test::if_has_not_string "${output_message}" '2'
  # Clean up
  kubectl delete deployment nginx-extensions "${kube_flags[@]}"
  # Command
  kubectl run nginx-apps "--image=$IMAGE_NGINX" --generator=deployment/apps.v1beta1 "${kube_flags[@]}"
  # Post-Condition: Deployment "nginx" is created
  kube::test::get_object_assert deployment.apps "{{range.items}}{{$id_field}}:{{end}}" 'nginx-apps:'
  # and new generator was used, iow. new defaults are applied
  output_message=$(kubectl get deployment/nginx-apps -o jsonpath='{.spec.revisionHistoryLimit}')
  kube::test::if_has_string "${output_message}" '2'
  # Clean up
  kubectl delete deployment nginx-apps "${kube_flags[@]}"

  set +o nounset
  set +o errexit
}

run_kubectl_using_deprecated_commands_test() {
  set -o nounset
  set -o errexit

  create_and_use_new_namespace
  kube::log::status "Testing kubectl using deprecated commands"
  ## `kubectl run-container` should function identical to `kubectl run`, but it
  ## should also print a deprecation warning.
  # Pre-Condition: no Job exists
  kube::test::get_object_assert jobs "{{range.items}}{{$id_field}}:{{end}}" ''
  # Command
  output_message=$(kubectl 2>&1 run-container pi --generator=job/v1 "--image=$IMAGE_PERL" --restart=OnFailure -- perl -Mbignum=bpi -wle 'print bpi(15)' "${kube_flags[@]}")
  # Ensure that the user is warned their command is deprecated.
  kube::test::if_has_string "${output_message}" 'deprecated'
  # Post-Condition: Job "pi" is created
  kube::test::get_object_assert jobs "{{range.items}}{{$id_field}}:{{end}}" 'pi:'
  # Clean up
  kubectl delete jobs pi "${kube_flags[@]}"
  # Post-condition: no pods exist.
  kube::test::get_object_assert pods "{{range.items}}{{$id_field}}:{{end}}" ''

  set +o nounset
  set +o errexit
}

run_kubectl_get_tests() {
  set -o nounset
  set -o errexit

  create_and_use_new_namespace
  kube::log::status "Testing kubectl get"
  ### Test retrieval of non-existing pods
  # Pre-condition: no POD exists
  kube::test::get_object_assert pods "{{range.items}}{{$id_field}}:{{end}}" ''
  # Command
  output_message=$(! kubectl get pods abc 2>&1 "${kube_flags[@]}")
  # Post-condition: POD abc should error since it doesn't exist
  kube::test::if_has_string "${output_message}" 'pods "abc" not found'

  ### Test retrieval of non-existing POD with output flag specified
  # Pre-condition: no POD exists
  kube::test::get_object_assert pods "{{range.items}}{{$id_field}}:{{end}}" ''
  # Command
  output_message=$(! kubectl get pods abc 2>&1 "${kube_flags[@]}" -o name)
  # Post-condition: POD abc should error since it doesn't exist
  kube::test::if_has_string "${output_message}" 'pods "abc" not found'

  ### Test retrieval of pods when none exist with non-human readable output format flag specified
  # Pre-condition: no pods exist
  kube::test::get_object_assert pods "{{range.items}}{{$id_field}}:{{end}}" ''
  # Command
  output_message=$(kubectl get pods 2>&1 "${kube_flags[@]}" -o json)
  # Post-condition: The text "No resources found" should not be part of the output
  kube::test::if_has_not_string "${output_message}" 'No resources found'
  # Command
  output_message=$(kubectl get pods 2>&1 "${kube_flags[@]}" -o yaml)
  # Post-condition: The text "No resources found" should not be part of the output
  kube::test::if_has_not_string "${output_message}" 'No resources found'
  # Command
  output_message=$(kubectl get pods 2>&1 "${kube_flags[@]}" -o name)
  # Post-condition: The text "No resources found" should not be part of the output
  kube::test::if_has_not_string "${output_message}" 'No resources found'
  # Command
  output_message=$(kubectl get pods 2>&1 "${kube_flags[@]}" -o jsonpath='{.items}')
  # Post-condition: The text "No resources found" should not be part of the output
  kube::test::if_has_not_string "${output_message}" 'No resources found'
  # Command
  output_message=$(kubectl get pods 2>&1 "${kube_flags[@]}" -o go-template='{{.items}}')
  # Post-condition: The text "No resources found" should not be part of the output
  kube::test::if_has_not_string "${output_message}" 'No resources found'
  # Command
  output_message=$(kubectl get pods 2>&1 "${kube_flags[@]}" -o custom-columns=NAME:.metadata.name)
  # Post-condition: The text "No resources found" should not be part of the output
  kube::test::if_has_not_string "${output_message}" 'No resources found'

  ### Test retrieval of pods when none exist, with human-readable output format flag specified
  # Pre-condition: no pods exist
  kube::test::get_object_assert pods "{{range.items}}{{$id_field}}:{{end}}" ''
  # Command
  output_message=$(kubectl get pods 2>&1 "${kube_flags[@]}")
  # Post-condition: The text "No resources found" should be part of the output
  kube::test::if_has_string "${output_message}" 'No resources found'
  # Command
  output_message=$(kubectl get pods --ignore-not-found 2>&1 "${kube_flags[@]}")
  # Post-condition: The text "No resources found" should not be part of the output
  kube::test::if_has_not_string "${output_message}" 'No resources found'
  # Command
  output_message=$(kubectl get pods 2>&1 "${kube_flags[@]}" -o wide)
  # Post-condition: The text "No resources found" should be part of the output
  kube::test::if_has_string "${output_message}" 'No resources found'

  ### Test retrieval of non-existing POD with json output flag specified
  # Pre-condition: no POD exists
  kube::test::get_object_assert pods "{{range.items}}{{$id_field}}:{{end}}" ''
  # Command
  output_message=$(! kubectl get pods abc 2>&1 "${kube_flags[@]}" -o json)
  # Post-condition: POD abc should error since it doesn't exist
  kube::test::if_has_string "${output_message}" 'pods "abc" not found'
  # Post-condition: make sure we don't display an empty List
  if kube::test::if_has_string "${output_message}" 'List'; then
    echo 'Unexpected List output'
    echo "${LINENO} $(basename $0)"
    exit 1
  fi

  ### Test kubectl get all
  output_message=$(kubectl --v=6 --namespace default get all 2>&1 "${kube_flags[@]}")
  # Post-condition: Check if we get 200 OK from all the url(s)
  kube::test::if_has_string "${output_message}" "/api/v1/namespaces/default/pods 200 OK"
  kube::test::if_has_string "${output_message}" "/api/v1/namespaces/default/replicationcontrollers 200 OK"
  kube::test::if_has_string "${output_message}" "/api/v1/namespaces/default/services 200 OK"
  kube::test::if_has_string "${output_message}" "/apis/apps/v1beta1/namespaces/default/statefulsets 200 OK"
  kube::test::if_has_string "${output_message}" "/apis/autoscaling/v1/namespaces/default/horizontalpodautoscalers 200"
  kube::test::if_has_string "${output_message}" "/apis/batch/v1/namespaces/default/jobs 200 OK"
  kube::test::if_has_string "${output_message}" "/apis/extensions/v1beta1/namespaces/default/deployments 200 OK"
  kube::test::if_has_string "${output_message}" "/apis/extensions/v1beta1/namespaces/default/replicasets 200 OK"

  ### Test --allow-missing-template-keys
  # Pre-condition: no POD exists
  create_and_use_new_namespace
  kube::test::get_object_assert pods "{{range.items}}{{$id_field}}:{{end}}" ''
  # Command
  kubectl create -f test/fixtures/doc-yaml/admin/limitrange/valid-pod.yaml "${kube_flags[@]}"
  # Post-condition: valid-pod POD is created
  kubectl get "${kube_flags[@]}" pods -o json
  kube::test::get_object_assert pods "{{range.items}}{{$id_field}}:{{end}}" 'valid-pod:'

  ## check --allow-missing-template-keys defaults to true for jsonpath templates
  kubectl get "${kube_flags[@]}" pod valid-pod -o jsonpath='{.missing}'

  ## check --allow-missing-template-keys defaults to true for go templates
  kubectl get "${kube_flags[@]}" pod valid-pod -o go-template='{{.missing}}'

  ## check --allow-missing-template-keys=false results in an error for a missing key with jsonpath
  output_message=$(! kubectl get pod valid-pod --allow-missing-template-keys=false -o jsonpath='{.missing}' "${kube_flags[@]}")
  kube::test::if_has_string "${output_message}" 'missing is not found'

  ## check --allow-missing-template-keys=false results in an error for a missing key with go
  output_message=$(! kubectl get pod valid-pod --allow-missing-template-keys=false -o go-template='{{.missing}}' "${kube_flags[@]}")
  kube::test::if_has_string "${output_message}" 'map has no entry for key "missing"'

  ### Test kubectl get watch
  output_message=$(kubectl get pods -w --request-timeout=1 "${kube_flags[@]}")
  kube::test::if_has_string "${output_message}" 'STATUS'    # headers
  kube::test::if_has_string "${output_message}" 'valid-pod' # pod details
  output_message=$(kubectl get pods/valid-pod -o name -w --request-timeout=1 "${kube_flags[@]}")
  kube::test::if_has_not_string "${output_message}" 'STATUS' # no headers
  kube::test::if_has_string     "${output_message}" 'pods/valid-pod' # resource name
  output_message=$(kubectl get pods/valid-pod -o yaml -w --request-timeout=1 "${kube_flags[@]}")
  kube::test::if_has_not_string "${output_message}" 'STATUS'          # no headers
  kube::test::if_has_string     "${output_message}" 'name: valid-pod' # yaml
  output_message=$(! kubectl get pods/invalid-pod -w --request-timeout=1 "${kube_flags[@]}" 2>&1)
  kube::test::if_has_string "${output_message}" '"invalid-pod" not found'

  # cleanup
  kubectl delete pods valid-pod "${kube_flags[@]}"

  ### Test 'kubectl get -f <file> -o <non default printer>' prints all the items in the file's list
  # Pre-condition: no POD exists
  kube::test::get_object_assert pods "{{range.items}}{{$id_field}}:{{end}}" ''
  # Command
  kubectl create -f test/fixtures/doc-yaml/user-guide/multi-pod.yaml "${kube_flags[@]}"
  # Post-condition: PODs redis-master and valid-pod exist

  # Check that all items in the list are printed
  output_message=$(kubectl get -f test/fixtures/doc-yaml/user-guide/multi-pod.yaml -o jsonpath="{..metadata.name}" "${kube_flags[@]}")
  kube::test::if_has_string "${output_message}" "redis-master valid-pod"

  # cleanup
  kubectl delete pods redis-master valid-pod "${kube_flags[@]}"

  set +o nounset
  set +o errexit
}

run_kubectl_request_timeout_tests() {
  set -o nounset
  set -o errexit

  kube::log::status "Testing kubectl request timeout"
  ### Test global request timeout option
  # Pre-condition: no POD exists
  create_and_use_new_namespace
  kube::test::get_object_assert pods "{{range.items}}{{$id_field}}:{{end}}" ''
  # Command
  kubectl create "${kube_flags[@]}" -f test/fixtures/doc-yaml/admin/limitrange/valid-pod.yaml
  # Post-condition: valid-pod POD is created
  kubectl get "${kube_flags[@]}" pods -o json
  kube::test::get_object_assert pods "{{range.items}}{{$id_field}}:{{end}}" 'valid-pod:'

  ## check --request-timeout on 'get pod'
  output_message=$(kubectl get pod valid-pod --request-timeout=1)
  kube::test::if_has_string "${output_message}" 'valid-pod'

  ## check --request-timeout on 'get pod' with --watch
  output_message=$(kubectl get pod valid-pod --request-timeout=1 --watch 2>&1)
  kube::test::if_has_string "${output_message}" 'Timeout exceeded while reading body'

  ## check --request-timeout value with no time unit
  output_message=$(kubectl get pod valid-pod --request-timeout=1 2>&1)
  kube::test::if_has_string "${output_message}" 'valid-pod'

  ## check --request-timeout value with invalid time unit
  output_message=$(! kubectl get pod valid-pod --request-timeout="1p" 2>&1)
  kube::test::if_has_string "${output_message}" 'Invalid timeout value'

  # cleanup
  kubectl delete pods valid-pod "${kube_flags[@]}"

  set +o nounset
  set +o errexit
}

run_crd_tests() {
  set -o nounset
  set -o errexit

  create_and_use_new_namespace
  kube::log::status "Testing kubectl crd"
  kubectl "${kube_flags_with_token[@]}" create -f - << __EOF__
{
  "kind": "CustomResourceDefinition",
  "apiVersion": "apiextensions.k8s.io/v1beta1",
  "metadata": {
    "name": "foos.company.com"
  },
  "spec": {
    "group": "company.com",
    "version": "v1",
    "names": {
      "plural": "foos",
      "kind": "Foo"
    }
  }
}
__EOF__

  # Post-Condition: assertion object exist
  kube::test::get_object_assert customresourcedefinitions "{{range.items}}{{$id_field}}:{{end}}" 'foos.company.com:'

  kubectl "${kube_flags_with_token[@]}" create -f - << __EOF__
{
  "kind": "CustomResourceDefinition",
  "apiVersion": "apiextensions.k8s.io/v1beta1",
  "metadata": {
    "name": "bars.company.com"
  },
  "spec": {
    "group": "company.com",
    "version": "v1",
    "names": {
      "plural": "bars",
      "kind": "Bar"
    }
  }
}
__EOF__

  # Post-Condition: assertion object exist
  kube::test::get_object_assert customresourcedefinitions "{{range.items}}{{$id_field}}:{{end}}" 'bars.company.com:foos.company.com:'

  run_non_native_resource_tests

  # teardown
  kubectl delete customresourcedefinitions/foos.company.com "${kube_flags_with_token[@]}"
  kubectl delete customresourcedefinitions/bars.company.com "${kube_flags_with_token[@]}"

  set +o nounset
  set +o errexit
}

run_tpr_tests() {
  set -o nounset
  set -o errexit

  create_and_use_new_namespace
  kube::log::status "Testing kubectl tpr"
  kubectl "${kube_flags[@]}" create -f - "${kube_flags[@]}" << __EOF__
{
  "kind": "ThirdPartyResource",
  "apiVersion": "extensions/v1beta1",
  "metadata": {
    "name": "foo.company.com"
  },
  "versions": [
    {
      "name": "v1"
    }
  ]
}
__EOF__

  # Post-Condition: assertion object exist
  kube::test::get_object_assert thirdpartyresources "{{range.items}}{{$id_field}}:{{end}}" 'foo.company.com:'

  kubectl "${kube_flags[@]}" create -f - "${kube_flags[@]}" << __EOF__
{
  "kind": "ThirdPartyResource",
  "apiVersion": "extensions/v1beta1",
  "metadata": {
    "name": "bar.company.com"
  },
  "versions": [
    {
      "name": "v1"
    }
  ]
}
__EOF__

  # Post-Condition: assertion object exist
  kube::test::get_object_assert thirdpartyresources "{{range.items}}{{$id_field}}:{{end}}" 'bar.company.com:foo.company.com:'

  run_non_native_resource_tests

  # teardown
  kubectl delete thirdpartyresources/foo.company.com "${kube_flags[@]}"
  kubectl delete thirdpartyresources/bar.company.com "${kube_flags[@]}"

  set +o nounset
  set +o errexit
}

run_tpr_migration_tests() {
  set -o nounset
  set -o errexit

  kube::log::status "Testing kubectl tpr migration"
  local i tries
  create_and_use_new_namespace

  # Create CRD first. This is sort of backwards so we can create a marker below.
  kubectl "${kube_flags_with_token[@]}" create -f - << __EOF__
{
  "kind": "CustomResourceDefinition",
  "apiVersion": "apiextensions.k8s.io/v1beta1",
  "metadata": {
    "name": "foos.company.crd"
  },
  "spec": {
    "group": "company.crd",
    "version": "v1",
    "names": {
      "plural": "foos",
      "kind": "Foo"
    }
  }
}
__EOF__
  # Wait for API to become available.
  tries=0
  until kubectl "${kube_flags[@]}" get foos.company.crd || [ $tries -gt 10 ]; do
    tries=$((tries+1))
    sleep ${tries}
  done
  kube::test::get_object_assert foos.company.crd '{{len .items}}' '0'

  # Create a marker that only exists in CRD so we know when CRD is active vs. TPR.
  kubectl "${kube_flags[@]}" create -f - << __EOF__
{
  "kind": "Foo",
  "apiVersion": "company.crd/v1",
  "metadata": {
    "name": "crd-marker"
  },
  "testValue": "only exists in CRD"
}
__EOF__
  kube::test::get_object_assert foos.company.crd '{{len .items}}' '1'

  # Now create a TPR that sits in front of the CRD and hides it.
  kubectl "${kube_flags[@]}" create -f - << __EOF__
{
  "kind": "ThirdPartyResource",
  "apiVersion": "extensions/v1beta1",
  "metadata": {
    "name": "foo.company.crd"
  },
  "versions": [
    {
      "name": "v1"
    }
  ]
}
__EOF__
  # The marker should disappear.
  kube::test::wait_object_assert foos.company.crd '{{len .items}}' '0'

  # Add some items to the TPR.
  for i in {1..10}; do
    kubectl "${kube_flags[@]}" create -f - << __EOF__
{
  "kind": "Foo",
  "apiVersion": "company.crd/v1",
  "metadata": {
    "name": "tpr-${i}"
  },
  "testValue": "migrate-${i}"
}
__EOF__
  done
  kube::test::get_object_assert foos.company.crd '{{len .items}}' '10'

  # Delete the TPR and wait for the CRD to take over.
  kubectl "${kube_flags[@]}" delete thirdpartyresource/foo.company.crd
  tries=0
  until kubectl "${kube_flags[@]}" get foos.company.crd/crd-marker || [ $tries -gt 10 ]; do
    tries=$((tries+1))
    sleep ${tries}
  done
  kube::test::get_object_assert foos.company.crd/crd-marker '{{.testValue}}' 'only exists in CRD'

  # Check if the TPR items were migrated to CRD.
  kube::test::get_object_assert foos.company.crd '{{len .items}}' '11'
  for i in {1..10}; do
    kube::test::get_object_assert foos.company.crd/tpr-${i} '{{.testValue}}' "migrate-${i}"
  done

  # teardown
  kubectl delete customresourcedefinitions/foos.company.crd "${kube_flags_with_token[@]}"

  set +o nounset
  set +o errexit
}


kube::util::non_native_resources() {
  local times
  local wait
  local failed
  times=30
  wait=10
  local i
  for i in $(seq 1 $times); do
    failed=""
    kubectl "${kube_flags[@]}" get --raw '/apis/company.com/v1' || failed=true
    kubectl "${kube_flags[@]}" get --raw '/apis/company.com/v1/foos' || failed=true
    kubectl "${kube_flags[@]}" get --raw '/apis/company.com/v1/bars' || failed=true

    if [ -z "${failed}" ]; then
      return 0
    fi
    sleep ${wait}
  done

  kube::log::error "Timed out waiting for non-native-resources; tried ${times} waiting ${wait}s between each"
  return 1
}

run_non_native_resource_tests() {
  set -o nounset
  set -o errexit

  create_and_use_new_namespace
  kube::log::status "Testing kubectl non-native resources"
  kube::util::non_native_resources

  # Test that we can list this new third party resource (foos)
  kube::test::get_object_assert foos "{{range.items}}{{$id_field}}:{{end}}" ''

  # Test that we can list this new third party resource (bars)
  kube::test::get_object_assert bars "{{range.items}}{{$id_field}}:{{end}}" ''

  # Test that we can create a new resource of type Foo
  kubectl "${kube_flags[@]}" create -f hack/testdata/TPR/foo.yaml "${kube_flags[@]}"

  # Test that we can list this new third party resource
  kube::test::get_object_assert foos "{{range.items}}{{$id_field}}:{{end}}" 'test:'

  # Test alternate forms
  kube::test::get_object_assert foo                 "{{range.items}}{{$id_field}}:{{end}}" 'test:'
  kube::test::get_object_assert foos.company.com    "{{range.items}}{{$id_field}}:{{end}}" 'test:'
  kube::test::get_object_assert foos.v1.company.com "{{range.items}}{{$id_field}}:{{end}}" 'test:'

  # Test all printers, with lists and individual items
  kube::log::status "Testing ThirdPartyResource printing"
  kubectl "${kube_flags[@]}" get foos
  kubectl "${kube_flags[@]}" get foos/test
  kubectl "${kube_flags[@]}" get foos      -o name
  kubectl "${kube_flags[@]}" get foos/test -o name
  kubectl "${kube_flags[@]}" get foos      -o wide
  kubectl "${kube_flags[@]}" get foos/test -o wide
  kubectl "${kube_flags[@]}" get foos      -o json
  kubectl "${kube_flags[@]}" get foos/test -o json
  kubectl "${kube_flags[@]}" get foos      -o yaml
  kubectl "${kube_flags[@]}" get foos/test -o yaml
  kubectl "${kube_flags[@]}" get foos      -o "jsonpath={.items[*].someField}" --allow-missing-template-keys=false
  kubectl "${kube_flags[@]}" get foos/test -o "jsonpath={.someField}"          --allow-missing-template-keys=false
  kubectl "${kube_flags[@]}" get foos      -o "go-template={{range .items}}{{.someField}}{{end}}" --allow-missing-template-keys=false
  kubectl "${kube_flags[@]}" get foos/test -o "go-template={{.someField}}"                        --allow-missing-template-keys=false
  output_message=$(kubectl "${kube_flags[@]}" get foos/test -o name)
  kube::test::if_has_string "${output_message}" 'foos/test'

  # Test patching
  kube::log::status "Testing ThirdPartyResource patching"
  kubectl "${kube_flags[@]}" patch foos/test -p '{"patched":"value1"}' --type=merge
  kube::test::get_object_assert foos/test "{{.patched}}" 'value1'
  kubectl "${kube_flags[@]}" patch foos/test -p '{"patched":"value2"}' --type=merge --record
  kube::test::get_object_assert foos/test "{{.patched}}" 'value2'
  kubectl "${kube_flags[@]}" patch foos/test -p '{"patched":null}' --type=merge --record
  kube::test::get_object_assert foos/test "{{.patched}}" '<no value>'
  # Get local version
  TPR_RESOURCE_FILE="${KUBE_TEMP}/tpr-foos-test.json"
  kubectl "${kube_flags[@]}" get foos/test -o json > "${TPR_RESOURCE_FILE}"
  # cannot apply strategic patch locally
  TPR_PATCH_ERROR_FILE="${KUBE_TEMP}/tpr-foos-test-error"
  ! kubectl "${kube_flags[@]}" patch --local -f "${TPR_RESOURCE_FILE}" -p '{"patched":"value3"}' 2> "${TPR_PATCH_ERROR_FILE}"
  if grep -q "try --type merge" "${TPR_PATCH_ERROR_FILE}"; then
    kube::log::status "\"kubectl patch --local\" returns error as expected for ThirdPartyResource: $(cat ${TPR_PATCH_ERROR_FILE})"
  else
    kube::log::status "\"kubectl patch --local\" returns unexpected error or non-error: $(cat ${TPR_PATCH_ERROR_FILE})"
    exit 1
  fi
  # can apply merge patch locally
  kubectl "${kube_flags[@]}" patch --local -f "${TPR_RESOURCE_FILE}" -p '{"patched":"value3"}' --type=merge -o json
  # can apply merge patch remotely
  kubectl "${kube_flags[@]}" patch --record -f "${TPR_RESOURCE_FILE}" -p '{"patched":"value3"}' --type=merge -o json
  kube::test::get_object_assert foos/test "{{.patched}}" 'value3'
  rm "${TPR_RESOURCE_FILE}"
  rm "${TPR_PATCH_ERROR_FILE}"

  # Test labeling
  kube::log::status "Testing ThirdPartyResource labeling"
  kubectl "${kube_flags[@]}" label foos --all listlabel=true
  kubectl "${kube_flags[@]}" label foo/test itemlabel=true

  # Test annotating
  kube::log::status "Testing ThirdPartyResource annotating"
  kubectl "${kube_flags[@]}" annotate foos --all listannotation=true
  kubectl "${kube_flags[@]}" annotate foo/test itemannotation=true

  # Test describing
  kube::log::status "Testing ThirdPartyResource describing"
  kubectl "${kube_flags[@]}" describe foos
  kubectl "${kube_flags[@]}" describe foos/test
  kubectl "${kube_flags[@]}" describe foos | grep listlabel=true
  kubectl "${kube_flags[@]}" describe foos | grep itemlabel=true

  # Delete the resource with cascade.
  kubectl "${kube_flags[@]}" delete foos test --cascade=true

  # Make sure it's gone
  kube::test::get_object_assert foos "{{range.items}}{{$id_field}}:{{end}}" ''

  # Test that we can create a new resource of type Bar
  kubectl "${kube_flags[@]}" create -f hack/testdata/TPR/bar.yaml "${kube_flags[@]}"

  # Test that we can list this new third party resource
  kube::test::get_object_assert bars "{{range.items}}{{$id_field}}:{{end}}" 'test:'

  # Test that we can watch the resource.
  # Start watcher in background with process substitution,
  # so we can read from stdout asynchronously.
  kube::log::status "Testing ThirdPartyResource watching"
  exec 3< <(kubectl "${kube_flags[@]}" get bars --request-timeout=1m --watch-only -o name & echo $! ; wait)
  local watch_pid
  read <&3 watch_pid

  # We can't be sure when the watch gets established,
  # so keep triggering events (in the background) until something comes through.
  local tries=0
  while [ ${tries} -lt 10 ]; do
    tries=$((tries+1))
    kubectl "${kube_flags[@]}" patch bars/test -p "{\"patched\":\"${tries}\"}" --type=merge
    sleep 1
  done &
  local patch_pid=$!

  # Wait up to 30s for a complete line of output.
  local watch_output
  read <&3 -t 30 watch_output
  # Stop the watcher and the patch loop.
  kill -9 ${watch_pid}
  kill -9 ${patch_pid}
  kube::test::if_has_string "${watch_output}" 'bars/test'

<<<<<<< HEAD
  # Delete the resource
  kubectl "${kube_flags[@]}" delete bars test
=======
  # Delete the resource without cascade.
  kubectl "${kube_flags[@]}" delete bars test --cascade=false
>>>>>>> 5aacfdce

  # Make sure it's gone
  kube::test::get_object_assert bars "{{range.items}}{{$id_field}}:{{end}}" ''

  # Test that we can create single item via apply
  kubectl "${kube_flags[@]}" apply -f hack/testdata/TPR/foo.yaml

  # Test that we have create a foo named test
  kube::test::get_object_assert foos "{{range.items}}{{$id_field}}:{{end}}" 'test:'

  # Test that the field has the expected value
  kube::test::get_object_assert foos/test '{{.someField}}' 'field1'

  # Test that apply an empty patch doesn't change fields
  kubectl "${kube_flags[@]}" apply -f hack/testdata/TPR/foo.yaml

  # Test that the field has the same value after re-apply
  kube::test::get_object_assert foos/test '{{.someField}}' 'field1'

  # Test that apply has updated the subfield
  kube::test::get_object_assert foos/test '{{.nestedField.someSubfield}}' 'subfield1'

  # Update a subfield and then apply the change
  kubectl "${kube_flags[@]}" apply -f hack/testdata/TPR/foo-updated-subfield.yaml

  # Test that apply has updated the subfield
  kube::test::get_object_assert foos/test '{{.nestedField.someSubfield}}' 'modifiedSubfield'

  # Test that the field has the expected value
  kube::test::get_object_assert foos/test '{{.nestedField.otherSubfield}}' 'subfield2'

  # Delete a subfield and then apply the change
  kubectl "${kube_flags[@]}" apply -f hack/testdata/TPR/foo-deleted-subfield.yaml

  # Test that apply has deleted the field
  kube::test::get_object_assert foos/test '{{.nestedField.otherSubfield}}' '<no value>'

  # Test that the field does not exist
  kube::test::get_object_assert foos/test '{{.nestedField.newSubfield}}' '<no value>'

  # Add a field and then apply the change
  kubectl "${kube_flags[@]}" apply -f hack/testdata/TPR/foo-added-subfield.yaml

  # Test that apply has added the field
  kube::test::get_object_assert foos/test '{{.nestedField.newSubfield}}' 'subfield3'

  # Delete the resource
  kubectl "${kube_flags[@]}" delete -f hack/testdata/TPR/foo.yaml

  # Make sure it's gone
  kube::test::get_object_assert foos "{{range.items}}{{$id_field}}:{{end}}" ''

  # Test that we can create list via apply
  kubectl "${kube_flags[@]}" apply -f hack/testdata/TPR/multi-tpr-list.yaml

  # Test that we have create a foo and a bar from a list
  kube::test::get_object_assert foos "{{range.items}}{{$id_field}}:{{end}}" 'test-list:'
  kube::test::get_object_assert bars "{{range.items}}{{$id_field}}:{{end}}" 'test-list:'

  # Test that the field has the expected value
  kube::test::get_object_assert foos/test-list '{{.someField}}' 'field1'
  kube::test::get_object_assert bars/test-list '{{.someField}}' 'field1'

  # Test that re-apply an list doesn't change anything
  kubectl "${kube_flags[@]}" apply -f hack/testdata/TPR/multi-tpr-list.yaml

  # Test that the field has the same value after re-apply
  kube::test::get_object_assert foos/test-list '{{.someField}}' 'field1'
  kube::test::get_object_assert bars/test-list '{{.someField}}' 'field1'

  # Test that the fields have the expected value
  kube::test::get_object_assert foos/test-list '{{.someField}}' 'field1'
  kube::test::get_object_assert bars/test-list '{{.someField}}' 'field1'

  # Update fields and then apply the change
  kubectl "${kube_flags[@]}" apply -f hack/testdata/TPR/multi-tpr-list-updated-field.yaml

  # Test that apply has updated the fields
  kube::test::get_object_assert foos/test-list '{{.someField}}' 'modifiedField'
  kube::test::get_object_assert bars/test-list '{{.someField}}' 'modifiedField'

  # Test that the field has the expected value
  kube::test::get_object_assert foos/test-list '{{.otherField}}' 'field2'
  kube::test::get_object_assert bars/test-list '{{.otherField}}' 'field2'

  # Delete fields and then apply the change
  kubectl "${kube_flags[@]}" apply -f hack/testdata/TPR/multi-tpr-list-deleted-field.yaml

  # Test that apply has deleted the fields
  kube::test::get_object_assert foos/test-list '{{.otherField}}' '<no value>'
  kube::test::get_object_assert bars/test-list '{{.otherField}}' '<no value>'

  # Test that the fields does not exist
  kube::test::get_object_assert foos/test-list '{{.newField}}' '<no value>'
  kube::test::get_object_assert bars/test-list '{{.newField}}' '<no value>'

  # Add a field and then apply the change
  kubectl "${kube_flags[@]}" apply -f hack/testdata/TPR/multi-tpr-list-added-field.yaml

  # Test that apply has added the field
  kube::test::get_object_assert foos/test-list '{{.newField}}' 'field3'
  kube::test::get_object_assert bars/test-list '{{.newField}}' 'field3'

  # Delete the resource
  kubectl "${kube_flags[@]}" delete -f hack/testdata/TPR/multi-tpr-list.yaml

  # Make sure it's gone
  kube::test::get_object_assert foos "{{range.items}}{{$id_field}}:{{end}}" ''
  kube::test::get_object_assert bars "{{range.items}}{{$id_field}}:{{end}}" ''

  ## kubectl apply --prune
  # Test that no foo or bar exist
  kube::test::get_object_assert foos "{{range.items}}{{$id_field}}:{{end}}" ''
  kube::test::get_object_assert bars "{{range.items}}{{$id_field}}:{{end}}" ''

  # apply --prune on foo.yaml that has foo/test
  kubectl apply --prune -l pruneGroup=true -f hack/testdata/TPR/foo.yaml "${kube_flags[@]}" --prune-whitelist=company.com/v1/Foo --prune-whitelist=company.com/v1/Bar
  # check right tprs exist
  kube::test::get_object_assert foos "{{range.items}}{{$id_field}}:{{end}}" 'test:'
  kube::test::get_object_assert bars "{{range.items}}{{$id_field}}:{{end}}" ''

  # apply --prune on bar.yaml that has bar/test
  kubectl apply --prune -l pruneGroup=true -f hack/testdata/TPR/bar.yaml "${kube_flags[@]}" --prune-whitelist=company.com/v1/Foo --prune-whitelist=company.com/v1/Bar
  # check right tprs exist
  kube::test::get_object_assert foos "{{range.items}}{{$id_field}}:{{end}}" ''
  kube::test::get_object_assert bars "{{range.items}}{{$id_field}}:{{end}}" 'test:'

  # Delete the resource
  kubectl "${kube_flags[@]}" delete -f hack/testdata/TPR/bar.yaml

  # Make sure it's gone
  kube::test::get_object_assert foos "{{range.items}}{{$id_field}}:{{end}}" ''
  kube::test::get_object_assert bars "{{range.items}}{{$id_field}}:{{end}}" ''

  # Test 'kubectl create' with namespace, and namespace cleanup.
  kubectl "${kube_flags[@]}" create namespace non-native-resources
  kubectl "${kube_flags[@]}" create -f hack/testdata/TPR/bar.yaml --namespace=non-native-resources
  kube::test::get_object_assert bars '{{len .items}}' '1' --namespace=non-native-resources
  kubectl "${kube_flags[@]}" delete namespace non-native-resources
  # Make sure objects go away.
  kube::test::wait_object_assert bars '{{len .items}}' '0' --namespace=non-native-resources
  # Make sure namespace goes away.
  local tries=0
  while kubectl "${kube_flags[@]}" get namespace non-native-resources && [ ${tries} -lt 10 ]; do
    tries=$((tries+1))
    sleep ${tries}
  done

  set +o nounset
  set +o errexit
}

run_recursive_resources_tests() {
  set -o nounset
  set -o errexit

  kube::log::status "Testing recursive resources"
  ### Create multiple busybox PODs recursively from directory of YAML files
  # Pre-condition: no POD exists
  create_and_use_new_namespace
  kube::test::get_object_assert pods "{{range.items}}{{$id_field}}:{{end}}" ''
  # Command
  output_message=$(! kubectl create -f hack/testdata/recursive/pod --recursive 2>&1 "${kube_flags[@]}")
  # Post-condition: busybox0 & busybox1 PODs are created, and since busybox2 is malformed, it should error
  kube::test::get_object_assert pods "{{range.items}}{{$id_field}}:{{end}}" 'busybox0:busybox1:'
  kube::test::if_has_string "${output_message}" 'error validating data: kind not set'

  ## Edit multiple busybox PODs by updating the image field of multiple PODs recursively from a directory. tmp-editor.sh is a fake editor
  # Pre-condition: busybox0 & busybox1 PODs exist
  kube::test::get_object_assert pods "{{range.items}}{{$id_field}}:{{end}}" 'busybox0:busybox1:'
  # Command
  echo -e '#!/bin/bash\nsed -i "s/image: busybox/image: prom\/busybox/g" $1' > /tmp/tmp-editor.sh
  chmod +x /tmp/tmp-editor.sh
  output_message=$(! EDITOR=/tmp/tmp-editor.sh kubectl edit -f hack/testdata/recursive/pod --recursive 2>&1 "${kube_flags[@]}")
  # Post-condition: busybox0 & busybox1 PODs are not edited, and since busybox2 is malformed, it should error
  # The reason why busybox0 & busybox1 PODs are not edited is because the editor tries to load all objects in
  # a list but since it contains invalid objects, it will never open.
  kube::test::get_object_assert pods "{{range.items}}{{$image_field}}:{{end}}" 'busybox:busybox:'
  kube::test::if_has_string "${output_message}" "Object 'Kind' is missing"
  # cleaning
  rm /tmp/tmp-editor.sh

  ## Replace multiple busybox PODs recursively from directory of YAML files
  # Pre-condition: busybox0 & busybox1 PODs exist
  kube::test::get_object_assert pods "{{range.items}}{{$id_field}}:{{end}}" 'busybox0:busybox1:'
  # Command
  output_message=$(! kubectl replace -f hack/testdata/recursive/pod-modify --recursive 2>&1 "${kube_flags[@]}")
  # Post-condition: busybox0 & busybox1 PODs are replaced, and since busybox2 is malformed, it should error
  kube::test::get_object_assert pods "{{range.items}}{{${labels_field}.status}}:{{end}}" 'replaced:replaced:'
  kube::test::if_has_string "${output_message}" 'error validating data: kind not set'

  ## Describe multiple busybox PODs recursively from directory of YAML files
  # Pre-condition: busybox0 & busybox1 PODs exist
  kube::test::get_object_assert pods "{{range.items}}{{$id_field}}:{{end}}" 'busybox0:busybox1:'
  # Command
  output_message=$(! kubectl describe -f hack/testdata/recursive/pod --recursive 2>&1 "${kube_flags[@]}")
  # Post-condition: busybox0 & busybox1 PODs are described, and since busybox2 is malformed, it should error
  kube::test::if_has_string "${output_message}" "app=busybox0"
  kube::test::if_has_string "${output_message}" "app=busybox1"
  kube::test::if_has_string "${output_message}" "Object 'Kind' is missing"

  ## Annotate multiple busybox PODs recursively from directory of YAML files
  # Pre-condition: busybox0 & busybox1 PODs exist
  kube::test::get_object_assert pods "{{range.items}}{{$id_field}}:{{end}}" 'busybox0:busybox1:'
  # Command
  output_message=$(! kubectl annotate -f hack/testdata/recursive/pod annotatekey='annotatevalue' --recursive 2>&1 "${kube_flags[@]}")
  # Post-condition: busybox0 & busybox1 PODs are annotated, and since busybox2 is malformed, it should error
  kube::test::get_object_assert pods "{{range.items}}{{${annotations_field}.annotatekey}}:{{end}}" 'annotatevalue:annotatevalue:'
  kube::test::if_has_string "${output_message}" "Object 'Kind' is missing"

  ## Apply multiple busybox PODs recursively from directory of YAML files
  # Pre-condition: busybox0 & busybox1 PODs exist
  kube::test::get_object_assert pods "{{range.items}}{{$id_field}}:{{end}}" 'busybox0:busybox1:'
  # Command
  output_message=$(! kubectl apply -f hack/testdata/recursive/pod-modify --recursive 2>&1 "${kube_flags[@]}")
  # Post-condition: busybox0 & busybox1 PODs are updated, and since busybox2 is malformed, it should error
  kube::test::get_object_assert pods "{{range.items}}{{${labels_field}.status}}:{{end}}" 'replaced:replaced:'
  kube::test::if_has_string "${output_message}" 'error validating data: kind not set'


  ### Convert deployment YAML file locally without affecting the live deployment.
  # Pre-condition: no deployments exist
  kube::test::get_object_assert deployment "{{range.items}}{{$id_field}}:{{end}}" ''
  # Command
  # Create a deployment (revision 1)
  kubectl create -f hack/testdata/deployment-revision1.yaml "${kube_flags[@]}"
  kube::test::get_object_assert deployment "{{range.items}}{{$id_field}}:{{end}}" 'nginx:'
  kube::test::get_object_assert deployment "{{range.items}}{{$deployment_image_field}}:{{end}}" "${IMAGE_DEPLOYMENT_R1}:"
  # Command
  output_message=$(kubectl convert --local -f hack/testdata/deployment-revision1.yaml --output-version=apps/v1beta1 -o go-template='{{ .apiVersion }}' "${kube_flags[@]}")
  echo $output_message
  # Post-condition: apiVersion is still extensions/v1beta1 in the live deployment, but command output is the new value
  kube::test::get_object_assert 'deployment nginx' "{{ .apiVersion }}" 'extensions/v1beta1'
  kube::test::if_has_string "${output_message}" "apps/v1beta1"
  # Clean up
  kubectl delete deployment nginx "${kube_flags[@]}"

  ## Convert multiple busybox PODs recursively from directory of YAML files
  # Pre-condition: busybox0 & busybox1 PODs exist
  kube::test::get_object_assert pods "{{range.items}}{{$id_field}}:{{end}}" 'busybox0:busybox1:'
  # Command
  output_message=$(! kubectl convert -f hack/testdata/recursive/pod --recursive 2>&1 "${kube_flags[@]}")
  # Post-condition: busybox0 & busybox1 PODs are converted, and since busybox2 is malformed, it should error
  kube::test::get_object_assert pods "{{range.items}}{{$id_field}}:{{end}}" 'busybox0:busybox1:'
  kube::test::if_has_string "${output_message}" "Object 'Kind' is missing"

  ## Get multiple busybox PODs recursively from directory of YAML files
  # Pre-condition: busybox0 & busybox1 PODs exist
  kube::test::get_object_assert pods "{{range.items}}{{$id_field}}:{{end}}" 'busybox0:busybox1:'
  # Command
  output_message=$(! kubectl get -f hack/testdata/recursive/pod --recursive 2>&1 "${kube_flags[@]}" -o go-template="{{range.items}}{{$id_field}}:{{end}}")
  # Post-condition: busybox0 & busybox1 PODs are retrieved, but because busybox2 is malformed, it should not show up
  kube::test::if_has_string "${output_message}" "busybox0:busybox1:"
  kube::test::if_has_string "${output_message}" "Object 'Kind' is missing"

  ## Label multiple busybox PODs recursively from directory of YAML files
  # Pre-condition: busybox0 & busybox1 PODs exist
  kube::test::get_object_assert pods "{{range.items}}{{$id_field}}:{{end}}" 'busybox0:busybox1:'
  # Command
  output_message=$(! kubectl label -f hack/testdata/recursive/pod mylabel='myvalue' --recursive 2>&1 "${kube_flags[@]}")
  echo $output_message
  # Post-condition: busybox0 & busybox1 PODs are labeled, but because busybox2 is malformed, it should not show up
  kube::test::get_object_assert pods "{{range.items}}{{${labels_field}.mylabel}}:{{end}}" 'myvalue:myvalue:'
  kube::test::if_has_string "${output_message}" "Object 'Kind' is missing"

  ## Patch multiple busybox PODs recursively from directory of YAML files
  # Pre-condition: busybox0 & busybox1 PODs exist
  kube::test::get_object_assert pods "{{range.items}}{{$id_field}}:{{end}}" 'busybox0:busybox1:'
  # Command
  output_message=$(! kubectl patch -f hack/testdata/recursive/pod -p='{"spec":{"containers":[{"name":"busybox","image":"prom/busybox"}]}}' --recursive 2>&1 "${kube_flags[@]}")
  echo $output_message
  # Post-condition: busybox0 & busybox1 PODs are patched, but because busybox2 is malformed, it should not show up
  kube::test::get_object_assert pods "{{range.items}}{{$image_field}}:{{end}}" 'prom/busybox:prom/busybox:'
  kube::test::if_has_string "${output_message}" "Object 'Kind' is missing"

  ### Delete multiple busybox PODs recursively from directory of YAML files
  # Pre-condition: busybox0 & busybox1 PODs exist
  kube::test::get_object_assert pods "{{range.items}}{{$id_field}}:{{end}}" 'busybox0:busybox1:'
  # Command
  output_message=$(! kubectl delete -f hack/testdata/recursive/pod --recursive --grace-period=0 --force 2>&1 "${kube_flags[@]}")
  # Post-condition: busybox0 & busybox1 PODs are deleted, and since busybox2 is malformed, it should error
  kube::test::get_object_assert pods "{{range.items}}{{$id_field}}:{{end}}" ''
  kube::test::if_has_string "${output_message}" "Object 'Kind' is missing"

  ### Create replication controller recursively from directory of YAML files
  # Pre-condition: no replication controller exists
  kube::test::get_object_assert rc "{{range.items}}{{$id_field}}:{{end}}" ''
  # Command
  ! kubectl create -f hack/testdata/recursive/rc --recursive "${kube_flags[@]}"
  # Post-condition: frontend replication controller is created
  kube::test::get_object_assert rc "{{range.items}}{{$id_field}}:{{end}}" 'busybox0:busybox1:'

  ### Autoscale multiple replication controllers recursively from directory of YAML files
  # Pre-condition: busybox0 & busybox1 replication controllers exist & 1
  # replica each
  kube::test::get_object_assert rc "{{range.items}}{{$id_field}}:{{end}}" 'busybox0:busybox1:'
  kube::test::get_object_assert 'rc busybox0' "{{$rc_replicas_field}}" '1'
  kube::test::get_object_assert 'rc busybox1' "{{$rc_replicas_field}}" '1'
  # Command
  output_message=$(! kubectl autoscale --min=1 --max=2 -f hack/testdata/recursive/rc --recursive 2>&1 "${kube_flags[@]}")
  # Post-condition: busybox0 & busybox replication controllers are autoscaled
  # with min. of 1 replica & max of 2 replicas, and since busybox2 is malformed, it should error
  kube::test::get_object_assert 'hpa busybox0' "{{$hpa_min_field}} {{$hpa_max_field}} {{$hpa_cpu_field}}" '1 2 80'
  kube::test::get_object_assert 'hpa busybox1' "{{$hpa_min_field}} {{$hpa_max_field}} {{$hpa_cpu_field}}" '1 2 80'
  kube::test::if_has_string "${output_message}" "Object 'Kind' is missing"
  kubectl delete hpa busybox0 "${kube_flags[@]}"
  kubectl delete hpa busybox1 "${kube_flags[@]}"

  ### Expose multiple replication controllers as service recursively from directory of YAML files
  # Pre-condition: busybox0 & busybox1 replication controllers exist & 1
  # replica each
  kube::test::get_object_assert rc "{{range.items}}{{$id_field}}:{{end}}" 'busybox0:busybox1:'
  kube::test::get_object_assert 'rc busybox0' "{{$rc_replicas_field}}" '1'
  kube::test::get_object_assert 'rc busybox1' "{{$rc_replicas_field}}" '1'
  # Command
  output_message=$(! kubectl expose -f hack/testdata/recursive/rc --recursive --port=80 2>&1 "${kube_flags[@]}")
  # Post-condition: service exists and the port is unnamed
  kube::test::get_object_assert 'service busybox0' "{{$port_name}} {{$port_field}}" '<no value> 80'
  kube::test::get_object_assert 'service busybox1' "{{$port_name}} {{$port_field}}" '<no value> 80'
  kube::test::if_has_string "${output_message}" "Object 'Kind' is missing"

  ### Scale multiple replication controllers recursively from directory of YAML files
  # Pre-condition: busybox0 & busybox1 replication controllers exist & 1
  # replica each
  kube::test::get_object_assert rc "{{range.items}}{{$id_field}}:{{end}}" 'busybox0:busybox1:'
  kube::test::get_object_assert 'rc busybox0' "{{$rc_replicas_field}}" '1'
  kube::test::get_object_assert 'rc busybox1' "{{$rc_replicas_field}}" '1'
  # Command
  output_message=$(! kubectl scale --current-replicas=1 --replicas=2 -f hack/testdata/recursive/rc --recursive 2>&1 "${kube_flags[@]}")
  # Post-condition: busybox0 & busybox1 replication controllers are scaled to 2 replicas, and since busybox2 is malformed, it should error
  kube::test::get_object_assert 'rc busybox0' "{{$rc_replicas_field}}" '2'
  kube::test::get_object_assert 'rc busybox1' "{{$rc_replicas_field}}" '2'
  kube::test::if_has_string "${output_message}" "Object 'Kind' is missing"

  ### Delete multiple busybox replication controllers recursively from directory of YAML files
  # Pre-condition: busybox0 & busybox1 PODs exist
  kube::test::get_object_assert rc "{{range.items}}{{$id_field}}:{{end}}" 'busybox0:busybox1:'
  # Command
  output_message=$(! kubectl delete -f hack/testdata/recursive/rc --recursive --grace-period=0 --force 2>&1 "${kube_flags[@]}")
  # Post-condition: busybox0 & busybox1 replication controllers are deleted, and since busybox2 is malformed, it should error
  kube::test::get_object_assert pods "{{range.items}}{{$id_field}}:{{end}}" ''
  kube::test::if_has_string "${output_message}" "Object 'Kind' is missing"

  ### Rollout on multiple deployments recursively
  # Pre-condition: no deployments exist
  kube::test::get_object_assert deployment "{{range.items}}{{$id_field}}:{{end}}" ''
  # Command
  # Create deployments (revision 1) recursively from directory of YAML files
  ! kubectl create -f hack/testdata/recursive/deployment --recursive "${kube_flags[@]}"
  kube::test::get_object_assert deployment "{{range.items}}{{$id_field}}:{{end}}" 'nginx0-deployment:nginx1-deployment:'
  kube::test::get_object_assert deployment "{{range.items}}{{$deployment_image_field}}:{{end}}" "${IMAGE_NGINX}:${IMAGE_NGINX}:"
  ## Rollback the deployments to revision 1 recursively
  output_message=$(! kubectl rollout undo -f hack/testdata/recursive/deployment --recursive --to-revision=1 2>&1 "${kube_flags[@]}")
  # Post-condition: nginx0 & nginx1 should be a no-op, and since nginx2 is malformed, it should error
  kube::test::get_object_assert deployment "{{range.items}}{{$deployment_image_field}}:{{end}}" "${IMAGE_NGINX}:${IMAGE_NGINX}:"
  kube::test::if_has_string "${output_message}" "Object 'Kind' is missing"
  ## Pause the deployments recursively
  PRESERVE_ERR_FILE=true
  kubectl-with-retry rollout pause -f hack/testdata/recursive/deployment --recursive "${kube_flags[@]}"
  output_message=$(cat ${ERROR_FILE})
  # Post-condition: nginx0 & nginx1 should both have paused set to true, and since nginx2 is malformed, it should error
  kube::test::get_object_assert deployment "{{range.items}}{{.spec.paused}}:{{end}}" "true:true:"
  kube::test::if_has_string "${output_message}" "Object 'Kind' is missing"
  ## Resume the deployments recursively
  kubectl-with-retry rollout resume -f hack/testdata/recursive/deployment --recursive "${kube_flags[@]}"
  output_message=$(cat ${ERROR_FILE})
  # Post-condition: nginx0 & nginx1 should both have paused set to nothing, and since nginx2 is malformed, it should error
  kube::test::get_object_assert deployment "{{range.items}}{{.spec.paused}}:{{end}}" "<no value>:<no value>:"
  kube::test::if_has_string "${output_message}" "Object 'Kind' is missing"
  ## Retrieve the rollout history of the deployments recursively
  output_message=$(! kubectl rollout history -f hack/testdata/recursive/deployment --recursive 2>&1 "${kube_flags[@]}")
  # Post-condition: nginx0 & nginx1 should both have a history, and since nginx2 is malformed, it should error
  kube::test::if_has_string "${output_message}" "nginx0-deployment"
  kube::test::if_has_string "${output_message}" "nginx1-deployment"
  kube::test::if_has_string "${output_message}" "Object 'Kind' is missing"
  # Clean up
  unset PRESERVE_ERR_FILE
  rm "${ERROR_FILE}"
  ! kubectl delete -f hack/testdata/recursive/deployment --recursive "${kube_flags[@]}" --grace-period=0 --force
  sleep 1

  ### Rollout on multiple replication controllers recursively - these tests ensure that rollouts cannot be performed on resources that don't support it
  # Pre-condition: no replication controller exists
  kube::test::get_object_assert rc "{{range.items}}{{$id_field}}:{{end}}" ''
  # Command
  # Create replication controllers recursively from directory of YAML files
  ! kubectl create -f hack/testdata/recursive/rc --recursive "${kube_flags[@]}"
  kube::test::get_object_assert rc "{{range.items}}{{$id_field}}:{{end}}" 'busybox0:busybox1:'
  # Command
  ## Attempt to rollback the replication controllers to revision 1 recursively
  output_message=$(! kubectl rollout undo -f hack/testdata/recursive/rc --recursive --to-revision=1 2>&1 "${kube_flags[@]}")
  # Post-condition: busybox0 & busybox1 should error as they are RC's, and since busybox2 is malformed, it should error
  kube::test::if_has_string "${output_message}" 'no rollbacker has been implemented for {"" "ReplicationController"}'
  kube::test::if_has_string "${output_message}" "Object 'Kind' is missing"
  ## Attempt to pause the replication controllers recursively
  output_message=$(! kubectl rollout pause -f hack/testdata/recursive/rc --recursive 2>&1 "${kube_flags[@]}")
  # Post-condition: busybox0 & busybox1 should error as they are RC's, and since busybox2 is malformed, it should error
  kube::test::if_has_string "${output_message}" "Object 'Kind' is missing"
  kube::test::if_has_string "${output_message}" 'replicationcontrollers "busybox0" pausing is not supported'
  kube::test::if_has_string "${output_message}" 'replicationcontrollers "busybox1" pausing is not supported'
  ## Attempt to resume the replication controllers recursively
  output_message=$(! kubectl rollout resume -f hack/testdata/recursive/rc --recursive 2>&1 "${kube_flags[@]}")
  # Post-condition: busybox0 & busybox1 should error as they are RC's, and since busybox2 is malformed, it should error
  kube::test::if_has_string "${output_message}" "Object 'Kind' is missing"
  kube::test::if_has_string "${output_message}" 'replicationcontrollers "busybox0" resuming is not supported'
  kube::test::if_has_string "${output_message}" 'replicationcontrollers "busybox0" resuming is not supported'
  # Clean up
  ! kubectl delete -f hack/testdata/recursive/rc --recursive "${kube_flags[@]}" --grace-period=0 --force
  sleep 1

  set +o nounset
  set +o errexit
}

run_namespace_tests() {
  set -o nounset
  set -o errexit

  kube::log::status "Testing kubectl(v1:namespaces)"
  ### Create a new namespace
  # Pre-condition: only the "default" namespace exists
  # The Pre-condition doesn't hold anymore after we create and switch namespaces before creating pods with same name in the test.
  # kube::test::get_object_assert namespaces "{{range.items}}{{$id_field}}:{{end}}" 'default:'
  # Command
  kubectl create namespace my-namespace
  # Post-condition: namespace 'my-namespace' is created.
  kube::test::get_object_assert 'namespaces/my-namespace' "{{$id_field}}" 'my-namespace'
  # Clean up
  kubectl delete namespace my-namespace

  ######################
  # Pods in Namespaces #
  ######################

  if kube::test::if_supports_resource "${pods}" ; then
    ### Create a new namespace
    # Pre-condition: the other namespace does not exist
    kube::test::get_object_assert 'namespaces' '{{range.items}}{{ if eq $id_field \"other\" }}found{{end}}{{end}}:' ':'
    # Command
    kubectl create namespace other
    # Post-condition: namespace 'other' is created.
    kube::test::get_object_assert 'namespaces/other' "{{$id_field}}" 'other'

    ### Create POD valid-pod in specific namespace
    # Pre-condition: no POD exists
    kube::test::get_object_assert 'pods --namespace=other' "{{range.items}}{{$id_field}}:{{end}}" ''
    # Command
    kubectl create "${kube_flags[@]}" --namespace=other -f test/fixtures/doc-yaml/admin/limitrange/valid-pod.yaml
    # Post-condition: valid-pod POD is created
    kube::test::get_object_assert 'pods --namespace=other' "{{range.items}}{{$id_field}}:{{end}}" 'valid-pod:'
    # Post-condition: verify shorthand `-n other` has the same results as `--namespace=other`
    kube::test::get_object_assert 'pods -n other' "{{range.items}}{{$id_field}}:{{end}}" 'valid-pod:'
    # Post-condition: a resource cannot be retrieved by name across all namespaces
    output_message=$(! kubectl get "${kube_flags[@]}" pod valid-pod --all-namespaces 2>&1)
    kube::test::if_has_string "${output_message}" "a resource cannot be retrieved by name across all namespaces"

    ### Delete POD valid-pod in specific namespace
    # Pre-condition: valid-pod POD exists
    kube::test::get_object_assert 'pods --namespace=other' "{{range.items}}{{$id_field}}:{{end}}" 'valid-pod:'
    # Command
    kubectl delete "${kube_flags[@]}" pod --namespace=other valid-pod --grace-period=0 --force
    # Post-condition: valid-pod POD doesn't exist
    kube::test::get_object_assert 'pods --namespace=other' "{{range.items}}{{$id_field}}:{{end}}" ''
    # Clean up
    kubectl delete namespace other
  fi

  set +o nounset
  set +o errexit
}

run_secrets_test() {
  set -o nounset
  set -o errexit

  create_and_use_new_namespace
  kube::log::status "Testing secrets"
  ### Create a new namespace
  # Pre-condition: the test-secrets namespace does not exist
  kube::test::get_object_assert 'namespaces' '{{range.items}}{{ if eq $id_field \"test-secrets\" }}found{{end}}{{end}}:' ':'
  # Command
  kubectl create namespace test-secrets
  # Post-condition: namespace 'test-secrets' is created.
  kube::test::get_object_assert 'namespaces/test-secrets' "{{$id_field}}" 'test-secrets'

  ### Create a generic secret in a specific namespace
  # Pre-condition: no SECRET exists
  kube::test::get_object_assert 'secrets --namespace=test-secrets' "{{range.items}}{{$id_field}}:{{end}}" ''
  # Command
  kubectl create secret generic test-secret --from-literal=key1=value1 --type=test-type --namespace=test-secrets
  # Post-condition: secret exists and has expected values
  kube::test::get_object_assert 'secret/test-secret --namespace=test-secrets' "{{$id_field}}" 'test-secret'
  kube::test::get_object_assert 'secret/test-secret --namespace=test-secrets' "{{$secret_type}}" 'test-type'
  [[ "$(kubectl get secret/test-secret --namespace=test-secrets -o yaml "${kube_flags[@]}" | grep 'key1: dmFsdWUx')" ]]
  # Clean-up
  kubectl delete secret test-secret --namespace=test-secrets

  ### Create a docker-registry secret in a specific namespace
  if [[ "${WAIT_FOR_DELETION:-}" == "true" ]]; then
    kube::test::wait_object_assert 'secrets --namespace=test-secrets' "{{range.items}}{{$id_field}}:{{end}}" ''
  fi
  # Pre-condition: no SECRET exists
  kube::test::get_object_assert 'secrets --namespace=test-secrets' "{{range.items}}{{$id_field}}:{{end}}" ''
  # Command
  kubectl create secret docker-registry test-secret --docker-username=test-user --docker-password=test-password --docker-email='test-user@test.com' --namespace=test-secrets
  # Post-condition: secret exists and has expected values
  kube::test::get_object_assert 'secret/test-secret --namespace=test-secrets' "{{$id_field}}" 'test-secret'
  kube::test::get_object_assert 'secret/test-secret --namespace=test-secrets' "{{$secret_type}}" 'kubernetes.io/dockercfg'
  [[ "$(kubectl get secret/test-secret --namespace=test-secrets -o yaml "${kube_flags[@]}" | grep '.dockercfg:')" ]]
  # Clean-up
  kubectl delete secret test-secret --namespace=test-secrets

  ### Create a tls secret
  if [[ "${WAIT_FOR_DELETION:-}" == "true" ]]; then
    kube::test::wait_object_assert 'secrets --namespace=test-secrets' "{{range.items}}{{$id_field}}:{{end}}" ''
  fi
  # Pre-condition: no SECRET exists
  kube::test::get_object_assert 'secrets --namespace=test-secrets' "{{range.items}}{{$id_field}}:{{end}}" ''
  # Command
  kubectl create secret tls test-secret --namespace=test-secrets --key=hack/testdata/tls.key --cert=hack/testdata/tls.crt
  kube::test::get_object_assert 'secret/test-secret --namespace=test-secrets' "{{$id_field}}" 'test-secret'
  kube::test::get_object_assert 'secret/test-secret --namespace=test-secrets' "{{$secret_type}}" 'kubernetes.io/tls'
  # Clean-up
  kubectl delete secret test-secret --namespace=test-secrets

  # Create a secret using stringData
  kubectl create --namespace=test-secrets -f - "${kube_flags[@]}" << __EOF__
{
  "kind": "Secret",
  "apiVersion": "v1",
  "metadata": {
    "name": "secret-string-data"
  },
  "data": {
    "k1":"djE=",
    "k2":""
  },
  "stringData": {
    "k2":"v2"
  }
}
__EOF__
  # Post-condition: secret-string-data secret is created with expected data, merged/overridden data from stringData, and a cleared stringData field
  kube::test::get_object_assert 'secret/secret-string-data --namespace=test-secrets ' '{{.data}}' '.*k1:djE=.*'
  kube::test::get_object_assert 'secret/secret-string-data --namespace=test-secrets ' '{{.data}}' '.*k2:djI=.*'
  kube::test::get_object_assert 'secret/secret-string-data --namespace=test-secrets ' '{{.stringData}}' '<no value>'
  # Clean up
  kubectl delete secret secret-string-data --namespace=test-secrets

  ### Create a secret using output flags
  if [[ "${WAIT_FOR_DELETION:-}" == "true" ]]; then
    kube::test::wait_object_assert 'secrets --namespace=test-secrets' "{{range.items}}{{$id_field}}:{{end}}" ''
  fi
  # Pre-condition: no secret exists
  kube::test::get_object_assert 'secrets --namespace=test-secrets' "{{range.items}}{{$id_field}}:{{end}}" ''
  # Command
  [[ "$(kubectl create secret generic test-secret --namespace=test-secrets --from-literal=key1=value1 --output=go-template --template=\"{{.metadata.name}}:\" | grep 'test-secret:')" ]]
  ## Clean-up
  kubectl delete secret test-secret --namespace=test-secrets
  # Clean up
  kubectl delete namespace test-secrets

  set +o nounset
  set +o errexit
}

run_configmap_tests() {
  set -o nounset
  set -o errexit

  create_and_use_new_namespace
  kube::log::status "Testing configmaps"
  kubectl create -f test/fixtures/doc-yaml/user-guide/configmap/configmap.yaml
  kube::test::get_object_assert configmap "{{range.items}}{{$id_field}}{{end}}" 'test-configmap'
  kubectl delete configmap test-configmap "${kube_flags[@]}"

  ### Create a new namespace
  # Pre-condition: the test-configmaps namespace does not exist
  kube::test::get_object_assert 'namespaces' '{{range.items}}{{ if eq $id_field \"test-configmaps\" }}found{{end}}{{end}}:' ':'
  # Command
  kubectl create namespace test-configmaps
  # Post-condition: namespace 'test-configmaps' is created.
  kube::test::get_object_assert 'namespaces/test-configmaps' "{{$id_field}}" 'test-configmaps'

  ### Create a generic configmap in a specific namespace
  # Pre-condition: no configmaps namespace exists
  kube::test::get_object_assert 'configmaps --namespace=test-configmaps' "{{range.items}}{{$id_field}}:{{end}}" ''
  # Command
  kubectl create configmap test-configmap --from-literal=key1=value1 --namespace=test-configmaps
  # Post-condition: configmap exists and has expected values
  kube::test::get_object_assert 'configmap/test-configmap --namespace=test-configmaps' "{{$id_field}}" 'test-configmap'
  [[ "$(kubectl get configmap/test-configmap --namespace=test-configmaps -o yaml "${kube_flags[@]}" | grep 'key1: value1')" ]]
  # Clean-up
  kubectl delete configmap test-configmap --namespace=test-configmaps
  kubectl delete namespace test-configmaps

  set +o nounset
  set +o errexit
}

run_service_tests() {
  set -o nounset
  set -o errexit

  # switch back to the default namespace
  kubectl config set-context "${CONTEXT}" --namespace=""
  kube::log::status "Testing kubectl(v1:services)"

  ### Create redis-master service from JSON
  # Pre-condition: Only the default kubernetes services exist
  kube::test::get_object_assert services "{{range.items}}{{$id_field}}:{{end}}" 'kubernetes:'
  # Command
  kubectl create -f examples/guestbook/redis-master-service.yaml "${kube_flags[@]}"
  # Post-condition: redis-master service exists
  kube::test::get_object_assert services "{{range.items}}{{$id_field}}:{{end}}" 'kubernetes:redis-master:'
  # Describe command should print detailed information
  kube::test::describe_object_assert services 'redis-master' "Name:" "Labels:" "Selector:" "IP:" "Port:" "Endpoints:" "Session Affinity:"
  # Describe command should print events information by default
  kube::test::describe_object_events_assert services 'redis-master'
  # Describe command should not print events information when show-events=false
  kube::test::describe_object_events_assert services 'redis-master' false
  # Describe command should print events information when show-events=true
  kube::test::describe_object_events_assert services 'redis-master' true
  # Describe command (resource only) should print detailed information
  kube::test::describe_resource_assert services "Name:" "Labels:" "Selector:" "IP:" "Port:" "Endpoints:" "Session Affinity:"
  # Describe command should print events information by default
  kube::test::describe_resource_events_assert services
  # Describe command should not print events information when show-events=false
  kube::test::describe_resource_events_assert services false
  # Describe command should print events information when show-events=true
  kube::test::describe_resource_events_assert services true

  ### set selector
  # prove role=master
  kube::test::get_object_assert 'services redis-master' "{{range$service_selector_field}}{{.}}:{{end}}" "redis:master:backend:"

  # Set command to change the selector.
  kubectl set selector -f examples/guestbook/redis-master-service.yaml role=padawan
  # prove role=padawan
  kube::test::get_object_assert 'services redis-master' "{{range$service_selector_field}}{{.}}:{{end}}" "padawan:"
  # Set command to reset the selector back to the original one.
  kubectl set selector -f examples/guestbook/redis-master-service.yaml app=redis,role=master,tier=backend
  # prove role=master
  kube::test::get_object_assert 'services redis-master' "{{range$service_selector_field}}{{.}}:{{end}}" "redis:master:backend:"

  ### Dump current redis-master service
  output_service=$(kubectl get service redis-master -o json --output-version=v1 "${kube_flags[@]}")

  ### Delete redis-master-service by id
  # Pre-condition: redis-master service exists
  kube::test::get_object_assert services "{{range.items}}{{$id_field}}:{{end}}" 'kubernetes:redis-master:'
  # Command
  kubectl delete service redis-master "${kube_flags[@]}"
  if [[ "${WAIT_FOR_DELETION:-}" == "true" ]]; then
    kube::test::wait_object_assert services "{{range.items}}{{$id_field}}:{{end}}" 'kubernetes:'
  fi
  # Post-condition: Only the default kubernetes services exist
  kube::test::get_object_assert services "{{range.items}}{{$id_field}}:{{end}}" 'kubernetes:'

  ### Create redis-master-service from dumped JSON
  # Pre-condition: Only the default kubernetes services exist
  kube::test::get_object_assert services "{{range.items}}{{$id_field}}:{{end}}" 'kubernetes:'
  # Command
  echo "${output_service}" | kubectl create -f - "${kube_flags[@]}"
  # Post-condition: redis-master service is created
  kube::test::get_object_assert services "{{range.items}}{{$id_field}}:{{end}}" 'kubernetes:redis-master:'

  ### Create redis-master-v1-test service
  # Pre-condition: redis-master-service service exists
  kube::test::get_object_assert services "{{range.items}}{{$id_field}}:{{end}}" 'kubernetes:redis-master:'
  # Command
  kubectl create -f - "${kube_flags[@]}" << __EOF__
{
  "kind": "Service",
  "apiVersion": "v1",
  "metadata": {
    "name": "service-v1-test"
  },
  "spec": {
    "ports": [
      {
        "protocol": "TCP",
        "port": 80,
        "targetPort": 80
      }
    ]
  }
}
__EOF__
  # Post-condition: service-v1-test service is created
  kube::test::get_object_assert services "{{range.items}}{{$id_field}}:{{end}}" 'kubernetes:redis-master:service-.*-test:'

  ### Identity
  kubectl get service "${kube_flags[@]}" service-v1-test -o json | kubectl replace "${kube_flags[@]}" -f -

  ### Delete services by id
  # Pre-condition: service-v1-test exists
  kube::test::get_object_assert services "{{range.items}}{{$id_field}}:{{end}}" 'kubernetes:redis-master:service-.*-test:'
  # Command
  kubectl delete service redis-master "${kube_flags[@]}"
  kubectl delete service "service-v1-test" "${kube_flags[@]}"
  if [[ "${WAIT_FOR_DELETION:-}" == "true" ]]; then
    kube::test::wait_object_assert services "{{range.items}}{{$id_field}}:{{end}}" 'kubernetes:'
  fi
  # Post-condition: Only the default kubernetes services exist
  kube::test::get_object_assert services "{{range.items}}{{$id_field}}:{{end}}" 'kubernetes:'

  ### Create two services
  # Pre-condition: Only the default kubernetes services exist
  kube::test::get_object_assert services "{{range.items}}{{$id_field}}:{{end}}" 'kubernetes:'
  # Command
  kubectl create -f examples/guestbook/redis-master-service.yaml "${kube_flags[@]}"
  kubectl create -f examples/guestbook/redis-slave-service.yaml "${kube_flags[@]}"
  # Post-condition: redis-master and redis-slave services are created
  kube::test::get_object_assert services "{{range.items}}{{$id_field}}:{{end}}" 'kubernetes:redis-master:redis-slave:'

  ### Custom columns can be specified
  # Pre-condition: generate output using custom columns
  output_message=$(kubectl get services -o=custom-columns=NAME:.metadata.name,RSRC:.metadata.resourceVersion 2>&1 "${kube_flags[@]}")
  # Post-condition: should contain name column
  kube::test::if_has_string "${output_message}" 'redis-master'

  ### Delete multiple services at once
  # Pre-condition: redis-master and redis-slave services exist
  kube::test::get_object_assert services "{{range.items}}{{$id_field}}:{{end}}" 'kubernetes:redis-master:redis-slave:'
  # Command
  kubectl delete services redis-master redis-slave "${kube_flags[@]}" # delete multiple services at once
  if [[ "${WAIT_FOR_DELETION:-}" == "true" ]]; then
    kube::test::wait_object_assert services "{{range.items}}{{$id_field}}:{{end}}" 'kubernetes:'
  fi
  # Post-condition: Only the default kubernetes services exist
  kube::test::get_object_assert services "{{range.items}}{{$id_field}}:{{end}}" 'kubernetes:'

  ### Create an ExternalName service
  # Pre-condition: Only the default kubernetes service exist
  kube::test::get_object_assert services "{{range.items}}{{$id_field}}:{{end}}" 'kubernetes:'
  # Command
  kubectl create service externalname beep-boop --external-name bar.com
  # Post-condition: beep-boop service is created
  kube::test::get_object_assert services "{{range.items}}{{$id_field}}:{{end}}" 'beep-boop:kubernetes:'

  ### Delete beep-boop service by id
  # Pre-condition: beep-boop service exists
  kube::test::get_object_assert services "{{range.items}}{{$id_field}}:{{end}}" 'beep-boop:kubernetes:'
  # Command
  kubectl delete service beep-boop "${kube_flags[@]}"
  if [[ "${WAIT_FOR_DELETION:-}" == "true" ]]; then
    kube::test::wait_object_assert services "{{range.items}}{{$id_field}}:{{end}}" 'kubernetes:'
  fi
  # Post-condition: Only the default kubernetes services exist
  kube::test::get_object_assert services "{{range.items}}{{$id_field}}:{{end}}" 'kubernetes:'

  set +o nounset
  set +o errexit
}

run_rc_tests() {
  set -o nounset
  set -o errexit

  create_and_use_new_namespace
  kube::log::status "Testing kubectl(v1:replicationcontrollers)"

  ### Create and stop controller, make sure it doesn't leak pods
  # Pre-condition: no replication controller exists
  kube::test::get_object_assert rc "{{range.items}}{{$id_field}}:{{end}}" ''
  # Command
  kubectl create -f hack/testdata/frontend-controller.yaml "${kube_flags[@]}"
  kubectl delete rc frontend "${kube_flags[@]}"
  # Post-condition: no pods from frontend controller
  kube::test::get_object_assert 'pods -l "name=frontend"' "{{range.items}}{{$id_field}}:{{end}}" ''

  ### Create replication controller frontend from JSON
  # Pre-condition: no replication controller exists
  kube::test::get_object_assert rc "{{range.items}}{{$id_field}}:{{end}}" ''
  # Command
  kubectl create -f hack/testdata/frontend-controller.yaml "${kube_flags[@]}"
  # Post-condition: frontend replication controller is created
  kube::test::get_object_assert rc "{{range.items}}{{$id_field}}:{{end}}" 'frontend:'
  # Describe command should print detailed information
  kube::test::describe_object_assert rc 'frontend' "Name:" "Pod Template:" "Labels:" "Selector:" "Replicas:" "Pods Status:" "Volumes:" "GET_HOSTS_FROM:"
  # Describe command should print events information by default
  kube::test::describe_object_events_assert rc 'frontend'
  # Describe command should not print events information when show-events=false
  kube::test::describe_object_events_assert rc 'frontend' false
  # Describe command should print events information when show-events=true
  kube::test::describe_object_events_assert rc 'frontend' true
  # Describe command (resource only) should print detailed information
  kube::test::describe_resource_assert rc "Name:" "Name:" "Pod Template:" "Labels:" "Selector:" "Replicas:" "Pods Status:" "Volumes:" "GET_HOSTS_FROM:"
  # Describe command should print events information by default
  kube::test::describe_resource_events_assert rc
  # Describe command should not print events information when show-events=false
  kube::test::describe_resource_events_assert rc false
  # Describe command should print events information when show-events=true
  kube::test::describe_resource_events_assert rc true

  ### Scale replication controller frontend with current-replicas and replicas
  # Pre-condition: 3 replicas
  kube::test::get_object_assert 'rc frontend' "{{$rc_replicas_field}}" '3'
  # Command
  kubectl scale --current-replicas=3 --replicas=2 replicationcontrollers frontend "${kube_flags[@]}"
  # Post-condition: 2 replicas
  kube::test::get_object_assert 'rc frontend' "{{$rc_replicas_field}}" '2'

  ### Scale replication controller frontend with (wrong) current-replicas and replicas
  # Pre-condition: 2 replicas
  kube::test::get_object_assert 'rc frontend' "{{$rc_replicas_field}}" '2'
  # Command
  ! kubectl scale --current-replicas=3 --replicas=2 replicationcontrollers frontend "${kube_flags[@]}"
  # Post-condition: nothing changed
  kube::test::get_object_assert 'rc frontend' "{{$rc_replicas_field}}" '2'

  ### Scale replication controller frontend with replicas only
  # Pre-condition: 2 replicas
  kube::test::get_object_assert 'rc frontend' "{{$rc_replicas_field}}" '2'
  # Command
  kubectl scale  --replicas=3 replicationcontrollers frontend "${kube_flags[@]}"
  # Post-condition: 3 replicas
  kube::test::get_object_assert 'rc frontend' "{{$rc_replicas_field}}" '3'

  ### Scale replication controller from JSON with replicas only
  # Pre-condition: 3 replicas
  kube::test::get_object_assert 'rc frontend' "{{$rc_replicas_field}}" '3'
  # Command
  kubectl scale  --replicas=2 -f hack/testdata/frontend-controller.yaml "${kube_flags[@]}"
  # Post-condition: 2 replicas
  kube::test::get_object_assert 'rc frontend' "{{$rc_replicas_field}}" '2'
  # Clean-up
  kubectl delete rc frontend "${kube_flags[@]}"

  ### Scale multiple replication controllers
  kubectl create -f examples/guestbook/legacy/redis-master-controller.yaml "${kube_flags[@]}"
  kubectl create -f examples/guestbook/legacy/redis-slave-controller.yaml "${kube_flags[@]}"
  # Command
  kubectl scale rc/redis-master rc/redis-slave --replicas=4 "${kube_flags[@]}"
  # Post-condition: 4 replicas each
  kube::test::get_object_assert 'rc redis-master' "{{$rc_replicas_field}}" '4'
  kube::test::get_object_assert 'rc redis-slave' "{{$rc_replicas_field}}" '4'
  # Clean-up
  kubectl delete rc redis-{master,slave} "${kube_flags[@]}"

  ### Scale a job
  kubectl create -f test/fixtures/doc-yaml/user-guide/job.yaml "${kube_flags[@]}"
  # Command
  kubectl scale --replicas=2 job/pi
  # Post-condition: 2 replicas for pi
  kube::test::get_object_assert 'job pi' "{{$job_parallelism_field}}" '2'
  # Clean-up
  kubectl delete job/pi "${kube_flags[@]}"

  ### Scale a deployment
  kubectl create -f test/fixtures/doc-yaml/user-guide/deployment.yaml "${kube_flags[@]}"
  # Command
  kubectl scale --current-replicas=3 --replicas=1 deployment/nginx-deployment
  # Post-condition: 1 replica for nginx-deployment
  kube::test::get_object_assert 'deployment nginx-deployment' "{{$deployment_replicas}}" '1'
  # Clean-up
  kubectl delete deployment/nginx-deployment "${kube_flags[@]}"

  ### Expose a deployment as a service
  kubectl create -f test/fixtures/doc-yaml/user-guide/deployment.yaml "${kube_flags[@]}"
  # Pre-condition: 3 replicas
  kube::test::get_object_assert 'deployment nginx-deployment' "{{$deployment_replicas}}" '3'
  # Command
  kubectl expose deployment/nginx-deployment
  # Post-condition: service exists and exposes deployment port (80)
  kube::test::get_object_assert 'service nginx-deployment' "{{$port_field}}" '80'
  # Clean-up
  kubectl delete deployment/nginx-deployment service/nginx-deployment "${kube_flags[@]}"

  ### Expose replication controller as service
  kubectl create -f hack/testdata/frontend-controller.yaml "${kube_flags[@]}"
  # Pre-condition: 3 replicas
  kube::test::get_object_assert 'rc frontend' "{{$rc_replicas_field}}" '3'
  # Command
  kubectl expose rc frontend --port=80 "${kube_flags[@]}"
  # Post-condition: service exists and the port is unnamed
  kube::test::get_object_assert 'service frontend' "{{$port_name}} {{$port_field}}" '<no value> 80'
  # Command
  kubectl expose service frontend --port=443 --name=frontend-2 "${kube_flags[@]}"
  # Post-condition: service exists and the port is unnamed
  kube::test::get_object_assert 'service frontend-2' "{{$port_name}} {{$port_field}}" '<no value> 443'
  # Command
  kubectl create -f test/fixtures/doc-yaml/admin/limitrange/valid-pod.yaml "${kube_flags[@]}"
  kubectl expose pod valid-pod --port=444 --name=frontend-3 "${kube_flags[@]}"
  # Post-condition: service exists and the port is unnamed
  kube::test::get_object_assert 'service frontend-3' "{{$port_name}} {{$port_field}}" '<no value> 444'
  # Create a service using service/v1 generator
  kubectl expose rc frontend --port=80 --name=frontend-4 --generator=service/v1 "${kube_flags[@]}"
  # Post-condition: service exists and the port is named default.
  kube::test::get_object_assert 'service frontend-4' "{{$port_name}} {{$port_field}}" 'default 80'
  # Verify that expose service works without specifying a port.
  kubectl expose service frontend --name=frontend-5 "${kube_flags[@]}"
  # Post-condition: service exists with the same port as the original service.
  kube::test::get_object_assert 'service frontend-5' "{{$port_field}}" '80'
  # Cleanup services
  kubectl delete pod valid-pod "${kube_flags[@]}"
  kubectl delete service frontend{,-2,-3,-4,-5} "${kube_flags[@]}"

  ### Expose negative invalid resource test
  # Pre-condition: don't need
  # Command
  output_message=$(! kubectl expose nodes 127.0.0.1 2>&1 "${kube_flags[@]}")
  # Post-condition: the error message has "cannot expose" string
  kube::test::if_has_string "${output_message}" 'cannot expose'

  ### Try to generate a service with invalid name (exceeding maximum valid size)
  # Pre-condition: use --name flag
  output_message=$(! kubectl expose -f hack/testdata/pod-with-large-name.yaml --name=invalid-large-service-name-that-has-more-than-sixty-three-characters --port=8081 2>&1 "${kube_flags[@]}")
  # Post-condition: should fail due to invalid name
  kube::test::if_has_string "${output_message}" 'metadata.name: Invalid value'
  # Pre-condition: default run without --name flag; should succeed by truncating the inherited name
  output_message=$(kubectl expose -f hack/testdata/pod-with-large-name.yaml --port=8081 2>&1 "${kube_flags[@]}")
  # Post-condition: inherited name from pod has been truncated
  kube::test::if_has_string "${output_message}" '\"kubernetes-serve-hostname-testing-sixty-three-characters-in-len\" exposed'
  # Clean-up
  kubectl delete svc kubernetes-serve-hostname-testing-sixty-three-characters-in-len "${kube_flags[@]}"

  ### Expose multiport object as a new service
  # Pre-condition: don't use --port flag
  output_message=$(kubectl expose -f test/fixtures/doc-yaml/admin/high-availability/etcd.yaml --selector=test=etcd 2>&1 "${kube_flags[@]}")
  # Post-condition: expose succeeded
  kube::test::if_has_string "${output_message}" '\"etcd-server\" exposed'
  # Post-condition: generated service has both ports from the exposed pod
  kube::test::get_object_assert 'service etcd-server' "{{$port_name}} {{$port_field}}" 'port-1 2380'
  kube::test::get_object_assert 'service etcd-server' "{{$second_port_name}} {{$second_port_field}}" 'port-2 2379'
  # Clean-up
  kubectl delete svc etcd-server "${kube_flags[@]}"

  ### Delete replication controller with id
  # Pre-condition: frontend replication controller exists
  kube::test::get_object_assert rc "{{range.items}}{{$id_field}}:{{end}}" 'frontend:'
  # Command
  kubectl delete rc frontend "${kube_flags[@]}"
  # Post-condition: no replication controller exists
  kube::test::get_object_assert rc "{{range.items}}{{$id_field}}:{{end}}" ''

  ### Create two replication controllers
  # Pre-condition: no replication controller exists
  kube::test::get_object_assert rc "{{range.items}}{{$id_field}}:{{end}}" ''
  # Command
  kubectl create -f hack/testdata/frontend-controller.yaml "${kube_flags[@]}"
  kubectl create -f examples/guestbook/legacy/redis-slave-controller.yaml "${kube_flags[@]}"
  # Post-condition: frontend and redis-slave
  kube::test::get_object_assert rc "{{range.items}}{{$id_field}}:{{end}}" 'frontend:redis-slave:'

  ### Delete multiple controllers at once
  # Pre-condition: frontend and redis-slave
  kube::test::get_object_assert rc "{{range.items}}{{$id_field}}:{{end}}" 'frontend:redis-slave:'
  # Command
  kubectl delete rc frontend redis-slave "${kube_flags[@]}" # delete multiple controllers at once
  # Post-condition: no replication controller exists
  kube::test::get_object_assert rc "{{range.items}}{{$id_field}}:{{end}}" ''

  ### Auto scale replication controller
  # Pre-condition: no replication controller exists
  kube::test::get_object_assert rc "{{range.items}}{{$id_field}}:{{end}}" ''
  # Command
  kubectl create -f hack/testdata/frontend-controller.yaml "${kube_flags[@]}"
  kube::test::get_object_assert rc "{{range.items}}{{$id_field}}:{{end}}" 'frontend:'
  # autoscale 1~2 pods, CPU utilization 70%, rc specified by file
  kubectl autoscale -f hack/testdata/frontend-controller.yaml "${kube_flags[@]}" --max=2 --cpu-percent=70
  kube::test::get_object_assert 'hpa frontend' "{{$hpa_min_field}} {{$hpa_max_field}} {{$hpa_cpu_field}}" '1 2 70'
  kubectl delete hpa frontend "${kube_flags[@]}"
  # autoscale 2~3 pods, no CPU utilization specified, rc specified by name
  kubectl autoscale rc frontend "${kube_flags[@]}" --min=2 --max=3
  kube::test::get_object_assert 'hpa frontend' "{{$hpa_min_field}} {{$hpa_max_field}} {{$hpa_cpu_field}}" '2 3 80'
  kubectl delete hpa frontend "${kube_flags[@]}"
  # autoscale without specifying --max should fail
  ! kubectl autoscale rc frontend "${kube_flags[@]}"
  # Clean up
  kubectl delete rc frontend "${kube_flags[@]}"

  ## Set resource limits/request of a deployment
  # Pre-condition: no deployment exists
  kube::test::get_object_assert deployment "{{range.items}}{{$id_field}}:{{end}}" ''
  # Set resources of a local file without talking to the server
  kubectl set resources -f hack/testdata/deployment-multicontainer-resources.yaml -c=perl --limits=cpu=300m --requests=cpu=300m --local -o yaml "${kube_flags[@]}"
  ! kubectl set resources -f hack/testdata/deployment-multicontainer-resources.yaml -c=perl --limits=cpu=300m --requests=cpu=300m --dry-run -o yaml "${kube_flags[@]}"
  # Create a deployment
  kubectl create -f hack/testdata/deployment-multicontainer-resources.yaml "${kube_flags[@]}"
  kube::test::get_object_assert deployment "{{range.items}}{{$id_field}}:{{end}}" 'nginx-deployment-resources:'
  kube::test::get_object_assert deployment "{{range.items}}{{$deployment_image_field}}:{{end}}" "${IMAGE_DEPLOYMENT_R1}:"
  kube::test::get_object_assert deployment "{{range.items}}{{$deployment_second_image_field}}:{{end}}" "${IMAGE_PERL}:"
  # Set the deployment's cpu limits
  kubectl set resources deployment nginx-deployment-resources --limits=cpu=100m "${kube_flags[@]}"
  kube::test::get_object_assert deployment "{{range.items}}{{(index .spec.template.spec.containers 0).resources.limits.cpu}}:{{end}}" "100m:"
  kube::test::get_object_assert deployment "{{range.items}}{{(index .spec.template.spec.containers 1).resources.limits.cpu}}:{{end}}" "100m:"
  # Set a non-existing container should fail
  ! kubectl set resources deployment nginx-deployment-resources -c=redis --limits=cpu=100m
  # Set the limit of a specific container in deployment
  kubectl set resources deployment nginx-deployment-resources -c=nginx --limits=cpu=200m "${kube_flags[@]}"
  kube::test::get_object_assert deployment "{{range.items}}{{(index .spec.template.spec.containers 0).resources.limits.cpu}}:{{end}}" "200m:"
  kube::test::get_object_assert deployment "{{range.items}}{{(index .spec.template.spec.containers 1).resources.limits.cpu}}:{{end}}" "100m:"
  # Set limits/requests of a deployment specified by a file
  kubectl set resources -f hack/testdata/deployment-multicontainer-resources.yaml -c=perl --limits=cpu=300m --requests=cpu=300m "${kube_flags[@]}"
  kube::test::get_object_assert deployment "{{range.items}}{{(index .spec.template.spec.containers 0).resources.limits.cpu}}:{{end}}" "200m:"
  kube::test::get_object_assert deployment "{{range.items}}{{(index .spec.template.spec.containers 1).resources.limits.cpu}}:{{end}}" "300m:"
  kube::test::get_object_assert deployment "{{range.items}}{{(index .spec.template.spec.containers 1).resources.requests.cpu}}:{{end}}" "300m:"
  # Show dry-run works on running deployments
  kubectl set resources deployment nginx-deployment-resources -c=perl --limits=cpu=400m --requests=cpu=400m --dry-run -o yaml "${kube_flags[@]}"
  ! kubectl set resources deployment nginx-deployment-resources -c=perl --limits=cpu=400m --requests=cpu=400m --local -o yaml "${kube_flags[@]}"
  kube::test::get_object_assert deployment "{{range.items}}{{(index .spec.template.spec.containers 0).resources.limits.cpu}}:{{end}}" "200m:"
  kube::test::get_object_assert deployment "{{range.items}}{{(index .spec.template.spec.containers 1).resources.limits.cpu}}:{{end}}" "300m:"
  kube::test::get_object_assert deployment "{{range.items}}{{(index .spec.template.spec.containers 1).resources.requests.cpu}}:{{end}}" "300m:"
  # Clean up
  kubectl delete deployment nginx-deployment-resources "${kube_flags[@]}"

  set +o nounset
  set +o errexit
}

run_deployment_tests() {
  set -o nounset
  set -o errexit

  create_and_use_new_namespace
  kube::log::status "Testing deployments"
  # Test kubectl create deployment (using default - old generator)
  kubectl create deployment test-nginx-extensions --image=gcr.io/google-containers/nginx:test-cmd
  # Post-Condition: Deployment "nginx" is created.
  kube::test::get_object_assert 'deploy test-nginx-extensions' "{{$container_name_field}}" 'nginx'
  # and old generator was used, iow. old defaults are applied
  output_message=$(kubectl get deployment.extensions/test-nginx-extensions -o jsonpath='{.spec.revisionHistoryLimit}')
  kube::test::if_has_not_string "${output_message}" '2'
  # Ensure we can interact with deployments through extensions and apps endpoints
  output_message=$(kubectl get deployment.extensions -o=jsonpath='{.items[0].apiVersion}' 2>&1 "${kube_flags[@]}")
  kube::test::if_has_string "${output_message}" 'extensions/v1beta1'
  output_message=$(kubectl get deployment.apps -o=jsonpath='{.items[0].apiVersion}' 2>&1 "${kube_flags[@]}")
  kube::test::if_has_string "${output_message}" 'apps/v1beta1'
  # Clean up
  kubectl delete deployment test-nginx-extensions "${kube_flags[@]}"

  # Test kubectl create deployment
  kubectl create deployment test-nginx-apps --image=gcr.io/google-containers/nginx:test-cmd --generator=deployment-basic/apps.v1beta1
  # Post-Condition: Deployment "nginx" is created.
  kube::test::get_object_assert 'deploy test-nginx-apps' "{{$container_name_field}}" 'nginx'
  # and new generator was used, iow. new defaults are applied
  output_message=$(kubectl get deployment/test-nginx-apps -o jsonpath='{.spec.revisionHistoryLimit}')
  kube::test::if_has_string "${output_message}" '2'
  # Ensure we can interact with deployments through extensions and apps endpoints
  output_message=$(kubectl get deployment.extensions -o=jsonpath='{.items[0].apiVersion}' 2>&1 "${kube_flags[@]}")
  kube::test::if_has_string "${output_message}" 'extensions/v1beta1'
  output_message=$(kubectl get deployment.apps -o=jsonpath='{.items[0].apiVersion}' 2>&1 "${kube_flags[@]}")
  kube::test::if_has_string "${output_message}" 'apps/v1beta1'
  # Describe command (resource only) should print detailed information
  kube::test::describe_resource_assert rs "Name:" "Pod Template:" "Labels:" "Selector:" "Controlled By" "Replicas:" "Pods Status:" "Volumes:"
  # Describe command (resource only) should print detailed information
  kube::test::describe_resource_assert pods "Name:" "Image:" "Node:" "Labels:" "Status:" "Created By" "Controlled By"
  # Clean up
  kubectl delete deployment test-nginx-apps "${kube_flags[@]}"

  ### Test cascading deletion
  ## Test that rs is deleted when deployment is deleted.
  # Pre-condition: no deployment exists
  kube::test::get_object_assert deployment "{{range.items}}{{$id_field}}:{{end}}" ''
  # Create deployment
  kubectl create -f test/fixtures/doc-yaml/user-guide/deployment.yaml "${kube_flags[@]}"
  # Wait for rs to come up.
  kube::test::wait_object_assert rs "{{range.items}}{{$rs_replicas_field}}{{end}}" '3'
  # Deleting the deployment should delete the rs.
  kubectl delete deployment nginx-deployment "${kube_flags[@]}"
  kube::test::wait_object_assert rs "{{range.items}}{{$id_field}}:{{end}}" ''

  ## Test that rs is not deleted when deployment is deleted with cascade set to false.
  # Pre-condition: no deployment and rs exist
  kube::test::get_object_assert deployment "{{range.items}}{{$id_field}}:{{end}}" ''
  kube::test::get_object_assert rs "{{range.items}}{{$id_field}}:{{end}}" ''
  # Create deployment
  kubectl create deployment nginx-deployment --image=gcr.io/google-containers/nginx:test-cmd
  # Wait for rs to come up.
  kube::test::wait_object_assert rs "{{range.items}}{{$rs_replicas_field}}{{end}}" '1'
  # Delete the deployment with cascade set to false.
  kubectl delete deployment nginx-deployment "${kube_flags[@]}" --cascade=false
  # Wait for the deployment to be deleted and then verify that rs is not
  # deleted.
  kube::test::wait_object_assert deployment "{{range.items}}{{$id_field}}:{{end}}" ''
  kube::test::get_object_assert rs "{{range.items}}{{$rs_replicas_field}}{{end}}" '1'
  # Cleanup
  # Find the name of the rs to be deleted.
  output_message=$(kubectl get rs "${kube_flags[@]}" -o template --template={{range.items}}{{$id_field}}{{end}})
  kubectl delete rs ${output_message} "${kube_flags[@]}"

  ### Auto scale deployment
  # Pre-condition: no deployment exists
  kube::test::get_object_assert deployment "{{range.items}}{{$id_field}}:{{end}}" ''
  # Command
  kubectl create -f test/fixtures/doc-yaml/user-guide/deployment.yaml "${kube_flags[@]}"
  kube::test::get_object_assert deployment "{{range.items}}{{$id_field}}:{{end}}" 'nginx-deployment:'
  # autoscale 2~3 pods, no CPU utilization specified
  kubectl-with-retry autoscale deployment nginx-deployment "${kube_flags[@]}" --min=2 --max=3
  kube::test::get_object_assert 'hpa nginx-deployment' "{{$hpa_min_field}} {{$hpa_max_field}} {{$hpa_cpu_field}}" '2 3 80'
  # Clean up
  # Note that we should delete hpa first, otherwise it may fight with the deployment reaper.
  kubectl delete hpa nginx-deployment "${kube_flags[@]}"
  kubectl delete deployment.extensions nginx-deployment "${kube_flags[@]}"

  ### Rollback a deployment
  # Pre-condition: no deployment exists
  kube::test::get_object_assert deployment "{{range.items}}{{$id_field}}:{{end}}" ''
  # Command
  # Create a deployment (revision 1)
  kubectl create -f hack/testdata/deployment-revision1.yaml "${kube_flags[@]}"
  kube::test::get_object_assert deployment "{{range.items}}{{$id_field}}:{{end}}" 'nginx:'
  kube::test::get_object_assert deployment "{{range.items}}{{$deployment_image_field}}:{{end}}" "${IMAGE_DEPLOYMENT_R1}:"
  # Rollback to revision 1 - should be no-op
  kubectl rollout undo deployment nginx --to-revision=1 "${kube_flags[@]}"
  kube::test::get_object_assert deployment "{{range.items}}{{$deployment_image_field}}:{{end}}" "${IMAGE_DEPLOYMENT_R1}:"
  # Update the deployment (revision 2)
  kubectl apply -f hack/testdata/deployment-revision2.yaml "${kube_flags[@]}"
  kube::test::get_object_assert deployment.extensions "{{range.items}}{{$deployment_image_field}}:{{end}}" "${IMAGE_DEPLOYMENT_R2}:"
  # Rollback to revision 1 with dry-run - should be no-op
  kubectl rollout undo deployment nginx --dry-run=true "${kube_flags[@]}" | grep "test-cmd"
  kube::test::get_object_assert deployment.extensions "{{range.items}}{{$deployment_image_field}}:{{end}}" "${IMAGE_DEPLOYMENT_R2}:"
  # Rollback to revision 1
  kubectl rollout undo deployment nginx --to-revision=1 "${kube_flags[@]}"
  sleep 1
  kube::test::get_object_assert deployment "{{range.items}}{{$deployment_image_field}}:{{end}}" "${IMAGE_DEPLOYMENT_R1}:"
  # Rollback to revision 1000000 - should be no-op
  kubectl rollout undo deployment nginx --to-revision=1000000 "${kube_flags[@]}"
  kube::test::get_object_assert deployment "{{range.items}}{{$deployment_image_field}}:{{end}}" "${IMAGE_DEPLOYMENT_R1}:"
  # Rollback to last revision
  kubectl rollout undo deployment nginx "${kube_flags[@]}"
  sleep 1
  kube::test::get_object_assert deployment "{{range.items}}{{$deployment_image_field}}:{{end}}" "${IMAGE_DEPLOYMENT_R2}:"
  # Pause the deployment
  kubectl-with-retry rollout pause deployment nginx "${kube_flags[@]}"
  # A paused deployment cannot be rolled back
  ! kubectl rollout undo deployment nginx "${kube_flags[@]}"
  # Resume the deployment
  kubectl-with-retry rollout resume deployment nginx "${kube_flags[@]}"
  # The resumed deployment can now be rolled back
  kubectl rollout undo deployment nginx "${kube_flags[@]}"
  # Check that the new replica set has all old revisions stored in an annotation
  newrs="$(kubectl describe deployment nginx | grep NewReplicaSet | awk '{print $2}')"
  kubectl get rs "${newrs}" -o yaml | grep "deployment.kubernetes.io/revision-history: 1,3"
  # Check that trying to watch the status of a superseded revision returns an error
  ! kubectl rollout status deployment/nginx --revision=3
  cat hack/testdata/deployment-revision1.yaml | $SED "s/name: nginx$/name: nginx2/" | kubectl create -f - "${kube_flags[@]}"
  # Deletion of both deployments should not be blocked
   kubectl delete deployment nginx2 "${kube_flags[@]}"
  # Clean up
  kubectl delete deployment nginx "${kube_flags[@]}"

  ### Set image of a deployment
  # Pre-condition: no deployment exists
  kube::test::get_object_assert deployment "{{range.items}}{{$id_field}}:{{end}}" ''
  # Create a deployment
  kubectl create -f hack/testdata/deployment-multicontainer.yaml "${kube_flags[@]}"
  kube::test::get_object_assert deployment "{{range.items}}{{$id_field}}:{{end}}" 'nginx-deployment:'
  kube::test::get_object_assert deployment "{{range.items}}{{$deployment_image_field}}:{{end}}" "${IMAGE_DEPLOYMENT_R1}:"
  kube::test::get_object_assert deployment "{{range.items}}{{$deployment_second_image_field}}:{{end}}" "${IMAGE_PERL}:"
  # Set the deployment's image
  kubectl set image deployment nginx-deployment nginx="${IMAGE_DEPLOYMENT_R2}" "${kube_flags[@]}"
  kube::test::get_object_assert deployment "{{range.items}}{{$deployment_image_field}}:{{end}}" "${IMAGE_DEPLOYMENT_R2}:"
  kube::test::get_object_assert deployment "{{range.items}}{{$deployment_second_image_field}}:{{end}}" "${IMAGE_PERL}:"
  # Set non-existing container should fail
  ! kubectl set image deployment nginx-deployment redis=redis "${kube_flags[@]}"
  # Set image of deployments without specifying name
  kubectl set image deployments --all nginx="${IMAGE_DEPLOYMENT_R1}" "${kube_flags[@]}"
  kube::test::get_object_assert deployment "{{range.items}}{{$deployment_image_field}}:{{end}}" "${IMAGE_DEPLOYMENT_R1}:"
  kube::test::get_object_assert deployment "{{range.items}}{{$deployment_second_image_field}}:{{end}}" "${IMAGE_PERL}:"
  # Set image of a deployment specified by file
  kubectl set image -f hack/testdata/deployment-multicontainer.yaml nginx="${IMAGE_DEPLOYMENT_R2}" "${kube_flags[@]}"
  kube::test::get_object_assert deployment "{{range.items}}{{$deployment_image_field}}:{{end}}" "${IMAGE_DEPLOYMENT_R2}:"
  kube::test::get_object_assert deployment "{{range.items}}{{$deployment_second_image_field}}:{{end}}" "${IMAGE_PERL}:"
  # Set image of a local file without talking to the server
  kubectl set image -f hack/testdata/deployment-multicontainer.yaml nginx="${IMAGE_DEPLOYMENT_R1}" "${kube_flags[@]}" --local -o yaml
  kube::test::get_object_assert deployment "{{range.items}}{{$deployment_image_field}}:{{end}}" "${IMAGE_DEPLOYMENT_R2}:"
  kube::test::get_object_assert deployment "{{range.items}}{{$deployment_second_image_field}}:{{end}}" "${IMAGE_PERL}:"
  # Set image of all containers of the deployment
  kubectl set image deployment nginx-deployment "*"="${IMAGE_DEPLOYMENT_R1}" "${kube_flags[@]}"
  kube::test::get_object_assert deployment "{{range.items}}{{$deployment_image_field}}:{{end}}" "${IMAGE_DEPLOYMENT_R1}:"
  kube::test::get_object_assert deployment "{{range.items}}{{$deployment_second_image_field}}:{{end}}" "${IMAGE_DEPLOYMENT_R1}:"
  # Clean up
  kubectl delete deployment nginx-deployment "${kube_flags[@]}"

  set +o nounset
  set +o errexit
}

run_rs_tests() {
  set -o nounset
  set -o errexit

  create_and_use_new_namespace
  kube::log::status "Testing kubectl(v1:replicasets)"

  ### Create and stop a replica set, make sure it doesn't leak pods
  # Pre-condition: no replica set exists
  kube::test::get_object_assert rs "{{range.items}}{{$id_field}}:{{end}}" ''
  # Command
  kubectl create -f hack/testdata/frontend-replicaset.yaml "${kube_flags[@]}"
  kube::log::status "Deleting rs"
  kubectl delete rs frontend "${kube_flags[@]}"
  # Post-condition: no pods from frontend replica set
  kube::test::get_object_assert 'pods -l "tier=frontend"' "{{range.items}}{{$id_field}}:{{end}}" ''

  ### Create and then delete a replica set with cascade=false, make sure it doesn't delete pods.
  # Pre-condition: no replica set exists
  kube::test::get_object_assert rs "{{range.items}}{{$id_field}}:{{end}}" ''
  # Command
  kubectl create -f hack/testdata/frontend-replicaset.yaml "${kube_flags[@]}"
  kube::log::status "Deleting rs"
  kubectl delete rs frontend "${kube_flags[@]}" --cascade=false
  # Wait for the rs to be deleted.
  kube::test::wait_object_assert rs "{{range.items}}{{$id_field}}:{{end}}" ''
  # Post-condition: All 3 pods still remain from frontend replica set
  kube::test::get_object_assert 'pods -l "tier=frontend"' "{{range.items}}{{$pod_container_name_field}}:{{end}}" 'php-redis:php-redis:php-redis:'
  # Cleanup
  kubectl delete pods -l "tier=frontend" "${kube_flags[@]}"
  kube::test::get_object_assert pods "{{range.items}}{{$id_field}}:{{end}}" ''

  ### Create replica set frontend from YAML
  # Pre-condition: no replica set exists
  kube::test::get_object_assert rs "{{range.items}}{{$id_field}}:{{end}}" ''
  # Command
  kubectl create -f hack/testdata/frontend-replicaset.yaml "${kube_flags[@]}"
  # Post-condition: frontend replica set is created
  kube::test::get_object_assert rs "{{range.items}}{{$id_field}}:{{end}}" 'frontend:'
  # Describe command should print detailed information
  kube::test::describe_object_assert rs 'frontend' "Name:" "Pod Template:" "Labels:" "Selector:" "Replicas:" "Pods Status:" "Volumes:"
  # Describe command should print events information by default
  kube::test::describe_object_events_assert rs 'frontend'
  # Describe command should not print events information when show-events=false
  kube::test::describe_object_events_assert rs 'frontend' false
  # Describe command should print events information when show-events=true
  kube::test::describe_object_events_assert rs 'frontend' true
  # Describe command (resource only) should print detailed information
  kube::test::describe_resource_assert rs "Name:" "Pod Template:" "Labels:" "Selector:" "Replicas:" "Pods Status:" "Volumes:"
  # Describe command should print events information by default
  kube::test::describe_resource_events_assert rs
  # Describe command should not print events information when show-events=false
  kube::test::describe_resource_events_assert rs false
  # Describe command should print events information when show-events=true
  kube::test::describe_resource_events_assert rs true
  # Describe command (resource only) should print detailed information
  kube::test::describe_resource_assert pods "Name:" "Image:" "Node:" "Labels:" "Status:" "Created By" "Controlled By"

  ### Scale replica set frontend with current-replicas and replicas
  # Pre-condition: 3 replicas
  kube::test::get_object_assert 'rs frontend' "{{$rs_replicas_field}}" '3'
  # Command
  kubectl scale --current-replicas=3 --replicas=2 replicasets frontend "${kube_flags[@]}"
  # Post-condition: 2 replicas
  kube::test::get_object_assert 'rs frontend' "{{$rs_replicas_field}}" '2'
  # Clean-up
  kubectl delete rs frontend "${kube_flags[@]}"

  ### Expose replica set as service
  kubectl create -f hack/testdata/frontend-replicaset.yaml "${kube_flags[@]}"
  # Pre-condition: 3 replicas
  kube::test::get_object_assert 'rs frontend' "{{$rs_replicas_field}}" '3'
  # Command
  kubectl expose rs frontend --port=80 "${kube_flags[@]}"
  # Post-condition: service exists and the port is unnamed
  kube::test::get_object_assert 'service frontend' "{{$port_name}} {{$port_field}}" '<no value> 80'
  # Create a service using service/v1 generator
  kubectl expose rs frontend --port=80 --name=frontend-2 --generator=service/v1 "${kube_flags[@]}"
  # Post-condition: service exists and the port is named default.
  kube::test::get_object_assert 'service frontend-2' "{{$port_name}} {{$port_field}}" 'default 80'
  # Cleanup services
  kubectl delete service frontend{,-2} "${kube_flags[@]}"

  ### Delete replica set with id
  # Pre-condition: frontend replica set exists
  kube::test::get_object_assert rs "{{range.items}}{{$id_field}}:{{end}}" 'frontend:'
  # Command
  kubectl delete rs frontend "${kube_flags[@]}"
  # Post-condition: no replica set exists
  kube::test::get_object_assert rs "{{range.items}}{{$id_field}}:{{end}}" ''

  ### Create two replica sets
  # Pre-condition: no replica set exists
  kube::test::get_object_assert rs "{{range.items}}{{$id_field}}:{{end}}" ''
  # Command
  kubectl create -f hack/testdata/frontend-replicaset.yaml "${kube_flags[@]}"
  kubectl create -f hack/testdata/redis-slave-replicaset.yaml "${kube_flags[@]}"
  # Post-condition: frontend and redis-slave
  kube::test::get_object_assert rs "{{range.items}}{{$id_field}}:{{end}}" 'frontend:redis-slave:'

  ### Delete multiple replica sets at once
  # Pre-condition: frontend and redis-slave
  kube::test::get_object_assert rs "{{range.items}}{{$id_field}}:{{end}}" 'frontend:redis-slave:'
  # Command
  kubectl delete rs frontend redis-slave "${kube_flags[@]}" # delete multiple replica sets at once
  # Post-condition: no replica set exists
  kube::test::get_object_assert rs "{{range.items}}{{$id_field}}:{{end}}" ''

  if kube::test::if_supports_resource "${horizontalpodautoscalers}" ; then
    ### Auto scale replica set
    # Pre-condition: no replica set exists
    kube::test::get_object_assert rs "{{range.items}}{{$id_field}}:{{end}}" ''
    # Command
    kubectl create -f hack/testdata/frontend-replicaset.yaml "${kube_flags[@]}"
    kube::test::get_object_assert rs "{{range.items}}{{$id_field}}:{{end}}" 'frontend:'
    # autoscale 1~2 pods, CPU utilization 70%, replica set specified by file
    kubectl autoscale -f hack/testdata/frontend-replicaset.yaml "${kube_flags[@]}" --max=2 --cpu-percent=70
    kube::test::get_object_assert 'hpa frontend' "{{$hpa_min_field}} {{$hpa_max_field}} {{$hpa_cpu_field}}" '1 2 70'
    kubectl delete hpa frontend "${kube_flags[@]}"
    # autoscale 2~3 pods, no CPU utilization specified, replica set specified by name
    kubectl autoscale rs frontend "${kube_flags[@]}" --min=2 --max=3
    kube::test::get_object_assert 'hpa frontend' "{{$hpa_min_field}} {{$hpa_max_field}} {{$hpa_cpu_field}}" '2 3 80'
    kubectl delete hpa frontend "${kube_flags[@]}"
    # autoscale without specifying --max should fail
    ! kubectl autoscale rs frontend "${kube_flags[@]}"
    # Clean up
    kubectl delete rs frontend "${kube_flags[@]}"
  fi

  set +o nounset
  set +o errexit
}

run_daemonset_tests() {
  set -o nounset
  set -o errexit

  create_and_use_new_namespace
  kube::log::status "Testing kubectl(v1:daemonsets)"

  ### Create a rolling update DaemonSet
  # Pre-condition: no DaemonSet exists
  kube::test::get_object_assert daemonsets "{{range.items}}{{$id_field}}:{{end}}" ''
  # Command
  kubectl apply -f hack/testdata/rollingupdate-daemonset.yaml "${kube_flags[@]}"
  # Template Generation should be 1
  kube::test::get_object_assert 'daemonsets bind' "{{${template_generation_field}}}" '1'
  kubectl apply -f hack/testdata/rollingupdate-daemonset.yaml "${kube_flags[@]}"
  # Template Generation should stay 1
  kube::test::get_object_assert 'daemonsets bind' "{{${template_generation_field}}}" '1'
  # Clean up
  kubectl delete -f hack/testdata/rollingupdate-daemonset.yaml "${kube_flags[@]}"

  set +o nounset
  set +o errexit
}

run_daemonset_history_tests() {
  set -o nounset
  set -o errexit

  create_and_use_new_namespace
  kube::log::status "Testing kubectl(v1:daemonsets, v1:controllerrevisions)"

  ### Test rolling back a DaemonSet
  # Pre-condition: no DaemonSet or its pods exists
  kube::test::get_object_assert daemonsets "{{range.items}}{{$id_field}}:{{end}}" ''
  # Command
  # Create a DaemonSet (revision 1)
  kubectl apply -f hack/testdata/rollingupdate-daemonset.yaml --record "${kube_flags[@]}"
  kube::test::get_object_assert controllerrevisions "{{range.items}}{{$annotations_field}}:{{end}}" ".*rollingupdate-daemonset.yaml --record.*"
  # Rollback to revision 1 - should be no-op
  kubectl rollout undo daemonset --to-revision=1 "${kube_flags[@]}"
  kube::test::get_object_assert daemonset "{{range.items}}{{$daemonset_image_field0}}:{{end}}" "${IMAGE_DAEMONSET_R1}:"
  kube::test::get_object_assert daemonset "{{range.items}}{{$container_len}}{{end}}" "1"
  # Update the DaemonSet (revision 2)
  kubectl apply -f hack/testdata/rollingupdate-daemonset-rv2.yaml --record "${kube_flags[@]}"
  kube::test::wait_object_assert daemonset "{{range.items}}{{$daemonset_image_field0}}:{{end}}" "${IMAGE_DAEMONSET_R2}:"
  kube::test::wait_object_assert daemonset "{{range.items}}{{$daemonset_image_field1}}:{{end}}" "${IMAGE_DAEMONSET_R2_2}:"
  kube::test::get_object_assert daemonset "{{range.items}}{{$container_len}}{{end}}" "2"
  kube::test::wait_object_assert controllerrevisions "{{range.items}}{{$annotations_field}}:{{end}}" ".*rollingupdate-daemonset-rv2.yaml --record.*"
  # Rollback to revision 1 with dry-run - should be no-op
  kubectl rollout undo daemonset --dry-run=true "${kube_flags[@]}"
  kube::test::get_object_assert daemonset "{{range.items}}{{$daemonset_image_field0}}:{{end}}" "${IMAGE_DAEMONSET_R2}:"
  kube::test::get_object_assert daemonset "{{range.items}}{{$daemonset_image_field1}}:{{end}}" "${IMAGE_DAEMONSET_R2_2}:"
  kube::test::get_object_assert daemonset "{{range.items}}{{$container_len}}{{end}}" "2"
  # Rollback to revision 1
  kubectl rollout undo daemonset --to-revision=1 "${kube_flags[@]}"
  kube::test::wait_object_assert daemonset "{{range.items}}{{$daemonset_image_field0}}:{{end}}" "${IMAGE_DAEMONSET_R1}:"
  kube::test::get_object_assert daemonset "{{range.items}}{{$container_len}}{{end}}" "1"
  # Rollback to revision 1000000 - should fail
  output_message=$(! kubectl rollout undo daemonset --to-revision=1000000 "${kube_flags[@]}" 2>&1)
  kube::test::if_has_string "${output_message}" "unable to find specified revision"
  kube::test::get_object_assert daemonset "{{range.items}}{{$daemonset_image_field0}}:{{end}}" "${IMAGE_DAEMONSET_R1}:"
  kube::test::get_object_assert daemonset "{{range.items}}{{$container_len}}{{end}}" "1"
  # Rollback to last revision
  kubectl rollout undo daemonset "${kube_flags[@]}"
  kube::test::wait_object_assert daemonset "{{range.items}}{{$daemonset_image_field0}}:{{end}}" "${IMAGE_DAEMONSET_R2}:"
  kube::test::wait_object_assert daemonset "{{range.items}}{{$daemonset_image_field1}}:{{end}}" "${IMAGE_DAEMONSET_R2_2}:"
  kube::test::get_object_assert daemonset "{{range.items}}{{$container_len}}{{end}}" "2"
  # Clean up
  kubectl delete -f hack/testdata/rollingupdate-daemonset.yaml "${kube_flags[@]}"

  set +o nounset
  set +o errexit
}

run_multi_resources_tests() {
  set -o nounset
  set -o errexit

  create_and_use_new_namespace
  kube::log::status "Testing kubectl(v1:multiple resources)"

  FILES="hack/testdata/multi-resource-yaml
  hack/testdata/multi-resource-list
  hack/testdata/multi-resource-json
  hack/testdata/multi-resource-rclist
  hack/testdata/multi-resource-svclist"
  YAML=".yaml"
  JSON=".json"
  for file in $FILES; do
    if [ -f $file$YAML ]
    then
      file=$file$YAML
      replace_file="${file%.yaml}-modify.yaml"
    else
      file=$file$JSON
      replace_file="${file%.json}-modify.json"
    fi

    has_svc=true
    has_rc=true
    two_rcs=false
    two_svcs=false
    if [[ "${file}" == *rclist* ]]; then
      has_svc=false
      two_rcs=true
    fi
    if [[ "${file}" == *svclist* ]]; then
      has_rc=false
      two_svcs=true
    fi

    ### Create, get, describe, replace, label, annotate, and then delete service nginxsvc and replication controller my-nginx from 5 types of files:
    ### 1) YAML, separated by ---; 2) JSON, with a List type; 3) JSON, with JSON object concatenation
    ### 4) JSON, with a ReplicationControllerList type; 5) JSON, with a ServiceList type
    echo "Testing with file ${file} and replace with file ${replace_file}"
    # Pre-condition: no service (other than default kubernetes services) or replication controller exists
    kube::test::get_object_assert services "{{range.items}}{{$id_field}}:{{end}}" ''
    kube::test::get_object_assert rc "{{range.items}}{{$id_field}}:{{end}}" ''
    # Command
    kubectl create -f "${file}" "${kube_flags[@]}"
    # Post-condition: mock service (and mock2) exists
    if [ "$has_svc" = true ]; then
      if [ "$two_svcs" = true ]; then
        kube::test::get_object_assert services "{{range.items}}{{$id_field}}:{{end}}" 'mock:mock2:'
      else
        kube::test::get_object_assert services "{{range.items}}{{$id_field}}:{{end}}" 'mock:'
      fi
    fi
    # Post-condition: mock rc (and mock2) exists
    if [ "$has_rc" = true ]; then
      if [ "$two_rcs" = true ]; then
        kube::test::get_object_assert rc "{{range.items}}{{$id_field}}:{{end}}" 'mock:mock2:'
      else
        kube::test::get_object_assert rc "{{range.items}}{{$id_field}}:{{end}}" 'mock:'
      fi
    fi
    # Command
    kubectl get -f "${file}" "${kube_flags[@]}"
    # Command: watching multiple resources should return "not supported" error
    WATCH_ERROR_FILE="${KUBE_TEMP}/kubectl-watch-error"
    kubectl get -f "${file}" "${kube_flags[@]}" "--watch" 2> ${WATCH_ERROR_FILE} || true
    if ! grep -q "watch is only supported on individual resources and resource collections" "${WATCH_ERROR_FILE}"; then
      kube::log::error_exit "kubectl watch multiple resource returns unexpected error or non-error: $(cat ${WATCH_ERROR_FILE})" "1"
    fi
    kubectl describe -f "${file}" "${kube_flags[@]}"
    # Command
    kubectl replace -f $replace_file --force --cascade "${kube_flags[@]}"
    # Post-condition: mock service (and mock2) and mock rc (and mock2) are replaced
    if [ "$has_svc" = true ]; then
      kube::test::get_object_assert 'services mock' "{{${labels_field}.status}}" 'replaced'
      if [ "$two_svcs" = true ]; then
        kube::test::get_object_assert 'services mock2' "{{${labels_field}.status}}" 'replaced'
      fi
    fi
    if [ "$has_rc" = true ]; then
      kube::test::get_object_assert 'rc mock' "{{${labels_field}.status}}" 'replaced'
      if [ "$two_rcs" = true ]; then
        kube::test::get_object_assert 'rc mock2' "{{${labels_field}.status}}" 'replaced'
      fi
    fi
    # Command: kubectl edit multiple resources
    temp_editor="${KUBE_TEMP}/tmp-editor.sh"
    echo -e "#!/bin/bash\n$SED -i \"s/status\:\ replaced/status\:\ edited/g\" \$@" > "${temp_editor}"
    chmod +x "${temp_editor}"
    EDITOR="${temp_editor}" kubectl edit "${kube_flags[@]}" -f "${file}"
    # Post-condition: mock service (and mock2) and mock rc (and mock2) are edited
    if [ "$has_svc" = true ]; then
      kube::test::get_object_assert 'services mock' "{{${labels_field}.status}}" 'edited'
      if [ "$two_svcs" = true ]; then
        kube::test::get_object_assert 'services mock2' "{{${labels_field}.status}}" 'edited'
      fi
    fi
    if [ "$has_rc" = true ]; then
      kube::test::get_object_assert 'rc mock' "{{${labels_field}.status}}" 'edited'
      if [ "$two_rcs" = true ]; then
        kube::test::get_object_assert 'rc mock2' "{{${labels_field}.status}}" 'edited'
      fi
    fi
    # cleaning
    rm "${temp_editor}"
    # Command
    # We need to set --overwrite, because otherwise, if the first attempt to run "kubectl label"
    # fails on some, but not all, of the resources, retries will fail because it tries to modify
    # existing labels.
    kubectl-with-retry label -f $file labeled=true --overwrite "${kube_flags[@]}"
    # Post-condition: mock service and mock rc (and mock2) are labeled
    if [ "$has_svc" = true ]; then
      kube::test::get_object_assert 'services mock' "{{${labels_field}.labeled}}" 'true'
      if [ "$two_svcs" = true ]; then
        kube::test::get_object_assert 'services mock2' "{{${labels_field}.labeled}}" 'true'
      fi
    fi
    if [ "$has_rc" = true ]; then
      kube::test::get_object_assert 'rc mock' "{{${labels_field}.labeled}}" 'true'
      if [ "$two_rcs" = true ]; then
        kube::test::get_object_assert 'rc mock2' "{{${labels_field}.labeled}}" 'true'
      fi
    fi
    # Command
    # Command
    # We need to set --overwrite, because otherwise, if the first attempt to run "kubectl annotate"
    # fails on some, but not all, of the resources, retries will fail because it tries to modify
    # existing annotations.
    kubectl-with-retry annotate -f $file annotated=true --overwrite "${kube_flags[@]}"
    # Post-condition: mock service (and mock2) and mock rc (and mock2) are annotated
    if [ "$has_svc" = true ]; then
      kube::test::get_object_assert 'services mock' "{{${annotations_field}.annotated}}" 'true'
      if [ "$two_svcs" = true ]; then
        kube::test::get_object_assert 'services mock2' "{{${annotations_field}.annotated}}" 'true'
      fi
    fi
    if [ "$has_rc" = true ]; then
      kube::test::get_object_assert 'rc mock' "{{${annotations_field}.annotated}}" 'true'
      if [ "$two_rcs" = true ]; then
        kube::test::get_object_assert 'rc mock2' "{{${annotations_field}.annotated}}" 'true'
      fi
    fi
    # Cleanup resources created
    kubectl delete -f "${file}" "${kube_flags[@]}"
  done

  #############################
  # Multiple Resources via URL#
  #############################

  # Pre-condition: no service (other than default kubernetes services) or replication controller exists
  kube::test::get_object_assert services "{{range.items}}{{$id_field}}:{{end}}" ''
  kube::test::get_object_assert rc "{{range.items}}{{$id_field}}:{{end}}" ''

  # Command
  kubectl create -f https://raw.githubusercontent.com/kubernetes/kubernetes/master/hack/testdata/multi-resource-yaml.yaml "${kube_flags[@]}"

  # Post-condition: service(mock) and rc(mock) exist
  kube::test::get_object_assert services "{{range.items}}{{$id_field}}:{{end}}" 'mock:'
  kube::test::get_object_assert rc "{{range.items}}{{$id_field}}:{{end}}" 'mock:'

  # Clean up
  kubectl delete -f https://raw.githubusercontent.com/kubernetes/kubernetes/master/hack/testdata/multi-resource-yaml.yaml "${kube_flags[@]}"

  # Post-condition: no service (other than default kubernetes services) or replication controller exists
  kube::test::get_object_assert services "{{range.items}}{{$id_field}}:{{end}}" ''
  kube::test::get_object_assert rc "{{range.items}}{{$id_field}}:{{end}}" ''

  set +o nounset
  set +o errexit
}

run_kubectl_config_set_tests() {
  set -o nounset
  set -o errexit

  create_and_use_new_namespace
  kube::log::status "Testing kubectl(v1:config set)"

  kubectl config set-cluster test-cluster --server="https://does-not-work"

  # Get the api cert and add a comment to avoid flag parsing problems
  cert_data=$(echo "#Comment" && cat "${TMPDIR:-/tmp}/apiserver.crt")

  kubectl config set clusters.test-cluster.certificate-authority-data "$cert_data" --set-raw-bytes
  r_writen=$(kubectl config view --raw -o jsonpath='{.clusters[?(@.name == "test-cluster")].cluster.certificate-authority-data}')

  encoded=$(echo -n "$cert_data" | base64)
  kubectl config set clusters.test-cluster.certificate-authority-data "$encoded"
  e_writen=$(kubectl config view --raw -o jsonpath='{.clusters[?(@.name == "test-cluster")].cluster.certificate-authority-data}')

  test "$e_writen" == "$r_writen"

  set +o nounset
  set +o errexit
}

run_kubectl_local_proxy_tests() {
  set -o nounset
  set -o errexit

  kube::log::status "Testing kubectl local proxy"

  # Make sure the UI can be proxied
  start-proxy
  check-curl-proxy-code /ui 307
  check-curl-proxy-code /api/ui 404
  check-curl-proxy-code /api/v1/namespaces 200
  if kube::test::if_supports_resource "${metrics}" ; then
    check-curl-proxy-code /metrics 200
  fi
  if kube::test::if_supports_resource "${static}" ; then
    check-curl-proxy-code /static/ 200
  fi
  stop-proxy

  # Make sure the in-development api is accessible by default
  start-proxy
  check-curl-proxy-code /apis 200
  check-curl-proxy-code /apis/extensions/ 200
  stop-proxy

  # Custom paths let you see everything.
  start-proxy /custom
  check-curl-proxy-code /custom/ui 307
  if kube::test::if_supports_resource "${metrics}" ; then
    check-curl-proxy-code /custom/metrics 200
  fi
  check-curl-proxy-code /custom/api/v1/namespaces 200
  stop-proxy

  set +o nounset
  set +o errexit
}

run_RESTMapper_evaluation_tests() {
  set -o nounset
  set -o errexit

  create_and_use_new_namespace
  kube::log::status "Testing RESTMapper"

  RESTMAPPER_ERROR_FILE="${KUBE_TEMP}/restmapper-error"

  ### Non-existent resource type should give a recognizeable error
  # Pre-condition: None
  # Command
  kubectl get "${kube_flags[@]}" unknownresourcetype 2>${RESTMAPPER_ERROR_FILE} || true
  if grep -q "the server doesn't have a resource type" "${RESTMAPPER_ERROR_FILE}"; then
    kube::log::status "\"kubectl get unknownresourcetype\" returns error as expected: $(cat ${RESTMAPPER_ERROR_FILE})"
  else
    kube::log::status "\"kubectl get unknownresourcetype\" returns unexpected error or non-error: $(cat ${RESTMAPPER_ERROR_FILE})"
    exit 1
  fi
  rm "${RESTMAPPER_ERROR_FILE}"
  # Post-condition: None

  set +o nounset
  set +o errexit
}

run_clusterroles_tests() {
  set -o nounset
  set -o errexit

  create_and_use_new_namespace
  kube::log::status "Testing clusterroles"

  # make sure the server was properly bootstrapped with clusterroles and bindings
  kube::test::get_object_assert clusterroles/cluster-admin "{{.metadata.name}}" 'cluster-admin'
  kube::test::get_object_assert clusterrolebindings/cluster-admin "{{.metadata.name}}" 'cluster-admin'

  # test `kubectl create clusterrole`
  kubectl create "${kube_flags[@]}" clusterrole pod-admin --verb=* --resource=pods
  kube::test::get_object_assert clusterrole/pod-admin "{{range.rules}}{{range.verbs}}{{.}}:{{end}}{{end}}" '\*:'
  kube::test::get_object_assert clusterrole/pod-admin "{{range.rules}}{{range.resources}}{{.}}:{{end}}{{end}}" 'pods:'
  kube::test::get_object_assert clusterrole/pod-admin "{{range.rules}}{{range.apiGroups}}{{.}}:{{end}}{{end}}" ':'
  kubectl create "${kube_flags[@]}" clusterrole resource-reader --verb=get,list --resource=pods,deployments.extensions
  kube::test::get_object_assert clusterrole/resource-reader "{{range.rules}}{{range.verbs}}{{.}}:{{end}}{{end}}" 'get:list:get:list:'
  kube::test::get_object_assert clusterrole/resource-reader "{{range.rules}}{{range.resources}}{{.}}:{{end}}{{end}}" 'pods:deployments:'
  kube::test::get_object_assert clusterrole/resource-reader "{{range.rules}}{{range.apiGroups}}{{.}}:{{end}}{{end}}" ':extensions:'
  kubectl create "${kube_flags[@]}" clusterrole resourcename-reader --verb=get,list --resource=pods --resource-name=foo
  kube::test::get_object_assert clusterrole/resourcename-reader "{{range.rules}}{{range.verbs}}{{.}}:{{end}}{{end}}" 'get:list:'
  kube::test::get_object_assert clusterrole/resourcename-reader "{{range.rules}}{{range.resources}}{{.}}:{{end}}{{end}}" 'pods:'
  kube::test::get_object_assert clusterrole/resourcename-reader "{{range.rules}}{{range.apiGroups}}{{.}}:{{end}}{{end}}" ':'
  kube::test::get_object_assert clusterrole/resourcename-reader "{{range.rules}}{{range.resourceNames}}{{.}}:{{end}}{{end}}" 'foo:'
  kubectl create "${kube_flags[@]}" clusterrole url-reader --verb=get --non-resource-url=/logs/* --non-resource-url=/healthz/*
  kube::test::get_object_assert clusterrole/url-reader "{{range.rules}}{{range.verbs}}{{.}}:{{end}}{{end}}" 'get:'
  kube::test::get_object_assert clusterrole/url-reader "{{range.rules}}{{range.nonResourceURLs}}{{.}}:{{end}}{{end}}" '/logs/\*:/healthz/\*:'

  # test `kubectl create rolebinding/clusterrolebinding`
  # test `kubectl set subject rolebinding/clusterrolebinding`
  kubectl create "${kube_flags[@]}" clusterrolebinding super-admin --clusterrole=admin --user=super-admin
  kube::test::get_object_assert clusterrolebinding/super-admin "{{range.subjects}}{{.name}}:{{end}}" 'super-admin:'
  kubectl set subject "${kube_flags[@]}" clusterrolebinding super-admin --user=foo
  kube::test::get_object_assert clusterrolebinding/super-admin "{{range.subjects}}{{.name}}:{{end}}" 'super-admin:foo:'

  kubectl create "${kube_flags[@]}" clusterrolebinding super-group --clusterrole=admin --group=the-group
  kube::test::get_object_assert clusterrolebinding/super-group "{{range.subjects}}{{.name}}:{{end}}" 'the-group:'
  kubectl set subject "${kube_flags[@]}" clusterrolebinding super-group --group=foo
  kube::test::get_object_assert clusterrolebinding/super-group "{{range.subjects}}{{.name}}:{{end}}" 'the-group:foo:'

  kubectl create "${kube_flags[@]}" clusterrolebinding super-sa --clusterrole=admin --serviceaccount=otherns:sa-name
  kube::test::get_object_assert clusterrolebinding/super-sa "{{range.subjects}}{{.namespace}}:{{end}}" 'otherns:'
  kube::test::get_object_assert clusterrolebinding/super-sa "{{range.subjects}}{{.name}}:{{end}}" 'sa-name:'
  kubectl set subject "${kube_flags[@]}" clusterrolebinding super-sa --serviceaccount=otherfoo:foo
  kube::test::get_object_assert clusterrolebinding/super-sa "{{range.subjects}}{{.namespace}}:{{end}}" 'otherns:otherfoo:'
  kube::test::get_object_assert clusterrolebinding/super-sa "{{range.subjects}}{{.name}}:{{end}}" 'sa-name:foo:'

  kubectl create "${kube_flags[@]}" rolebinding admin --clusterrole=admin --user=default-admin
  kube::test::get_object_assert rolebinding/admin "{{range.subjects}}{{.name}}:{{end}}" 'default-admin:'
  kubectl set subject "${kube_flags[@]}" rolebinding admin --user=foo
  kube::test::get_object_assert rolebinding/admin "{{range.subjects}}{{.name}}:{{end}}" 'default-admin:foo:'

  kubectl create "${kube_flags[@]}" rolebinding localrole --role=localrole --group=the-group
  kube::test::get_object_assert rolebinding/localrole "{{range.subjects}}{{.name}}:{{end}}" 'the-group:'
  kubectl set subject "${kube_flags[@]}" rolebinding localrole --group=foo
  kube::test::get_object_assert rolebinding/localrole "{{range.subjects}}{{.name}}:{{end}}" 'the-group:foo:'

  kubectl create "${kube_flags[@]}" rolebinding sarole --role=localrole --serviceaccount=otherns:sa-name
  kube::test::get_object_assert rolebinding/sarole "{{range.subjects}}{{.namespace}}:{{end}}" 'otherns:'
  kube::test::get_object_assert rolebinding/sarole "{{range.subjects}}{{.name}}:{{end}}" 'sa-name:'
  kubectl set subject "${kube_flags[@]}" rolebinding sarole --serviceaccount=otherfoo:foo
  kube::test::get_object_assert rolebinding/sarole "{{range.subjects}}{{.namespace}}:{{end}}" 'otherns:otherfoo:'
  kube::test::get_object_assert rolebinding/sarole "{{range.subjects}}{{.name}}:{{end}}" 'sa-name:foo:'

  set +o nounset
  set +o errexit
}

run_role_tests() {
  set -o nounset
  set -o errexit

  create_and_use_new_namespace
  kube::log::status "Testing role"

  # Create Role from command (only resource)
  kubectl create "${kube_flags[@]}" role pod-admin --verb=* --resource=pods
  kube::test::get_object_assert role/pod-admin "{{range.rules}}{{range.verbs}}{{.}}:{{end}}{{end}}" '\*:'
  kube::test::get_object_assert role/pod-admin "{{range.rules}}{{range.resources}}{{.}}:{{end}}{{end}}" 'pods:'
  kube::test::get_object_assert role/pod-admin "{{range.rules}}{{range.apiGroups}}{{.}}:{{end}}{{end}}" ':'
  output_message=$(! kubectl create "${kube_flags[@]}" role invalid-pod-admin --verb=* --resource=invalid-resource 2>&1)
  kube::test::if_has_string "${output_message}" "the server doesn't have a resource type \"invalid-resource\""
  # Create Role from command (resource + group)
  kubectl create "${kube_flags[@]}" role group-reader --verb=get,list --resource=deployments.extensions
  kube::test::get_object_assert role/group-reader "{{range.rules}}{{range.verbs}}{{.}}:{{end}}{{end}}" 'get:list:'
  kube::test::get_object_assert role/group-reader "{{range.rules}}{{range.resources}}{{.}}:{{end}}{{end}}" 'deployments:'
  kube::test::get_object_assert role/group-reader "{{range.rules}}{{range.apiGroups}}{{.}}:{{end}}{{end}}" 'extensions:'
  output_message=$(! kubectl create "${kube_flags[@]}" role invalid-group --verb=get,list --resource=deployments.invalid-group 2>&1)
  kube::test::if_has_string "${output_message}" "the server doesn't have a resource type \"deployments\" in group \"invalid-group\""
  # Create Role from command (resource / subresource)
  kubectl create "${kube_flags[@]}" role subresource-reader --verb=get,list --resource=pods/status
  kube::test::get_object_assert role/subresource-reader "{{range.rules}}{{range.verbs}}{{.}}:{{end}}{{end}}" 'get:list:'
  kube::test::get_object_assert role/subresource-reader "{{range.rules}}{{range.resources}}{{.}}:{{end}}{{end}}" 'pods/status:'
  kube::test::get_object_assert role/subresource-reader "{{range.rules}}{{range.apiGroups}}{{.}}:{{end}}{{end}}" ':'
  # Create Role from command (resource + group / subresource)
  kubectl create "${kube_flags[@]}" role group-subresource-reader --verb=get,list --resource=replicasets.extensions/scale
  kube::test::get_object_assert role/group-subresource-reader "{{range.rules}}{{range.verbs}}{{.}}:{{end}}{{end}}" 'get:list:'
  kube::test::get_object_assert role/group-subresource-reader "{{range.rules}}{{range.resources}}{{.}}:{{end}}{{end}}" 'replicasets/scale:'
  kube::test::get_object_assert role/group-subresource-reader "{{range.rules}}{{range.apiGroups}}{{.}}:{{end}}{{end}}" 'extensions:'
  output_message=$(! kubectl create "${kube_flags[@]}" role invalid-group --verb=get,list --resource=rs.invalid-group/scale 2>&1)
  kube::test::if_has_string "${output_message}" "the server doesn't have a resource type \"rs\" in group \"invalid-group\""
  # Create Role from command (resource + resourcename)
  kubectl create "${kube_flags[@]}" role resourcename-reader --verb=get,list --resource=pods --resource-name=foo
  kube::test::get_object_assert role/resourcename-reader "{{range.rules}}{{range.verbs}}{{.}}:{{end}}{{end}}" 'get:list:'
  kube::test::get_object_assert role/resourcename-reader "{{range.rules}}{{range.resources}}{{.}}:{{end}}{{end}}" 'pods:'
  kube::test::get_object_assert role/resourcename-reader "{{range.rules}}{{range.apiGroups}}{{.}}:{{end}}{{end}}" ':'
  kube::test::get_object_assert role/resourcename-reader "{{range.rules}}{{range.resourceNames}}{{.}}:{{end}}{{end}}" 'foo:'
  # Create Role from command (multi-resources)
  kubectl create "${kube_flags[@]}" role resource-reader --verb=get,list --resource=pods/status,deployments.extensions
  kube::test::get_object_assert role/resource-reader "{{range.rules}}{{range.verbs}}{{.}}:{{end}}{{end}}" 'get:list:get:list:'
  kube::test::get_object_assert role/resource-reader "{{range.rules}}{{range.resources}}{{.}}:{{end}}{{end}}" 'pods/status:deployments:'
  kube::test::get_object_assert role/resource-reader "{{range.rules}}{{range.apiGroups}}{{.}}:{{end}}{{end}}" ':extensions:'

  set +o nounset
  set +o errexit
}

run_assert_short_name_tests() {
  set -o nounset
  set -o errexit

  create_and_use_new_namespace
  kube::log::status "Testing assert short name"

  kube::log::status "Testing propagation of short names for resources"
  output_message=$(kubectl get --raw=/api/v1)

  ## test if a short name is exported during discovery
  kube::test::if_has_string "${output_message}" '{"name":"configmaps","singularName":"","namespaced":true,"kind":"ConfigMap","verbs":\["create","delete","deletecollection","get","list","patch","update","watch"\],"shortNames":\["cm"\]}'

  set +o nounset
  set +o errexit
}

run_assert_categories_tests() {
  set -o nounset
  set -o errexit

  kube::log::status "Testing propagation of categories for resources"
  output_message=$(kubectl get --raw=/api/v1 | grep -Po '"name":"pods".*?}')
  kube::test::if_has_string "${output_message}" '"categories":\["all"\]'

  set +o nounset
  set +o errexit
}

run_kubectl_create_error_tests() {
  set -o nounset
  set -o errexit

  create_and_use_new_namespace
  kube::log::status "Testing kubectl create with error"

  # Passing no arguments to create is an error
  ! kubectl create

  ## kubectl create should not panic on empty string lists in a template
  ERROR_FILE="${KUBE_TEMP}/validation-error"
  kubectl create -f hack/testdata/invalid-rc-with-empty-args.yaml "${kube_flags[@]}" 2> "${ERROR_FILE}" || true
  # Post-condition: should get an error reporting the empty string
  if grep -q "unexpected nil value for field" "${ERROR_FILE}"; then
    kube::log::status "\"kubectl create with empty string list returns error as expected: $(cat ${ERROR_FILE})"
  else
    kube::log::status "\"kubectl create with empty string list returns unexpected error or non-error: $(cat ${ERROR_FILE})"
    exit 1
  fi
  rm "${ERROR_FILE}"

  set +o nounset
  set +o errexit
}

run_cmd_with_img_tests() {
  set -o nounset
  set -o errexit

  create_and_use_new_namespace
  kube::log::status "Testing cmd with image"

  # Test that a valid image reference value is provided as the value of --image in `kubectl run <name> --image`
  output_message=$(kubectl run test1 --image=validname)
  kube::test::if_has_string "${output_message}" 'deployment "test1" created'
  kubectl delete deployments test1
  # test invalid image name
  output_message=$(! kubectl run test2 --image=InvalidImageName 2>&1)
  kube::test::if_has_string "${output_message}" 'error: Invalid image name "InvalidImageName": invalid reference format'

  set +o nounset
  set +o errexit
}
<<<<<<< HEAD

run_client_config_tests() {
  set -o nounset
  set -o errexit
=======

run_client_config_tests() {
  set -o nounset
  set -o errexit

  create_and_use_new_namespace
  kube::log::status "Testing client config"

  # Command
  # Pre-condition: kubeconfig "missing" is not a file or directory
  output_message=$(! kubectl get pod --context="" --kubeconfig=missing 2>&1)
  kube::test::if_has_string "${output_message}" "missing: no such file or directory"

  # Pre-condition: kubeconfig "missing" is not a file or directory
  # Command
  output_message=$(! kubectl get pod --user="" --kubeconfig=missing 2>&1)
  # Post-condition: --user contains a valid / empty value, missing config file returns error
  kube::test::if_has_string "${output_message}" "missing: no such file or directory"
  # Command
  output_message=$(! kubectl get pod --cluster="" --kubeconfig=missing 2>&1)
  # Post-condition: --cluster contains a "valid" value, missing config file returns error
  kube::test::if_has_string "${output_message}" "missing: no such file or directory"

  # Pre-condition: context "missing-context" does not exist
  # Command
  output_message=$(! kubectl get pod --context="missing-context" 2>&1)
  kube::test::if_has_string "${output_message}" 'context "missing-context" does not exist'
  # Post-condition: invalid or missing context returns error

  # Pre-condition: cluster "missing-cluster" does not exist
  # Command
  output_message=$(! kubectl get pod --cluster="missing-cluster" 2>&1)
  kube::test::if_has_string "${output_message}" 'cluster "missing-cluster" does not exist'
  # Post-condition: invalid or missing cluster returns error

  # Pre-condition: user "missing-user" does not exist
  # Command
  output_message=$(! kubectl get pod --user="missing-user" 2>&1)
  kube::test::if_has_string "${output_message}" 'auth info "missing-user" does not exist'
  # Post-condition: invalid or missing user returns error

  # test invalid config
  kubectl config view | sed -E "s/apiVersion: .*/apiVersion: v-1/g" > "${TMPDIR:-/tmp}"/newconfig.yaml
  output_message=$(! "${KUBE_OUTPUT_HOSTBIN}/kubectl" get pods --context="" --user="" --kubeconfig="${TMPDIR:-/tmp}"/newconfig.yaml 2>&1)
  kube::test::if_has_string "${output_message}" "Error loading config file"

  output_message=$(! kubectl get pod --kubeconfig=missing-config 2>&1)
  kube::test::if_has_string "${output_message}" 'no such file or directory'

  set +o nounset
  set +o errexit
}

run_service_accounts_tests() {
  set -o nounset
  set -o errexit

  create_and_use_new_namespace
  kube::log::status "Testing service accounts"

  ### Create a new namespace
  # Pre-condition: the test-service-accounts namespace does not exist
  kube::test::get_object_assert 'namespaces' '{{range.items}}{{ if eq $id_field \"test-service-accounts\" }}found{{end}}{{end}}:' ':'
  # Command
  kubectl create namespace test-service-accounts
  # Post-condition: namespace 'test-service-accounts' is created.
  kube::test::get_object_assert 'namespaces/test-service-accounts' "{{$id_field}}" 'test-service-accounts'

  ### Create a service account in a specific namespace
  # Command
  kubectl create serviceaccount test-service-account --namespace=test-service-accounts
  # Post-condition: secret exists and has expected values
  kube::test::get_object_assert 'serviceaccount/test-service-account --namespace=test-service-accounts' "{{$id_field}}" 'test-service-account'
  # Clean-up
  kubectl delete serviceaccount test-service-account --namespace=test-service-accounts
  # Clean up
  kubectl delete namespace test-service-accounts

  set +o nounset
  set +o errexit
}

run_pod_templates_tests() {
  set -o nounset
  set -o errexit

  create_and_use_new_namespace
  kube::log::status "Testing pod templates"

  ### Create PODTEMPLATE
  # Pre-condition: no PODTEMPLATE
  kube::test::get_object_assert podtemplates "{{range.items}}{{.metadata.name}}:{{end}}" ''
  # Command
  kubectl create -f test/fixtures/doc-yaml/user-guide/walkthrough/podtemplate.json "${kube_flags[@]}"
  # Post-condition: nginx PODTEMPLATE is available
  kube::test::get_object_assert podtemplates "{{range.items}}{{.metadata.name}}:{{end}}" 'nginx:'

  ### Printing pod templates works
  kubectl get podtemplates "${kube_flags[@]}"
  [[ "$(kubectl get podtemplates -o yaml "${kube_flags[@]}" | grep nginx)" ]]

  ### Delete nginx pod template by name
  # Pre-condition: nginx pod template is available
  kube::test::get_object_assert podtemplates "{{range.items}}{{.metadata.name}}:{{end}}" 'nginx:'
  # Command
  kubectl delete podtemplate nginx "${kube_flags[@]}"
  # Post-condition: No templates exist
  kube::test::get_object_assert podtemplate "{{range.items}}{{.metadata.name}}:{{end}}" ''

  set +o nounset
  set +o errexit
}

run_stateful_set_tests() {
  set -o nounset
  set -o errexit

  create_and_use_new_namespace
  kube::log::status "Testing kubectl(v1:statefulsets)"

  ### Create and stop statefulset, make sure it doesn't leak pods
  # Pre-condition: no statefulset exists
  kube::test::get_object_assert statefulset "{{range.items}}{{$id_field}}:{{end}}" ''
  # Command: create statefulset
  kubectl create -f hack/testdata/nginx-statefulset.yaml "${kube_flags[@]}"

  ### Scale statefulset test with current-replicas and replicas
  # Pre-condition: 0 replicas
  kube::test::get_object_assert 'statefulset nginx' "{{$statefulset_replicas_field}}" '0'
  kube::test::wait_object_assert 'statefulset nginx' "{{$statefulset_observed_generation}}" '1'
  # Command: Scale up
  kubectl scale --current-replicas=0 --replicas=1 statefulset nginx "${kube_flags[@]}"
  # Post-condition: 1 replica, named nginx-0
  kube::test::get_object_assert 'statefulset nginx' "{{$statefulset_replicas_field}}" '1'
  kube::test::wait_object_assert 'statefulset nginx' "{{$statefulset_observed_generation}}" '2'
  # Typically we'd wait and confirm that N>1 replicas are up, but this framework
  # doesn't start  the scheduler, so pet-0 will block all others.
  # TODO: test robust scaling in an e2e.
  wait-for-pods-with-label "app=nginx-statefulset" "nginx-0"

  ### Clean up
  kubectl delete -f hack/testdata/nginx-statefulset.yaml "${kube_flags[@]}"
  # Post-condition: no pods from statefulset controller
  wait-for-pods-with-label "app=nginx-statefulset" ""

  set +o nounset
  set +o errexit

}

run_lists_tests() {
  set -o nounset
  set -o errexit

  create_and_use_new_namespace
  kube::log::status "Testing kubectl(v1:lists)"

  ### Create a List with objects from multiple versions
  # Command
  kubectl create -f hack/testdata/list.yaml "${kube_flags[@]}"

  ### Delete the List with objects from multiple versions
  # Command
  kubectl delete service/list-service-test deployment/list-deployment-test

  set +o nounset
  set +o errexit
}

run_persistent_volumes_tests() {
  set -o nounset
  set -o errexit

  create_and_use_new_namespace
  kube::log::status "Testing persistent volumes"

  ### Create and delete persistent volume examples
  # Pre-condition: no persistent volumes currently exist
  kube::test::get_object_assert pv "{{range.items}}{{$id_field}}:{{end}}" ''
  # Command
  kubectl create -f test/fixtures/doc-yaml/user-guide/persistent-volumes/volumes/local-01.yaml "${kube_flags[@]}"
  kube::test::get_object_assert pv "{{range.items}}{{$id_field}}:{{end}}" 'pv0001:'
  kubectl delete pv pv0001 "${kube_flags[@]}"
  kubectl create -f test/fixtures/doc-yaml/user-guide/persistent-volumes/volumes/local-02.yaml "${kube_flags[@]}"
  kube::test::get_object_assert pv "{{range.items}}{{$id_field}}:{{end}}" 'pv0002:'
  kubectl delete pv pv0002 "${kube_flags[@]}"
  kubectl create -f test/fixtures/doc-yaml/user-guide/persistent-volumes/volumes/gce.yaml "${kube_flags[@]}"
  kube::test::get_object_assert pv "{{range.items}}{{$id_field}}:{{end}}" 'pv0003:'
  kubectl delete pv pv0003 "${kube_flags[@]}"
  # Post-condition: no PVs
  kube::test::get_object_assert pv "{{range.items}}{{$id_field}}:{{end}}" ''

  set +o nounset
  set +o errexit
}

run_persistent_volume_claims_tests() {
  set -o nounset
  set -o errexit

  create_and_use_new_namespace
  kube::log::status "Testing persistent volumes claims"

  ### Create and delete persistent volume claim examples
  # Pre-condition: no persistent volume claims currently exist
  kube::test::get_object_assert pvc "{{range.items}}{{$id_field}}:{{end}}" ''
  # Command
  kubectl create -f test/fixtures/doc-yaml/user-guide/persistent-volumes/claims/claim-01.yaml "${kube_flags[@]}"
  kube::test::get_object_assert pvc "{{range.items}}{{$id_field}}:{{end}}" 'myclaim-1:'
  kubectl delete pvc myclaim-1 "${kube_flags[@]}"

  kubectl create -f test/fixtures/doc-yaml/user-guide/persistent-volumes/claims/claim-02.yaml "${kube_flags[@]}"
  kube::test::get_object_assert pvc "{{range.items}}{{$id_field}}:{{end}}" 'myclaim-2:'
  kubectl delete pvc myclaim-2 "${kube_flags[@]}"

  kubectl create -f test/fixtures/doc-yaml/user-guide/persistent-volumes/claims/claim-03.json "${kube_flags[@]}"
  kube::test::get_object_assert pvc "{{range.items}}{{$id_field}}:{{end}}" 'myclaim-3:'
  kubectl delete pvc myclaim-3 "${kube_flags[@]}"
  # Post-condition: no PVCs
  kube::test::get_object_assert pvc "{{range.items}}{{$id_field}}:{{end}}" ''

  set +o nounset
  set +o errexit
}

run_storage_class_tests() {
  set -o nounset
  set -o errexit

  kube::log::status "Testing storage class"

  ### Create and delete storage class
  # Pre-condition: no storage classes currently exist
  kube::test::get_object_assert storageclass "{{range.items}}{{$id_field}}:{{end}}" ''
  # Command
  kubectl create -f - "${kube_flags[@]}" << __EOF__
{
  "kind": "StorageClass",
  "apiVersion": "storage.k8s.io/v1",
  "metadata": {
  "name": "storage-class-name"
  },
  "provisioner": "kubernetes.io/fake-provisioner-type",
  "parameters": {
  "zone":"us-east-1b",
  "type":"ssd"
  }
}
__EOF__
  kube::test::get_object_assert storageclass "{{range.items}}{{$id_field}}:{{end}}" 'storage-class-name:'
  kube::test::get_object_assert sc "{{range.items}}{{$id_field}}:{{end}}" 'storage-class-name:'
  kubectl delete storageclass storage-class-name "${kube_flags[@]}"
  # Post-condition: no storage classes
  kube::test::get_object_assert storageclass "{{range.items}}{{$id_field}}:{{end}}" ''

  set +o nounset
  set +o errexit

}

run_nodes_tests() {
  set -o nounset
  set -o errexit

  kube::log::status "Testing kubectl(v1:nodes)"

  kube::test::get_object_assert nodes "{{range.items}}{{$id_field}}:{{end}}" '127.0.0.1:'

  kube::test::describe_object_assert nodes "127.0.0.1" "Name:" "Labels:" "CreationTimestamp:" "Conditions:" "Addresses:" "Capacity:" "Pods:"
  # Describe command should print events information by default
  kube::test::describe_object_events_assert nodes "127.0.0.1"
  # Describe command should not print events information when show-events=false
  kube::test::describe_object_events_assert nodes "127.0.0.1" false
  # Describe command should print events information when show-events=true
  kube::test::describe_object_events_assert nodes "127.0.0.1" true
  # Describe command (resource only) should print detailed information
  kube::test::describe_resource_assert nodes "Name:" "Labels:" "CreationTimestamp:" "Conditions:" "Addresses:" "Capacity:" "Pods:"
  # Describe command should print events information by default
  kube::test::describe_resource_events_assert nodes
  # Describe command should not print events information when show-events=false
  kube::test::describe_resource_events_assert nodes false
  # Describe command should print events information when show-events=true
  kube::test::describe_resource_events_assert nodes true

  ### kubectl patch update can mark node unschedulable
  # Pre-condition: node is schedulable
  kube::test::get_object_assert "nodes 127.0.0.1" "{{.spec.unschedulable}}" '<no value>'
  kubectl patch "${kube_flags[@]}" nodes "127.0.0.1" -p='{"spec":{"unschedulable":true}}'
  # Post-condition: node is unschedulable
  kube::test::get_object_assert "nodes 127.0.0.1" "{{.spec.unschedulable}}" 'true'
  kubectl patch "${kube_flags[@]}" nodes "127.0.0.1" -p='{"spec":{"unschedulable":null}}'
  # Post-condition: node is schedulable
  kube::test::get_object_assert "nodes 127.0.0.1" "{{.spec.unschedulable}}" '<no value>'

  # check webhook token authentication endpoint, kubectl doesn't actually display the returned object so this isn't super useful
  # but it proves that works
  kubectl create -f test/fixtures/pkg/kubectl/cmd/create/tokenreview-v1beta1.json --validate=false
  kubectl create -f test/fixtures/pkg/kubectl/cmd/create/tokenreview-v1.json --validate=false

  set +o nounset
  set +o errexit
}

run_authorization_tests() {
  set -o nounset
  set -o errexit

  kube::log::status "Testing authorization"

  # check remote authorization endpoint, kubectl doesn't actually display the returned object so this isn't super useful
  # but it proves that works
  kubectl create -f test/fixtures/pkg/kubectl/cmd/create/sar-v1.json --validate=false
  kubectl create -f test/fixtures/pkg/kubectl/cmd/create/sar-v1beta1.json --validate=false

  SAR_RESULT_FILE="${KUBE_TEMP}/sar-result.json"
  curl -k -H "Content-Type:" http://localhost:8080/apis/authorization.k8s.io/v1beta1/subjectaccessreviews -XPOST -d @test/fixtures/pkg/kubectl/cmd/create/sar-v1beta1.json > "${SAR_RESULT_FILE}"
  if grep -q '"allowed": true' "${SAR_RESULT_FILE}"; then
    kube::log::status "\"authorization.k8s.io/subjectaccessreviews\" returns as expected: $(cat "${SAR_RESULT_FILE}")"
  else
    kube::log::status "\"authorization.k8s.io/subjectaccessreviews\" does not return as expected: $(cat "${SAR_RESULT_FILE}")"
    exit 1
  fi
  rm "${SAR_RESULT_FILE}"

  SAR_RESULT_FILE="${KUBE_TEMP}/sar-result.json"
  curl -k -H "Content-Type:" http://localhost:8080/apis/authorization.k8s.io/v1/subjectaccessreviews -XPOST -d @test/fixtures/pkg/kubectl/cmd/create/sar-v1.json > "${SAR_RESULT_FILE}"
  if grep -q '"allowed": true' "${SAR_RESULT_FILE}"; then
    kube::log::status "\"authorization.k8s.io/subjectaccessreviews\" returns as expected: $(cat "${SAR_RESULT_FILE}")"
  else
    kube::log::status "\"authorization.k8s.io/subjectaccessreviews\" does not return as expected: $(cat "${SAR_RESULT_FILE}")"
    exit 1
  fi
  rm "${SAR_RESULT_FILE}"

  set +o nounset
  set +o errexit
}

run_retrieve_multiple_tests() {
  set -o nounset
  set -o errexit

  # switch back to the default namespace
  kubectl config set-context "${CONTEXT}" --namespace=""
  kube::log::status "Testing kubectl(v1:multiget)"
  kube::test::get_object_assert 'nodes/127.0.0.1 service/kubernetes' "{{range.items}}{{$id_field}}:{{end}}" '127.0.0.1:kubernetes:'

  set +o nounset
  set +o errexit
}

run_resource_aliasing_tests() {
  set -o nounset
  set -o errexit

  create_and_use_new_namespace
  kube::log::status "Testing resource aliasing"
  kubectl create -f examples/storage/cassandra/cassandra-controller.yaml "${kube_flags[@]}"
  kubectl create -f examples/storage/cassandra/cassandra-service.yaml "${kube_flags[@]}"

  object="all -l'app=cassandra'"
  request="{{range.items}}{{range .metadata.labels}}{{.}}:{{end}}{{end}}"

  # all 4 cassandra's might not be in the request immediately...
  kube::test::get_object_assert "$object" "$request" 'cassandra:cassandra:cassandra:cassandra:' || \
  kube::test::get_object_assert "$object" "$request" 'cassandra:cassandra:cassandra:' || \
  kube::test::get_object_assert "$object" "$request" 'cassandra:cassandra:'

  kubectl delete all -l app=cassandra "${kube_flags[@]}"

  set +o nounset
  set +o errexit
}

run_kubectl_explain_tests() {
  set -o nounset
  set -o errexit

  kube::log::status "Testing kubectl(v1:explain)"
  kubectl explain pods
  # shortcuts work
  kubectl explain po
  kubectl explain po.status.message

  set +o nounset
  set +o errexit
}

run_swagger_tests() {
  set -o nounset
  set -o errexit

  kube::log::status "Testing swagger"

  # Verify schema
  file="${KUBE_TEMP}/schema-v1.json"
  curl -s "http://127.0.0.1:${API_PORT}/swaggerapi/api/v1" > "${file}"
  [[ "$(grep "list of returned" "${file}")" ]]
  [[ "$(grep "List of services" "${file}")" ]]
  [[ "$(grep "Watch for changes to the described resources" "${file}")" ]]

  set +o nounset
  set +o errexit
}

run_kubectl_sort_by_tests() {
  set -o nounset
  set -o errexit

  kube::log::status "Testing kubectl --sort-by"

  ### sort-by should not panic if no pod exists
  # Pre-condition: no POD exists
  kube::test::get_object_assert pods "{{range.items}}{{$id_field}}:{{end}}" ''
  # Command
  kubectl get pods --sort-by="{metadata.name}"
  kubectl get pods --sort-by="{metadata.creationTimestamp}"

  set +o nounset
  set +o errexit
}

run_kubectl_all_namespace_tests() {
  set -o nounset
  set -o errexit

  kube::log::status "Testing kubectl --all-namespace"

  # Pre-condition: the "default" namespace exists
  kube::test::get_object_assert namespaces "{{range.items}}{{if eq $id_field \\\"default\\\"}}{{$id_field}}:{{end}}{{end}}" 'default:'

  ### Create POD
  # Pre-condition: no POD exists
  kube::test::get_object_assert pods "{{range.items}}{{$id_field}}:{{end}}" ''
  # Command
  kubectl create "${kube_flags[@]}" -f test/fixtures/doc-yaml/admin/limitrange/valid-pod.yaml
  # Post-condition: valid-pod is created
  kube::test::get_object_assert pods "{{range.items}}{{$id_field}}:{{end}}" 'valid-pod:'

  ### Verify a specific namespace is ignored when all-namespaces is provided
  # Command
  kubectl get pods --all-namespaces --namespace=default

  ### Clean up
  # Pre-condition: valid-pod exists
  kube::test::get_object_assert pods "{{range.items}}{{$id_field}}:{{end}}" 'valid-pod:'
  # Command
  kubectl delete "${kube_flags[@]}" pod valid-pod --grace-period=0 --force
  # Post-condition: valid-pod doesn't exist
  kube::test::get_object_assert pods "{{range.items}}{{$id_field}}:{{end}}" ''

  set +o nounset
  set +o errexit
}

run_certificates_tests() {
  set -o nounset
  set -o errexit

  kube::log::status "Testing certificates"

  # approve
  kubectl create -f hack/testdata/csr.yml "${kube_flags[@]}"
  kube::test::get_object_assert 'csr/foo' '{{range.status.conditions}}{{.type}}{{end}}' ''
  kubectl certificate approve foo "${kube_flags[@]}"
  kubectl get csr "${kube_flags[@]}" -o json
  kube::test::get_object_assert 'csr/foo' '{{range.status.conditions}}{{.type}}{{end}}' 'Approved'
  kubectl delete -f hack/testdata/csr.yml "${kube_flags[@]}"
  kube::test::get_object_assert csr "{{range.items}}{{$id_field}}{{end}}" ''

  kubectl create -f hack/testdata/csr.yml "${kube_flags[@]}"
  kube::test::get_object_assert 'csr/foo' '{{range.status.conditions}}{{.type}}{{end}}' ''
  kubectl certificate approve -f hack/testdata/csr.yml "${kube_flags[@]}"
  kubectl get csr "${kube_flags[@]}" -o json
  kube::test::get_object_assert 'csr/foo' '{{range.status.conditions}}{{.type}}{{end}}' 'Approved'
  kubectl delete -f hack/testdata/csr.yml "${kube_flags[@]}"
  kube::test::get_object_assert csr "{{range.items}}{{$id_field}}{{end}}" ''

  # deny
  kubectl create -f hack/testdata/csr.yml "${kube_flags[@]}"
  kube::test::get_object_assert 'csr/foo' '{{range.status.conditions}}{{.type}}{{end}}' ''
  kubectl certificate deny foo "${kube_flags[@]}"
  kubectl get csr "${kube_flags[@]}" -o json
  kube::test::get_object_assert 'csr/foo' '{{range.status.conditions}}{{.type}}{{end}}' 'Denied'
  kubectl delete -f hack/testdata/csr.yml "${kube_flags[@]}"
  kube::test::get_object_assert csr "{{range.items}}{{$id_field}}{{end}}" ''

  kubectl create -f hack/testdata/csr.yml "${kube_flags[@]}"
  kube::test::get_object_assert 'csr/foo' '{{range.status.conditions}}{{.type}}{{end}}' ''
  kubectl certificate deny -f hack/testdata/csr.yml "${kube_flags[@]}"
  kubectl get csr "${kube_flags[@]}" -o json
  kube::test::get_object_assert 'csr/foo' '{{range.status.conditions}}{{.type}}{{end}}' 'Denied'
  kubectl delete -f hack/testdata/csr.yml "${kube_flags[@]}"
  kube::test::get_object_assert csr "{{range.items}}{{$id_field}}{{end}}" ''

  set +o nounset
  set +o errexit
}

run_plugins_tests() {
  set -o nounset
  set -o errexit

  kube::log::status "Testing kubectl plugins"

  # top-level plugin command
  output_message=$(KUBECTL_PLUGINS_PATH=test/fixtures/pkg/kubectl/plugins kubectl -h 2>&1)
  kube::test::if_has_string "${output_message}" 'plugin\s\+Runs a command-line plugin'

  # no plugins
  output_message=$(! kubectl plugin 2>&1)
  kube::test::if_has_string "${output_message}" 'no plugins installed'

  # single plugins path
  output_message=$(KUBECTL_PLUGINS_PATH=test/fixtures/pkg/kubectl/plugins kubectl plugin 2>&1)
  kube::test::if_has_string "${output_message}" 'echo\s\+Echoes for test-cmd'
  kube::test::if_has_string "${output_message}" 'get\s\+The wonderful new plugin-based get!'
  kube::test::if_has_string "${output_message}" 'error\s\+The tremendous plugin that always fails!'
  kube::test::if_has_not_string "${output_message}" 'The hello plugin'
  kube::test::if_has_not_string "${output_message}" 'Incomplete plugin'
  kube::test::if_has_not_string "${output_message}" 'no plugins installed'

  # multiple plugins path
  output_message=$(KUBECTL_PLUGINS_PATH=test/fixtures/pkg/kubectl/plugins/:test/fixtures/pkg/kubectl/plugins2/ kubectl plugin -h 2>&1)
  kube::test::if_has_string "${output_message}" 'echo\s\+Echoes for test-cmd'
  kube::test::if_has_string "${output_message}" 'get\s\+The wonderful new plugin-based get!'
  kube::test::if_has_string "${output_message}" 'error\s\+The tremendous plugin that always fails!'
  kube::test::if_has_string "${output_message}" 'hello\s\+The hello plugin'
  kube::test::if_has_not_string "${output_message}" 'Incomplete plugin'

  # don't override existing commands
  output_message=$(KUBECTL_PLUGINS_PATH=test/fixtures/pkg/kubectl/plugins/:test/fixtures/pkg/kubectl/plugins2/ kubectl get -h 2>&1)
  kube::test::if_has_string "${output_message}" 'Display one or many resources'
  kube::test::if_has_not_string "$output_message{output_message}" 'The wonderful new plugin-based get'

  # plugin help
  output_message=$(KUBECTL_PLUGINS_PATH=test/fixtures/pkg/kubectl/plugins/:test/fixtures/pkg/kubectl/plugins2/ kubectl plugin hello -h 2>&1)
  kube::test::if_has_string "${output_message}" 'The hello plugin is a new plugin used by test-cmd to test multiple plugin locations.'
  kube::test::if_has_string "${output_message}" 'Usage:'

  # run plugin
  output_message=$(KUBECTL_PLUGINS_PATH=test/fixtures/pkg/kubectl/plugins/:test/fixtures/pkg/kubectl/plugins2/ kubectl plugin hello 2>&1)
  kube::test::if_has_string "${output_message}" '#hello#'
  output_message=$(KUBECTL_PLUGINS_PATH=test/fixtures/pkg/kubectl/plugins/:test/fixtures/pkg/kubectl/plugins2/ kubectl plugin echo 2>&1)
  kube::test::if_has_string "${output_message}" 'This plugin works!'
  output_message=$(! KUBECTL_PLUGINS_PATH=test/fixtures/pkg/kubectl/plugins/ kubectl plugin hello 2>&1)
  kube::test::if_has_string "${output_message}" 'unknown command'
  output_message=$(! KUBECTL_PLUGINS_PATH=test/fixtures/pkg/kubectl/plugins/ kubectl plugin error 2>&1)
  kube::test::if_has_string "${output_message}" 'error: exit status 1'

  # plugin tree
  output_message=$(KUBECTL_PLUGINS_PATH=test/fixtures/pkg/kubectl/plugins kubectl plugin tree 2>&1)
  kube::test::if_has_string "${output_message}" 'Plugin with a tree of commands'
  kube::test::if_has_string "${output_message}" 'child1\s\+The first child of a tree'
  kube::test::if_has_string "${output_message}" 'child2\s\+The second child of a tree'
  kube::test::if_has_string "${output_message}" 'child3\s\+The third child of a tree'
  output_message=$(KUBECTL_PLUGINS_PATH=test/fixtures/pkg/kubectl/plugins kubectl plugin tree child1 --help 2>&1)
  kube::test::if_has_string "${output_message}" 'The first child of a tree'
  kube::test::if_has_not_string "${output_message}" 'The second child'
  kube::test::if_has_not_string "${output_message}" 'child2'
  output_message=$(KUBECTL_PLUGINS_PATH=test/fixtures/pkg/kubectl/plugins kubectl plugin tree child1 2>&1)
  kube::test::if_has_string "${output_message}" 'child one'
  kube::test::if_has_not_string "${output_message}" 'child1'
  kube::test::if_has_not_string "${output_message}" 'The first child'

  # plugin env
  output_message=$(KUBECTL_PLUGINS_PATH=test/fixtures/pkg/kubectl/plugins kubectl plugin env 2>&1)
  kube::test::if_has_string "${output_message}" 'KUBECTL_PLUGINS_CURRENT_NAMESPACE'
  kube::test::if_has_string "${output_message}" 'KUBECTL_PLUGINS_CALLER'
  kube::test::if_has_string "${output_message}" 'KUBECTL_PLUGINS_DESCRIPTOR_COMMAND=./env.sh'
  kube::test::if_has_string "${output_message}" 'KUBECTL_PLUGINS_DESCRIPTOR_SHORT_DESC=The plugin envs plugin'
  kube::test::if_has_string "${output_message}" 'KUBECTL_PLUGINS_GLOBAL_FLAG_KUBECONFIG'
  kube::test::if_has_string "${output_message}" 'KUBECTL_PLUGINS_GLOBAL_FLAG_REQUEST_TIMEOUT=0'

  set +o nounset
  set +o errexit
}

run_impersonation_tests() {
  set -o nounset
  set -o errexit

  kube::log::status "Testing impersonation"

  output_message=$(! kubectl get pods "${kube_flags_with_token[@]}" --as-group=foo 2>&1)
  kube::test::if_has_string "${output_message}" 'without impersonating a user'

  if kube::test::if_supports_resource "${csr}" ; then
    # --as
    kubectl create -f hack/testdata/csr.yml "${kube_flags_with_token[@]}" --as=user1
    kube::test::get_object_assert 'csr/foo' '{{.spec.username}}' 'user1'
    kube::test::get_object_assert 'csr/foo' '{{range .spec.groups}}{{.}}{{end}}' 'system:authenticated'
    kubectl delete -f hack/testdata/csr.yml "${kube_flags_with_token[@]}"

    # --as-group
    kubectl create -f hack/testdata/csr.yml "${kube_flags_with_token[@]}" --as=user1 --as-group=group2 --as-group=group1 --as-group=,,,chameleon
    kube::test::get_object_assert 'csr/foo' '{{len .spec.groups}}' '3'
    kube::test::get_object_assert 'csr/foo' '{{range .spec.groups}}{{.}} {{end}}' 'group2 group1 ,,,chameleon '
    kubectl delete -f hack/testdata/csr.yml "${kube_flags_with_token[@]}"
  fi

  set +o nounset
  set +o errexit
}
# Runs all kubectl tests.
# Requires an env var SUPPORTED_RESOURCES which is a comma separated list of
# resources for which tests should be run.
runTests() {
  foundError="False"

  if [ -z "${SUPPORTED_RESOURCES:-}" ]; then
    echo "Need to set SUPPORTED_RESOURCES env var. It is a list of resources that are supported and hence should be tested. Set it to (*) to test all resources"
    exit 1
  fi
  kube::log::status "Checking kubectl version"
  kubectl version

  # use timestamp as the name of namespace because increasing the variable inside subshell
  # does not affect the value of the variable outside the subshell.
  create_and_use_new_namespace() {
    namespace_number=$(date +%s%N)
    kube::log::status "Creating namespace namespace${namespace_number}"
    kubectl create namespace "namespace${namespace_number}"
    kubectl config set-context "${CONTEXT}" --namespace="namespace${namespace_number}"
  }

  kube_flags=(
    -s "http://127.0.0.1:${API_PORT}"
  )

  kube_flags_with_token=(
    -s "https://127.0.0.1:${SECURE_API_PORT}" --token=admin/system:masters --insecure-skip-tls-verify=true
  )

  if [[ -z "${ALLOW_SKEW:-}" ]]; then
    kube_flags+=("--match-server-version")
    kube_flags_with_token+=("--match-server-version")
  fi
  if kube::test::if_supports_resource "${nodes}" ; then
    [ "$(kubectl get nodes -o go-template='{{ .apiVersion }}' "${kube_flags[@]}")" == "v1" ]
  fi

  id_field=".metadata.name"
  labels_field=".metadata.labels"
  annotations_field=".metadata.annotations"
  service_selector_field=".spec.selector"
  rc_replicas_field=".spec.replicas"
  rc_status_replicas_field=".status.replicas"
  rc_container_image_field=".spec.template.spec.containers"
  rs_replicas_field=".spec.replicas"
  port_field="(index .spec.ports 0).port"
  port_name="(index .spec.ports 0).name"
  second_port_field="(index .spec.ports 1).port"
  second_port_name="(index .spec.ports 1).name"
  image_field="(index .spec.containers 0).image"
  pod_container_name_field="(index .spec.containers 0).name"
  container_name_field="(index .spec.template.spec.containers 0).name"
  hpa_min_field=".spec.minReplicas"
  hpa_max_field=".spec.maxReplicas"
  hpa_cpu_field=".spec.targetCPUUtilizationPercentage"
  statefulset_replicas_field=".spec.replicas"
  statefulset_observed_generation=".status.observedGeneration"
  job_parallelism_field=".spec.parallelism"
  deployment_replicas=".spec.replicas"
  secret_data=".data"
  secret_type=".type"
  deployment_image_field="(index .spec.template.spec.containers 0).image"
  deployment_second_image_field="(index .spec.template.spec.containers 1).image"
  change_cause_annotation='.*kubernetes.io/change-cause.*'
  pdb_min_available=".spec.minAvailable"
  pdb_max_unavailable=".spec.maxUnavailable"
  template_generation_field=".spec.templateGeneration"
  container_len="(len .spec.template.spec.containers)"
  daemonset_image_field0="(index .spec.template.spec.containers 0).image"
  daemonset_image_field1="(index .spec.template.spec.containers 1).image"

  # Make sure "default" namespace exists.
  if kube::test::if_supports_resource "${namespaces}" ; then
    output_message=$(kubectl get "${kube_flags[@]}" namespaces)
    if [[ ! $(echo "${output_message}" | grep "default") ]]; then
      # Create default namespace
      kubectl create "${kube_flags[@]}" ns default
    fi
  fi

  # Make sure "kubernetes" service exists.
  if kube::test::if_supports_resource "${services}" ; then
    # Attempt to create the kubernetes service, tolerating failure (since it might already exist)
    kubectl create "${kube_flags[@]}" -f hack/testdata/kubernetes-service.yaml || true
    # Require the service to exist (either we created it or the API server did)
    kubectl get "${kube_flags[@]}" -f hack/testdata/kubernetes-service.yaml
  fi

  #########################
  # Kubectl version #
  #########################

  record_command run_kubectl_version_tests

  #######################
  # kubectl config set #
  #######################

  record_command run_kubectl_config_set_tests

  #######################
  # kubectl local proxy #
  #######################

  record_command run_kubectl_local_proxy_tests

  #########################
  # RESTMapper evaluation #
  #########################

  record_command run_RESTMapper_evaluation_tests

  ################
  # Cluster Role #
  ################

  if kube::test::if_supports_resource "${clusterroles}" ; then
    record_command run_clusterroles_tests
  fi

  ########
  # Role #
  ########
  if kube::test::if_supports_resource "${roles}" ; then
      record_command run_role_tests
  fi

  #########################
  # Assert short name     #
  #########################

  record_command run_assert_short_name_tests

  #########################
  # Assert categories     #
  #########################

  ## test if a category is exported during discovery
  if kube::test::if_supports_resource "${pods}" ; then
    record_command run_assert_categories_tests
  fi

  ###########################
  # POD creation / deletion #
  ###########################

  if kube::test::if_supports_resource "${pods}" ; then
    record_command run_pod_tests
  fi

  if kube::test::if_supports_resource "${pods}" ; then
    record_command run_save_config_tests
  fi

  if kube::test::if_supports_resource "${pods}" ; then
    record_command run_kubectl_create_error_tests
  fi

  if kube::test::if_supports_resource "${pods}" ; then
    # TODO: Move apply tests to run on rs instead of pods so that they can be
    # run for federation apiserver as well.
    record_command run_kubectl_apply_tests
    record_command run_kubectl_run_tests
    record_command run_kubectl_using_deprecated_commands_test
    record_command run_kubectl_create_filter_tests
  fi

  if kube::test::if_supports_resource "${deployments}" ; then
    record_command run_kubectl_apply_deployments_tests
  fi

  ###############
  # Kubectl get #
  ###############

  if kube::test::if_supports_resource "${pods}" ; then
    # TODO: Move get tests to run on rs instead of pods so that they can be
    # run for federation apiserver as well.
    record_command run_kubectl_get_tests
  fi

  ##################
  # Global timeout #
  ##################

  if kube::test::if_supports_resource "${pods}" ; then
    # TODO: Move request timeout tests to run on rs instead of pods so that they
    # can be run for federation apiserver as well.
    record_command run_kubectl_request_timeout_tests
  fi
>>>>>>> 5aacfdce

  create_and_use_new_namespace
  kube::log::status "Testing client config"

<<<<<<< HEAD
  # Command
  # Pre-condition: kubeconfig "missing" is not a file or directory
  output_message=$(! kubectl get pod --context="" --kubeconfig=missing 2>&1)
  kube::test::if_has_string "${output_message}" "missing: no such file or directory"

  # Pre-condition: kubeconfig "missing" is not a file or directory
  # Command
  output_message=$(! kubectl get pod --user="" --kubeconfig=missing 2>&1)
  # Post-condition: --user contains a valid / empty value, missing config file returns error
  kube::test::if_has_string "${output_message}" "missing: no such file or directory"
  # Command
  output_message=$(! kubectl get pod --cluster="" --kubeconfig=missing 2>&1)
  # Post-condition: --cluster contains a "valid" value, missing config file returns error
  kube::test::if_has_string "${output_message}" "missing: no such file or directory"

  # Pre-condition: context "missing-context" does not exist
  # Command
  output_message=$(! kubectl get pod --context="missing-context" 2>&1)
  kube::test::if_has_string "${output_message}" 'context "missing-context" does not exist'
  # Post-condition: invalid or missing context returns error

  # Pre-condition: cluster "missing-cluster" does not exist
  # Command
  output_message=$(! kubectl get pod --cluster="missing-cluster" 2>&1)
  kube::test::if_has_string "${output_message}" 'cluster "missing-cluster" does not exist'
  # Post-condition: invalid or missing cluster returns error

  # Pre-condition: user "missing-user" does not exist
  # Command
  output_message=$(! kubectl get pod --user="missing-user" 2>&1)
  kube::test::if_has_string "${output_message}" 'auth info "missing-user" does not exist'
  # Post-condition: invalid or missing user returns error

  # test invalid config
  kubectl config view | sed -E "s/apiVersion: .*/apiVersion: v-1/g" > "${TMPDIR:-/tmp}"/newconfig.yaml
  output_message=$(! "${KUBE_OUTPUT_HOSTBIN}/kubectl" get pods --context="" --user="" --kubeconfig="${TMPDIR:-/tmp}"/newconfig.yaml 2>&1)
  kube::test::if_has_string "${output_message}" "Error loading config file"

  output_message=$(! kubectl get pod --kubeconfig=missing-config 2>&1)
  kube::test::if_has_string "${output_message}" 'no such file or directory'

  set +o nounset
  set +o errexit
}

run_service_accounts_tests() {
  set -o nounset
  set -o errexit

  create_and_use_new_namespace
  kube::log::status "Testing service accounts"

  ### Create a new namespace
  # Pre-condition: the test-service-accounts namespace does not exist
  kube::test::get_object_assert 'namespaces' '{{range.items}}{{ if eq $id_field \"test-service-accounts\" }}found{{end}}{{end}}:' ':'
  # Command
  kubectl create namespace test-service-accounts
  # Post-condition: namespace 'test-service-accounts' is created.
  kube::test::get_object_assert 'namespaces/test-service-accounts' "{{$id_field}}" 'test-service-accounts'

  ### Create a service account in a specific namespace
  # Command
  kubectl create serviceaccount test-service-account --namespace=test-service-accounts
  # Post-condition: secret exists and has expected values
  kube::test::get_object_assert 'serviceaccount/test-service-account --namespace=test-service-accounts' "{{$id_field}}" 'test-service-account'
  # Clean-up
  kubectl delete serviceaccount test-service-account --namespace=test-service-accounts
  # Clean up
  kubectl delete namespace test-service-accounts

  set +o nounset
  set +o errexit
}

run_pod_templates_tests() {
  set -o nounset
  set -o errexit

  create_and_use_new_namespace
  kube::log::status "Testing pod templates"

  ### Create PODTEMPLATE
  # Pre-condition: no PODTEMPLATE
  kube::test::get_object_assert podtemplates "{{range.items}}{{.metadata.name}}:{{end}}" ''
  # Command
  kubectl create -f test/fixtures/doc-yaml/user-guide/walkthrough/podtemplate.json "${kube_flags[@]}"
  # Post-condition: nginx PODTEMPLATE is available
  kube::test::get_object_assert podtemplates "{{range.items}}{{.metadata.name}}:{{end}}" 'nginx:'

  ### Printing pod templates works
  kubectl get podtemplates "${kube_flags[@]}"
  [[ "$(kubectl get podtemplates -o yaml "${kube_flags[@]}" | grep nginx)" ]]

  ### Delete nginx pod template by name
  # Pre-condition: nginx pod template is available
  kube::test::get_object_assert podtemplates "{{range.items}}{{.metadata.name}}:{{end}}" 'nginx:'
  # Command
  kubectl delete podtemplate nginx "${kube_flags[@]}"
  # Post-condition: No templates exist
  kube::test::get_object_assert podtemplate "{{range.items}}{{.metadata.name}}:{{end}}" ''

  set +o nounset
  set +o errexit
}

run_stateful_set_tests() {
  set -o nounset
  set -o errexit

  create_and_use_new_namespace
  kube::log::status "Testing kubectl(v1:statefulsets)"

  ### Create and stop statefulset, make sure it doesn't leak pods
  # Pre-condition: no statefulset exists
  kube::test::get_object_assert statefulset "{{range.items}}{{$id_field}}:{{end}}" ''
  # Command: create statefulset
  kubectl create -f hack/testdata/nginx-statefulset.yaml "${kube_flags[@]}"

  ### Scale statefulset test with current-replicas and replicas
  # Pre-condition: 0 replicas
  kube::test::get_object_assert 'statefulset nginx' "{{$statefulset_replicas_field}}" '0'
  kube::test::wait_object_assert 'statefulset nginx' "{{$statefulset_observed_generation}}" '1'
  # Command: Scale up
  kubectl scale --current-replicas=0 --replicas=1 statefulset nginx "${kube_flags[@]}"
  # Post-condition: 1 replica, named nginx-0
  kube::test::get_object_assert 'statefulset nginx' "{{$statefulset_replicas_field}}" '1'
  kube::test::wait_object_assert 'statefulset nginx' "{{$statefulset_observed_generation}}" '2'
  # Typically we'd wait and confirm that N>1 replicas are up, but this framework
  # doesn't start  the scheduler, so pet-0 will block all others.
  # TODO: test robust scaling in an e2e.
  wait-for-pods-with-label "app=nginx-statefulset" "nginx-0"

  ### Clean up
  kubectl delete -f hack/testdata/nginx-statefulset.yaml "${kube_flags[@]}"
  # Post-condition: no pods from statefulset controller
  wait-for-pods-with-label "app=nginx-statefulset" ""

  set +o nounset
  set +o errexit

}

run_lists_tests() {
  set -o nounset
  set -o errexit

  create_and_use_new_namespace
  kube::log::status "Testing kubectl(v1:lists)"

  ### Create a List with objects from multiple versions
  # Command
  kubectl create -f hack/testdata/list.yaml "${kube_flags[@]}"

  ### Delete the List with objects from multiple versions
  # Command
  kubectl delete service/list-service-test deployment/list-deployment-test

  set +o nounset
  set +o errexit
}

run_persistent_volumes_tests() {
  set -o nounset
  set -o errexit

  create_and_use_new_namespace
  kube::log::status "Testing persistent volumes"

  ### Create and delete persistent volume examples
  # Pre-condition: no persistent volumes currently exist
  kube::test::get_object_assert pv "{{range.items}}{{$id_field}}:{{end}}" ''
  # Command
  kubectl create -f test/fixtures/doc-yaml/user-guide/persistent-volumes/volumes/local-01.yaml "${kube_flags[@]}"
  kube::test::get_object_assert pv "{{range.items}}{{$id_field}}:{{end}}" 'pv0001:'
  kubectl delete pv pv0001 "${kube_flags[@]}"
  kubectl create -f test/fixtures/doc-yaml/user-guide/persistent-volumes/volumes/local-02.yaml "${kube_flags[@]}"
  kube::test::get_object_assert pv "{{range.items}}{{$id_field}}:{{end}}" 'pv0002:'
  kubectl delete pv pv0002 "${kube_flags[@]}"
  kubectl create -f test/fixtures/doc-yaml/user-guide/persistent-volumes/volumes/gce.yaml "${kube_flags[@]}"
  kube::test::get_object_assert pv "{{range.items}}{{$id_field}}:{{end}}" 'pv0003:'
  kubectl delete pv pv0003 "${kube_flags[@]}"
  # Post-condition: no PVs
  kube::test::get_object_assert pv "{{range.items}}{{$id_field}}:{{end}}" ''

  set +o nounset
  set +o errexit
}

run_persistent_volume_claims_tests() {
  set -o nounset
  set -o errexit

  create_and_use_new_namespace
  kube::log::status "Testing persistent volumes claims"

  ### Create and delete persistent volume claim examples
  # Pre-condition: no persistent volume claims currently exist
  kube::test::get_object_assert pvc "{{range.items}}{{$id_field}}:{{end}}" ''
  # Command
  kubectl create -f test/fixtures/doc-yaml/user-guide/persistent-volumes/claims/claim-01.yaml "${kube_flags[@]}"
  kube::test::get_object_assert pvc "{{range.items}}{{$id_field}}:{{end}}" 'myclaim-1:'
  kubectl delete pvc myclaim-1 "${kube_flags[@]}"

  kubectl create -f test/fixtures/doc-yaml/user-guide/persistent-volumes/claims/claim-02.yaml "${kube_flags[@]}"
  kube::test::get_object_assert pvc "{{range.items}}{{$id_field}}:{{end}}" 'myclaim-2:'
  kubectl delete pvc myclaim-2 "${kube_flags[@]}"

  kubectl create -f test/fixtures/doc-yaml/user-guide/persistent-volumes/claims/claim-03.json "${kube_flags[@]}"
  kube::test::get_object_assert pvc "{{range.items}}{{$id_field}}:{{end}}" 'myclaim-3:'
  kubectl delete pvc myclaim-3 "${kube_flags[@]}"
  # Post-condition: no PVCs
  kube::test::get_object_assert pvc "{{range.items}}{{$id_field}}:{{end}}" ''

  set +o nounset
  set +o errexit
}

run_storage_class_tests() {
  set -o nounset
  set -o errexit

  kube::log::status "Testing storage class"

  ### Create and delete storage class
  # Pre-condition: no storage classes currently exist
  kube::test::get_object_assert storageclass "{{range.items}}{{$id_field}}:{{end}}" ''
  # Command
  kubectl create -f - "${kube_flags[@]}" << __EOF__
{
  "kind": "StorageClass",
  "apiVersion": "storage.k8s.io/v1",
  "metadata": {
  "name": "storage-class-name"
  },
  "provisioner": "kubernetes.io/fake-provisioner-type",
  "parameters": {
  "zone":"us-east-1b",
  "type":"ssd"
  }
}
__EOF__
  kube::test::get_object_assert storageclass "{{range.items}}{{$id_field}}:{{end}}" 'storage-class-name:'
  kube::test::get_object_assert sc "{{range.items}}{{$id_field}}:{{end}}" 'storage-class-name:'
  kubectl delete storageclass storage-class-name "${kube_flags[@]}"
  # Post-condition: no storage classes
  kube::test::get_object_assert storageclass "{{range.items}}{{$id_field}}:{{end}}" ''

  set +o nounset
  set +o errexit

}

run_nodes_tests() {
  set -o nounset
  set -o errexit

  kube::log::status "Testing kubectl(v1:nodes)"

  kube::test::get_object_assert nodes "{{range.items}}{{$id_field}}:{{end}}" '127.0.0.1:'

  kube::test::describe_object_assert nodes "127.0.0.1" "Name:" "Labels:" "CreationTimestamp:" "Conditions:" "Addresses:" "Capacity:" "Pods:"
  # Describe command should print events information by default
  kube::test::describe_object_events_assert nodes "127.0.0.1"
  # Describe command should not print events information when show-events=false
  kube::test::describe_object_events_assert nodes "127.0.0.1" false
  # Describe command should print events information when show-events=true
  kube::test::describe_object_events_assert nodes "127.0.0.1" true
  # Describe command (resource only) should print detailed information
  kube::test::describe_resource_assert nodes "Name:" "Labels:" "CreationTimestamp:" "Conditions:" "Addresses:" "Capacity:" "Pods:"
  # Describe command should print events information by default
  kube::test::describe_resource_events_assert nodes
  # Describe command should not print events information when show-events=false
  kube::test::describe_resource_events_assert nodes false
  # Describe command should print events information when show-events=true
  kube::test::describe_resource_events_assert nodes true

  ### kubectl patch update can mark node unschedulable
  # Pre-condition: node is schedulable
  kube::test::get_object_assert "nodes 127.0.0.1" "{{.spec.unschedulable}}" '<no value>'
  kubectl patch "${kube_flags[@]}" nodes "127.0.0.1" -p='{"spec":{"unschedulable":true}}'
  # Post-condition: node is unschedulable
  kube::test::get_object_assert "nodes 127.0.0.1" "{{.spec.unschedulable}}" 'true'
  kubectl patch "${kube_flags[@]}" nodes "127.0.0.1" -p='{"spec":{"unschedulable":null}}'
  # Post-condition: node is schedulable
  kube::test::get_object_assert "nodes 127.0.0.1" "{{.spec.unschedulable}}" '<no value>'

  # check webhook token authentication endpoint, kubectl doesn't actually display the returned object so this isn't super useful
  # but it proves that works
  kubectl create -f test/fixtures/pkg/kubectl/cmd/create/tokenreview-v1beta1.json --validate=false
  kubectl create -f test/fixtures/pkg/kubectl/cmd/create/tokenreview-v1.json --validate=false

  set +o nounset
  set +o errexit
}

run_authorization_tests() {
  set -o nounset
  set -o errexit

  kube::log::status "Testing authorization"

  # check remote authorization endpoint, kubectl doesn't actually display the returned object so this isn't super useful
  # but it proves that works
  kubectl create -f test/fixtures/pkg/kubectl/cmd/create/sar-v1.json --validate=false
  kubectl create -f test/fixtures/pkg/kubectl/cmd/create/sar-v1beta1.json --validate=false

  SAR_RESULT_FILE="${KUBE_TEMP}/sar-result.json"
  curl -k -H "Content-Type:" http://localhost:8080/apis/authorization.k8s.io/v1beta1/subjectaccessreviews -XPOST -d @test/fixtures/pkg/kubectl/cmd/create/sar-v1beta1.json > "${SAR_RESULT_FILE}"
  if grep -q '"allowed": true' "${SAR_RESULT_FILE}"; then
    kube::log::status "\"authorization.k8s.io/subjectaccessreviews\" returns as expected: $(cat "${SAR_RESULT_FILE}")"
  else
    kube::log::status "\"authorization.k8s.io/subjectaccessreviews\" does not return as expected: $(cat "${SAR_RESULT_FILE}")"
    exit 1
  fi
  rm "${SAR_RESULT_FILE}"

  SAR_RESULT_FILE="${KUBE_TEMP}/sar-result.json"
  curl -k -H "Content-Type:" http://localhost:8080/apis/authorization.k8s.io/v1/subjectaccessreviews -XPOST -d @test/fixtures/pkg/kubectl/cmd/create/sar-v1.json > "${SAR_RESULT_FILE}"
  if grep -q '"allowed": true' "${SAR_RESULT_FILE}"; then
    kube::log::status "\"authorization.k8s.io/subjectaccessreviews\" returns as expected: $(cat "${SAR_RESULT_FILE}")"
  else
    kube::log::status "\"authorization.k8s.io/subjectaccessreviews\" does not return as expected: $(cat "${SAR_RESULT_FILE}")"
    exit 1
  fi
  rm "${SAR_RESULT_FILE}"

  set +o nounset
  set +o errexit
}

run_retrieve_multiple_tests() {
  set -o nounset
  set -o errexit

  # switch back to the default namespace
  kubectl config set-context "${CONTEXT}" --namespace=""
  kube::log::status "Testing kubectl(v1:multiget)"
  kube::test::get_object_assert 'nodes/127.0.0.1 service/kubernetes' "{{range.items}}{{$id_field}}:{{end}}" '127.0.0.1:kubernetes:'

  set +o nounset
  set +o errexit
}

run_resource_aliasing_tests() {
  set -o nounset
  set -o errexit

  create_and_use_new_namespace
  kube::log::status "Testing resource aliasing"
  kubectl create -f examples/storage/cassandra/cassandra-controller.yaml "${kube_flags[@]}"
  kubectl create -f examples/storage/cassandra/cassandra-service.yaml "${kube_flags[@]}"

  object="all -l'app=cassandra'"
  request="{{range.items}}{{range .metadata.labels}}{{.}}:{{end}}{{end}}"

  # all 4 cassandra's might not be in the request immediately...
  kube::test::get_object_assert "$object" "$request" 'cassandra:cassandra:cassandra:cassandra:' || \
  kube::test::get_object_assert "$object" "$request" 'cassandra:cassandra:cassandra:' || \
  kube::test::get_object_assert "$object" "$request" 'cassandra:cassandra:'

  kubectl delete all -l app=cassandra "${kube_flags[@]}"

  set +o nounset
  set +o errexit
}

run_kubectl_explain_tests() {
  set -o nounset
  set -o errexit

  kube::log::status "Testing kubectl(v1:explain)"
  kubectl explain pods
  # shortcuts work
  kubectl explain po
  kubectl explain po.status.message

  set +o nounset
  set +o errexit
}

run_swagger_tests() {
  set -o nounset
  set -o errexit

  kube::log::status "Testing swagger"

  # Verify schema
  file="${KUBE_TEMP}/schema-v1.json"
  curl -s "http://127.0.0.1:${API_PORT}/swaggerapi/api/v1" > "${file}"
  [[ "$(grep "list of returned" "${file}")" ]]
  [[ "$(grep "List of services" "${file}")" ]]
  [[ "$(grep "Watch for changes to the described resources" "${file}")" ]]

  set +o nounset
  set +o errexit
}

run_kubectl_sort_by_tests() {
  set -o nounset
  set -o errexit

  kube::log::status "Testing kubectl --sort-by"

  ### sort-by should not panic if no pod exists
  # Pre-condition: no POD exists
  kube::test::get_object_assert pods "{{range.items}}{{$id_field}}:{{end}}" ''
  # Command
  kubectl get pods --sort-by="{metadata.name}"
  kubectl get pods --sort-by="{metadata.creationTimestamp}"

  set +o nounset
  set +o errexit
}

run_kubectl_all_namespace_tests() {
  set -o nounset
  set -o errexit

  kube::log::status "Testing kubectl --all-namespace"

  # Pre-condition: the "default" namespace exists
  kube::test::get_object_assert namespaces "{{range.items}}{{if eq $id_field \\\"default\\\"}}{{$id_field}}:{{end}}{{end}}" 'default:'

  ### Create POD
  # Pre-condition: no POD exists
  kube::test::get_object_assert pods "{{range.items}}{{$id_field}}:{{end}}" ''
  # Command
  kubectl create "${kube_flags[@]}" -f test/fixtures/doc-yaml/admin/limitrange/valid-pod.yaml
  # Post-condition: valid-pod is created
  kube::test::get_object_assert pods "{{range.items}}{{$id_field}}:{{end}}" 'valid-pod:'

  ### Verify a specific namespace is ignored when all-namespaces is provided
  # Command
  kubectl get pods --all-namespaces --namespace=default

  ### Clean up
  # Pre-condition: valid-pod exists
  kube::test::get_object_assert pods "{{range.items}}{{$id_field}}:{{end}}" 'valid-pod:'
  # Command
  kubectl delete "${kube_flags[@]}" pod valid-pod --grace-period=0 --force
  # Post-condition: valid-pod doesn't exist
  kube::test::get_object_assert pods "{{range.items}}{{$id_field}}:{{end}}" ''

  set +o nounset
  set +o errexit
}

run_certificates_tests() {
  set -o nounset
  set -o errexit

  kube::log::status "Testing certificates"

  # approve
  kubectl create -f hack/testdata/csr.yml "${kube_flags[@]}"
  kube::test::get_object_assert 'csr/foo' '{{range.status.conditions}}{{.type}}{{end}}' ''
  kubectl certificate approve foo "${kube_flags[@]}"
  kubectl get csr "${kube_flags[@]}" -o json
  kube::test::get_object_assert 'csr/foo' '{{range.status.conditions}}{{.type}}{{end}}' 'Approved'
  kubectl delete -f hack/testdata/csr.yml "${kube_flags[@]}"
  kube::test::get_object_assert csr "{{range.items}}{{$id_field}}{{end}}" ''

  kubectl create -f hack/testdata/csr.yml "${kube_flags[@]}"
  kube::test::get_object_assert 'csr/foo' '{{range.status.conditions}}{{.type}}{{end}}' ''
  kubectl certificate approve -f hack/testdata/csr.yml "${kube_flags[@]}"
  kubectl get csr "${kube_flags[@]}" -o json
  kube::test::get_object_assert 'csr/foo' '{{range.status.conditions}}{{.type}}{{end}}' 'Approved'
  kubectl delete -f hack/testdata/csr.yml "${kube_flags[@]}"
  kube::test::get_object_assert csr "{{range.items}}{{$id_field}}{{end}}" ''

  # deny
  kubectl create -f hack/testdata/csr.yml "${kube_flags[@]}"
  kube::test::get_object_assert 'csr/foo' '{{range.status.conditions}}{{.type}}{{end}}' ''
  kubectl certificate deny foo "${kube_flags[@]}"
  kubectl get csr "${kube_flags[@]}" -o json
  kube::test::get_object_assert 'csr/foo' '{{range.status.conditions}}{{.type}}{{end}}' 'Denied'
  kubectl delete -f hack/testdata/csr.yml "${kube_flags[@]}"
  kube::test::get_object_assert csr "{{range.items}}{{$id_field}}{{end}}" ''

  kubectl create -f hack/testdata/csr.yml "${kube_flags[@]}"
  kube::test::get_object_assert 'csr/foo' '{{range.status.conditions}}{{.type}}{{end}}' ''
  kubectl certificate deny -f hack/testdata/csr.yml "${kube_flags[@]}"
  kubectl get csr "${kube_flags[@]}" -o json
  kube::test::get_object_assert 'csr/foo' '{{range.status.conditions}}{{.type}}{{end}}' 'Denied'
  kubectl delete -f hack/testdata/csr.yml "${kube_flags[@]}"
  kube::test::get_object_assert csr "{{range.items}}{{$id_field}}{{end}}" ''

  set +o nounset
  set +o errexit
}

run_plugins_tests() {
  set -o nounset
  set -o errexit

  kube::log::status "Testing kubectl plugins"

  # top-level plugin command
  output_message=$(KUBECTL_PLUGINS_PATH=test/fixtures/pkg/kubectl/plugins kubectl -h 2>&1)
  kube::test::if_has_string "${output_message}" 'plugin\s\+Runs a command-line plugin'

  # no plugins
  output_message=$(! kubectl plugin 2>&1)
  kube::test::if_has_string "${output_message}" 'no plugins installed'

  # single plugins path
  output_message=$(KUBECTL_PLUGINS_PATH=test/fixtures/pkg/kubectl/plugins kubectl plugin 2>&1)
  kube::test::if_has_string "${output_message}" 'echo\s\+Echoes for test-cmd'
  kube::test::if_has_string "${output_message}" 'get\s\+The wonderful new plugin-based get!'
  kube::test::if_has_string "${output_message}" 'error\s\+The tremendous plugin that always fails!'
  kube::test::if_has_not_string "${output_message}" 'The hello plugin'
  kube::test::if_has_not_string "${output_message}" 'Incomplete plugin'
  kube::test::if_has_not_string "${output_message}" 'no plugins installed'

  # multiple plugins path
  output_message=$(KUBECTL_PLUGINS_PATH=test/fixtures/pkg/kubectl/plugins/:test/fixtures/pkg/kubectl/plugins2/ kubectl plugin -h 2>&1)
  kube::test::if_has_string "${output_message}" 'echo\s\+Echoes for test-cmd'
  kube::test::if_has_string "${output_message}" 'get\s\+The wonderful new plugin-based get!'
  kube::test::if_has_string "${output_message}" 'error\s\+The tremendous plugin that always fails!'
  kube::test::if_has_string "${output_message}" 'hello\s\+The hello plugin'
  kube::test::if_has_not_string "${output_message}" 'Incomplete plugin'

  # don't override existing commands
  output_message=$(KUBECTL_PLUGINS_PATH=test/fixtures/pkg/kubectl/plugins/:test/fixtures/pkg/kubectl/plugins2/ kubectl get -h 2>&1)
  kube::test::if_has_string "${output_message}" 'Display one or many resources'
  kube::test::if_has_not_string "$output_message{output_message}" 'The wonderful new plugin-based get'

  # plugin help
  output_message=$(KUBECTL_PLUGINS_PATH=test/fixtures/pkg/kubectl/plugins/:test/fixtures/pkg/kubectl/plugins2/ kubectl plugin hello -h 2>&1)
  kube::test::if_has_string "${output_message}" 'The hello plugin is a new plugin used by test-cmd to test multiple plugin locations.'
  kube::test::if_has_string "${output_message}" 'Usage:'

  # run plugin
  output_message=$(KUBECTL_PLUGINS_PATH=test/fixtures/pkg/kubectl/plugins/:test/fixtures/pkg/kubectl/plugins2/ kubectl plugin hello 2>&1)
  kube::test::if_has_string "${output_message}" '#hello#'
  output_message=$(KUBECTL_PLUGINS_PATH=test/fixtures/pkg/kubectl/plugins/:test/fixtures/pkg/kubectl/plugins2/ kubectl plugin echo 2>&1)
  kube::test::if_has_string "${output_message}" 'This plugin works!'
  output_message=$(! KUBECTL_PLUGINS_PATH=test/fixtures/pkg/kubectl/plugins/ kubectl plugin hello 2>&1)
  kube::test::if_has_string "${output_message}" 'unknown command'
  output_message=$(! KUBECTL_PLUGINS_PATH=test/fixtures/pkg/kubectl/plugins/ kubectl plugin error 2>&1)
  kube::test::if_has_string "${output_message}" 'error: exit status 1'

  # plugin tree
  output_message=$(KUBECTL_PLUGINS_PATH=test/fixtures/pkg/kubectl/plugins kubectl plugin tree 2>&1)
  kube::test::if_has_string "${output_message}" 'Plugin with a tree of commands'
  kube::test::if_has_string "${output_message}" 'child1\s\+The first child of a tree'
  kube::test::if_has_string "${output_message}" 'child2\s\+The second child of a tree'
  kube::test::if_has_string "${output_message}" 'child3\s\+The third child of a tree'
  output_message=$(KUBECTL_PLUGINS_PATH=test/fixtures/pkg/kubectl/plugins kubectl plugin tree child1 --help 2>&1)
  kube::test::if_has_string "${output_message}" 'The first child of a tree'
  kube::test::if_has_not_string "${output_message}" 'The second child'
  kube::test::if_has_not_string "${output_message}" 'child2'
  output_message=$(KUBECTL_PLUGINS_PATH=test/fixtures/pkg/kubectl/plugins kubectl plugin tree child1 2>&1)
  kube::test::if_has_string "${output_message}" 'child one'
  kube::test::if_has_not_string "${output_message}" 'child1'
  kube::test::if_has_not_string "${output_message}" 'The first child'

  # plugin env
  output_message=$(KUBECTL_PLUGINS_PATH=test/fixtures/pkg/kubectl/plugins kubectl plugin env 2>&1)
  kube::test::if_has_string "${output_message}" 'KUBECTL_PLUGINS_CURRENT_NAMESPACE'
  kube::test::if_has_string "${output_message}" 'KUBECTL_PLUGINS_CALLER'
  kube::test::if_has_string "${output_message}" 'KUBECTL_PLUGINS_DESCRIPTOR_COMMAND=./env.sh'
  kube::test::if_has_string "${output_message}" 'KUBECTL_PLUGINS_DESCRIPTOR_SHORT_DESC=The plugin envs plugin'
  kube::test::if_has_string "${output_message}" 'KUBECTL_PLUGINS_GLOBAL_FLAG_KUBECONFIG'
  kube::test::if_has_string "${output_message}" 'KUBECTL_PLUGINS_GLOBAL_FLAG_REQUEST_TIMEOUT=0'

  set +o nounset
  set +o errexit
}

run_impersonation_tests() {
  set -o nounset
  set -o errexit

  kube::log::status "Testing impersonation"

  output_message=$(! kubectl get pods "${kube_flags_with_token[@]}" --as-group=foo 2>&1)
  kube::test::if_has_string "${output_message}" 'without impersonating a user'

  if kube::test::if_supports_resource "${csr}" ; then
    # --as
    kubectl create -f hack/testdata/csr.yml "${kube_flags_with_token[@]}" --as=user1
    kube::test::get_object_assert 'csr/foo' '{{.spec.username}}' 'user1'
    kube::test::get_object_assert 'csr/foo' '{{range .spec.groups}}{{.}}{{end}}' 'system:authenticated'
    kubectl delete -f hack/testdata/csr.yml "${kube_flags_with_token[@]}"

    # --as-group
    kubectl create -f hack/testdata/csr.yml "${kube_flags_with_token[@]}" --as=user1 --as-group=group2 --as-group=group1 --as-group=,,,chameleon
    kube::test::get_object_assert 'csr/foo' '{{len .spec.groups}}' '3'
    kube::test::get_object_assert 'csr/foo' '{{range .spec.groups}}{{.}} {{end}}' 'group2 group1 ,,,chameleon '
    kubectl delete -f hack/testdata/csr.yml "${kube_flags_with_token[@]}"
  fi

  set +o nounset
  set +o errexit
}
# Runs all kubectl tests.
# Requires an env var SUPPORTED_RESOURCES which is a comma separated list of
# resources for which tests should be run.
runTests() {
  foundError="False"

  if [ -z "${SUPPORTED_RESOURCES:-}" ]; then
    echo "Need to set SUPPORTED_RESOURCES env var. It is a list of resources that are supported and hence should be tested. Set it to (*) to test all resources"
    exit 1
  fi
  kube::log::status "Checking kubectl version"
  kubectl version

  # use timestamp as the name of namespace because increasing the variable inside subshell
  # does not affect the value of the variable outside the subshell.
  create_and_use_new_namespace() {
    namespace_number=$(date +%s%N)
    kube::log::status "Creating namespace namespace${namespace_number}"
    kubectl create namespace "namespace${namespace_number}"
    kubectl config set-context "${CONTEXT}" --namespace="namespace${namespace_number}"
  }

  kube_flags=(
    -s "http://127.0.0.1:${API_PORT}"
  )

  kube_flags_with_token=(
    -s "https://127.0.0.1:${SECURE_API_PORT}" --token=admin/system:masters --insecure-skip-tls-verify=true
  )

  if [[ -z "${ALLOW_SKEW:-}" ]]; then
    kube_flags+=("--match-server-version")
    kube_flags_with_token+=("--match-server-version")
  fi
  if kube::test::if_supports_resource "${nodes}" ; then
    [ "$(kubectl get nodes -o go-template='{{ .apiVersion }}' "${kube_flags[@]}")" == "v1" ]
  fi

  id_field=".metadata.name"
  labels_field=".metadata.labels"
  annotations_field=".metadata.annotations"
  service_selector_field=".spec.selector"
  rc_replicas_field=".spec.replicas"
  rc_status_replicas_field=".status.replicas"
  rc_container_image_field=".spec.template.spec.containers"
  rs_replicas_field=".spec.replicas"
  port_field="(index .spec.ports 0).port"
  port_name="(index .spec.ports 0).name"
  second_port_field="(index .spec.ports 1).port"
  second_port_name="(index .spec.ports 1).name"
  image_field="(index .spec.containers 0).image"
  pod_container_name_field="(index .spec.containers 0).name"
  container_name_field="(index .spec.template.spec.containers 0).name"
  hpa_min_field=".spec.minReplicas"
  hpa_max_field=".spec.maxReplicas"
  hpa_cpu_field=".spec.targetCPUUtilizationPercentage"
  statefulset_replicas_field=".spec.replicas"
  statefulset_observed_generation=".status.observedGeneration"
  job_parallelism_field=".spec.parallelism"
  deployment_replicas=".spec.replicas"
  secret_data=".data"
  secret_type=".type"
  deployment_image_field="(index .spec.template.spec.containers 0).image"
  deployment_second_image_field="(index .spec.template.spec.containers 1).image"
  change_cause_annotation='.*kubernetes.io/change-cause.*'
  pdb_min_available=".spec.minAvailable"
  pdb_max_unavailable=".spec.maxUnavailable"
  template_generation_field=".spec.templateGeneration"
  container_len="(len .spec.template.spec.containers)"
  daemonset_image_field0="(index .spec.template.spec.containers 0).image"
  daemonset_image_field1="(index .spec.template.spec.containers 1).image"

  # Make sure "default" namespace exists.
  if kube::test::if_supports_resource "${namespaces}" ; then
    output_message=$(kubectl get "${kube_flags[@]}" namespaces)
    if [[ ! $(echo "${output_message}" | grep "default") ]]; then
      # Create default namespace
      kubectl create "${kube_flags[@]}" ns default
    fi
  fi

  # Make sure "kubernetes" service exists.
  if kube::test::if_supports_resource "${services}" ; then
    # Attempt to create the kubernetes service, tolerating failure (since it might already exist)
    kubectl create "${kube_flags[@]}" -f hack/testdata/kubernetes-service.yaml || true
    # Require the service to exist (either we created it or the API server did)
    kubectl get "${kube_flags[@]}" -f hack/testdata/kubernetes-service.yaml
  fi

  #########################
  # Kubectl version #
  #########################

  record_command run_kubectl_version_tests

  #######################
  # kubectl config set #
  #######################

  record_command run_kubectl_config_set_tests

  #######################
  # kubectl local proxy #
  #######################

  record_command run_kubectl_local_proxy_tests

  #########################
  # RESTMapper evaluation #
  #########################

  record_command run_RESTMapper_evaluation_tests

  ################
  # Cluster Role #
  ################

  if kube::test::if_supports_resource "${clusterroles}" ; then
    record_command run_clusterroles_tests
  fi

  ########
  # Role #
  ########
  if kube::test::if_supports_resource "${roles}" ; then
      record_command run_role_tests
  fi

  #########################
  # Assert short name     #
  #########################

  record_command run_assert_short_name_tests

  #########################
  # Assert categories     #
  #########################

  ## test if a category is exported during discovery
  if kube::test::if_supports_resource "${pods}" ; then
    record_command run_assert_categories_tests
  fi

  ###########################
  # POD creation / deletion #
  ###########################

  if kube::test::if_supports_resource "${pods}" ; then
    record_command run_pod_tests
  fi

  if kube::test::if_supports_resource "${pods}" ; then
    record_command run_save_config_tests
  fi

  if kube::test::if_supports_resource "${pods}" ; then
    record_command run_kubectl_create_error_tests
  fi

  if kube::test::if_supports_resource "${pods}" ; then
    # TODO: Move apply tests to run on rs instead of pods so that they can be
    # run for federation apiserver as well.
    record_command run_kubectl_apply_tests
    record_command run_kubectl_run_tests
    record_command run_kubectl_using_deprecated_commands_test
    record_command run_kubectl_create_filter_tests
  fi

  if kube::test::if_supports_resource "${deployments}" ; then
    record_command run_kubectl_apply_deployments_tests
  fi

  ###############
  # Kubectl get #
  ###############

  if kube::test::if_supports_resource "${pods}" ; then
    # TODO: Move get tests to run on rs instead of pods so that they can be
    # run for federation apiserver as well.
    record_command run_kubectl_get_tests
  fi

  ##################
  # Global timeout #
  ##################

  if kube::test::if_supports_resource "${pods}" ; then
    # TODO: Move request timeout tests to run on rs instead of pods so that they
    # can be run for federation apiserver as well.
    record_command run_kubectl_request_timeout_tests
  fi

  #####################################
  # Third Party Resources             #
  #####################################

=======
>>>>>>> 5aacfdce
  # customresourcedefinitions cleanup after themselves.  Run these first, then TPRs
  if kube::test::if_supports_resource "${customresourcedefinitions}" ; then
    record_command run_crd_tests
  fi

  if kube::test::if_supports_resource "${thirdpartyresources}" ; then
    record_command run_tpr_tests
    if kube::test::if_supports_resource "${customresourcedefinitions}" ; then
      record_command run_tpr_migration_tests
    fi
  fi

  #################
  # Run cmd w img #
  #################

  if kube::test::if_supports_resource "${deployments}" ; then
    record_command run_cmd_with_img_tests
  fi


  #####################################
  # Recursive Resources via directory #
  #####################################

  if kube::test::if_supports_resource "${pods}" ; then
    record_command run_recursive_resources_tests
  fi


  ##############
  # Namespaces #
  ##############
  if kube::test::if_supports_resource "${namespaces}" ; then
    record_command run_namespace_tests
  fi


  ###########
  # Secrets #
  ###########
  if kube::test::if_supports_resource "${namespaces}" ; then
    if kube::test::if_supports_resource "${secrets}" ; then
      record_command run_secrets_test
    fi
  fi


  ######################
  # ConfigMap          #
  ######################

  if kube::test::if_supports_resource "${namespaces}"; then
    if kube::test::if_supports_resource "${configmaps}" ; then
      record_command run_configmap_tests
    fi
  fi

  ####################
  # Client Config    #
  ####################

  record_command run_client_config_tests

  ####################
  # Service Accounts #
  ####################

  if kube::test::if_supports_resource "${namespaces}" && kube::test::if_supports_resource "${serviceaccounts}" ; then
    record_command run_service_accounts_tests
  fi

  #################
  # Pod templates #
  #################

  if kube::test::if_supports_resource "${podtemplates}" ; then
    record_command run_pod_templates_tests
  fi

  ############
  # Services #
  ############

  if kube::test::if_supports_resource "${services}" ; then
    record_command run_service_tests
  fi


  ##################
  # DaemonSets     #
  ##################

  if kube::test::if_supports_resource "${daemonsets}" ; then
    record_command run_daemonset_tests
    if kube::test::if_supports_resource "${controllerrevisions}"; then
      record_command run_daemonset_history_tests
    fi
  fi

  ###########################
  # Replication controllers #
  ###########################

  if kube::test::if_supports_resource "${namespaces}" ; then
    if kube::test::if_supports_resource "${replicationcontrollers}" ; then
      record_command run_rc_tests
    fi
  fi

  ######################
  # Deployments       #
  ######################

  if kube::test::if_supports_resource "${deployments}" ; then
    record_command run_deployment_tests
  fi

  ######################
  # Replica Sets       #
  ######################

  if kube::test::if_supports_resource "${replicasets}" ; then
    record_command run_rs_tests
  fi


  #################
  # Stateful Sets #
  #################

  if kube::test::if_supports_resource "${statefulsets}" ; then
    record_command run_stateful_set_tests
  fi


  ######################
  # Lists              #
  ######################

  if kube::test::if_supports_resource "${services}" ; then
    if kube::test::if_supports_resource "${deployments}" ; then
      record_command run_lists_tests
    fi
  fi


  ######################
  # Multiple Resources #
  ######################
  if kube::test::if_supports_resource "${services}" ; then
    if kube::test::if_supports_resource "${replicationcontrollers}" ; then
      record_command run_multi_resources_tests
    fi
  fi

  ######################
  # Persistent Volumes #
  ######################

  if kube::test::if_supports_resource "${persistentvolumes}" ; then
    record_command run_persistent_volumes_tests
  fi

  ############################
  # Persistent Volume Claims #
  ############################

  if kube::test::if_supports_resource "${persistentvolumeclaims}" ; then
    record_command run_persistent_volume_claims_tests
  fi

  ############################
  # Storage Classes #
  ############################

  if kube::test::if_supports_resource "${storageclass}" ; then
    record_command run_storage_class_tests
  fi

  #########
  # Nodes #
  #########

  if kube::test::if_supports_resource "${nodes}" ; then
    record_command run_nodes_tests
  fi


  ########################
  # authorization.k8s.io #
  ########################

  if kube::test::if_supports_resource "${subjectaccessreviews}" ; then
    record_command run_authorization_tests
  fi


  #####################
  # Retrieve multiple #
  #####################

  if kube::test::if_supports_resource "${nodes}" ; then
    if kube::test::if_supports_resource "${services}" ; then
      record_command run_retrieve_multiple_tests
    fi
  fi


  #####################
  # Resource aliasing #
  #####################

  if kube::test::if_supports_resource "${services}" ; then
    if kube::test::if_supports_resource "${replicationcontrollers}" ; then
      record_command run_resource_aliasing_tests
    fi
  fi

  ###########
  # Explain #
  ###########

  if kube::test::if_supports_resource "${pods}" ; then
    record_command run_kubectl_explain_tests
  fi


  ###########
  # Swagger #
  ###########

  record_command run_swagger_tests

  #####################
  # Kubectl --sort-by #
  #####################

  if kube::test::if_supports_resource "${pods}" ; then
    record_command run_kubectl_sort_by_tests
  fi

  ############################
  # Kubectl --all-namespaces #
  ############################

  if kube::test::if_supports_resource "${pods}" ; then
    record_command run_kubectl_all_namespace_tests
  fi

  ################
  # Certificates #
  ################

  if kube::test::if_supports_resource "${csr}" ; then
    record_command run_certificates_tests
  fi

  ###########
  # Plugins #
  ###########

  record_command run_plugins_tests

  #################
  # Impersonation #
  #################
  record_command run_impersonation_tests

  kube::test::clear_all

  if [ "$foundError" == "True" ]; then
    echo "TEST FAILED"
    exit 1
  fi
}<|MERGE_RESOLUTION|>--- conflicted
+++ resolved
@@ -71,6 +71,7 @@
 static="static"
 storageclass="storageclass"
 subjectaccessreviews="subjectaccessreviews"
+selfsubjectaccessreviews="selfsubjectaccessreviews"
 thirdpartyresources="thirdpartyresources"
 customresourcedefinitions="customresourcedefinitions"
 daemonsets="daemonsets"
@@ -797,7 +798,7 @@
   chmod +x /tmp/tmp-editor.sh
   # Pre-condition: valid-pod POD has image nginx
   kube::test::get_object_assert pods "{{range.items}}{{$image_field}}:{{end}}" 'nginx:'
-  EDITOR=/tmp/tmp-editor.sh kubectl edit "${kube_flags[@]}" pods/valid-pod
+  [[ "$(EDITOR=/tmp/tmp-editor.sh kubectl edit "${kube_flags[@]}" pods/valid-pod --output-patch=true | grep Patch:)" ]]
   # Post-condition: valid-pod POD has image gcr.io/google_containers/serve_hostname
   kube::test::get_object_assert pods "{{range.items}}{{$image_field}}:{{end}}" 'gcr.io/google_containers/serve_hostname:'
   # cleaning
@@ -1492,161 +1493,6 @@
   set +o errexit
 }
 
-run_tpr_tests() {
-  set -o nounset
-  set -o errexit
-
-  create_and_use_new_namespace
-  kube::log::status "Testing kubectl tpr"
-  kubectl "${kube_flags[@]}" create -f - "${kube_flags[@]}" << __EOF__
-{
-  "kind": "ThirdPartyResource",
-  "apiVersion": "extensions/v1beta1",
-  "metadata": {
-    "name": "foo.company.com"
-  },
-  "versions": [
-    {
-      "name": "v1"
-    }
-  ]
-}
-__EOF__
-
-  # Post-Condition: assertion object exist
-  kube::test::get_object_assert thirdpartyresources "{{range.items}}{{$id_field}}:{{end}}" 'foo.company.com:'
-
-  kubectl "${kube_flags[@]}" create -f - "${kube_flags[@]}" << __EOF__
-{
-  "kind": "ThirdPartyResource",
-  "apiVersion": "extensions/v1beta1",
-  "metadata": {
-    "name": "bar.company.com"
-  },
-  "versions": [
-    {
-      "name": "v1"
-    }
-  ]
-}
-__EOF__
-
-  # Post-Condition: assertion object exist
-  kube::test::get_object_assert thirdpartyresources "{{range.items}}{{$id_field}}:{{end}}" 'bar.company.com:foo.company.com:'
-
-  run_non_native_resource_tests
-
-  # teardown
-  kubectl delete thirdpartyresources/foo.company.com "${kube_flags[@]}"
-  kubectl delete thirdpartyresources/bar.company.com "${kube_flags[@]}"
-
-  set +o nounset
-  set +o errexit
-}
-
-run_tpr_migration_tests() {
-  set -o nounset
-  set -o errexit
-
-  kube::log::status "Testing kubectl tpr migration"
-  local i tries
-  create_and_use_new_namespace
-
-  # Create CRD first. This is sort of backwards so we can create a marker below.
-  kubectl "${kube_flags_with_token[@]}" create -f - << __EOF__
-{
-  "kind": "CustomResourceDefinition",
-  "apiVersion": "apiextensions.k8s.io/v1beta1",
-  "metadata": {
-    "name": "foos.company.crd"
-  },
-  "spec": {
-    "group": "company.crd",
-    "version": "v1",
-    "names": {
-      "plural": "foos",
-      "kind": "Foo"
-    }
-  }
-}
-__EOF__
-  # Wait for API to become available.
-  tries=0
-  until kubectl "${kube_flags[@]}" get foos.company.crd || [ $tries -gt 10 ]; do
-    tries=$((tries+1))
-    sleep ${tries}
-  done
-  kube::test::get_object_assert foos.company.crd '{{len .items}}' '0'
-
-  # Create a marker that only exists in CRD so we know when CRD is active vs. TPR.
-  kubectl "${kube_flags[@]}" create -f - << __EOF__
-{
-  "kind": "Foo",
-  "apiVersion": "company.crd/v1",
-  "metadata": {
-    "name": "crd-marker"
-  },
-  "testValue": "only exists in CRD"
-}
-__EOF__
-  kube::test::get_object_assert foos.company.crd '{{len .items}}' '1'
-
-  # Now create a TPR that sits in front of the CRD and hides it.
-  kubectl "${kube_flags[@]}" create -f - << __EOF__
-{
-  "kind": "ThirdPartyResource",
-  "apiVersion": "extensions/v1beta1",
-  "metadata": {
-    "name": "foo.company.crd"
-  },
-  "versions": [
-    {
-      "name": "v1"
-    }
-  ]
-}
-__EOF__
-  # The marker should disappear.
-  kube::test::wait_object_assert foos.company.crd '{{len .items}}' '0'
-
-  # Add some items to the TPR.
-  for i in {1..10}; do
-    kubectl "${kube_flags[@]}" create -f - << __EOF__
-{
-  "kind": "Foo",
-  "apiVersion": "company.crd/v1",
-  "metadata": {
-    "name": "tpr-${i}"
-  },
-  "testValue": "migrate-${i}"
-}
-__EOF__
-  done
-  kube::test::get_object_assert foos.company.crd '{{len .items}}' '10'
-
-  # Delete the TPR and wait for the CRD to take over.
-  kubectl "${kube_flags[@]}" delete thirdpartyresource/foo.company.crd
-  tries=0
-  until kubectl "${kube_flags[@]}" get foos.company.crd/crd-marker || [ $tries -gt 10 ]; do
-    tries=$((tries+1))
-    sleep ${tries}
-  done
-  kube::test::get_object_assert foos.company.crd/crd-marker '{{.testValue}}' 'only exists in CRD'
-
-  # Check if the TPR items were migrated to CRD.
-  kube::test::get_object_assert foos.company.crd '{{len .items}}' '11'
-  for i in {1..10}; do
-    kube::test::get_object_assert foos.company.crd/tpr-${i} '{{.testValue}}' "migrate-${i}"
-  done
-
-  # teardown
-  kubectl delete customresourcedefinitions/foos.company.crd "${kube_flags_with_token[@]}"
-
-  set +o nounset
-  set +o errexit
-}
-
-
 kube::util::non_native_resources() {
   local times
   local wait
@@ -1797,16 +1643,11 @@
   kill -9 ${patch_pid}
   kube::test::if_has_string "${watch_output}" 'bars/test'
 
-<<<<<<< HEAD
-  # Delete the resource
-  kubectl "${kube_flags[@]}" delete bars test
-=======
   # Delete the resource without cascade.
   kubectl "${kube_flags[@]}" delete bars test --cascade=false
->>>>>>> 5aacfdce
 
   # Make sure it's gone
-  kube::test::get_object_assert bars "{{range.items}}{{$id_field}}:{{end}}" ''
+  kube::test::wait_object_assert bars "{{range.items}}{{$id_field}}:{{end}}" ''
 
   # Test that we can create single item via apply
   kubectl "${kube_flags[@]}" apply -f hack/testdata/TPR/foo.yaml
@@ -2440,6 +2281,9 @@
   # prove role=master
   kube::test::get_object_assert 'services redis-master' "{{range$service_selector_field}}{{.}}:{{end}}" "redis:master:backend:"
 
+  # Set selector of a local file without talking to the server
+  kubectl set selector -f examples/guestbook/redis-master-service.yaml role=padawan --local -o yaml "${kube_flags[@]}"
+  ! kubectl set selector -f examples/guestbook/redis-master-service.yaml role=padawan --dry-run -o yaml "${kube_flags[@]}"
   # Set command to change the selector.
   kubectl set selector -f examples/guestbook/redis-master-service.yaml role=padawan
   # prove role=padawan
@@ -2447,6 +2291,10 @@
   # Set command to reset the selector back to the original one.
   kubectl set selector -f examples/guestbook/redis-master-service.yaml app=redis,role=master,tier=backend
   # prove role=master
+  kube::test::get_object_assert 'services redis-master' "{{range$service_selector_field}}{{.}}:{{end}}" "redis:master:backend:"
+  # Show dry-run works on running selector
+  kubectl set selector services redis-master role=padawan --dry-run -o yaml "${kube_flags[@]}"
+  ! kubectl set selector services redis-master role=padawan --local -o yaml "${kube_flags[@]}"
   kube::test::get_object_assert 'services redis-master' "{{range$service_selector_field}}{{.}}:{{end}}" "redis:master:backend:"
 
   ### Dump current redis-master service
@@ -2855,6 +2703,16 @@
   kube::test::describe_resource_assert pods "Name:" "Image:" "Node:" "Labels:" "Status:" "Created By" "Controlled By"
   # Clean up
   kubectl delete deployment test-nginx-apps "${kube_flags[@]}"
+
+  ### Test kubectl create deployment should not fail validation
+  # Pre-Condition: No deployment exists.
+  kube::test::get_object_assert deployment "{{range.items}}{{$id_field}}:{{end}}" ''
+  # Command
+  kubectl create -f hack/testdata/deployment-with-UnixUserID.yaml "${kube_flags[@]}"
+  # Post-Condition: Deployment "deployment-with-unixuserid" is created.
+  kube::test::get_object_assert deployment "{{range.items}}{{$id_field}}:{{end}}" 'deployment-with-unixuserid:'
+  # Clean up
+  kubectl delete deployment deployment-with-unixuserid "${kube_flags[@]}"
 
   ### Test cascading deletion
   ## Test that rs is deleted when deployment is deleted.
@@ -3645,12 +3503,6 @@
   set +o nounset
   set +o errexit
 }
-<<<<<<< HEAD
-
-run_client_config_tests() {
-  set -o nounset
-  set -o errexit
-=======
 
 run_client_config_tests() {
   set -o nounset
@@ -4069,6 +3921,26 @@
   kubectl get pods --sort-by="{metadata.name}"
   kubectl get pods --sort-by="{metadata.creationTimestamp}"
 
+  ### sort-by should works if pod exists
+  # Create POD
+  # Pre-condition: no POD exists
+  kube::test::get_object_assert pods "{{range.items}}{{$id_field}}:{{end}}" ''
+  # Command
+  kubectl create "${kube_flags[@]}" -f test/fixtures/doc-yaml/admin/limitrange/valid-pod.yaml
+  # Post-condition: valid-pod is created
+  kube::test::get_object_assert pods "{{range.items}}{{$id_field}}:{{end}}" 'valid-pod:'
+  # Check output of sort-by
+  output_message=$(kubectl get pods --sort-by="{metadata.name}")
+  kube::test::if_has_string "${output_message}" "valid-pod"
+  ### Clean up
+  # Pre-condition: valid-pod exists
+  kube::test::get_object_assert pods "{{range.items}}{{$id_field}}:{{end}}" 'valid-pod:'
+  # Command
+  kubectl delete "${kube_flags[@]}" pod valid-pod --grace-period=0 --force
+  # Post-condition: valid-pod doesn't exist
+  kube::test::get_object_assert pods "{{range.items}}{{$id_field}}:{{end}}" ''
+
+
   set +o nounset
   set +o errexit
 }
@@ -4217,13 +4089,20 @@
   kube::test::if_has_not_string "${output_message}" 'The first child'
 
   # plugin env
-  output_message=$(KUBECTL_PLUGINS_PATH=test/fixtures/pkg/kubectl/plugins kubectl plugin env 2>&1)
+  output_message=$(KUBECTL_PLUGINS_PATH=test/fixtures/pkg/kubectl/plugins kubectl plugin env -h 2>&1)
+  kube::test::if_has_string "${output_message}" "This is a flag 1"
+  kube::test::if_has_string "${output_message}" "This is a flag 2"
+  kube::test::if_has_string "${output_message}" "This is a flag 3"
+  output_message=$(KUBECTL_PLUGINS_PATH=test/fixtures/pkg/kubectl/plugins kubectl plugin env --test1=value1 -t value2 2>&1)
   kube::test::if_has_string "${output_message}" 'KUBECTL_PLUGINS_CURRENT_NAMESPACE'
   kube::test::if_has_string "${output_message}" 'KUBECTL_PLUGINS_CALLER'
   kube::test::if_has_string "${output_message}" 'KUBECTL_PLUGINS_DESCRIPTOR_COMMAND=./env.sh'
   kube::test::if_has_string "${output_message}" 'KUBECTL_PLUGINS_DESCRIPTOR_SHORT_DESC=The plugin envs plugin'
   kube::test::if_has_string "${output_message}" 'KUBECTL_PLUGINS_GLOBAL_FLAG_KUBECONFIG'
   kube::test::if_has_string "${output_message}" 'KUBECTL_PLUGINS_GLOBAL_FLAG_REQUEST_TIMEOUT=0'
+  kube::test::if_has_string "${output_message}" 'KUBECTL_PLUGINS_LOCAL_FLAG_TEST1=value1'
+  kube::test::if_has_string "${output_message}" 'KUBECTL_PLUGINS_LOCAL_FLAG_TEST2=value2'
+  kube::test::if_has_string "${output_message}" 'KUBECTL_PLUGINS_LOCAL_FLAG_TEST3=default'
 
   set +o nounset
   set +o errexit
@@ -4281,8 +4160,9 @@
     -s "http://127.0.0.1:${API_PORT}"
   )
 
+  # token defined in hack/testdata/auth-tokens.csv
   kube_flags_with_token=(
-    -s "https://127.0.0.1:${SECURE_API_PORT}" --token=admin/system:masters --insecure-skip-tls-verify=true
+    -s "https://127.0.0.1:${SECURE_API_PORT}" --token=admin-token --insecure-skip-tls-verify=true
   )
 
   if [[ -z "${ALLOW_SKEW:-}" ]]; then
@@ -4446,816 +4326,14 @@
     # can be run for federation apiserver as well.
     record_command run_kubectl_request_timeout_tests
   fi
->>>>>>> 5aacfdce
-
-  create_and_use_new_namespace
-  kube::log::status "Testing client config"
-
-<<<<<<< HEAD
-  # Command
-  # Pre-condition: kubeconfig "missing" is not a file or directory
-  output_message=$(! kubectl get pod --context="" --kubeconfig=missing 2>&1)
-  kube::test::if_has_string "${output_message}" "missing: no such file or directory"
-
-  # Pre-condition: kubeconfig "missing" is not a file or directory
-  # Command
-  output_message=$(! kubectl get pod --user="" --kubeconfig=missing 2>&1)
-  # Post-condition: --user contains a valid / empty value, missing config file returns error
-  kube::test::if_has_string "${output_message}" "missing: no such file or directory"
-  # Command
-  output_message=$(! kubectl get pod --cluster="" --kubeconfig=missing 2>&1)
-  # Post-condition: --cluster contains a "valid" value, missing config file returns error
-  kube::test::if_has_string "${output_message}" "missing: no such file or directory"
-
-  # Pre-condition: context "missing-context" does not exist
-  # Command
-  output_message=$(! kubectl get pod --context="missing-context" 2>&1)
-  kube::test::if_has_string "${output_message}" 'context "missing-context" does not exist'
-  # Post-condition: invalid or missing context returns error
-
-  # Pre-condition: cluster "missing-cluster" does not exist
-  # Command
-  output_message=$(! kubectl get pod --cluster="missing-cluster" 2>&1)
-  kube::test::if_has_string "${output_message}" 'cluster "missing-cluster" does not exist'
-  # Post-condition: invalid or missing cluster returns error
-
-  # Pre-condition: user "missing-user" does not exist
-  # Command
-  output_message=$(! kubectl get pod --user="missing-user" 2>&1)
-  kube::test::if_has_string "${output_message}" 'auth info "missing-user" does not exist'
-  # Post-condition: invalid or missing user returns error
-
-  # test invalid config
-  kubectl config view | sed -E "s/apiVersion: .*/apiVersion: v-1/g" > "${TMPDIR:-/tmp}"/newconfig.yaml
-  output_message=$(! "${KUBE_OUTPUT_HOSTBIN}/kubectl" get pods --context="" --user="" --kubeconfig="${TMPDIR:-/tmp}"/newconfig.yaml 2>&1)
-  kube::test::if_has_string "${output_message}" "Error loading config file"
-
-  output_message=$(! kubectl get pod --kubeconfig=missing-config 2>&1)
-  kube::test::if_has_string "${output_message}" 'no such file or directory'
-
-  set +o nounset
-  set +o errexit
-}
-
-run_service_accounts_tests() {
-  set -o nounset
-  set -o errexit
-
-  create_and_use_new_namespace
-  kube::log::status "Testing service accounts"
-
-  ### Create a new namespace
-  # Pre-condition: the test-service-accounts namespace does not exist
-  kube::test::get_object_assert 'namespaces' '{{range.items}}{{ if eq $id_field \"test-service-accounts\" }}found{{end}}{{end}}:' ':'
-  # Command
-  kubectl create namespace test-service-accounts
-  # Post-condition: namespace 'test-service-accounts' is created.
-  kube::test::get_object_assert 'namespaces/test-service-accounts' "{{$id_field}}" 'test-service-accounts'
-
-  ### Create a service account in a specific namespace
-  # Command
-  kubectl create serviceaccount test-service-account --namespace=test-service-accounts
-  # Post-condition: secret exists and has expected values
-  kube::test::get_object_assert 'serviceaccount/test-service-account --namespace=test-service-accounts' "{{$id_field}}" 'test-service-account'
-  # Clean-up
-  kubectl delete serviceaccount test-service-account --namespace=test-service-accounts
-  # Clean up
-  kubectl delete namespace test-service-accounts
-
-  set +o nounset
-  set +o errexit
-}
-
-run_pod_templates_tests() {
-  set -o nounset
-  set -o errexit
-
-  create_and_use_new_namespace
-  kube::log::status "Testing pod templates"
-
-  ### Create PODTEMPLATE
-  # Pre-condition: no PODTEMPLATE
-  kube::test::get_object_assert podtemplates "{{range.items}}{{.metadata.name}}:{{end}}" ''
-  # Command
-  kubectl create -f test/fixtures/doc-yaml/user-guide/walkthrough/podtemplate.json "${kube_flags[@]}"
-  # Post-condition: nginx PODTEMPLATE is available
-  kube::test::get_object_assert podtemplates "{{range.items}}{{.metadata.name}}:{{end}}" 'nginx:'
-
-  ### Printing pod templates works
-  kubectl get podtemplates "${kube_flags[@]}"
-  [[ "$(kubectl get podtemplates -o yaml "${kube_flags[@]}" | grep nginx)" ]]
-
-  ### Delete nginx pod template by name
-  # Pre-condition: nginx pod template is available
-  kube::test::get_object_assert podtemplates "{{range.items}}{{.metadata.name}}:{{end}}" 'nginx:'
-  # Command
-  kubectl delete podtemplate nginx "${kube_flags[@]}"
-  # Post-condition: No templates exist
-  kube::test::get_object_assert podtemplate "{{range.items}}{{.metadata.name}}:{{end}}" ''
-
-  set +o nounset
-  set +o errexit
-}
-
-run_stateful_set_tests() {
-  set -o nounset
-  set -o errexit
-
-  create_and_use_new_namespace
-  kube::log::status "Testing kubectl(v1:statefulsets)"
-
-  ### Create and stop statefulset, make sure it doesn't leak pods
-  # Pre-condition: no statefulset exists
-  kube::test::get_object_assert statefulset "{{range.items}}{{$id_field}}:{{end}}" ''
-  # Command: create statefulset
-  kubectl create -f hack/testdata/nginx-statefulset.yaml "${kube_flags[@]}"
-
-  ### Scale statefulset test with current-replicas and replicas
-  # Pre-condition: 0 replicas
-  kube::test::get_object_assert 'statefulset nginx' "{{$statefulset_replicas_field}}" '0'
-  kube::test::wait_object_assert 'statefulset nginx' "{{$statefulset_observed_generation}}" '1'
-  # Command: Scale up
-  kubectl scale --current-replicas=0 --replicas=1 statefulset nginx "${kube_flags[@]}"
-  # Post-condition: 1 replica, named nginx-0
-  kube::test::get_object_assert 'statefulset nginx' "{{$statefulset_replicas_field}}" '1'
-  kube::test::wait_object_assert 'statefulset nginx' "{{$statefulset_observed_generation}}" '2'
-  # Typically we'd wait and confirm that N>1 replicas are up, but this framework
-  # doesn't start  the scheduler, so pet-0 will block all others.
-  # TODO: test robust scaling in an e2e.
-  wait-for-pods-with-label "app=nginx-statefulset" "nginx-0"
-
-  ### Clean up
-  kubectl delete -f hack/testdata/nginx-statefulset.yaml "${kube_flags[@]}"
-  # Post-condition: no pods from statefulset controller
-  wait-for-pods-with-label "app=nginx-statefulset" ""
-
-  set +o nounset
-  set +o errexit
-
-}
-
-run_lists_tests() {
-  set -o nounset
-  set -o errexit
-
-  create_and_use_new_namespace
-  kube::log::status "Testing kubectl(v1:lists)"
-
-  ### Create a List with objects from multiple versions
-  # Command
-  kubectl create -f hack/testdata/list.yaml "${kube_flags[@]}"
-
-  ### Delete the List with objects from multiple versions
-  # Command
-  kubectl delete service/list-service-test deployment/list-deployment-test
-
-  set +o nounset
-  set +o errexit
-}
-
-run_persistent_volumes_tests() {
-  set -o nounset
-  set -o errexit
-
-  create_and_use_new_namespace
-  kube::log::status "Testing persistent volumes"
-
-  ### Create and delete persistent volume examples
-  # Pre-condition: no persistent volumes currently exist
-  kube::test::get_object_assert pv "{{range.items}}{{$id_field}}:{{end}}" ''
-  # Command
-  kubectl create -f test/fixtures/doc-yaml/user-guide/persistent-volumes/volumes/local-01.yaml "${kube_flags[@]}"
-  kube::test::get_object_assert pv "{{range.items}}{{$id_field}}:{{end}}" 'pv0001:'
-  kubectl delete pv pv0001 "${kube_flags[@]}"
-  kubectl create -f test/fixtures/doc-yaml/user-guide/persistent-volumes/volumes/local-02.yaml "${kube_flags[@]}"
-  kube::test::get_object_assert pv "{{range.items}}{{$id_field}}:{{end}}" 'pv0002:'
-  kubectl delete pv pv0002 "${kube_flags[@]}"
-  kubectl create -f test/fixtures/doc-yaml/user-guide/persistent-volumes/volumes/gce.yaml "${kube_flags[@]}"
-  kube::test::get_object_assert pv "{{range.items}}{{$id_field}}:{{end}}" 'pv0003:'
-  kubectl delete pv pv0003 "${kube_flags[@]}"
-  # Post-condition: no PVs
-  kube::test::get_object_assert pv "{{range.items}}{{$id_field}}:{{end}}" ''
-
-  set +o nounset
-  set +o errexit
-}
-
-run_persistent_volume_claims_tests() {
-  set -o nounset
-  set -o errexit
-
-  create_and_use_new_namespace
-  kube::log::status "Testing persistent volumes claims"
-
-  ### Create and delete persistent volume claim examples
-  # Pre-condition: no persistent volume claims currently exist
-  kube::test::get_object_assert pvc "{{range.items}}{{$id_field}}:{{end}}" ''
-  # Command
-  kubectl create -f test/fixtures/doc-yaml/user-guide/persistent-volumes/claims/claim-01.yaml "${kube_flags[@]}"
-  kube::test::get_object_assert pvc "{{range.items}}{{$id_field}}:{{end}}" 'myclaim-1:'
-  kubectl delete pvc myclaim-1 "${kube_flags[@]}"
-
-  kubectl create -f test/fixtures/doc-yaml/user-guide/persistent-volumes/claims/claim-02.yaml "${kube_flags[@]}"
-  kube::test::get_object_assert pvc "{{range.items}}{{$id_field}}:{{end}}" 'myclaim-2:'
-  kubectl delete pvc myclaim-2 "${kube_flags[@]}"
-
-  kubectl create -f test/fixtures/doc-yaml/user-guide/persistent-volumes/claims/claim-03.json "${kube_flags[@]}"
-  kube::test::get_object_assert pvc "{{range.items}}{{$id_field}}:{{end}}" 'myclaim-3:'
-  kubectl delete pvc myclaim-3 "${kube_flags[@]}"
-  # Post-condition: no PVCs
-  kube::test::get_object_assert pvc "{{range.items}}{{$id_field}}:{{end}}" ''
-
-  set +o nounset
-  set +o errexit
-}
-
-run_storage_class_tests() {
-  set -o nounset
-  set -o errexit
-
-  kube::log::status "Testing storage class"
-
-  ### Create and delete storage class
-  # Pre-condition: no storage classes currently exist
-  kube::test::get_object_assert storageclass "{{range.items}}{{$id_field}}:{{end}}" ''
-  # Command
-  kubectl create -f - "${kube_flags[@]}" << __EOF__
-{
-  "kind": "StorageClass",
-  "apiVersion": "storage.k8s.io/v1",
-  "metadata": {
-  "name": "storage-class-name"
-  },
-  "provisioner": "kubernetes.io/fake-provisioner-type",
-  "parameters": {
-  "zone":"us-east-1b",
-  "type":"ssd"
-  }
-}
-__EOF__
-  kube::test::get_object_assert storageclass "{{range.items}}{{$id_field}}:{{end}}" 'storage-class-name:'
-  kube::test::get_object_assert sc "{{range.items}}{{$id_field}}:{{end}}" 'storage-class-name:'
-  kubectl delete storageclass storage-class-name "${kube_flags[@]}"
-  # Post-condition: no storage classes
-  kube::test::get_object_assert storageclass "{{range.items}}{{$id_field}}:{{end}}" ''
-
-  set +o nounset
-  set +o errexit
-
-}
-
-run_nodes_tests() {
-  set -o nounset
-  set -o errexit
-
-  kube::log::status "Testing kubectl(v1:nodes)"
-
-  kube::test::get_object_assert nodes "{{range.items}}{{$id_field}}:{{end}}" '127.0.0.1:'
-
-  kube::test::describe_object_assert nodes "127.0.0.1" "Name:" "Labels:" "CreationTimestamp:" "Conditions:" "Addresses:" "Capacity:" "Pods:"
-  # Describe command should print events information by default
-  kube::test::describe_object_events_assert nodes "127.0.0.1"
-  # Describe command should not print events information when show-events=false
-  kube::test::describe_object_events_assert nodes "127.0.0.1" false
-  # Describe command should print events information when show-events=true
-  kube::test::describe_object_events_assert nodes "127.0.0.1" true
-  # Describe command (resource only) should print detailed information
-  kube::test::describe_resource_assert nodes "Name:" "Labels:" "CreationTimestamp:" "Conditions:" "Addresses:" "Capacity:" "Pods:"
-  # Describe command should print events information by default
-  kube::test::describe_resource_events_assert nodes
-  # Describe command should not print events information when show-events=false
-  kube::test::describe_resource_events_assert nodes false
-  # Describe command should print events information when show-events=true
-  kube::test::describe_resource_events_assert nodes true
-
-  ### kubectl patch update can mark node unschedulable
-  # Pre-condition: node is schedulable
-  kube::test::get_object_assert "nodes 127.0.0.1" "{{.spec.unschedulable}}" '<no value>'
-  kubectl patch "${kube_flags[@]}" nodes "127.0.0.1" -p='{"spec":{"unschedulable":true}}'
-  # Post-condition: node is unschedulable
-  kube::test::get_object_assert "nodes 127.0.0.1" "{{.spec.unschedulable}}" 'true'
-  kubectl patch "${kube_flags[@]}" nodes "127.0.0.1" -p='{"spec":{"unschedulable":null}}'
-  # Post-condition: node is schedulable
-  kube::test::get_object_assert "nodes 127.0.0.1" "{{.spec.unschedulable}}" '<no value>'
-
-  # check webhook token authentication endpoint, kubectl doesn't actually display the returned object so this isn't super useful
-  # but it proves that works
-  kubectl create -f test/fixtures/pkg/kubectl/cmd/create/tokenreview-v1beta1.json --validate=false
-  kubectl create -f test/fixtures/pkg/kubectl/cmd/create/tokenreview-v1.json --validate=false
-
-  set +o nounset
-  set +o errexit
-}
-
-run_authorization_tests() {
-  set -o nounset
-  set -o errexit
-
-  kube::log::status "Testing authorization"
-
-  # check remote authorization endpoint, kubectl doesn't actually display the returned object so this isn't super useful
-  # but it proves that works
-  kubectl create -f test/fixtures/pkg/kubectl/cmd/create/sar-v1.json --validate=false
-  kubectl create -f test/fixtures/pkg/kubectl/cmd/create/sar-v1beta1.json --validate=false
-
-  SAR_RESULT_FILE="${KUBE_TEMP}/sar-result.json"
-  curl -k -H "Content-Type:" http://localhost:8080/apis/authorization.k8s.io/v1beta1/subjectaccessreviews -XPOST -d @test/fixtures/pkg/kubectl/cmd/create/sar-v1beta1.json > "${SAR_RESULT_FILE}"
-  if grep -q '"allowed": true' "${SAR_RESULT_FILE}"; then
-    kube::log::status "\"authorization.k8s.io/subjectaccessreviews\" returns as expected: $(cat "${SAR_RESULT_FILE}")"
-  else
-    kube::log::status "\"authorization.k8s.io/subjectaccessreviews\" does not return as expected: $(cat "${SAR_RESULT_FILE}")"
-    exit 1
-  fi
-  rm "${SAR_RESULT_FILE}"
-
-  SAR_RESULT_FILE="${KUBE_TEMP}/sar-result.json"
-  curl -k -H "Content-Type:" http://localhost:8080/apis/authorization.k8s.io/v1/subjectaccessreviews -XPOST -d @test/fixtures/pkg/kubectl/cmd/create/sar-v1.json > "${SAR_RESULT_FILE}"
-  if grep -q '"allowed": true' "${SAR_RESULT_FILE}"; then
-    kube::log::status "\"authorization.k8s.io/subjectaccessreviews\" returns as expected: $(cat "${SAR_RESULT_FILE}")"
-  else
-    kube::log::status "\"authorization.k8s.io/subjectaccessreviews\" does not return as expected: $(cat "${SAR_RESULT_FILE}")"
-    exit 1
-  fi
-  rm "${SAR_RESULT_FILE}"
-
-  set +o nounset
-  set +o errexit
-}
-
-run_retrieve_multiple_tests() {
-  set -o nounset
-  set -o errexit
-
-  # switch back to the default namespace
-  kubectl config set-context "${CONTEXT}" --namespace=""
-  kube::log::status "Testing kubectl(v1:multiget)"
-  kube::test::get_object_assert 'nodes/127.0.0.1 service/kubernetes' "{{range.items}}{{$id_field}}:{{end}}" '127.0.0.1:kubernetes:'
-
-  set +o nounset
-  set +o errexit
-}
-
-run_resource_aliasing_tests() {
-  set -o nounset
-  set -o errexit
-
-  create_and_use_new_namespace
-  kube::log::status "Testing resource aliasing"
-  kubectl create -f examples/storage/cassandra/cassandra-controller.yaml "${kube_flags[@]}"
-  kubectl create -f examples/storage/cassandra/cassandra-service.yaml "${kube_flags[@]}"
-
-  object="all -l'app=cassandra'"
-  request="{{range.items}}{{range .metadata.labels}}{{.}}:{{end}}{{end}}"
-
-  # all 4 cassandra's might not be in the request immediately...
-  kube::test::get_object_assert "$object" "$request" 'cassandra:cassandra:cassandra:cassandra:' || \
-  kube::test::get_object_assert "$object" "$request" 'cassandra:cassandra:cassandra:' || \
-  kube::test::get_object_assert "$object" "$request" 'cassandra:cassandra:'
-
-  kubectl delete all -l app=cassandra "${kube_flags[@]}"
-
-  set +o nounset
-  set +o errexit
-}
-
-run_kubectl_explain_tests() {
-  set -o nounset
-  set -o errexit
-
-  kube::log::status "Testing kubectl(v1:explain)"
-  kubectl explain pods
-  # shortcuts work
-  kubectl explain po
-  kubectl explain po.status.message
-
-  set +o nounset
-  set +o errexit
-}
-
-run_swagger_tests() {
-  set -o nounset
-  set -o errexit
-
-  kube::log::status "Testing swagger"
-
-  # Verify schema
-  file="${KUBE_TEMP}/schema-v1.json"
-  curl -s "http://127.0.0.1:${API_PORT}/swaggerapi/api/v1" > "${file}"
-  [[ "$(grep "list of returned" "${file}")" ]]
-  [[ "$(grep "List of services" "${file}")" ]]
-  [[ "$(grep "Watch for changes to the described resources" "${file}")" ]]
-
-  set +o nounset
-  set +o errexit
-}
-
-run_kubectl_sort_by_tests() {
-  set -o nounset
-  set -o errexit
-
-  kube::log::status "Testing kubectl --sort-by"
-
-  ### sort-by should not panic if no pod exists
-  # Pre-condition: no POD exists
-  kube::test::get_object_assert pods "{{range.items}}{{$id_field}}:{{end}}" ''
-  # Command
-  kubectl get pods --sort-by="{metadata.name}"
-  kubectl get pods --sort-by="{metadata.creationTimestamp}"
-
-  set +o nounset
-  set +o errexit
-}
-
-run_kubectl_all_namespace_tests() {
-  set -o nounset
-  set -o errexit
-
-  kube::log::status "Testing kubectl --all-namespace"
-
-  # Pre-condition: the "default" namespace exists
-  kube::test::get_object_assert namespaces "{{range.items}}{{if eq $id_field \\\"default\\\"}}{{$id_field}}:{{end}}{{end}}" 'default:'
-
-  ### Create POD
-  # Pre-condition: no POD exists
-  kube::test::get_object_assert pods "{{range.items}}{{$id_field}}:{{end}}" ''
-  # Command
-  kubectl create "${kube_flags[@]}" -f test/fixtures/doc-yaml/admin/limitrange/valid-pod.yaml
-  # Post-condition: valid-pod is created
-  kube::test::get_object_assert pods "{{range.items}}{{$id_field}}:{{end}}" 'valid-pod:'
-
-  ### Verify a specific namespace is ignored when all-namespaces is provided
-  # Command
-  kubectl get pods --all-namespaces --namespace=default
-
-  ### Clean up
-  # Pre-condition: valid-pod exists
-  kube::test::get_object_assert pods "{{range.items}}{{$id_field}}:{{end}}" 'valid-pod:'
-  # Command
-  kubectl delete "${kube_flags[@]}" pod valid-pod --grace-period=0 --force
-  # Post-condition: valid-pod doesn't exist
-  kube::test::get_object_assert pods "{{range.items}}{{$id_field}}:{{end}}" ''
-
-  set +o nounset
-  set +o errexit
-}
-
-run_certificates_tests() {
-  set -o nounset
-  set -o errexit
-
-  kube::log::status "Testing certificates"
-
-  # approve
-  kubectl create -f hack/testdata/csr.yml "${kube_flags[@]}"
-  kube::test::get_object_assert 'csr/foo' '{{range.status.conditions}}{{.type}}{{end}}' ''
-  kubectl certificate approve foo "${kube_flags[@]}"
-  kubectl get csr "${kube_flags[@]}" -o json
-  kube::test::get_object_assert 'csr/foo' '{{range.status.conditions}}{{.type}}{{end}}' 'Approved'
-  kubectl delete -f hack/testdata/csr.yml "${kube_flags[@]}"
-  kube::test::get_object_assert csr "{{range.items}}{{$id_field}}{{end}}" ''
-
-  kubectl create -f hack/testdata/csr.yml "${kube_flags[@]}"
-  kube::test::get_object_assert 'csr/foo' '{{range.status.conditions}}{{.type}}{{end}}' ''
-  kubectl certificate approve -f hack/testdata/csr.yml "${kube_flags[@]}"
-  kubectl get csr "${kube_flags[@]}" -o json
-  kube::test::get_object_assert 'csr/foo' '{{range.status.conditions}}{{.type}}{{end}}' 'Approved'
-  kubectl delete -f hack/testdata/csr.yml "${kube_flags[@]}"
-  kube::test::get_object_assert csr "{{range.items}}{{$id_field}}{{end}}" ''
-
-  # deny
-  kubectl create -f hack/testdata/csr.yml "${kube_flags[@]}"
-  kube::test::get_object_assert 'csr/foo' '{{range.status.conditions}}{{.type}}{{end}}' ''
-  kubectl certificate deny foo "${kube_flags[@]}"
-  kubectl get csr "${kube_flags[@]}" -o json
-  kube::test::get_object_assert 'csr/foo' '{{range.status.conditions}}{{.type}}{{end}}' 'Denied'
-  kubectl delete -f hack/testdata/csr.yml "${kube_flags[@]}"
-  kube::test::get_object_assert csr "{{range.items}}{{$id_field}}{{end}}" ''
-
-  kubectl create -f hack/testdata/csr.yml "${kube_flags[@]}"
-  kube::test::get_object_assert 'csr/foo' '{{range.status.conditions}}{{.type}}{{end}}' ''
-  kubectl certificate deny -f hack/testdata/csr.yml "${kube_flags[@]}"
-  kubectl get csr "${kube_flags[@]}" -o json
-  kube::test::get_object_assert 'csr/foo' '{{range.status.conditions}}{{.type}}{{end}}' 'Denied'
-  kubectl delete -f hack/testdata/csr.yml "${kube_flags[@]}"
-  kube::test::get_object_assert csr "{{range.items}}{{$id_field}}{{end}}" ''
-
-  set +o nounset
-  set +o errexit
-}
-
-run_plugins_tests() {
-  set -o nounset
-  set -o errexit
-
-  kube::log::status "Testing kubectl plugins"
-
-  # top-level plugin command
-  output_message=$(KUBECTL_PLUGINS_PATH=test/fixtures/pkg/kubectl/plugins kubectl -h 2>&1)
-  kube::test::if_has_string "${output_message}" 'plugin\s\+Runs a command-line plugin'
-
-  # no plugins
-  output_message=$(! kubectl plugin 2>&1)
-  kube::test::if_has_string "${output_message}" 'no plugins installed'
-
-  # single plugins path
-  output_message=$(KUBECTL_PLUGINS_PATH=test/fixtures/pkg/kubectl/plugins kubectl plugin 2>&1)
-  kube::test::if_has_string "${output_message}" 'echo\s\+Echoes for test-cmd'
-  kube::test::if_has_string "${output_message}" 'get\s\+The wonderful new plugin-based get!'
-  kube::test::if_has_string "${output_message}" 'error\s\+The tremendous plugin that always fails!'
-  kube::test::if_has_not_string "${output_message}" 'The hello plugin'
-  kube::test::if_has_not_string "${output_message}" 'Incomplete plugin'
-  kube::test::if_has_not_string "${output_message}" 'no plugins installed'
-
-  # multiple plugins path
-  output_message=$(KUBECTL_PLUGINS_PATH=test/fixtures/pkg/kubectl/plugins/:test/fixtures/pkg/kubectl/plugins2/ kubectl plugin -h 2>&1)
-  kube::test::if_has_string "${output_message}" 'echo\s\+Echoes for test-cmd'
-  kube::test::if_has_string "${output_message}" 'get\s\+The wonderful new plugin-based get!'
-  kube::test::if_has_string "${output_message}" 'error\s\+The tremendous plugin that always fails!'
-  kube::test::if_has_string "${output_message}" 'hello\s\+The hello plugin'
-  kube::test::if_has_not_string "${output_message}" 'Incomplete plugin'
-
-  # don't override existing commands
-  output_message=$(KUBECTL_PLUGINS_PATH=test/fixtures/pkg/kubectl/plugins/:test/fixtures/pkg/kubectl/plugins2/ kubectl get -h 2>&1)
-  kube::test::if_has_string "${output_message}" 'Display one or many resources'
-  kube::test::if_has_not_string "$output_message{output_message}" 'The wonderful new plugin-based get'
-
-  # plugin help
-  output_message=$(KUBECTL_PLUGINS_PATH=test/fixtures/pkg/kubectl/plugins/:test/fixtures/pkg/kubectl/plugins2/ kubectl plugin hello -h 2>&1)
-  kube::test::if_has_string "${output_message}" 'The hello plugin is a new plugin used by test-cmd to test multiple plugin locations.'
-  kube::test::if_has_string "${output_message}" 'Usage:'
-
-  # run plugin
-  output_message=$(KUBECTL_PLUGINS_PATH=test/fixtures/pkg/kubectl/plugins/:test/fixtures/pkg/kubectl/plugins2/ kubectl plugin hello 2>&1)
-  kube::test::if_has_string "${output_message}" '#hello#'
-  output_message=$(KUBECTL_PLUGINS_PATH=test/fixtures/pkg/kubectl/plugins/:test/fixtures/pkg/kubectl/plugins2/ kubectl plugin echo 2>&1)
-  kube::test::if_has_string "${output_message}" 'This plugin works!'
-  output_message=$(! KUBECTL_PLUGINS_PATH=test/fixtures/pkg/kubectl/plugins/ kubectl plugin hello 2>&1)
-  kube::test::if_has_string "${output_message}" 'unknown command'
-  output_message=$(! KUBECTL_PLUGINS_PATH=test/fixtures/pkg/kubectl/plugins/ kubectl plugin error 2>&1)
-  kube::test::if_has_string "${output_message}" 'error: exit status 1'
-
-  # plugin tree
-  output_message=$(KUBECTL_PLUGINS_PATH=test/fixtures/pkg/kubectl/plugins kubectl plugin tree 2>&1)
-  kube::test::if_has_string "${output_message}" 'Plugin with a tree of commands'
-  kube::test::if_has_string "${output_message}" 'child1\s\+The first child of a tree'
-  kube::test::if_has_string "${output_message}" 'child2\s\+The second child of a tree'
-  kube::test::if_has_string "${output_message}" 'child3\s\+The third child of a tree'
-  output_message=$(KUBECTL_PLUGINS_PATH=test/fixtures/pkg/kubectl/plugins kubectl plugin tree child1 --help 2>&1)
-  kube::test::if_has_string "${output_message}" 'The first child of a tree'
-  kube::test::if_has_not_string "${output_message}" 'The second child'
-  kube::test::if_has_not_string "${output_message}" 'child2'
-  output_message=$(KUBECTL_PLUGINS_PATH=test/fixtures/pkg/kubectl/plugins kubectl plugin tree child1 2>&1)
-  kube::test::if_has_string "${output_message}" 'child one'
-  kube::test::if_has_not_string "${output_message}" 'child1'
-  kube::test::if_has_not_string "${output_message}" 'The first child'
-
-  # plugin env
-  output_message=$(KUBECTL_PLUGINS_PATH=test/fixtures/pkg/kubectl/plugins kubectl plugin env 2>&1)
-  kube::test::if_has_string "${output_message}" 'KUBECTL_PLUGINS_CURRENT_NAMESPACE'
-  kube::test::if_has_string "${output_message}" 'KUBECTL_PLUGINS_CALLER'
-  kube::test::if_has_string "${output_message}" 'KUBECTL_PLUGINS_DESCRIPTOR_COMMAND=./env.sh'
-  kube::test::if_has_string "${output_message}" 'KUBECTL_PLUGINS_DESCRIPTOR_SHORT_DESC=The plugin envs plugin'
-  kube::test::if_has_string "${output_message}" 'KUBECTL_PLUGINS_GLOBAL_FLAG_KUBECONFIG'
-  kube::test::if_has_string "${output_message}" 'KUBECTL_PLUGINS_GLOBAL_FLAG_REQUEST_TIMEOUT=0'
-
-  set +o nounset
-  set +o errexit
-}
-
-run_impersonation_tests() {
-  set -o nounset
-  set -o errexit
-
-  kube::log::status "Testing impersonation"
-
-  output_message=$(! kubectl get pods "${kube_flags_with_token[@]}" --as-group=foo 2>&1)
-  kube::test::if_has_string "${output_message}" 'without impersonating a user'
-
-  if kube::test::if_supports_resource "${csr}" ; then
-    # --as
-    kubectl create -f hack/testdata/csr.yml "${kube_flags_with_token[@]}" --as=user1
-    kube::test::get_object_assert 'csr/foo' '{{.spec.username}}' 'user1'
-    kube::test::get_object_assert 'csr/foo' '{{range .spec.groups}}{{.}}{{end}}' 'system:authenticated'
-    kubectl delete -f hack/testdata/csr.yml "${kube_flags_with_token[@]}"
-
-    # --as-group
-    kubectl create -f hack/testdata/csr.yml "${kube_flags_with_token[@]}" --as=user1 --as-group=group2 --as-group=group1 --as-group=,,,chameleon
-    kube::test::get_object_assert 'csr/foo' '{{len .spec.groups}}' '3'
-    kube::test::get_object_assert 'csr/foo' '{{range .spec.groups}}{{.}} {{end}}' 'group2 group1 ,,,chameleon '
-    kubectl delete -f hack/testdata/csr.yml "${kube_flags_with_token[@]}"
-  fi
-
-  set +o nounset
-  set +o errexit
-}
-# Runs all kubectl tests.
-# Requires an env var SUPPORTED_RESOURCES which is a comma separated list of
-# resources for which tests should be run.
-runTests() {
-  foundError="False"
-
-  if [ -z "${SUPPORTED_RESOURCES:-}" ]; then
-    echo "Need to set SUPPORTED_RESOURCES env var. It is a list of resources that are supported and hence should be tested. Set it to (*) to test all resources"
-    exit 1
-  fi
-  kube::log::status "Checking kubectl version"
-  kubectl version
-
-  # use timestamp as the name of namespace because increasing the variable inside subshell
-  # does not affect the value of the variable outside the subshell.
-  create_and_use_new_namespace() {
-    namespace_number=$(date +%s%N)
-    kube::log::status "Creating namespace namespace${namespace_number}"
-    kubectl create namespace "namespace${namespace_number}"
-    kubectl config set-context "${CONTEXT}" --namespace="namespace${namespace_number}"
-  }
-
-  kube_flags=(
-    -s "http://127.0.0.1:${API_PORT}"
-  )
-
-  kube_flags_with_token=(
-    -s "https://127.0.0.1:${SECURE_API_PORT}" --token=admin/system:masters --insecure-skip-tls-verify=true
-  )
-
-  if [[ -z "${ALLOW_SKEW:-}" ]]; then
-    kube_flags+=("--match-server-version")
-    kube_flags_with_token+=("--match-server-version")
-  fi
-  if kube::test::if_supports_resource "${nodes}" ; then
-    [ "$(kubectl get nodes -o go-template='{{ .apiVersion }}' "${kube_flags[@]}")" == "v1" ]
-  fi
-
-  id_field=".metadata.name"
-  labels_field=".metadata.labels"
-  annotations_field=".metadata.annotations"
-  service_selector_field=".spec.selector"
-  rc_replicas_field=".spec.replicas"
-  rc_status_replicas_field=".status.replicas"
-  rc_container_image_field=".spec.template.spec.containers"
-  rs_replicas_field=".spec.replicas"
-  port_field="(index .spec.ports 0).port"
-  port_name="(index .spec.ports 0).name"
-  second_port_field="(index .spec.ports 1).port"
-  second_port_name="(index .spec.ports 1).name"
-  image_field="(index .spec.containers 0).image"
-  pod_container_name_field="(index .spec.containers 0).name"
-  container_name_field="(index .spec.template.spec.containers 0).name"
-  hpa_min_field=".spec.minReplicas"
-  hpa_max_field=".spec.maxReplicas"
-  hpa_cpu_field=".spec.targetCPUUtilizationPercentage"
-  statefulset_replicas_field=".spec.replicas"
-  statefulset_observed_generation=".status.observedGeneration"
-  job_parallelism_field=".spec.parallelism"
-  deployment_replicas=".spec.replicas"
-  secret_data=".data"
-  secret_type=".type"
-  deployment_image_field="(index .spec.template.spec.containers 0).image"
-  deployment_second_image_field="(index .spec.template.spec.containers 1).image"
-  change_cause_annotation='.*kubernetes.io/change-cause.*'
-  pdb_min_available=".spec.minAvailable"
-  pdb_max_unavailable=".spec.maxUnavailable"
-  template_generation_field=".spec.templateGeneration"
-  container_len="(len .spec.template.spec.containers)"
-  daemonset_image_field0="(index .spec.template.spec.containers 0).image"
-  daemonset_image_field1="(index .spec.template.spec.containers 1).image"
-
-  # Make sure "default" namespace exists.
-  if kube::test::if_supports_resource "${namespaces}" ; then
-    output_message=$(kubectl get "${kube_flags[@]}" namespaces)
-    if [[ ! $(echo "${output_message}" | grep "default") ]]; then
-      # Create default namespace
-      kubectl create "${kube_flags[@]}" ns default
-    fi
-  fi
-
-  # Make sure "kubernetes" service exists.
-  if kube::test::if_supports_resource "${services}" ; then
-    # Attempt to create the kubernetes service, tolerating failure (since it might already exist)
-    kubectl create "${kube_flags[@]}" -f hack/testdata/kubernetes-service.yaml || true
-    # Require the service to exist (either we created it or the API server did)
-    kubectl get "${kube_flags[@]}" -f hack/testdata/kubernetes-service.yaml
-  fi
-
-  #########################
-  # Kubectl version #
-  #########################
-
-  record_command run_kubectl_version_tests
-
-  #######################
-  # kubectl config set #
-  #######################
-
-  record_command run_kubectl_config_set_tests
-
-  #######################
-  # kubectl local proxy #
-  #######################
-
-  record_command run_kubectl_local_proxy_tests
-
-  #########################
-  # RESTMapper evaluation #
-  #########################
-
-  record_command run_RESTMapper_evaluation_tests
-
-  ################
-  # Cluster Role #
-  ################
-
-  if kube::test::if_supports_resource "${clusterroles}" ; then
-    record_command run_clusterroles_tests
-  fi
-
-  ########
-  # Role #
-  ########
-  if kube::test::if_supports_resource "${roles}" ; then
-      record_command run_role_tests
-  fi
-
-  #########################
-  # Assert short name     #
-  #########################
-
-  record_command run_assert_short_name_tests
-
-  #########################
-  # Assert categories     #
-  #########################
-
-  ## test if a category is exported during discovery
-  if kube::test::if_supports_resource "${pods}" ; then
-    record_command run_assert_categories_tests
-  fi
-
-  ###########################
-  # POD creation / deletion #
-  ###########################
-
-  if kube::test::if_supports_resource "${pods}" ; then
-    record_command run_pod_tests
-  fi
-
-  if kube::test::if_supports_resource "${pods}" ; then
-    record_command run_save_config_tests
-  fi
-
-  if kube::test::if_supports_resource "${pods}" ; then
-    record_command run_kubectl_create_error_tests
-  fi
-
-  if kube::test::if_supports_resource "${pods}" ; then
-    # TODO: Move apply tests to run on rs instead of pods so that they can be
-    # run for federation apiserver as well.
-    record_command run_kubectl_apply_tests
-    record_command run_kubectl_run_tests
-    record_command run_kubectl_using_deprecated_commands_test
-    record_command run_kubectl_create_filter_tests
-  fi
-
-  if kube::test::if_supports_resource "${deployments}" ; then
-    record_command run_kubectl_apply_deployments_tests
-  fi
-
-  ###############
-  # Kubectl get #
-  ###############
-
-  if kube::test::if_supports_resource "${pods}" ; then
-    # TODO: Move get tests to run on rs instead of pods so that they can be
-    # run for federation apiserver as well.
-    record_command run_kubectl_get_tests
-  fi
-
-  ##################
-  # Global timeout #
-  ##################
-
-  if kube::test::if_supports_resource "${pods}" ; then
-    # TODO: Move request timeout tests to run on rs instead of pods so that they
-    # can be run for federation apiserver as well.
-    record_command run_kubectl_request_timeout_tests
-  fi
 
   #####################################
   # Third Party Resources             #
   #####################################
 
-=======
->>>>>>> 5aacfdce
   # customresourcedefinitions cleanup after themselves.  Run these first, then TPRs
   if kube::test::if_supports_resource "${customresourcedefinitions}" ; then
     record_command run_crd_tests
-  fi
-
-  if kube::test::if_supports_resource "${thirdpartyresources}" ; then
-    record_command run_tpr_tests
-    if kube::test::if_supports_resource "${customresourcedefinitions}" ; then
-      record_command run_tpr_migration_tests
-    fi
   fi
 
   #################
@@ -5443,6 +4521,27 @@
     record_command run_authorization_tests
   fi
 
+  # kubectl auth can-i
+  # kube-apiserver is started with authorization mode AlwaysAllow, so kubectl can-i always returns yes
+  if kube::test::if_supports_resource "${subjectaccessreviews}" ; then
+    output_message=$(kubectl auth can-i '*' '*' 2>&1 "${kube_flags[@]}")
+    kube::test::if_has_string "${output_message}" "yes"
+
+    output_message=$(kubectl auth can-i get pods --subresource=log 2>&1 "${kube_flags[@]}")
+    kube::test::if_has_string "${output_message}" "yes"
+
+    output_message=$(kubectl auth can-i get invalid_resource 2>&1 "${kube_flags[@]}")
+    kube::test::if_has_string "${output_message}" "the server doesn't have a resource type"
+
+    output_message=$(kubectl auth can-i get /logs/ 2>&1 "${kube_flags[@]}")
+    kube::test::if_has_string "${output_message}" "yes"
+
+    output_message=$(! kubectl auth can-i get /logs/ --subresource=log 2>&1 "${kube_flags[@]}")
+    kube::test::if_has_string "${output_message}" "subresource can not be used with nonResourceURL"
+
+    output_message=$(kubectl auth can-i list jobs.batch/bar -n foo --quiet 2>&1 "${kube_flags[@]}")
+    kube::test::if_empty_string "${output_message}"
+  fi
 
   #####################
   # Retrieve multiple #
