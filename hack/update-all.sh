--- conflicted
+++ resolved
@@ -22,75 +22,6 @@
 set -o pipefail
 
 KUBE_ROOT=$(dirname "${BASH_SOURCE}")/..
-<<<<<<< HEAD
-source "${KUBE_ROOT}/hack/lib/init.sh"
-source "${KUBE_ROOT}/hack/lib/util.sh"
-
-SILENT=true
-ALL=false
-V=""
-
-while getopts ":va" opt; do
-	case $opt in
-		a)
-			ALL=true
-			;;
-		v)
-			SILENT=false
-			V="-v"
-			;;
-		\?)
-			echo "Invalid flag: -$OPTARG" >&2
-			exit 1
-			;;
-	esac
-done
-
-trap 'exit 1' SIGINT
-
-if $SILENT ; then
-	echo "Running in silent mode, run with -v if you want to see script logs."
-fi
-
-if ! $ALL ; then
-	echo "Running in short-circuit mode; run with -a to force all scripts to run."
-fi
-
-"${KUBE_ROOT}/hack/godep-restore.sh" ${V}
-
-BASH_TARGETS="
-	update-generated-protobuf
-	update-codegen
-	update-generated-runtime
-	update-generated-device-plugin
-	update-generated-docs
-	update-generated-swagger-docs
-	update-swagger-spec
-	update-openapi-spec
-	update-api-reference-docs
-	update-staging-godeps
-	update-bazel"
-
-for t in $BASH_TARGETS; do
-	echo -e "${color_yellow}Running $t${color_norm}"
-	if $SILENT ; then
-		if ! bash "$KUBE_ROOT/hack/$t.sh" 1> /dev/null; then
-			echo -e "${color_red}Running $t FAILED${color_norm}"
-			if ! $ALL; then
-				exit 1
-			fi
-		fi
-	else
-		if ! bash "$KUBE_ROOT/hack/$t.sh"; then
-			echo -e "${color_red}Running $t FAILED${color_norm}"
-			if ! $ALL; then
-				exit 1
-			fi
-		fi
-	fi
-done
-=======
->>>>>>> ed33434d
 
 echo "NOTE: $0 has been replaced by 'make update'"
 echo
