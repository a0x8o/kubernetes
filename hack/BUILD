package(default_visibility = ["//visibility:public"])

load(
    "@io_bazel_rules_go//go:def.bzl",
    "go_binary",
    "go_library",
    "go_test",
)

filegroup(
    name = "package-srcs",
    srcs = glob(["**"]),
    tags = ["automanaged"],
    visibility = ["//visibility:private"],
)

filegroup(
    name = "all-srcs",
    srcs = [
        ":package-srcs",
        "//hack/boilerplate:all-srcs",
        "//hack/cmd/teststale:all-srcs",
        "//hack/e2e-internal:all-srcs",
        "//hack/lib:all-srcs",
        "//hack/make-rules:all-srcs",
    ],
    tags = ["automanaged"],
)

sh_test(
    name = "verify-boilerplate",
    srcs = ["verify-boilerplate.sh"],
    data = ["//:all-srcs"],
    tags = ["manual"],
)

# Disable gofmt test until we can figure out how to access the gofmt binary.
# https://github.com/bazelbuild/rules_go/issues/511
#sh_test(
#    name = "verify-gofmt",
#    srcs = ["verify-gofmt.sh"],
#    data = [
#        "//:all-srcs",
#        "@io_bazel_rules_go_toolchain//:toolchain",
#    ],
#    tags = ["manual"],
#)

test_suite(
    name = "verify-all",
    tags = ["manual"],
    tests = [
        "verify-boilerplate",
        #        "verify-gofmt",
    ],
)

go_binary(
    name = "hack",
    embed = [":go_default_library"],
<<<<<<< HEAD
    importpath = "k8s.io/kubernetes/hack",
=======
>>>>>>> ed33434d
)

go_test(
    name = "go_default_test",
    srcs = ["e2e_test.go"],
    data = glob(["testdata/**"]),
    embed = [":go_default_library"],
<<<<<<< HEAD
    importpath = "k8s.io/kubernetes/hack",
=======
>>>>>>> ed33434d
)

go_library(
    name = "go_default_library",
    srcs = ["e2e.go"],
    importpath = "k8s.io/kubernetes/hack",
)<|MERGE_RESOLUTION|>--- conflicted
+++ resolved
@@ -58,10 +58,6 @@
 go_binary(
     name = "hack",
     embed = [":go_default_library"],
-<<<<<<< HEAD
-    importpath = "k8s.io/kubernetes/hack",
-=======
->>>>>>> ed33434d
 )
 
 go_test(
@@ -69,10 +65,6 @@
     srcs = ["e2e_test.go"],
     data = glob(["testdata/**"]),
     embed = [":go_default_library"],
-<<<<<<< HEAD
-    importpath = "k8s.io/kubernetes/hack",
-=======
->>>>>>> ed33434d
 )
 
 go_library(
